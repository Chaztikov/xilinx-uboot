--- conflicted
+++ resolved
@@ -417,15 +417,12 @@
 F:	drivers/spi/
 F:	include/spi*
 
-<<<<<<< HEAD
-=======
 SPMI
 M:	Mateusz Kulikowski <mateusz.kulikowski@gmail.com>
 S:	Maintained
 F:	drivers/spmi/
 F:	include/spmi/
 
->>>>>>> 8989c96b
 TQ GROUP
 #M:	Martin Krause <martin.krause@tq-systems.de>
 S:	Orphaned (Since 2016-02)

/*
 * Copyright (C) 2013-2014 Synopsys, Inc. All rights reserved.
 *
 * SPDX-License-Identifier:	GPL-2.0+
 */

#include <config.h>
<<<<<<< HEAD
=======
#include <common.h>
>>>>>>> 8989c96b
#include <linux/compiler.h>
#include <linux/kernel.h>
#include <asm/arcregs.h>
#include <asm/cache.h>

#define CACHE_LINE_MASK		(~(CONFIG_SYS_CACHELINE_SIZE - 1))

/* Bit values in IC_CTRL */
#define IC_CTRL_CACHE_DISABLE	(1 << 0)

/* Bit values in DC_CTRL */
#define DC_CTRL_CACHE_DISABLE	(1 << 0)
#define DC_CTRL_INV_MODE_FLUSH	(1 << 6)
#define DC_CTRL_FLUSH_STATUS	(1 << 8)
#define CACHE_VER_NUM_MASK	0xF
#define SLC_CTRL_SB		(1 << 2)

#define OP_INV		0x1
#define OP_FLUSH	0x2
#define OP_INV_IC	0x3

<<<<<<< HEAD
#ifdef CONFIG_ISA_ARCV2
=======
>>>>>>> 8989c96b
/*
 * By default that variable will fall into .bss section.
 * But .bss section is not relocated and so it will be initilized before
 * relocation but will be used after being zeroed.
 */
<<<<<<< HEAD
int slc_line_sz __section(".data");
int slc_exists __section(".data");
=======
int l1_line_sz __section(".data");
int dcache_exists __section(".data");
int icache_exists __section(".data");

#define CACHE_LINE_MASK		(~(l1_line_sz - 1))

#ifdef CONFIG_ISA_ARCV2
int slc_line_sz __section(".data");
int slc_exists __section(".data");
int ioc_exists __section(".data");
>>>>>>> 8989c96b

static unsigned int __before_slc_op(const int op)
{
	unsigned int reg = reg;

	if (op == OP_INV) {
		/*
		 * IM is set by default and implies Flush-n-inv
		 * Clear it here for vanilla inv
		 */
		reg = read_aux_reg(ARC_AUX_SLC_CTRL);
		write_aux_reg(ARC_AUX_SLC_CTRL, reg & ~DC_CTRL_INV_MODE_FLUSH);
	}

	return reg;
}

static void __after_slc_op(const int op, unsigned int reg)
{
	if (op & OP_FLUSH)	/* flush / flush-n-inv both wait */
		while (read_aux_reg(ARC_AUX_SLC_CTRL) &
		       DC_CTRL_FLUSH_STATUS)
			;

	/* Switch back to default Invalidate mode */
	if (op == OP_INV)
		write_aux_reg(ARC_AUX_SLC_CTRL, reg | DC_CTRL_INV_MODE_FLUSH);
}

static inline void __slc_line_loop(unsigned long paddr, unsigned long sz,
				   const int op)
{
	unsigned int aux_cmd;
	int num_lines;

#define SLC_LINE_MASK	(~(slc_line_sz - 1))

	aux_cmd = op & OP_INV ? ARC_AUX_SLC_IVDL : ARC_AUX_SLC_FLDL;

	sz += paddr & ~SLC_LINE_MASK;
	paddr &= SLC_LINE_MASK;

	num_lines = DIV_ROUND_UP(sz, slc_line_sz);

	while (num_lines-- > 0) {
		write_aux_reg(aux_cmd, paddr);
		paddr += slc_line_sz;
	}
}

static inline void __slc_entire_op(const int cacheop)
{
	int aux;
	unsigned int ctrl_reg = __before_slc_op(cacheop);

	if (cacheop & OP_INV)	/* Inv or flush-n-inv use same cmd reg */
		aux = ARC_AUX_SLC_INVALIDATE;
	else
		aux = ARC_AUX_SLC_FLUSH;

	write_aux_reg(aux, 0x1);

	__after_slc_op(cacheop, ctrl_reg);
}

static inline void __slc_line_op(unsigned long paddr, unsigned long sz,
				 const int cacheop)
{
	unsigned int ctrl_reg = __before_slc_op(cacheop);
	__slc_line_loop(paddr, sz, cacheop);
	__after_slc_op(cacheop, ctrl_reg);
}
#else
#define __slc_entire_op(cacheop)
#define __slc_line_op(paddr, sz, cacheop)
#endif

<<<<<<< HEAD
static inline int icache_exists(void)
{
	/* Check if Instruction Cache is available */
	if (read_aux_reg(ARC_BCR_IC_BUILD) & CACHE_VER_NUM_MASK)
		return 1;
	else
		return 0;
}

static inline int dcache_exists(void)
{
	/* Check if Data Cache is available */
	if (read_aux_reg(ARC_BCR_DC_BUILD) & CACHE_VER_NUM_MASK)
		return 1;
	else
		return 0;
=======
#ifdef CONFIG_ISA_ARCV2
static void read_decode_cache_bcr_arcv2(void)
{
	union {
		struct {
#ifdef CONFIG_CPU_BIG_ENDIAN
			unsigned int pad:24, way:2, lsz:2, sz:4;
#else
			unsigned int sz:4, lsz:2, way:2, pad:24;
#endif
		} fields;
		unsigned int word;
	} slc_cfg;

	union {
		struct {
#ifdef CONFIG_CPU_BIG_ENDIAN
			unsigned int pad:24, ver:8;
#else
			unsigned int ver:8, pad:24;
#endif
		} fields;
		unsigned int word;
	} sbcr;

	sbcr.word = read_aux_reg(ARC_BCR_SLC);
	if (sbcr.fields.ver) {
		slc_cfg.word = read_aux_reg(ARC_AUX_SLC_CONFIG);
		slc_exists = 1;
		slc_line_sz = (slc_cfg.fields.lsz == 0) ? 128 : 64;
	}

	union {
		struct bcr_clust_cfg {
#ifdef CONFIG_CPU_BIG_ENDIAN
			unsigned int pad:7, c:1, num_entries:8, num_cores:8, ver:8;
#else
			unsigned int ver:8, num_cores:8, num_entries:8, c:1, pad:7;
#endif
		} fields;
		unsigned int word;
	} cbcr;

	cbcr.word = read_aux_reg(ARC_BCR_CLUSTER);
	if (cbcr.fields.c)
		ioc_exists = 1;
}
#endif

void read_decode_cache_bcr(void)
{
	int dc_line_sz = 0, ic_line_sz = 0;

	union {
		struct {
#ifdef CONFIG_CPU_BIG_ENDIAN
			unsigned int pad:12, line_len:4, sz:4, config:4, ver:8;
#else
			unsigned int ver:8, config:4, sz:4, line_len:4, pad:12;
#endif
		} fields;
		unsigned int word;
	} ibcr, dbcr;

	ibcr.word = read_aux_reg(ARC_BCR_IC_BUILD);
	if (ibcr.fields.ver) {
		icache_exists = 1;
		l1_line_sz = ic_line_sz = 8 << ibcr.fields.line_len;
		if (!ic_line_sz)
			panic("Instruction exists but line length is 0\n");
	}

	dbcr.word = read_aux_reg(ARC_BCR_DC_BUILD);
	if (dbcr.fields.ver){
		dcache_exists = 1;
		l1_line_sz = dc_line_sz = 16 << dbcr.fields.line_len;
		if (!dc_line_sz)
			panic("Data cache exists but line length is 0\n");
	}

	if (ic_line_sz && dc_line_sz && (ic_line_sz != dc_line_sz))
		panic("Instruction and data cache line lengths differ\n");
>>>>>>> 8989c96b
}

void cache_init(void)
{
<<<<<<< HEAD
#ifdef CONFIG_ISA_ARCV2
	/* Check if System-Level Cache (SLC) is available */
	if (read_aux_reg(ARC_BCR_SLC) & CACHE_VER_NUM_MASK) {
#define LSIZE_OFFSET	4
#define LSIZE_MASK	3
		if (read_aux_reg(ARC_AUX_SLC_CONFIG) &
		    (LSIZE_MASK << LSIZE_OFFSET))
			slc_line_sz = 64;
		else
			slc_line_sz = 128;
		slc_exists = 1;
	} else {
		slc_exists = 0;
=======
	read_decode_cache_bcr();

#ifdef CONFIG_ISA_ARCV2
	read_decode_cache_bcr_arcv2();

	if (ioc_exists) {
		flush_dcache_all();
		invalidate_dcache_all();

		/* IO coherency base - 0x8z */
		write_aux_reg(ARC_AUX_IO_COH_AP0_BASE, 0x80000);
		/* IO coherency aperture size - 512Mb: 0x8z-0xAz */
		write_aux_reg(ARC_AUX_IO_COH_AP0_SIZE, 0x11);
		/* Enable partial writes */
		write_aux_reg(ARC_AUX_IO_COH_PARTIAL, 1);
		/* Enable IO coherency */
		write_aux_reg(ARC_AUX_IO_COH_ENABLE, 1);
>>>>>>> 8989c96b
	}
#endif
}

int icache_status(void)
{
<<<<<<< HEAD
	if (!icache_exists())
=======
	if (!icache_exists)
>>>>>>> 8989c96b
		return 0;

	if (read_aux_reg(ARC_AUX_IC_CTRL) & IC_CTRL_CACHE_DISABLE)
		return 0;
	else
		return 1;
}

void icache_enable(void)
{
<<<<<<< HEAD
	if (icache_exists())
=======
	if (icache_exists)
>>>>>>> 8989c96b
		write_aux_reg(ARC_AUX_IC_CTRL, read_aux_reg(ARC_AUX_IC_CTRL) &
			      ~IC_CTRL_CACHE_DISABLE);
}

void icache_disable(void)
{
<<<<<<< HEAD
	if (icache_exists())
=======
	if (icache_exists)
>>>>>>> 8989c96b
		write_aux_reg(ARC_AUX_IC_CTRL, read_aux_reg(ARC_AUX_IC_CTRL) |
			      IC_CTRL_CACHE_DISABLE);
}

#ifndef CONFIG_SYS_DCACHE_OFF
void invalidate_icache_all(void)
{
	/* Any write to IC_IVIC register triggers invalidation of entire I$ */
	if (icache_status()) {
		write_aux_reg(ARC_AUX_IC_IVIC, 1);
		read_aux_reg(ARC_AUX_IC_CTRL);	/* blocks */
	}
<<<<<<< HEAD
}
#else
void invalidate_icache_all(void)
{
}
=======
}
#else
void invalidate_icache_all(void)
{
}
>>>>>>> 8989c96b
#endif

int dcache_status(void)
{
<<<<<<< HEAD
	if (!dcache_exists())
=======
	if (!dcache_exists)
>>>>>>> 8989c96b
		return 0;

	if (read_aux_reg(ARC_AUX_DC_CTRL) & DC_CTRL_CACHE_DISABLE)
		return 0;
	else
		return 1;
}

void dcache_enable(void)
{
<<<<<<< HEAD
	if (!dcache_exists())
=======
	if (!dcache_exists)
>>>>>>> 8989c96b
		return;

	write_aux_reg(ARC_AUX_DC_CTRL, read_aux_reg(ARC_AUX_DC_CTRL) &
		      ~(DC_CTRL_INV_MODE_FLUSH | DC_CTRL_CACHE_DISABLE));
}

void dcache_disable(void)
{
<<<<<<< HEAD
	if (!dcache_exists())
=======
	if (!dcache_exists)
>>>>>>> 8989c96b
		return;

	write_aux_reg(ARC_AUX_DC_CTRL, read_aux_reg(ARC_AUX_DC_CTRL) |
		      DC_CTRL_CACHE_DISABLE);
}

#ifndef CONFIG_SYS_DCACHE_OFF
/*
 * Common Helper for Line Operations on {I,D}-Cache
 */
static inline void __cache_line_loop(unsigned long paddr, unsigned long sz,
				     const int cacheop)
{
	unsigned int aux_cmd;
<<<<<<< HEAD
#if (CONFIG_ARC_MMU_VER == 3)
	unsigned int aux_tag;
#endif
	int num_lines;

	if (cacheop == OP_INV_IC) {
		aux_cmd = ARC_AUX_IC_IVIL;
#if (CONFIG_ARC_MMU_VER == 3)
		aux_tag = ARC_AUX_IC_PTAG;
#endif
	} else {
		/* d$ cmd: INV (discard or wback-n-discard) OR FLUSH (wback) */
		aux_cmd = cacheop & OP_INV ? ARC_AUX_DC_IVDL : ARC_AUX_DC_FLDL;
#if (CONFIG_ARC_MMU_VER == 3)
		aux_tag = ARC_AUX_DC_PTAG;
#endif
	}

	sz += paddr & ~CACHE_LINE_MASK;
	paddr &= CACHE_LINE_MASK;

	num_lines = DIV_ROUND_UP(sz, CONFIG_SYS_CACHELINE_SIZE);

	while (num_lines-- > 0) {
#if (CONFIG_ARC_MMU_VER == 3)
		write_aux_reg(aux_tag, paddr);
#endif
		write_aux_reg(aux_cmd, paddr);
		paddr += CONFIG_SYS_CACHELINE_SIZE;
	}
}

static unsigned int __before_dc_op(const int op)
{
	unsigned int reg;

	if (op == OP_INV) {
		/*
		 * IM is set by default and implies Flush-n-inv
		 * Clear it here for vanilla inv
		 */
		reg = read_aux_reg(ARC_AUX_DC_CTRL);
		write_aux_reg(ARC_AUX_DC_CTRL, reg & ~DC_CTRL_INV_MODE_FLUSH);
	}

	return reg;
}

static void __after_dc_op(const int op, unsigned int reg)
{
	if (op & OP_FLUSH)	/* flush / flush-n-inv both wait */
		while (read_aux_reg(ARC_AUX_DC_CTRL) & DC_CTRL_FLUSH_STATUS)
			;

	/* Switch back to default Invalidate mode */
	if (op == OP_INV)
		write_aux_reg(ARC_AUX_DC_CTRL, reg | DC_CTRL_INV_MODE_FLUSH);
=======
#if (CONFIG_ARC_MMU_VER == 3)
	unsigned int aux_tag;
#endif
	int num_lines;

	if (cacheop == OP_INV_IC) {
		aux_cmd = ARC_AUX_IC_IVIL;
#if (CONFIG_ARC_MMU_VER == 3)
		aux_tag = ARC_AUX_IC_PTAG;
#endif
	} else {
		/* d$ cmd: INV (discard or wback-n-discard) OR FLUSH (wback) */
		aux_cmd = cacheop & OP_INV ? ARC_AUX_DC_IVDL : ARC_AUX_DC_FLDL;
#if (CONFIG_ARC_MMU_VER == 3)
		aux_tag = ARC_AUX_DC_PTAG;
#endif
	}

	sz += paddr & ~CACHE_LINE_MASK;
	paddr &= CACHE_LINE_MASK;

	num_lines = DIV_ROUND_UP(sz, l1_line_sz);

	while (num_lines-- > 0) {
#if (CONFIG_ARC_MMU_VER == 3)
		write_aux_reg(aux_tag, paddr);
#endif
		write_aux_reg(aux_cmd, paddr);
		paddr += l1_line_sz;
	}
}

static unsigned int __before_dc_op(const int op)
{
	unsigned int reg;

	if (op == OP_INV) {
		/*
		 * IM is set by default and implies Flush-n-inv
		 * Clear it here for vanilla inv
		 */
		reg = read_aux_reg(ARC_AUX_DC_CTRL);
		write_aux_reg(ARC_AUX_DC_CTRL, reg & ~DC_CTRL_INV_MODE_FLUSH);
	}

	return reg;
}

static void __after_dc_op(const int op, unsigned int reg)
{
	if (op & OP_FLUSH)	/* flush / flush-n-inv both wait */
		while (read_aux_reg(ARC_AUX_DC_CTRL) & DC_CTRL_FLUSH_STATUS)
			;

	/* Switch back to default Invalidate mode */
	if (op == OP_INV)
		write_aux_reg(ARC_AUX_DC_CTRL, reg | DC_CTRL_INV_MODE_FLUSH);
}

static inline void __dc_entire_op(const int cacheop)
{
	int aux;
	unsigned int ctrl_reg = __before_dc_op(cacheop);

	if (cacheop & OP_INV)	/* Inv or flush-n-inv use same cmd reg */
		aux = ARC_AUX_DC_IVDC;
	else
		aux = ARC_AUX_DC_FLSH;

	write_aux_reg(aux, 0x1);

	__after_dc_op(cacheop, ctrl_reg);
}

static inline void __dc_line_op(unsigned long paddr, unsigned long sz,
				const int cacheop)
{
	unsigned int ctrl_reg = __before_dc_op(cacheop);
	__cache_line_loop(paddr, sz, cacheop);
	__after_dc_op(cacheop, ctrl_reg);
>>>>>>> 8989c96b
}
#else
#define __dc_entire_op(cacheop)
#define __dc_line_op(paddr, sz, cacheop)
#endif /* !CONFIG_SYS_DCACHE_OFF */

<<<<<<< HEAD
static inline void __dc_entire_op(const int cacheop)
{
	int aux;
	unsigned int ctrl_reg = __before_dc_op(cacheop);

	if (cacheop & OP_INV)	/* Inv or flush-n-inv use same cmd reg */
		aux = ARC_AUX_DC_IVDC;
	else
		aux = ARC_AUX_DC_FLSH;

	write_aux_reg(aux, 0x1);

	__after_dc_op(cacheop, ctrl_reg);
}

static inline void __dc_line_op(unsigned long paddr, unsigned long sz,
				const int cacheop)
{
	unsigned int ctrl_reg = __before_dc_op(cacheop);
	__cache_line_loop(paddr, sz, cacheop);
	__after_dc_op(cacheop, ctrl_reg);
}
#else
#define __dc_entire_op(cacheop)
#define __dc_line_op(paddr, sz, cacheop)
#endif /* !CONFIG_SYS_DCACHE_OFF */

void invalidate_dcache_range(unsigned long start, unsigned long end)
{
	__dc_line_op(start, end - start, OP_INV);
#ifdef CONFIG_ISA_ARCV2
	if (slc_exists)
		__slc_line_op(start, end - start, OP_INV);
#endif
}

void flush_dcache_range(unsigned long start, unsigned long end)
{
	__dc_line_op(start, end - start, OP_FLUSH);
#ifdef CONFIG_ISA_ARCV2
	if (slc_exists)
		__slc_line_op(start, end - start, OP_FLUSH);
#endif
}

void flush_cache(unsigned long start, unsigned long size)
{
	flush_dcache_range(start, start + size);
}

void invalidate_dcache_all(void)
{
	__dc_entire_op(OP_INV);
=======
void invalidate_dcache_range(unsigned long start, unsigned long end)
{
#ifdef CONFIG_ISA_ARCV2
	if (!ioc_exists)
#endif
		__dc_line_op(start, end - start, OP_INV);

#ifdef CONFIG_ISA_ARCV2
	if (slc_exists && !ioc_exists)
		__slc_line_op(start, end - start, OP_INV);
#endif
}

void flush_dcache_range(unsigned long start, unsigned long end)
{
#ifdef CONFIG_ISA_ARCV2
	if (!ioc_exists)
#endif
		__dc_line_op(start, end - start, OP_FLUSH);

#ifdef CONFIG_ISA_ARCV2
	if (slc_exists && !ioc_exists)
		__slc_line_op(start, end - start, OP_FLUSH);
#endif
}

void flush_cache(unsigned long start, unsigned long size)
{
	flush_dcache_range(start, start + size);
}

void invalidate_dcache_all(void)
{
	__dc_entire_op(OP_INV);

>>>>>>> 8989c96b
#ifdef CONFIG_ISA_ARCV2
	if (slc_exists)
		__slc_entire_op(OP_INV);
#endif
}

void flush_dcache_all(void)
{
	__dc_entire_op(OP_FLUSH);
<<<<<<< HEAD
=======

>>>>>>> 8989c96b
#ifdef CONFIG_ISA_ARCV2
	if (slc_exists)
		__slc_entire_op(OP_FLUSH);
#endif
}<|MERGE_RESOLUTION|>--- conflicted
+++ resolved
@@ -5,16 +5,11 @@
  */
 
 #include <config.h>
-<<<<<<< HEAD
-=======
 #include <common.h>
->>>>>>> 8989c96b
 #include <linux/compiler.h>
 #include <linux/kernel.h>
 #include <asm/arcregs.h>
 #include <asm/cache.h>
-
-#define CACHE_LINE_MASK		(~(CONFIG_SYS_CACHELINE_SIZE - 1))
 
 /* Bit values in IC_CTRL */
 #define IC_CTRL_CACHE_DISABLE	(1 << 0)
@@ -30,19 +25,11 @@
 #define OP_FLUSH	0x2
 #define OP_INV_IC	0x3
 
-<<<<<<< HEAD
-#ifdef CONFIG_ISA_ARCV2
-=======
->>>>>>> 8989c96b
 /*
  * By default that variable will fall into .bss section.
  * But .bss section is not relocated and so it will be initilized before
  * relocation but will be used after being zeroed.
  */
-<<<<<<< HEAD
-int slc_line_sz __section(".data");
-int slc_exists __section(".data");
-=======
 int l1_line_sz __section(".data");
 int dcache_exists __section(".data");
 int icache_exists __section(".data");
@@ -53,7 +40,6 @@
 int slc_line_sz __section(".data");
 int slc_exists __section(".data");
 int ioc_exists __section(".data");
->>>>>>> 8989c96b
 
 static unsigned int __before_slc_op(const int op)
 {
@@ -131,24 +117,6 @@
 #define __slc_line_op(paddr, sz, cacheop)
 #endif
 
-<<<<<<< HEAD
-static inline int icache_exists(void)
-{
-	/* Check if Instruction Cache is available */
-	if (read_aux_reg(ARC_BCR_IC_BUILD) & CACHE_VER_NUM_MASK)
-		return 1;
-	else
-		return 0;
-}
-
-static inline int dcache_exists(void)
-{
-	/* Check if Data Cache is available */
-	if (read_aux_reg(ARC_BCR_DC_BUILD) & CACHE_VER_NUM_MASK)
-		return 1;
-	else
-		return 0;
-=======
 #ifdef CONFIG_ISA_ARCV2
 static void read_decode_cache_bcr_arcv2(void)
 {
@@ -231,26 +199,10 @@
 
 	if (ic_line_sz && dc_line_sz && (ic_line_sz != dc_line_sz))
 		panic("Instruction and data cache line lengths differ\n");
->>>>>>> 8989c96b
 }
 
 void cache_init(void)
 {
-<<<<<<< HEAD
-#ifdef CONFIG_ISA_ARCV2
-	/* Check if System-Level Cache (SLC) is available */
-	if (read_aux_reg(ARC_BCR_SLC) & CACHE_VER_NUM_MASK) {
-#define LSIZE_OFFSET	4
-#define LSIZE_MASK	3
-		if (read_aux_reg(ARC_AUX_SLC_CONFIG) &
-		    (LSIZE_MASK << LSIZE_OFFSET))
-			slc_line_sz = 64;
-		else
-			slc_line_sz = 128;
-		slc_exists = 1;
-	} else {
-		slc_exists = 0;
-=======
 	read_decode_cache_bcr();
 
 #ifdef CONFIG_ISA_ARCV2
@@ -268,18 +220,13 @@
 		write_aux_reg(ARC_AUX_IO_COH_PARTIAL, 1);
 		/* Enable IO coherency */
 		write_aux_reg(ARC_AUX_IO_COH_ENABLE, 1);
->>>>>>> 8989c96b
 	}
 #endif
 }
 
 int icache_status(void)
 {
-<<<<<<< HEAD
-	if (!icache_exists())
-=======
 	if (!icache_exists)
->>>>>>> 8989c96b
 		return 0;
 
 	if (read_aux_reg(ARC_AUX_IC_CTRL) & IC_CTRL_CACHE_DISABLE)
@@ -290,22 +237,14 @@
 
 void icache_enable(void)
 {
-<<<<<<< HEAD
-	if (icache_exists())
-=======
 	if (icache_exists)
->>>>>>> 8989c96b
 		write_aux_reg(ARC_AUX_IC_CTRL, read_aux_reg(ARC_AUX_IC_CTRL) &
 			      ~IC_CTRL_CACHE_DISABLE);
 }
 
 void icache_disable(void)
 {
-<<<<<<< HEAD
-	if (icache_exists())
-=======
 	if (icache_exists)
->>>>>>> 8989c96b
 		write_aux_reg(ARC_AUX_IC_CTRL, read_aux_reg(ARC_AUX_IC_CTRL) |
 			      IC_CTRL_CACHE_DISABLE);
 }
@@ -318,28 +257,16 @@
 		write_aux_reg(ARC_AUX_IC_IVIC, 1);
 		read_aux_reg(ARC_AUX_IC_CTRL);	/* blocks */
 	}
-<<<<<<< HEAD
 }
 #else
 void invalidate_icache_all(void)
 {
 }
-=======
-}
-#else
-void invalidate_icache_all(void)
-{
-}
->>>>>>> 8989c96b
 #endif
 
 int dcache_status(void)
 {
-<<<<<<< HEAD
-	if (!dcache_exists())
-=======
 	if (!dcache_exists)
->>>>>>> 8989c96b
 		return 0;
 
 	if (read_aux_reg(ARC_AUX_DC_CTRL) & DC_CTRL_CACHE_DISABLE)
@@ -350,11 +277,7 @@
 
 void dcache_enable(void)
 {
-<<<<<<< HEAD
-	if (!dcache_exists())
-=======
 	if (!dcache_exists)
->>>>>>> 8989c96b
 		return;
 
 	write_aux_reg(ARC_AUX_DC_CTRL, read_aux_reg(ARC_AUX_DC_CTRL) &
@@ -363,11 +286,7 @@
 
 void dcache_disable(void)
 {
-<<<<<<< HEAD
-	if (!dcache_exists())
-=======
 	if (!dcache_exists)
->>>>>>> 8989c96b
 		return;
 
 	write_aux_reg(ARC_AUX_DC_CTRL, read_aux_reg(ARC_AUX_DC_CTRL) |
@@ -382,7 +301,6 @@
 				     const int cacheop)
 {
 	unsigned int aux_cmd;
-<<<<<<< HEAD
 #if (CONFIG_ARC_MMU_VER == 3)
 	unsigned int aux_tag;
 #endif
@@ -404,14 +322,14 @@
 	sz += paddr & ~CACHE_LINE_MASK;
 	paddr &= CACHE_LINE_MASK;
 
-	num_lines = DIV_ROUND_UP(sz, CONFIG_SYS_CACHELINE_SIZE);
+	num_lines = DIV_ROUND_UP(sz, l1_line_sz);
 
 	while (num_lines-- > 0) {
 #if (CONFIG_ARC_MMU_VER == 3)
 		write_aux_reg(aux_tag, paddr);
 #endif
 		write_aux_reg(aux_cmd, paddr);
-		paddr += CONFIG_SYS_CACHELINE_SIZE;
+		paddr += l1_line_sz;
 	}
 }
 
@@ -440,64 +358,6 @@
 	/* Switch back to default Invalidate mode */
 	if (op == OP_INV)
 		write_aux_reg(ARC_AUX_DC_CTRL, reg | DC_CTRL_INV_MODE_FLUSH);
-=======
-#if (CONFIG_ARC_MMU_VER == 3)
-	unsigned int aux_tag;
-#endif
-	int num_lines;
-
-	if (cacheop == OP_INV_IC) {
-		aux_cmd = ARC_AUX_IC_IVIL;
-#if (CONFIG_ARC_MMU_VER == 3)
-		aux_tag = ARC_AUX_IC_PTAG;
-#endif
-	} else {
-		/* d$ cmd: INV (discard or wback-n-discard) OR FLUSH (wback) */
-		aux_cmd = cacheop & OP_INV ? ARC_AUX_DC_IVDL : ARC_AUX_DC_FLDL;
-#if (CONFIG_ARC_MMU_VER == 3)
-		aux_tag = ARC_AUX_DC_PTAG;
-#endif
-	}
-
-	sz += paddr & ~CACHE_LINE_MASK;
-	paddr &= CACHE_LINE_MASK;
-
-	num_lines = DIV_ROUND_UP(sz, l1_line_sz);
-
-	while (num_lines-- > 0) {
-#if (CONFIG_ARC_MMU_VER == 3)
-		write_aux_reg(aux_tag, paddr);
-#endif
-		write_aux_reg(aux_cmd, paddr);
-		paddr += l1_line_sz;
-	}
-}
-
-static unsigned int __before_dc_op(const int op)
-{
-	unsigned int reg;
-
-	if (op == OP_INV) {
-		/*
-		 * IM is set by default and implies Flush-n-inv
-		 * Clear it here for vanilla inv
-		 */
-		reg = read_aux_reg(ARC_AUX_DC_CTRL);
-		write_aux_reg(ARC_AUX_DC_CTRL, reg & ~DC_CTRL_INV_MODE_FLUSH);
-	}
-
-	return reg;
-}
-
-static void __after_dc_op(const int op, unsigned int reg)
-{
-	if (op & OP_FLUSH)	/* flush / flush-n-inv both wait */
-		while (read_aux_reg(ARC_AUX_DC_CTRL) & DC_CTRL_FLUSH_STATUS)
-			;
-
-	/* Switch back to default Invalidate mode */
-	if (op == OP_INV)
-		write_aux_reg(ARC_AUX_DC_CTRL, reg | DC_CTRL_INV_MODE_FLUSH);
 }
 
 static inline void __dc_entire_op(const int cacheop)
@@ -521,68 +381,12 @@
 	unsigned int ctrl_reg = __before_dc_op(cacheop);
 	__cache_line_loop(paddr, sz, cacheop);
 	__after_dc_op(cacheop, ctrl_reg);
->>>>>>> 8989c96b
 }
 #else
 #define __dc_entire_op(cacheop)
 #define __dc_line_op(paddr, sz, cacheop)
 #endif /* !CONFIG_SYS_DCACHE_OFF */
 
-<<<<<<< HEAD
-static inline void __dc_entire_op(const int cacheop)
-{
-	int aux;
-	unsigned int ctrl_reg = __before_dc_op(cacheop);
-
-	if (cacheop & OP_INV)	/* Inv or flush-n-inv use same cmd reg */
-		aux = ARC_AUX_DC_IVDC;
-	else
-		aux = ARC_AUX_DC_FLSH;
-
-	write_aux_reg(aux, 0x1);
-
-	__after_dc_op(cacheop, ctrl_reg);
-}
-
-static inline void __dc_line_op(unsigned long paddr, unsigned long sz,
-				const int cacheop)
-{
-	unsigned int ctrl_reg = __before_dc_op(cacheop);
-	__cache_line_loop(paddr, sz, cacheop);
-	__after_dc_op(cacheop, ctrl_reg);
-}
-#else
-#define __dc_entire_op(cacheop)
-#define __dc_line_op(paddr, sz, cacheop)
-#endif /* !CONFIG_SYS_DCACHE_OFF */
-
-void invalidate_dcache_range(unsigned long start, unsigned long end)
-{
-	__dc_line_op(start, end - start, OP_INV);
-#ifdef CONFIG_ISA_ARCV2
-	if (slc_exists)
-		__slc_line_op(start, end - start, OP_INV);
-#endif
-}
-
-void flush_dcache_range(unsigned long start, unsigned long end)
-{
-	__dc_line_op(start, end - start, OP_FLUSH);
-#ifdef CONFIG_ISA_ARCV2
-	if (slc_exists)
-		__slc_line_op(start, end - start, OP_FLUSH);
-#endif
-}
-
-void flush_cache(unsigned long start, unsigned long size)
-{
-	flush_dcache_range(start, start + size);
-}
-
-void invalidate_dcache_all(void)
-{
-	__dc_entire_op(OP_INV);
-=======
 void invalidate_dcache_range(unsigned long start, unsigned long end)
 {
 #ifdef CONFIG_ISA_ARCV2
@@ -618,7 +422,6 @@
 {
 	__dc_entire_op(OP_INV);
 
->>>>>>> 8989c96b
 #ifdef CONFIG_ISA_ARCV2
 	if (slc_exists)
 		__slc_entire_op(OP_INV);
@@ -628,10 +431,7 @@
 void flush_dcache_all(void)
 {
 	__dc_entire_op(OP_FLUSH);
-<<<<<<< HEAD
-=======
-
->>>>>>> 8989c96b
+
 #ifdef CONFIG_ISA_ARCV2
 	if (slc_exists)
 		__slc_entire_op(OP_FLUSH);

--- conflicted
+++ resolved
@@ -23,7 +23,6 @@
 	bset	r5, r5, 0		; I$ exists, but is not used
 #endif
 	sr	r5, [ARC_AUX_IC_CTRL]
-<<<<<<< HEAD
 
 1:
 	; Disable/enable D-cache according to configuration
@@ -39,23 +38,6 @@
 	sr	r5, [ARC_AUX_DC_CTRL]
 
 1:
-=======
-
-1:
-	; Disable/enable D-cache according to configuration
-	lr	r5, [ARC_BCR_DC_BUILD]
-	breq	r5, 0, 1f		; D$ doesn't exist
-	lr	r5, [ARC_AUX_DC_CTRL]
-	bclr	r5, r5, 6		; Invalidate (discard w/o wback)
-#ifndef CONFIG_SYS_DCACHE_OFF
-	bclr	r5, r5, 0		; Enable (+Inv)
-#else
-	bset	r5, r5, 0		; Disable (+Inv)
-#endif
-	sr	r5, [ARC_AUX_DC_CTRL]
-
-1:
->>>>>>> 8989c96b
 #ifdef CONFIG_ISA_ARCV2
 	; Disable System-Level Cache (SLC)
 	lr	r5, [ARC_BCR_SLC]
@@ -67,13 +49,6 @@
 
 1:
 #endif
-<<<<<<< HEAD
-
-	/* Setup stack- and frame-pointers */
-	mov	%sp, CONFIG_SYS_INIT_SP_ADDR
-	mov	%fp, %sp
-=======
->>>>>>> 8989c96b
 
 	/* Establish C runtime stack and frame */
 	mov	%sp, CONFIG_SYS_INIT_SP_ADDR

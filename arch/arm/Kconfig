menu "ARM architecture"
	depends on ARM

config SYS_ARCH
	default "arm"

config ARM64
	bool

config DMA_ADDR_T_64BIT
	bool
	default y if ARM64

config HAS_VBAR
        bool

config HAS_THUMB2
        bool

config CPU_ARM720T
        bool

config CPU_ARM920T
        bool

config CPU_ARM926EJS
        bool

config CPU_ARM946ES
        bool

config CPU_ARM1136
        bool

config CPU_ARM1176
        bool
        select HAS_VBAR

config CPU_V7
        bool
        select HAS_VBAR
        select HAS_THUMB2

config CPU_V7M
	bool
        select HAS_THUMB2

config CPU_V7M
	bool

config CPU_PXA
        bool

config CPU_SA1100
        bool

config SYS_CPU
        default "arm720t" if CPU_ARM720T
        default "arm920t" if CPU_ARM920T
        default "arm926ejs" if CPU_ARM926EJS
        default "arm946es" if CPU_ARM946ES
        default "arm1136" if CPU_ARM1136
        default "arm1176" if CPU_ARM1176
        default "armv7" if CPU_V7
        default "armv7m" if CPU_V7M
        default "pxa" if CPU_PXA
        default "sa1100" if CPU_SA1100
	default "armv8" if ARM64

config SYS_ARM_ARCH
	int
	default 4 if CPU_ARM720T
	default 4 if CPU_ARM920T
	default 5 if CPU_ARM926EJS
	default 5 if CPU_ARM946ES
	default 6 if CPU_ARM1136
	default 6 if CPU_ARM1176
	default 7 if CPU_V7
	default 7 if CPU_V7M
	default 5 if CPU_PXA
	default 4 if CPU_SA1100
	default 8 if ARM64

config SEMIHOSTING
	bool "support boot from semihosting"
	help
	  In emulated environments, semihosting is a way for
	  the hosted environment to call out to the emulator to
	  retrieve files from the host machine.

<<<<<<< HEAD
choice
	prompt "Target select"
	optional
=======
config SYS_L2CACHE_OFF
	bool "L2cache off"
	help
	  If SoC does not support L2CACHE or one do not want to enable
	  L2CACHE, choose this option.

config ENABLE_ARM_SOC_BOOT0_HOOK
	bool "prepare BOOT0 header"
	help
	  If the SoC's BOOT0 requires a header area filled with (magic)
	  values, then choose this option, and create a define called
	  ARM_SOC_BOOT0_HOOK which contains the required assembler
	  preprocessor code.

choice
	prompt "Target select"
	default TARGET_HIKEY
>>>>>>> 8989c96b

config ARCH_AT91
	bool "Atmel AT91"

config TARGET_EDB93XX
	bool "Support edb93xx"
	select CPU_ARM920T

config TARGET_VCMA9
	bool "Support VCMA9"
	select CPU_ARM920T

config TARGET_SMDK2410
	bool "Support smdk2410"
	select CPU_ARM920T

config TARGET_ASPENITE
	bool "Support aspenite"
	select CPU_ARM926EJS

config TARGET_GPLUGD
	bool "Support gplugd"
	select CPU_ARM926EJS

config ARCH_DAVINCI
	bool "TI DaVinci"
	select CPU_ARM926EJS
	help
	  Support for TI's DaVinci platform.

config KIRKWOOD
	bool "Marvell Kirkwood"
	select CPU_ARM926EJS

<<<<<<< HEAD
config TARGET_DB_88F6820_GP
	bool "Support DB-88F6820-GP"
	select CPU_V7
	select SUPPORT_SPL

config TARGET_DB_MV784MP_GP
	bool "Support db-mv784mp-gp"
	select CPU_V7
	select SUPPORT_SPL

config TARGET_MAXBCM
	bool "Support maxbcm"
=======
config ARCH_MVEBU
	bool "Marvell MVEBU family (Armada XP/375/38x)"
>>>>>>> 8989c96b
	select CPU_V7
	select SUPPORT_SPL
	select OF_CONTROL
	select OF_SEPARATE
	select DM
	select DM_ETH
	select DM_SERIAL
	select DM_SPI
	select DM_SPI_FLASH
	select SPL_DM
	select SPL_DM_SEQ_ALIAS
	select SPL_OF_CONTROL
	select SPL_SIMPLE_BUS

config TARGET_DEVKIT3250
	bool "Support devkit3250"
	select CPU_ARM926EJS
	select SUPPORT_SPL

config TARGET_WORK_92105
	bool "Support work_92105"
	select CPU_ARM926EJS
	select SUPPORT_SPL

config TARGET_MX25PDK
	bool "Support mx25pdk"
	select CPU_ARM926EJS

config TARGET_ZMX25
	bool "Support zmx25"
	select CPU_ARM926EJS

config TARGET_APF27
	bool "Support apf27"
	select CPU_ARM926EJS
	select SUPPORT_SPL

config TARGET_APX4DEVKIT
	bool "Support apx4devkit"
	select CPU_ARM926EJS
	select SUPPORT_SPL

config TARGET_XFI3
	bool "Support xfi3"
	select CPU_ARM926EJS
	select SUPPORT_SPL

config TARGET_M28EVK
	bool "Support m28evk"
	select CPU_ARM926EJS
	select SUPPORT_SPL

config TARGET_MX23EVK
	bool "Support mx23evk"
	select CPU_ARM926EJS
	select SUPPORT_SPL

config TARGET_MX28EVK
	bool "Support mx28evk"
	select CPU_ARM926EJS
	select SUPPORT_SPL

config TARGET_MX23_OLINUXINO
	bool "Support mx23_olinuxino"
	select CPU_ARM926EJS
	select SUPPORT_SPL

config TARGET_BG0900
	bool "Support bg0900"
	select CPU_ARM926EJS
	select SUPPORT_SPL

config TARGET_SANSA_FUZE_PLUS
	bool "Support sansa_fuze_plus"
	select CPU_ARM926EJS
	select SUPPORT_SPL

config TARGET_SC_SPS_1
	bool "Support sc_sps_1"
	select CPU_ARM926EJS
	select SUPPORT_SPL

config ORION5X
	bool "Marvell Orion"
	select CPU_ARM926EJS

config TARGET_SPEAR300
	bool "Support spear300"
	select CPU_ARM926EJS

config TARGET_SPEAR310
	bool "Support spear310"
	select CPU_ARM926EJS

config TARGET_SPEAR320
	bool "Support spear320"
	select CPU_ARM926EJS

config TARGET_SPEAR600
	bool "Support spear600"
	select CPU_ARM926EJS

config TARGET_STV0991
	bool "Support stv0991"
	select CPU_V7
	select DM
	select DM_SERIAL
<<<<<<< HEAD
=======
	select DM_SPI
	select DM_SPI_FLASH
	select SPI_FLASH
>>>>>>> 8989c96b

config TARGET_X600
	bool "Support x600"
	select CPU_ARM926EJS
	select SUPPORT_SPL

<<<<<<< HEAD
config ARCH_VERSATILE
	bool "ARM Ltd. Versatile family"
	select CPU_ARM926EJS

=======
>>>>>>> 8989c96b
config TARGET_IMX31_PHYCORE
	bool "Support imx31_phycore"
	select CPU_ARM1136

config TARGET_MX31ADS
	bool "Support mx31ads"
	select CPU_ARM1136

config TARGET_MX31PDK
	bool "Support mx31pdk"
	select CPU_ARM1136
	select SUPPORT_SPL

config TARGET_WOODBURN
	bool "Support woodburn"
	select CPU_ARM1136

config TARGET_WOODBURN_SD
	bool "Support woodburn_sd"
	select CPU_ARM1136
	select SUPPORT_SPL

config TARGET_FLEA3
	bool "Support flea3"
	select CPU_ARM1136

config TARGET_MX35PDK
	bool "Support mx35pdk"
	select CPU_ARM1136

config ARCH_BCM283X
	bool "Broadcom BCM283X family"
	select DM
	select DM_SERIAL
	select DM_GPIO

config TARGET_VEXPRESS_CA15_TC2
	bool "Support vexpress_ca15_tc2"
	select CPU_V7
	select CPU_V7_HAS_NONSEC
	select CPU_V7_HAS_VIRT

config TARGET_VEXPRESS_CA5X2
	bool "Support vexpress_ca5x2"
	select CPU_V7

config TARGET_VEXPRESS_CA9X4
	bool "Support vexpress_ca9x4"
	select CPU_V7

config TARGET_BRXRE1
	bool "Support BRXRE1"
	select CPU_V7
	select SUPPORT_SPL

config TARGET_BRPPT1
	bool "Support BRPPT1"
	select CPU_V7
	select SUPPORT_SPL

config TARGET_CM_T335
	bool "Support cm_t335"
	select CPU_V7
	select SUPPORT_SPL
	select DM
	select DM_SERIAL
	select DM_GPIO

config TARGET_PEPPER
	bool "Support pepper"
	select CPU_V7
	select SUPPORT_SPL
	select DM
	select DM_SERIAL
	select DM_GPIO

config TARGET_AM335X_IGEP0033
	bool "Support am335x_igep0033"
	select CPU_V7
	select SUPPORT_SPL
	select DM
	select DM_SERIAL
	select DM_GPIO

config TARGET_PCM051
	bool "Support pcm051"
	select CPU_V7
	select SUPPORT_SPL
	select DM
	select DM_SERIAL
	select DM_GPIO

config TARGET_DRACO
	bool "Support draco"
	select CPU_V7
	select SUPPORT_SPL
	select DM
	select DM_SERIAL
	select DM_GPIO

config TARGET_THUBAN
	bool "Support thuban"
	select CPU_V7
	select SUPPORT_SPL
	select DM
	select DM_SERIAL
	select DM_GPIO

<<<<<<< HEAD
config TARGET_THUBAN
	bool "Support thuban"
	select CPU_V7
	select SUPPORT_SPL

=======
>>>>>>> 8989c96b
config TARGET_RASTABAN
	bool "Support rastaban"
	select CPU_V7
	select SUPPORT_SPL
	select DM
	select DM_SERIAL
	select DM_GPIO

config TARGET_ETAMIN
        bool "Support etamin"
        select CPU_V7
        select SUPPORT_SPL
	select DM
	select DM_SERIAL
	select DM_GPIO

config TARGET_PXM2
	bool "Support pxm2"
	select CPU_V7
	select SUPPORT_SPL
	select DM
	select DM_SERIAL
	select DM_GPIO

config TARGET_RUT
	bool "Support rut"
	select CPU_V7
	select SUPPORT_SPL
	select DM
	select DM_SERIAL
	select DM_GPIO

config TARGET_PENGWYN
	bool "Support pengwyn"
	select CPU_V7
	select SUPPORT_SPL
	select DM
	select DM_SERIAL
	select DM_GPIO

config TARGET_AM335X_BALTOS
	bool "Support am335x_baltos"
	select CPU_V7
	select SUPPORT_SPL
	select DM
	select DM_SERIAL
	select DM_GPIO

config TARGET_AM335X_EVM
	bool "Support am335x_evm"
	select CPU_V7
	select SUPPORT_SPL
	select DM
	select DM_SERIAL
	select DM_GPIO
<<<<<<< HEAD
=======
	select TI_I2C_BOARD_DETECT

config TARGET_AM335X_SHC
	bool "Support am335x based shc board from bosch"
	select CPU_V7
	select SUPPORT_SPL
	select DM
	select DM_SERIAL
	select DM_GPIO
>>>>>>> 8989c96b

config TARGET_AM335X_SL50
	bool "Support am335x_sl50"
	select CPU_V7
	select SUPPORT_SPL
	select DM
	select DM_SERIAL

config TARGET_BAV335X
	bool "Support bav335x"
	select CPU_V7
	select SUPPORT_SPL
	select DM
	select DM_SERIAL
	help
	  The BAV335x OEM Network Processor integrates all the functions of an
	  embedded network computer in a small, easy to use SODIMM module which
	  incorporates the popular Texas Instruments Sitara 32bit ARM Coretex-A8
	  processor, with fast DDR3 512MB SDRAM, 4GB of embedded MMC and a Gigabit
	  ethernet with simple connection to external connectors.

	  For more information, visit: http://birdland.com/oem

config TARGET_TI814X_EVM
	bool "Support ti814x_evm"
	select CPU_V7
	select SUPPORT_SPL

config TARGET_TI816X_EVM
	bool "Support ti816x_evm"
	select CPU_V7
	select SUPPORT_SPL

config TARGET_BCM23550_W1D
	bool "Support bcm23550_w1d"
	select CPU_V7

config TARGET_BCM28155_AP
	bool "Support bcm28155_ap"
	select CPU_V7

config TARGET_BCMCYGNUS
	bool "Support bcmcygnus"
	select CPU_V7

config TARGET_BCMNSP
	bool "Support bcmnsp"
	select CPU_V7

config ARCH_EXYNOS
	bool "Samsung EXYNOS"
<<<<<<< HEAD
	select CPU_V7
=======
>>>>>>> 8989c96b
	select DM
	select DM_SPI_FLASH
	select DM_SERIAL
	select DM_SPI
	select DM_GPIO
<<<<<<< HEAD
=======
	select DM_KEYBOARD
>>>>>>> 8989c96b

config ARCH_S5PC1XX
	bool "Samsung S5PC1XX"
	select CPU_V7
	select DM
	select DM_SERIAL
	select DM_GPIO

config ARCH_HIGHBANK
	bool "Calxeda Highbank"
	select CPU_V7

config ARCH_INTEGRATOR
	bool "ARM Ltd. Integrator family"
<<<<<<< HEAD
=======
	select DM
	select DM_SERIAL
>>>>>>> 8989c96b

config ARCH_KEYSTONE
	bool "TI Keystone"
	select CPU_V7
	select SUPPORT_SPL
	select CMD_POWEROFF

config ARCH_MESON
	bool "Amlogic Meson"
	help
	  Support for the Meson SoC family developed by Amlogic Inc.,
	  targeted at media players and tablet computers. We currently
	  support the S905 (GXBaby) 64-bit SoC.

config ARCH_MX7
	bool "Freescale MX7"
	select CPU_V7

config ARCH_MX6
	bool "Freescale MX6"
	select CPU_V7

config ARCH_MX5
	bool "Freescale MX5"
	select CPU_V7

config TARGET_M53EVK
	bool "Support m53evk"
	select CPU_V7
	select SUPPORT_SPL

config TARGET_MX51EVK
	bool "Support mx51evk"
	select CPU_V7

config TARGET_MX53ARD
	bool "Support mx53ard"
	select CPU_V7

config TARGET_MX53EVK
	bool "Support mx53evk"
	select CPU_V7

config TARGET_MX53LOCO
	bool "Support mx53loco"
	select CPU_V7

config TARGET_MX53SMD
	bool "Support mx53smd"
	select CPU_V7

<<<<<<< HEAD
config TARGET_MX51_EFIKAMX
	bool "Support mx51_efikamx"
	select CPU_V7

config TARGET_VISION2
	bool "Support vision2"
	select CPU_V7

config TARGET_UDOO
	bool "Support udoo"
	select CPU_V7

config TARGET_WANDBOARD
	bool "Support wandboard"
	select CPU_V7
	select SUPPORT_SPL

config TARGET_WARP
	bool "Support WaRP"
	select CPU_V7

config TARGET_TITANIUM
	bool "Support titanium"
	select CPU_V7

config TARGET_NITROGEN6X
	bool "Support nitrogen6x"
	select CPU_V7

config TARGET_CGTQMX6EVAL
	bool "Support cgtqmx6eval"
	select CPU_V7

config TARGET_EMBESTMX6BOARDS
	bool "Support embestmx6boards"
	select CPU_V7

config TARGET_ARISTAINETOS
	bool "Support aristainetos"
	select CPU_V7

config TARGET_ARISTAINETOS2
	bool "Support aristainetos2"
	select CPU_V7

config TARGET_MX6QARM2
	bool "Support mx6qarm2"
	select CPU_V7

config TARGET_MX6QSABREAUTO
	bool "Support mx6qsabreauto"
	select CPU_V7
	select DM
	select DM_THERMAL

config TARGET_MX6SABRESD
	bool "Support mx6sabresd"
	select CPU_V7
	select SUPPORT_SPL
	select DM
	select DM_THERMAL

config TARGET_MX6CUBOXI
	bool "Support Solid-run mx6 boards"
	select CPU_V7
	select SUPPORT_SPL

config TARGET_MX6SLEVK
	bool "Support mx6slevk"
	select CPU_V7

config TARGET_MX6SXSABRESD
	bool "Support mx6sxsabresd"
	select CPU_V7
	select SUPPORT_SPL
	select DM
	select DM_THERMAL

config TARGET_GW_VENTANA
	bool "Support gw_ventana"
	select CPU_V7
	select SUPPORT_SPL

config TARGET_KOSAGI_NOVENA
	bool "Support Kosagi Novena"
	select CPU_V7
	select SUPPORT_SPL

config TARGET_TBS2910
	bool "Support tbs2910"
	select CPU_V7

config TARGET_OT1200
	bool "Bachmann OT1200"
	select CPU_V7
	select SUPPORT_SPL

config TARGET_PLATINUM_PICON
	bool "Support platinum-picon"
	select CPU_V7
	select SUPPORT_SPL

config TARGET_PLATINUM_TITANIUM
	bool "Support platinum-titanium"
	select CPU_V7
	select SUPPORT_SPL

=======
>>>>>>> 8989c96b
config OMAP34XX
	bool "OMAP34XX SoC"
	select CPU_V7

config OMAP44XX
	bool "OMAP44XX SoC"
	select CPU_V7
	select SUPPORT_SPL

config OMAP54XX
	bool "OMAP54XX SoC"
	select CPU_V7
	select SUPPORT_SPL

config AM43XX
	bool "AM43XX SoC"
	select CPU_V7
	select SUPPORT_SPL
	help
	  Support for AM43xx SOC from Texas Instruments.
	  The AM43xx high performance SOC features a Cortex-A9
	  ARM core, a quad core PRU-ICSS for industrial Ethernet
	  protocols, dual camera support, optional 3D graphics
	  and an optional customer programmable secure boot.

config RMOBILE
	bool "Renesas ARM SoCs"
	select CPU_V7

<<<<<<< HEAD
config TARGET_CM_FX6
	bool "Support cm_fx6"
	select CPU_V7
	select SUPPORT_SPL
	select DM
	select DM_SERIAL
	select DM_GPIO

config ARCH_SOCFPGA
	bool "Altera SOCFPGA family"
=======
config TARGET_S32V234EVB
	bool "Support s32v234evb"
	select ARM64

config ARCH_SNAPDRAGON
	bool "Qualcomm Snapdragon SoCs"
	select ARM64
	select DM
	select DM_GPIO
	select DM_SERIAL
	select SPMI
	select OF_CONTROL
	select OF_SEPARATE

config ARCH_SOCFPGA
	bool "Altera SOCFPGA family"
	select CPU_V7
	select SUPPORT_SPL
	select OF_CONTROL
	select SPL_OF_CONTROL
	select DM
	select DM_SPI_FLASH
	select DM_SPI

config TARGET_CM_T43
	bool "Support cm_t43"
>>>>>>> 8989c96b
	select CPU_V7
	select SUPPORT_SPL
	select DM
	select DM_SPI_FLASH
	select DM_SPI

config ARCH_SUNXI
	bool "Support sunxi (Allwinner) SoCs"
<<<<<<< HEAD
	select DM
	select DM_GPIO
	select OF_CONTROL
	select OF_SEPARATE
	select SPL_DISABLE_OF_CONTROL
=======
	select CMD_GPIO
	select CMD_MMC if MMC
	select CMD_USB
	select DM
	select DM_ETH
	select DM_GPIO
	select DM_KEYBOARD
	select DM_SERIAL
	select DM_USB
	select OF_BOARD_SETUP
	select OF_CONTROL
	select OF_SEPARATE
	select SPL_STACK_R if SUPPORT_SPL
	select SPL_SYS_MALLOC_SIMPLE if SUPPORT_SPL
	select SYS_NS16550
	select USB
	select USB_STORAGE
	select USB_KEYBOARD
	select USE_TINY_PRINTF
>>>>>>> 8989c96b

config TARGET_TS4800
	bool "Support TS4800"
	select CPU_V7

config TARGET_VF610TWR
	bool "Support vf610twr"
	select CPU_V7

config TARGET_COLIBRI_VF
	bool "Support Colibri VF50/61"
	select CPU_V7

<<<<<<< HEAD
=======
config TARGET_PCM052
	bool "Support pcm-052"
	select CPU_V7

>>>>>>> 8989c96b
config ARCH_ZYNQ
	bool "Xilinx Zynq Platform"
	select CPU_V7
	select SUPPORT_SPL
	select OF_CONTROL
<<<<<<< HEAD
	select SPL_DISABLE_OF_CONTROL
	select DM
	select DM_SPI
	select DM_SPI_FLASH
=======
	select SPL_OF_CONTROL if SPL
	select DM
	select DM_ETH
	select DM_GPIO
	select SPL_DM if SPL
	select DM_MMC
	select DM_SPI
	select DM_SERIAL
	select DM_SPI_FLASH
	select SPL_SEPARATE_BSS if SPL
>>>>>>> 8989c96b

config ARCH_ZYNQMP
	bool "Support Xilinx ZynqMP Platform"
	select ARM64
	select DM
<<<<<<< HEAD
	select DM_SPI
	select DM_SPI_FLASH
	select OF_CONTROL
	select SPL_DISABLE_OF_CONTROL

config TEGRA
	bool "NVIDIA Tegra"
	select SUPPORT_SPL
	select SPL
	select OF_CONTROL
	select SPL_DISABLE_OF_CONTROL
	select CPU_V7
	select DM
	select DM_SPI_FLASH
	select DM_SERIAL
	select DM_I2C
	select DM_SPI
	select DM_GPIO
=======
	select OF_CONTROL
	select DM_SERIAL
	select SUPPORT_SPL
	select CLK
	select SPL_CLK

config TEGRA
	bool "NVIDIA Tegra"
>>>>>>> 8989c96b

config TARGET_VEXPRESS64_AEMV8A
	bool "Support vexpress_aemv8a"
	select ARM64

config TARGET_VEXPRESS64_BASE_FVP
	bool "Support Versatile Express ARMv8a FVP BASE model"
	select ARM64
	select SEMIHOSTING

config TARGET_VEXPRESS64_BASE_FVP_DRAM
	bool "Support Versatile Express ARMv8a FVP BASE model booting from DRAM"
	select ARM64
	help
	  This target is derived from TARGET_VEXPRESS64_BASE_FVP and over-rides
	  the default config to allow the user to load the images directly into
	  DRAM using model parameters rather than by using semi-hosting to load
	  the files from the host filesystem.

config TARGET_VEXPRESS64_JUNO
	bool "Support Versatile Express Juno Development Platform"
	select ARM64

config TARGET_LS2080A_EMU
	bool "Support ls2080a_emu"
	select ARM64
	select ARMV8_MULTIENTRY
	help
	  Support for Freescale LS2080A_EMU platform
	  The LS2080A Development System (EMULATOR) is a pre silicon
	  development platform that supports the QorIQ LS2080A
	  Layerscape Architecture processor.

config TARGET_LS2080A_SIMU
	bool "Support ls2080a_simu"
	select ARM64
	select ARMV8_MULTIENTRY
	help
	  Support for Freescale LS2080A_SIMU platform
	  The LS2080A Development System (QDS) is a pre silicon
	  development platform that supports the QorIQ LS2080A
	  Layerscape Architecture processor.

<<<<<<< HEAD
config TARGET_LS2085AQDS
	bool "Support ls2085aqds"
	select ARM64
	select ARMV8_MULTIENTRY
	select SUPPORT_SPL
	help
	  Support for Freescale LS2085AQDS platform
	  The LS2085A Development System (QDS) is a high-performance
	  development platform that supports the QorIQ LS2085A
	  Layerscape Architecture processor.

config TARGET_LS2085ARDB
	bool "Support ls2085ardb"
	select ARM64
	select ARMV8_MULTIENTRY
	select SUPPORT_SPL
	help
	  Support for Freescale LS2085ARDB platform.
	  The LS2085A Reference design board (RDB) is a high-performance
	  development platform that supports the QorIQ LS2085A
	  Layerscape Architecture processor.

config TARGET_LS1021AQDS
	bool "Support ls1021aqds"
	select CPU_V7
=======
config TARGET_LS2080AQDS
	bool "Support ls2080aqds"
	select ARM64
	select ARMV8_MULTIENTRY
>>>>>>> 8989c96b
	select SUPPORT_SPL
	help
	  Support for Freescale LS2080AQDS platform
	  The LS2080A Development System (QDS) is a high-performance
	  development platform that supports the QorIQ LS2080A
	  Layerscape Architecture processor.

config TARGET_LS2080ARDB
	bool "Support ls2080ardb"
	select ARM64
	select ARMV8_MULTIENTRY
	select SUPPORT_SPL
	help
	  Support for Freescale LS2080ARDB platform.
	  The LS2080A Reference design board (RDB) is a high-performance
	  development platform that supports the QorIQ LS2080A
	  Layerscape Architecture processor.

config TARGET_HIKEY
	bool "Support HiKey 96boards Consumer Edition Platform"
	select ARM64
	select DM
	select DM_GPIO
	select DM_SERIAL
	select OF_CONTROL
	  help
	  Support for HiKey 96boards platform. It features a HI6220
	  SoC, with 8xA53 CPU, mali450 gpu, and 1GB RAM.

config TARGET_LS1012AQDS
	bool "Support ls1012aqds"
	select ARM64
	help
	  Support for Freescale LS1012AQDS platform.
	  The LS1012A Development System (QDS) is a high-performance
	  development platform that supports the QorIQ LS1012A
	  Layerscape Architecture processor.

config TARGET_LS1012ARDB
	bool "Support ls1012ardb"
	select ARM64
	help
	  Support for Freescale LS1012ARDB platform.
	  The LS1012A Reference design board (RDB) is a high-performance
	  development platform that supports the QorIQ LS1012A
	  Layerscape Architecture processor.

config TARGET_LS1012AFRDM
	bool "Support ls1012afrdm"
	select ARM64
	help
	  Support for Freescale LS1012AFRDM platform.
	  The LS1012A Freedom  board (FRDM) is a high-performance
	  development platform that supports the QorIQ LS1012A
	  Layerscape Architecture processor.

config TARGET_LS1021AQDS
	bool "Support ls1021aqds"
	select CPU_V7
	select SUPPORT_SPL
config TARGET_LS1021ATWR
	bool "Support ls1021atwr"
	select CPU_V7
	select SUPPORT_SPL

config TARGET_LS1043AQDS
	bool "Support ls1043aqds"
	select ARM64
	select ARMV8_MULTIENTRY
	select SUPPORT_SPL
	help
	  Support for Freescale LS1043AQDS platform.

config TARGET_LS1043ARDB
	bool "Support ls1043ardb"
	select ARM64
	select ARMV8_MULTIENTRY
	select SUPPORT_SPL
	help
	  Support for Freescale LS1043ARDB platform.

config TARGET_H2200
	bool "Support h2200"
	select CPU_PXA

config TARGET_ZIPITZ2
	bool "Support zipitz2"
	select CPU_PXA

config TARGET_COLIBRI_PXA270
	bool "Support colibri_pxa270"
	select CPU_PXA

config ARCH_UNIPHIER
	bool "Socionext UniPhier SoCs"
<<<<<<< HEAD
	select CPU_V7
	select SUPPORT_SPL
	select SPL
	select OF_CONTROL
	select DM
	select DM_SERIAL
	select DM_I2C
	select SPL_DISABLE_OF_CONTROL
=======
	select CLK_UNIPHIER
	select SUPPORT_SPL
	select SPL
	select OF_CONTROL
	select SPL_OF_CONTROL
	select OF_LIBFDT
	select DM
	select SPL_DM
	select DM_GPIO
	select DM_SERIAL
	select DM_I2C
	select DM_MMC
>>>>>>> 8989c96b
	help
	  Support for UniPhier SoC family developed by Socionext Inc.
	  (formerly, System LSI Business Division of Panasonic Corporation)

<<<<<<< HEAD
config TARGET_STM32F429_DISCOVERY
	bool "Support STM32F429 Discovery"
	select CPU_V7M
=======
config STM32
	bool "Support STM32"
	select CPU_V7M
	select DM
	select DM_SERIAL

config ARCH_ROCKCHIP
	bool "Support Rockchip SoCs"
	select SUPPORT_SPL
	select SPL
	select OF_CONTROL
	select CPU_V7
	select DM

config TARGET_THUNDERX_88XX
	bool "Support ThunderX 88xx"
	select ARM64
	select OF_CONTROL
>>>>>>> 8989c96b

endchoice

source "arch/arm/mach-at91/Kconfig"

source "arch/arm/mach-bcm283x/Kconfig"

source "arch/arm/mach-davinci/Kconfig"

source "arch/arm/mach-exynos/Kconfig"

source "arch/arm/mach-highbank/Kconfig"

source "arch/arm/mach-integrator/Kconfig"

source "arch/arm/mach-keystone/Kconfig"

source "arch/arm/mach-kirkwood/Kconfig"

source "arch/arm/mach-mvebu/Kconfig"

source "arch/arm/cpu/armv7/mx7/Kconfig"

source "arch/arm/cpu/armv7/mx6/Kconfig"

source "arch/arm/cpu/armv7/mx5/Kconfig"

source "arch/arm/cpu/armv7/omap-common/Kconfig"

source "arch/arm/mach-orion5x/Kconfig"

source "arch/arm/cpu/armv7/rmobile/Kconfig"

source "arch/arm/mach-meson/Kconfig"

source "arch/arm/mach-rockchip/Kconfig"

source "arch/arm/mach-s5pc1xx/Kconfig"

source "arch/arm/mach-snapdragon/Kconfig"

source "arch/arm/mach-socfpga/Kconfig"

source "arch/arm/mach-stm32/Kconfig"

source "arch/arm/mach-socfpga/Kconfig"

source "arch/arm/mach-tegra/Kconfig"

source "arch/arm/mach-uniphier/Kconfig"

<<<<<<< HEAD
source "arch/arm/mach-versatile/Kconfig"

=======
>>>>>>> 8989c96b
source "arch/arm/mach-zynq/Kconfig"

source "arch/arm/cpu/armv7/Kconfig"

source "arch/arm/cpu/armv8/zynqmp/Kconfig"

source "arch/arm/cpu/armv8/Kconfig"

source "arch/arm/imx-common/Kconfig"

source "board/bosch/shc/Kconfig"
source "board/BuR/brxre1/Kconfig"
source "board/BuR/brppt1/Kconfig"
source "board/CarMediaLab/flea3/Kconfig"
source "board/Marvell/aspenite/Kconfig"
<<<<<<< HEAD
source "board/Marvell/db-88f6820-gp/Kconfig"
source "board/Marvell/db-mv784mp-gp/Kconfig"
=======
>>>>>>> 8989c96b
source "board/Marvell/gplugd/Kconfig"
source "board/armadeus/apf27/Kconfig"
source "board/armltd/vexpress/Kconfig"
source "board/armltd/vexpress64/Kconfig"
source "board/bluegiga/apx4devkit/Kconfig"
source "board/broadcom/bcm23550_w1d/Kconfig"
source "board/broadcom/bcm28155_ap/Kconfig"
source "board/broadcom/bcmcygnus/Kconfig"
source "board/broadcom/bcmnsp/Kconfig"
source "board/cavium/thunderx/Kconfig"
source "board/cirrus/edb93xx/Kconfig"
source "board/compulab/cm_t335/Kconfig"
source "board/compulab/cm_t43/Kconfig"
source "board/creative/xfi3/Kconfig"
source "board/denx/m28evk/Kconfig"
source "board/denx/m53evk/Kconfig"
<<<<<<< HEAD
source "board/embest/mx6boards/Kconfig"
source "board/esg/ima3-mx53/Kconfig"
source "board/freescale/ls2085a/Kconfig"
source "board/freescale/ls2085aqds/Kconfig"
source "board/freescale/ls2085ardb/Kconfig"
=======
source "board/freescale/ls2080a/Kconfig"
source "board/freescale/ls2080aqds/Kconfig"
source "board/freescale/ls2080ardb/Kconfig"
>>>>>>> 8989c96b
source "board/freescale/ls1021aqds/Kconfig"
source "board/freescale/ls1043aqds/Kconfig"
source "board/freescale/ls1021atwr/Kconfig"
source "board/freescale/ls1043ardb/Kconfig"
source "board/freescale/ls1012aqds/Kconfig"
source "board/freescale/ls1012ardb/Kconfig"
source "board/freescale/ls1012afrdm/Kconfig"
source "board/freescale/mx23evk/Kconfig"
source "board/freescale/mx25pdk/Kconfig"
source "board/freescale/mx28evk/Kconfig"
source "board/freescale/mx31ads/Kconfig"
source "board/freescale/mx31pdk/Kconfig"
source "board/freescale/mx35pdk/Kconfig"
source "board/freescale/mx51evk/Kconfig"
source "board/freescale/mx53ard/Kconfig"
source "board/freescale/mx53evk/Kconfig"
source "board/freescale/mx53loco/Kconfig"
source "board/freescale/mx53smd/Kconfig"
source "board/freescale/s32v234evb/Kconfig"
source "board/freescale/vf610twr/Kconfig"
source "board/gumstix/pepper/Kconfig"
source "board/h2200/Kconfig"
source "board/hisilicon/hikey/Kconfig"
source "board/imx31_phycore/Kconfig"
source "board/isee/igep0033/Kconfig"
source "board/mpl/vcma9/Kconfig"
source "board/olimex/mx23_olinuxino/Kconfig"
source "board/phytec/pcm051/Kconfig"
source "board/phytec/pcm052/Kconfig"
source "board/ppcag/bg0900/Kconfig"
source "board/samsung/smdk2410/Kconfig"
source "board/sandisk/sansa_fuze_plus/Kconfig"
source "board/schulercontrol/sc_sps_1/Kconfig"
source "board/siemens/draco/Kconfig"
source "board/siemens/pxm2/Kconfig"
source "board/siemens/rut/Kconfig"
source "board/silica/pengwyn/Kconfig"
<<<<<<< HEAD
source "board/solidrun/mx6cuboxi/Kconfig"
=======
>>>>>>> 8989c96b
source "board/spear/spear300/Kconfig"
source "board/spear/spear310/Kconfig"
source "board/spear/spear320/Kconfig"
source "board/spear/spear600/Kconfig"
source "board/spear/x600/Kconfig"
<<<<<<< HEAD
source "board/st-ericsson/snowball/Kconfig"
source "board/st-ericsson/u8500/Kconfig"
source "board/st/stm32f429-discovery/Kconfig"
=======
>>>>>>> 8989c96b
source "board/st/stv0991/Kconfig"
source "board/sunxi/Kconfig"
source "board/syteco/zmx25/Kconfig"
source "board/tcl/sl50/Kconfig"
source "board/ti/am335x/Kconfig"
source "board/ti/am43xx/Kconfig"
source "board/birdland/bav335x/Kconfig"
source "board/ti/ti814x/Kconfig"
source "board/ti/ti816x/Kconfig"
source "board/timll/devkit3250/Kconfig"
source "board/toradex/colibri_pxa270/Kconfig"
source "board/toradex/colibri_vf/Kconfig"
<<<<<<< HEAD
source "board/trizepsiv/Kconfig"
source "board/ttcontrol/vision2/Kconfig"
source "board/udoo/Kconfig"
source "board/vpac270/Kconfig"
source "board/vscom/baltos/Kconfig"
source "board/wandboard/Kconfig"
source "board/warp/Kconfig"
source "board/woodburn/Kconfig"
source "board/work-microwave/work_92105/Kconfig"
source "board/xaeniax/Kconfig"
=======
source "board/technologic/ts4800/Kconfig"
source "board/vscom/baltos/Kconfig"
source "board/woodburn/Kconfig"
source "board/work-microwave/work_92105/Kconfig"
>>>>>>> 8989c96b
source "board/zipitz2/Kconfig"

source "arch/arm/Kconfig.debug"

endmenu<|MERGE_RESOLUTION|>--- conflicted
+++ resolved
@@ -44,9 +44,6 @@
 config CPU_V7M
 	bool
         select HAS_THUMB2
-
-config CPU_V7M
-	bool
 
 config CPU_PXA
         bool
@@ -88,11 +85,6 @@
 	  the hosted environment to call out to the emulator to
 	  retrieve files from the host machine.
 
-<<<<<<< HEAD
-choice
-	prompt "Target select"
-	optional
-=======
 config SYS_L2CACHE_OFF
 	bool "L2cache off"
 	help
@@ -110,7 +102,6 @@
 choice
 	prompt "Target select"
 	default TARGET_HIKEY
->>>>>>> 8989c96b
 
 config ARCH_AT91
 	bool "Atmel AT91"
@@ -145,23 +136,8 @@
 	bool "Marvell Kirkwood"
 	select CPU_ARM926EJS
 
-<<<<<<< HEAD
-config TARGET_DB_88F6820_GP
-	bool "Support DB-88F6820-GP"
-	select CPU_V7
-	select SUPPORT_SPL
-
-config TARGET_DB_MV784MP_GP
-	bool "Support db-mv784mp-gp"
-	select CPU_V7
-	select SUPPORT_SPL
-
-config TARGET_MAXBCM
-	bool "Support maxbcm"
-=======
 config ARCH_MVEBU
 	bool "Marvell MVEBU family (Armada XP/375/38x)"
->>>>>>> 8989c96b
 	select CPU_V7
 	select SUPPORT_SPL
 	select OF_CONTROL
@@ -269,25 +245,15 @@
 	select CPU_V7
 	select DM
 	select DM_SERIAL
-<<<<<<< HEAD
-=======
 	select DM_SPI
 	select DM_SPI_FLASH
 	select SPI_FLASH
->>>>>>> 8989c96b
 
 config TARGET_X600
 	bool "Support x600"
 	select CPU_ARM926EJS
 	select SUPPORT_SPL
 
-<<<<<<< HEAD
-config ARCH_VERSATILE
-	bool "ARM Ltd. Versatile family"
-	select CPU_ARM926EJS
-
-=======
->>>>>>> 8989c96b
 config TARGET_IMX31_PHYCORE
 	bool "Support imx31_phycore"
 	select CPU_ARM1136
@@ -396,14 +362,6 @@
 	select DM_SERIAL
 	select DM_GPIO
 
-<<<<<<< HEAD
-config TARGET_THUBAN
-	bool "Support thuban"
-	select CPU_V7
-	select SUPPORT_SPL
-
-=======
->>>>>>> 8989c96b
 config TARGET_RASTABAN
 	bool "Support rastaban"
 	select CPU_V7
@@ -459,8 +417,6 @@
 	select DM
 	select DM_SERIAL
 	select DM_GPIO
-<<<<<<< HEAD
-=======
 	select TI_I2C_BOARD_DETECT
 
 config TARGET_AM335X_SHC
@@ -470,7 +426,6 @@
 	select DM
 	select DM_SERIAL
 	select DM_GPIO
->>>>>>> 8989c96b
 
 config TARGET_AM335X_SL50
 	bool "Support am335x_sl50"
@@ -522,19 +477,12 @@
 
 config ARCH_EXYNOS
 	bool "Samsung EXYNOS"
-<<<<<<< HEAD
-	select CPU_V7
-=======
->>>>>>> 8989c96b
 	select DM
 	select DM_SPI_FLASH
 	select DM_SERIAL
 	select DM_SPI
 	select DM_GPIO
-<<<<<<< HEAD
-=======
 	select DM_KEYBOARD
->>>>>>> 8989c96b
 
 config ARCH_S5PC1XX
 	bool "Samsung S5PC1XX"
@@ -549,11 +497,8 @@
 
 config ARCH_INTEGRATOR
 	bool "ARM Ltd. Integrator family"
-<<<<<<< HEAD
-=======
-	select DM
-	select DM_SERIAL
->>>>>>> 8989c96b
+	select DM
+	select DM_SERIAL
 
 config ARCH_KEYSTONE
 	bool "TI Keystone"
@@ -605,116 +550,6 @@
 	bool "Support mx53smd"
 	select CPU_V7
 
-<<<<<<< HEAD
-config TARGET_MX51_EFIKAMX
-	bool "Support mx51_efikamx"
-	select CPU_V7
-
-config TARGET_VISION2
-	bool "Support vision2"
-	select CPU_V7
-
-config TARGET_UDOO
-	bool "Support udoo"
-	select CPU_V7
-
-config TARGET_WANDBOARD
-	bool "Support wandboard"
-	select CPU_V7
-	select SUPPORT_SPL
-
-config TARGET_WARP
-	bool "Support WaRP"
-	select CPU_V7
-
-config TARGET_TITANIUM
-	bool "Support titanium"
-	select CPU_V7
-
-config TARGET_NITROGEN6X
-	bool "Support nitrogen6x"
-	select CPU_V7
-
-config TARGET_CGTQMX6EVAL
-	bool "Support cgtqmx6eval"
-	select CPU_V7
-
-config TARGET_EMBESTMX6BOARDS
-	bool "Support embestmx6boards"
-	select CPU_V7
-
-config TARGET_ARISTAINETOS
-	bool "Support aristainetos"
-	select CPU_V7
-
-config TARGET_ARISTAINETOS2
-	bool "Support aristainetos2"
-	select CPU_V7
-
-config TARGET_MX6QARM2
-	bool "Support mx6qarm2"
-	select CPU_V7
-
-config TARGET_MX6QSABREAUTO
-	bool "Support mx6qsabreauto"
-	select CPU_V7
-	select DM
-	select DM_THERMAL
-
-config TARGET_MX6SABRESD
-	bool "Support mx6sabresd"
-	select CPU_V7
-	select SUPPORT_SPL
-	select DM
-	select DM_THERMAL
-
-config TARGET_MX6CUBOXI
-	bool "Support Solid-run mx6 boards"
-	select CPU_V7
-	select SUPPORT_SPL
-
-config TARGET_MX6SLEVK
-	bool "Support mx6slevk"
-	select CPU_V7
-
-config TARGET_MX6SXSABRESD
-	bool "Support mx6sxsabresd"
-	select CPU_V7
-	select SUPPORT_SPL
-	select DM
-	select DM_THERMAL
-
-config TARGET_GW_VENTANA
-	bool "Support gw_ventana"
-	select CPU_V7
-	select SUPPORT_SPL
-
-config TARGET_KOSAGI_NOVENA
-	bool "Support Kosagi Novena"
-	select CPU_V7
-	select SUPPORT_SPL
-
-config TARGET_TBS2910
-	bool "Support tbs2910"
-	select CPU_V7
-
-config TARGET_OT1200
-	bool "Bachmann OT1200"
-	select CPU_V7
-	select SUPPORT_SPL
-
-config TARGET_PLATINUM_PICON
-	bool "Support platinum-picon"
-	select CPU_V7
-	select SUPPORT_SPL
-
-config TARGET_PLATINUM_TITANIUM
-	bool "Support platinum-titanium"
-	select CPU_V7
-	select SUPPORT_SPL
-
-=======
->>>>>>> 8989c96b
 config OMAP34XX
 	bool "OMAP34XX SoC"
 	select CPU_V7
@@ -744,18 +579,6 @@
 	bool "Renesas ARM SoCs"
 	select CPU_V7
 
-<<<<<<< HEAD
-config TARGET_CM_FX6
-	bool "Support cm_fx6"
-	select CPU_V7
-	select SUPPORT_SPL
-	select DM
-	select DM_SERIAL
-	select DM_GPIO
-
-config ARCH_SOCFPGA
-	bool "Altera SOCFPGA family"
-=======
 config TARGET_S32V234EVB
 	bool "Support s32v234evb"
 	select ARM64
@@ -782,22 +605,11 @@
 
 config TARGET_CM_T43
 	bool "Support cm_t43"
->>>>>>> 8989c96b
-	select CPU_V7
-	select SUPPORT_SPL
-	select DM
-	select DM_SPI_FLASH
-	select DM_SPI
+	select CPU_V7
+	select SUPPORT_SPL
 
 config ARCH_SUNXI
 	bool "Support sunxi (Allwinner) SoCs"
-<<<<<<< HEAD
-	select DM
-	select DM_GPIO
-	select OF_CONTROL
-	select OF_SEPARATE
-	select SPL_DISABLE_OF_CONTROL
-=======
 	select CMD_GPIO
 	select CMD_MMC if MMC
 	select CMD_USB
@@ -817,7 +629,6 @@
 	select USB_STORAGE
 	select USB_KEYBOARD
 	select USE_TINY_PRINTF
->>>>>>> 8989c96b
 
 config TARGET_TS4800
 	bool "Support TS4800"
@@ -831,24 +642,15 @@
 	bool "Support Colibri VF50/61"
 	select CPU_V7
 
-<<<<<<< HEAD
-=======
 config TARGET_PCM052
 	bool "Support pcm-052"
 	select CPU_V7
 
->>>>>>> 8989c96b
 config ARCH_ZYNQ
 	bool "Xilinx Zynq Platform"
 	select CPU_V7
 	select SUPPORT_SPL
 	select OF_CONTROL
-<<<<<<< HEAD
-	select SPL_DISABLE_OF_CONTROL
-	select DM
-	select DM_SPI
-	select DM_SPI_FLASH
-=======
 	select SPL_OF_CONTROL if SPL
 	select DM
 	select DM_ETH
@@ -859,41 +661,19 @@
 	select DM_SERIAL
 	select DM_SPI_FLASH
 	select SPL_SEPARATE_BSS if SPL
->>>>>>> 8989c96b
 
 config ARCH_ZYNQMP
 	bool "Support Xilinx ZynqMP Platform"
 	select ARM64
 	select DM
-<<<<<<< HEAD
-	select DM_SPI
-	select DM_SPI_FLASH
 	select OF_CONTROL
-	select SPL_DISABLE_OF_CONTROL
+	select DM_SERIAL
+	select SUPPORT_SPL
+	select CLK
+	select SPL_CLK
 
 config TEGRA
 	bool "NVIDIA Tegra"
-	select SUPPORT_SPL
-	select SPL
-	select OF_CONTROL
-	select SPL_DISABLE_OF_CONTROL
-	select CPU_V7
-	select DM
-	select DM_SPI_FLASH
-	select DM_SERIAL
-	select DM_I2C
-	select DM_SPI
-	select DM_GPIO
-=======
-	select OF_CONTROL
-	select DM_SERIAL
-	select SUPPORT_SPL
-	select CLK
-	select SPL_CLK
-
-config TEGRA
-	bool "NVIDIA Tegra"
->>>>>>> 8989c96b
 
 config TARGET_VEXPRESS64_AEMV8A
 	bool "Support vexpress_aemv8a"
@@ -937,38 +717,10 @@
 	  development platform that supports the QorIQ LS2080A
 	  Layerscape Architecture processor.
 
-<<<<<<< HEAD
-config TARGET_LS2085AQDS
-	bool "Support ls2085aqds"
-	select ARM64
-	select ARMV8_MULTIENTRY
-	select SUPPORT_SPL
-	help
-	  Support for Freescale LS2085AQDS platform
-	  The LS2085A Development System (QDS) is a high-performance
-	  development platform that supports the QorIQ LS2085A
-	  Layerscape Architecture processor.
-
-config TARGET_LS2085ARDB
-	bool "Support ls2085ardb"
-	select ARM64
-	select ARMV8_MULTIENTRY
-	select SUPPORT_SPL
-	help
-	  Support for Freescale LS2085ARDB platform.
-	  The LS2085A Reference design board (RDB) is a high-performance
-	  development platform that supports the QorIQ LS2085A
-	  Layerscape Architecture processor.
-
-config TARGET_LS1021AQDS
-	bool "Support ls1021aqds"
-	select CPU_V7
-=======
 config TARGET_LS2080AQDS
 	bool "Support ls2080aqds"
 	select ARM64
 	select ARMV8_MULTIENTRY
->>>>>>> 8989c96b
 	select SUPPORT_SPL
 	help
 	  Support for Freescale LS2080AQDS platform
@@ -1064,16 +816,6 @@
 
 config ARCH_UNIPHIER
 	bool "Socionext UniPhier SoCs"
-<<<<<<< HEAD
-	select CPU_V7
-	select SUPPORT_SPL
-	select SPL
-	select OF_CONTROL
-	select DM
-	select DM_SERIAL
-	select DM_I2C
-	select SPL_DISABLE_OF_CONTROL
-=======
 	select CLK_UNIPHIER
 	select SUPPORT_SPL
 	select SPL
@@ -1086,16 +828,10 @@
 	select DM_SERIAL
 	select DM_I2C
 	select DM_MMC
->>>>>>> 8989c96b
 	help
 	  Support for UniPhier SoC family developed by Socionext Inc.
 	  (formerly, System LSI Business Division of Panasonic Corporation)
 
-<<<<<<< HEAD
-config TARGET_STM32F429_DISCOVERY
-	bool "Support STM32F429 Discovery"
-	select CPU_V7M
-=======
 config STM32
 	bool "Support STM32"
 	select CPU_V7M
@@ -1114,7 +850,6 @@
 	bool "Support ThunderX 88xx"
 	select ARM64
 	select OF_CONTROL
->>>>>>> 8989c96b
 
 endchoice
 
@@ -1160,17 +895,10 @@
 
 source "arch/arm/mach-stm32/Kconfig"
 
-source "arch/arm/mach-socfpga/Kconfig"
-
 source "arch/arm/mach-tegra/Kconfig"
 
 source "arch/arm/mach-uniphier/Kconfig"
 
-<<<<<<< HEAD
-source "arch/arm/mach-versatile/Kconfig"
-
-=======
->>>>>>> 8989c96b
 source "arch/arm/mach-zynq/Kconfig"
 
 source "arch/arm/cpu/armv7/Kconfig"
@@ -1186,11 +914,6 @@
 source "board/BuR/brppt1/Kconfig"
 source "board/CarMediaLab/flea3/Kconfig"
 source "board/Marvell/aspenite/Kconfig"
-<<<<<<< HEAD
-source "board/Marvell/db-88f6820-gp/Kconfig"
-source "board/Marvell/db-mv784mp-gp/Kconfig"
-=======
->>>>>>> 8989c96b
 source "board/Marvell/gplugd/Kconfig"
 source "board/armadeus/apf27/Kconfig"
 source "board/armltd/vexpress/Kconfig"
@@ -1207,17 +930,9 @@
 source "board/creative/xfi3/Kconfig"
 source "board/denx/m28evk/Kconfig"
 source "board/denx/m53evk/Kconfig"
-<<<<<<< HEAD
-source "board/embest/mx6boards/Kconfig"
-source "board/esg/ima3-mx53/Kconfig"
-source "board/freescale/ls2085a/Kconfig"
-source "board/freescale/ls2085aqds/Kconfig"
-source "board/freescale/ls2085ardb/Kconfig"
-=======
 source "board/freescale/ls2080a/Kconfig"
 source "board/freescale/ls2080aqds/Kconfig"
 source "board/freescale/ls2080ardb/Kconfig"
->>>>>>> 8989c96b
 source "board/freescale/ls1021aqds/Kconfig"
 source "board/freescale/ls1043aqds/Kconfig"
 source "board/freescale/ls1021atwr/Kconfig"
@@ -1255,21 +970,11 @@
 source "board/siemens/pxm2/Kconfig"
 source "board/siemens/rut/Kconfig"
 source "board/silica/pengwyn/Kconfig"
-<<<<<<< HEAD
-source "board/solidrun/mx6cuboxi/Kconfig"
-=======
->>>>>>> 8989c96b
 source "board/spear/spear300/Kconfig"
 source "board/spear/spear310/Kconfig"
 source "board/spear/spear320/Kconfig"
 source "board/spear/spear600/Kconfig"
 source "board/spear/x600/Kconfig"
-<<<<<<< HEAD
-source "board/st-ericsson/snowball/Kconfig"
-source "board/st-ericsson/u8500/Kconfig"
-source "board/st/stm32f429-discovery/Kconfig"
-=======
->>>>>>> 8989c96b
 source "board/st/stv0991/Kconfig"
 source "board/sunxi/Kconfig"
 source "board/syteco/zmx25/Kconfig"
@@ -1282,23 +987,10 @@
 source "board/timll/devkit3250/Kconfig"
 source "board/toradex/colibri_pxa270/Kconfig"
 source "board/toradex/colibri_vf/Kconfig"
-<<<<<<< HEAD
-source "board/trizepsiv/Kconfig"
-source "board/ttcontrol/vision2/Kconfig"
-source "board/udoo/Kconfig"
-source "board/vpac270/Kconfig"
-source "board/vscom/baltos/Kconfig"
-source "board/wandboard/Kconfig"
-source "board/warp/Kconfig"
-source "board/woodburn/Kconfig"
-source "board/work-microwave/work_92105/Kconfig"
-source "board/xaeniax/Kconfig"
-=======
 source "board/technologic/ts4800/Kconfig"
 source "board/vscom/baltos/Kconfig"
 source "board/woodburn/Kconfig"
 source "board/work-microwave/work_92105/Kconfig"
->>>>>>> 8989c96b
 source "board/zipitz2/Kconfig"
 
 source "arch/arm/Kconfig.debug"

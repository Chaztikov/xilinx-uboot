--- conflicted
+++ resolved
@@ -50,21 +50,11 @@
 machine-$(CONFIG_ARCH_KEYSTONE)		+= keystone
 # TODO: rename CONFIG_KIRKWOOD -> CONFIG_ARCH_KIRKWOOD
 machine-$(CONFIG_KIRKWOOD)		+= kirkwood
-<<<<<<< HEAD
-machine-$(CONFIG_ARMADA_XP)		+= mvebu
-=======
 machine-$(CONFIG_ARCH_MESON)		+= meson
 machine-$(CONFIG_ARCH_MVEBU)		+= mvebu
->>>>>>> 8989c96b
 # TODO: rename CONFIG_TEGRA -> CONFIG_ARCH_TEGRA
 # TODO: rename CONFIG_ORION5X -> CONFIG_ARCH_ORION5X
 machine-$(CONFIG_ORION5X)		+= orion5x
-<<<<<<< HEAD
-machine-$(CONFIG_ARCH_SOCFPGA)		+= socfpga
-machine-$(CONFIG_TEGRA)			+= tegra
-machine-$(CONFIG_ARCH_UNIPHIER)		+= uniphier
-machine-$(CONFIG_ARCH_VERSATILE)	+= versatile
-=======
 machine-$(CONFIG_ARCH_S5PC1XX)		+= s5pc1xx
 machine-$(CONFIG_ARCH_SUNXI)		+= sunxi
 machine-$(CONFIG_ARCH_SNAPDRAGON)	+= snapdragon
@@ -73,7 +63,6 @@
 machine-$(CONFIG_STM32)			+= stm32
 machine-$(CONFIG_TEGRA)			+= tegra
 machine-$(CONFIG_ARCH_UNIPHIER)		+= uniphier
->>>>>>> 8989c96b
 machine-$(CONFIG_ARCH_ZYNQ)		+= zynq
 
 machdirs := $(patsubst %,arch/arm/mach-%/,$(machine-y))

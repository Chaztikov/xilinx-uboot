/*
 * clock_am43xx.c
 *
 * clocks for AM43XX based boards
 * Derived from AM33XX based boards
 *
 * Copyright (C) 2013, Texas Instruments, Incorporated - http://www.ti.com/
 *
 * SPDX-License-Identifier:	GPL-2.0+
 */

#include <common.h>
#include <asm/arch/cpu.h>
#include <asm/arch/clock.h>
#include <asm/arch/hardware.h>
#include <asm/arch/sys_proto.h>
#include <asm/io.h>

struct cm_perpll *const cmper = (struct cm_perpll *)CM_PER;
struct cm_wkuppll *const cmwkup = (struct cm_wkuppll *)CM_WKUP;
struct cm_dpll *const cmdpll = (struct cm_dpll *)CM_DPLL;

const struct dpll_regs dpll_mpu_regs = {
	.cm_clkmode_dpll	= CM_WKUP + 0x560,
	.cm_idlest_dpll		= CM_WKUP + 0x564,
	.cm_clksel_dpll		= CM_WKUP + 0x56c,
	.cm_div_m2_dpll		= CM_WKUP + 0x570,
};

const struct dpll_regs dpll_core_regs = {
	.cm_clkmode_dpll	= CM_WKUP + 0x520,
	.cm_idlest_dpll		= CM_WKUP + 0x524,
	.cm_clksel_dpll		= CM_WKUP + 0x52C,
	.cm_div_m4_dpll		= CM_WKUP + 0x538,
	.cm_div_m5_dpll		= CM_WKUP + 0x53C,
	.cm_div_m6_dpll		= CM_WKUP + 0x540,
};

const struct dpll_regs dpll_per_regs = {
	.cm_clkmode_dpll	= CM_WKUP + 0x5E0,
	.cm_idlest_dpll		= CM_WKUP + 0x5E4,
	.cm_clksel_dpll		= CM_WKUP + 0x5EC,
	.cm_div_m2_dpll		= CM_WKUP + 0x5F0,
};

const struct dpll_regs dpll_ddr_regs = {
	.cm_clkmode_dpll	= CM_WKUP + 0x5A0,
	.cm_idlest_dpll		= CM_WKUP + 0x5A4,
	.cm_clksel_dpll		= CM_WKUP + 0x5AC,
	.cm_div_m2_dpll		= CM_WKUP + 0x5B0,
	.cm_div_m4_dpll		= CM_WKUP + 0x5B8,
};

void setup_clocks_for_console(void)
{
	u32 clkctrl, idlest = MODULE_CLKCTRL_IDLEST_DISABLED;

	/* Do not add any spl_debug prints in this function */
	clrsetbits_le32(&cmwkup->wkclkstctrl, CD_CLKCTRL_CLKTRCTRL_MASK,
			CD_CLKCTRL_CLKTRCTRL_SW_WKUP <<
			CD_CLKCTRL_CLKTRCTRL_SHIFT);

	/* Enable UART0 */
	clrsetbits_le32(&cmwkup->wkup_uart0ctrl,
			MODULE_CLKCTRL_MODULEMODE_MASK,
			MODULE_CLKCTRL_MODULEMODE_SW_EXPLICIT_EN <<
			MODULE_CLKCTRL_MODULEMODE_SHIFT);

	while ((idlest == MODULE_CLKCTRL_IDLEST_DISABLED) ||
		(idlest == MODULE_CLKCTRL_IDLEST_TRANSITIONING)) {
		clkctrl = readl(&cmwkup->wkup_uart0ctrl);
		idlest = (clkctrl & MODULE_CLKCTRL_IDLEST_MASK) >>
			 MODULE_CLKCTRL_IDLEST_SHIFT;
	}
}

void enable_basic_clocks(void)
{
	u32 *const clk_domains[] = {
		&cmper->l3clkstctrl,
		&cmper->l3sclkstctrl,
		&cmper->l4lsclkstctrl,
		&cmwkup->wkclkstctrl,
		&cmper->emifclkstctrl,
		0
	};

	u32 *const clk_modules_explicit_en[] = {
		&cmper->l3clkctrl,
		&cmper->l4lsclkctrl,
		&cmper->l4fwclkctrl,
		&cmwkup->wkl4wkclkctrl,
		&cmper->l3instrclkctrl,
		&cmper->l4hsclkctrl,
		&cmwkup->wkgpio0clkctrl,
		&cmwkup->wkctrlclkctrl,
		&cmper->timer2clkctrl,
		&cmper->gpmcclkctrl,
		&cmper->elmclkctrl,
		&cmper->mmc0clkctrl,
		&cmper->mmc1clkctrl,
		&cmwkup->wkup_i2c0ctrl,
		&cmper->gpio1clkctrl,
		&cmper->gpio2clkctrl,
		&cmper->gpio3clkctrl,
		&cmper->gpio4clkctrl,
		&cmper->gpio5clkctrl,
		&cmper->i2c1clkctrl,
		&cmper->cpgmac0clkctrl,
		&cmper->emiffwclkctrl,
		&cmper->emifclkctrl,
		&cmper->otfaemifclkctrl,
		&cmper->qspiclkctrl,
<<<<<<< HEAD
		&cmper->usb0clkctrl,
		&cmper->usbphyocp2scp0clkctrl,
		&cmper->usb1clkctrl,
		&cmper->usbphyocp2scp1clkctrl,
=======
		&cmper->spi0clkctrl,
>>>>>>> 8989c96b
		0
	};

	setbits_le32(&cmper->usb0clkctrl,
		     USBOTGSSX_CLKCTRL_OPTFCLKEN_REFCLK960);
	setbits_le32(&cmwkup->usbphy0clkctrl,
		     USBPHY0_CLKCTRL_OPTFCLKEN_CLK32K);
	setbits_le32(&cmper->usb1clkctrl,
		     USBOTGSSX_CLKCTRL_OPTFCLKEN_REFCLK960);
	setbits_le32(&cmwkup->usbphy1clkctrl,
		     USBPHY0_CLKCTRL_OPTFCLKEN_CLK32K);
	do_enable_clocks(clk_domains, clk_modules_explicit_en, 1);

	/* Select the Master osc clk as Timer2 clock source */
	writel(0x1, &cmdpll->clktimer2clk);

	/* For OPP100 the mac clock should be /5. */
	writel(0x4, &cmdpll->clkselmacclk);
}

#ifdef CONFIG_TI_EDMA3
void enable_edma3_clocks(void)
{
	u32 *const clk_domains_edma3[] = {
		0
	};

	u32 *const clk_modules_explicit_en_edma3[] = {
		&cmper->tpccclkctrl,
		&cmper->tptc0clkctrl,
		0
	};

	do_enable_clocks(clk_domains_edma3,
			 clk_modules_explicit_en_edma3,
			 1);
}

void disable_edma3_clocks(void)
{
	u32 *const clk_domains_edma3[] = {
		0
	};

	u32 *const clk_modules_disable_edma3[] = {
		&cmper->tpccclkctrl,
		&cmper->tptc0clkctrl,
		0
	};

	do_disable_clocks(clk_domains_edma3,
			  clk_modules_disable_edma3,
			  1);
}
#endif

#if defined(CONFIG_USB_DWC3) || defined(CONFIG_USB_XHCI_OMAP)
void enable_usb_clocks(int index)
{
	u32 *usbclkctrl = 0;
	u32 *usbphyocp2scpclkctrl = 0;

	if (index == 0) {
		usbclkctrl = &cmper->usb0clkctrl;
		usbphyocp2scpclkctrl = &cmper->usbphyocp2scp0clkctrl;
		setbits_le32(&cmper->usb0clkctrl,
			     USBOTGSSX_CLKCTRL_OPTFCLKEN_REFCLK960);
		setbits_le32(&cmwkup->usbphy0clkctrl,
			     USBPHY0_CLKCTRL_OPTFCLKEN_CLK32K);
	} else if (index == 1) {
		usbclkctrl = &cmper->usb1clkctrl;
		usbphyocp2scpclkctrl = &cmper->usbphyocp2scp1clkctrl;
		setbits_le32(&cmper->usb1clkctrl,
			     USBOTGSSX_CLKCTRL_OPTFCLKEN_REFCLK960);
		setbits_le32(&cmwkup->usbphy1clkctrl,
			     USBPHY0_CLKCTRL_OPTFCLKEN_CLK32K);
	}

	u32 *const clk_domains_usb[] = {
		0
	};

	u32 *const clk_modules_explicit_en_usb[] = {
		usbclkctrl,
		usbphyocp2scpclkctrl,
		0
	};

	do_enable_clocks(clk_domains_usb, clk_modules_explicit_en_usb, 1);
}

void disable_usb_clocks(int index)
{
	u32 *usbclkctrl = 0;
	u32 *usbphyocp2scpclkctrl = 0;

	if (index == 0) {
		usbclkctrl = &cmper->usb0clkctrl;
		usbphyocp2scpclkctrl = &cmper->usbphyocp2scp0clkctrl;
		clrbits_le32(&cmper->usb0clkctrl,
			     USBOTGSSX_CLKCTRL_OPTFCLKEN_REFCLK960);
		clrbits_le32(&cmwkup->usbphy0clkctrl,
			     USBPHY0_CLKCTRL_OPTFCLKEN_CLK32K);
	} else if (index == 1) {
		usbclkctrl = &cmper->usb1clkctrl;
		usbphyocp2scpclkctrl = &cmper->usbphyocp2scp1clkctrl;
		clrbits_le32(&cmper->usb1clkctrl,
			     USBOTGSSX_CLKCTRL_OPTFCLKEN_REFCLK960);
		clrbits_le32(&cmwkup->usbphy1clkctrl,
			     USBPHY0_CLKCTRL_OPTFCLKEN_CLK32K);
	}

	u32 *const clk_domains_usb[] = {
		0
	};

	u32 *const clk_modules_disable_usb[] = {
		usbclkctrl,
		usbphyocp2scpclkctrl,
		0
	};

	do_disable_clocks(clk_domains_usb, clk_modules_disable_usb, 1);
}
#endif<|MERGE_RESOLUTION|>--- conflicted
+++ resolved
@@ -111,25 +111,10 @@
 		&cmper->emifclkctrl,
 		&cmper->otfaemifclkctrl,
 		&cmper->qspiclkctrl,
-<<<<<<< HEAD
-		&cmper->usb0clkctrl,
-		&cmper->usbphyocp2scp0clkctrl,
-		&cmper->usb1clkctrl,
-		&cmper->usbphyocp2scp1clkctrl,
-=======
 		&cmper->spi0clkctrl,
->>>>>>> 8989c96b
-		0
-	};
-
-	setbits_le32(&cmper->usb0clkctrl,
-		     USBOTGSSX_CLKCTRL_OPTFCLKEN_REFCLK960);
-	setbits_le32(&cmwkup->usbphy0clkctrl,
-		     USBPHY0_CLKCTRL_OPTFCLKEN_CLK32K);
-	setbits_le32(&cmper->usb1clkctrl,
-		     USBOTGSSX_CLKCTRL_OPTFCLKEN_REFCLK960);
-	setbits_le32(&cmwkup->usbphy1clkctrl,
-		     USBPHY0_CLKCTRL_OPTFCLKEN_CLK32K);
+		0
+	};
+
 	do_enable_clocks(clk_domains, clk_modules_explicit_en, 1);
 
 	/* Select the Master osc clk as Timer2 clock source */

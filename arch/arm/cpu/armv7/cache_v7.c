--- conflicted
+++ resolved
@@ -26,56 +26,14 @@
 	if (start & (CONFIG_SYS_CACHELINE_SIZE - 1))
 		ok = 0;
 
-<<<<<<< HEAD
-	/*
-	 * For optimal assembly code:
-	 *	a. count down
-	 *	b. have bigger loop inside
-	 */
-	for (way = num_ways - 1; way >= 0 ; way--) {
-		for (set = num_sets - 1; set >= 0; set--) {
-			setway = (level << 1) | (set << log2_line_len) |
-				 (way << way_shift);
-			/* Invalidate data/unified cache line by set/way */
-			asm volatile ("	mcr p15, 0, %0, c7, c6, 2"
-					: : "r" (setway));
-		}
-	}
-	/* DSB to make sure the operation is complete */
-	DSB;
-}
-=======
 	if (stop & (CONFIG_SYS_CACHELINE_SIZE - 1))
 		ok = 0;
->>>>>>> 8989c96b
 
 	if (!ok)
 		debug("CACHE: Misaligned operation at range [%08lx, %08lx]\n",
 			start, stop);
 
-<<<<<<< HEAD
-	/*
-	 * For optimal assembly code:
-	 *	a. count down
-	 *	b. have bigger loop inside
-	 */
-	for (way = num_ways - 1; way >= 0 ; way--) {
-		for (set = num_sets - 1; set >= 0; set--) {
-			setway = (level << 1) | (set << log2_line_len) |
-				 (way << way_shift);
-			/*
-			 * Clean & Invalidate data/unified
-			 * cache line by set/way
-			 */
-			asm volatile ("	mcr p15, 0, %0, c7, c14, 2"
-					: : "r" (setway));
-		}
-	}
-	/* DSB to make sure the operation is complete */
-	DSB;
-=======
 	return ok;
->>>>>>> 8989c96b
 }
 
 static u32 get_ccsidr(void)

--- conflicted
+++ resolved
@@ -4,30 +4,6 @@
 #
 # SPDX-License-Identifier:	GPL-2.0+
 #
-<<<<<<< HEAD
-# This program is free software; you can redistribute it and/or
-# modify it under the terms of the GNU General Public License as
-# published by the Free Software Foundation; either version 2 of
-# the License, or (at your option) any later version.
-#
-# This program is distributed in the hope that it will be useful,
-# but WITHOUT ANY WARRANTY; without even the implied warranty of
-# MERCHANTABILITY or FITNESS FOR A PARTICULAR PURPOSE.  See the
-# GNU General Public License for more details.
-#
-# You should have received a copy of the GNU General Public License
-# along with this program; if not, write to the Free Software
-# Foundation, Inc., 59 Temple Place, Suite 330, Boston,
-# MA 02111-1307 USA
-#
-PLATFORM_RELFLAGS += -fno-common -ffixed-r8
-
-# If armv7-a is not supported by GCC fall-back to armv5, which is
-# supported by more tool-chains
-PF_CPPFLAGS_ARMV7 := $(call cc-option, -march=armv7-a, -march=armv5)
-PLATFORM_CPPFLAGS += $(PF_CPPFLAGS_ARMV7)
-=======
->>>>>>> 1160fbcc
 
 # On supported platforms we set the bit which causes us to trap on unaligned
 # memory access.  This is the opposite of what the compiler expects to be

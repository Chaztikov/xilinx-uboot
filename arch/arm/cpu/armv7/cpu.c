--- conflicted
+++ resolved
@@ -44,28 +44,6 @@
 		dcache_disable();
 		v7_outer_cache_disable();
 
-<<<<<<< HEAD
-	if (flags & CBL_DISABLE_CACHES) {
-		/*
-		* turn off D-cache
-		* dcache_disable() in turn flushes the d-cache and disables MMU
-		*/
-		dcache_disable();
-		v7_outer_cache_disable();
-
-		/*
-		* After D-cache is flushed and before it is disabled there may
-		* be some new valid entries brought into the cache. We are
-		* sure that these lines are not dirty and will not affect our
-		* execution. (because unwinding the call-stack and setting a
-		* bit in CP15 SCTRL is all we did during this. We have not
-		* pushed anything on to the stack. Neither have we affected
-		* any static data) So just invalidate the entire d-cache again
-		* to avoid coherency problems for kernel
-		*/
-		invalidate_dcache_all();
-	} else {
-=======
 		/*
 		* After D-cache is flushed and before it is disabled there may
 		* be some new valid entries brought into the cache. We are
@@ -87,7 +65,6 @@
 		icache_disable();
 		invalidate_icache_all();
 
->>>>>>> 8989c96b
 		flush_dcache_all();
 		invalidate_icache_all();
 		icache_enable();

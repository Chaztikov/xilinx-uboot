/*
 * Copyright (C) 2014 Gateworks Corporation
 * Author: Tim Harvey <tharvey@gateworks.com>
 *
 * SPDX-License-Identifier:     GPL-2.0+
 */

#include <common.h>
#include <linux/types.h>
#include <asm/arch/clock.h>
#include <asm/arch/mx6-ddr.h>
#include <asm/arch/sys_proto.h>
#include <asm/io.h>
#include <asm/types.h>
#include <wait_bit.h>

#if defined(CONFIG_MX6QDL) || defined(CONFIG_MX6Q) || defined(CONFIG_MX6D)

static void reset_read_data_fifos(void)
{
	struct mmdc_p_regs *mmdc0 = (struct mmdc_p_regs *)MMDC_P0_BASE_ADDR;

	/* Reset data FIFOs twice. */
	setbits_le32(&mmdc0->mpdgctrl0, 1 << 31);
	wait_for_bit("MMDC", &mmdc0->mpdgctrl0, 1 << 31, 0, 100, 0);

	setbits_le32(&mmdc0->mpdgctrl0, 1 << 31);
	wait_for_bit("MMDC", &mmdc0->mpdgctrl0, 1 << 31, 0, 100, 0);
}

static void precharge_all(const bool cs0_enable, const bool cs1_enable)
{
	struct mmdc_p_regs *mmdc0 = (struct mmdc_p_regs *)MMDC_P0_BASE_ADDR;

	/*
	 * Issue the Precharge-All command to the DDR device for both
	 * chip selects. Note, CON_REQ bit should also remain set. If
	 * only using one chip select, then precharge only the desired
	 * chip select.
	 */
	if (cs0_enable) { /* CS0 */
		writel(0x04008050, &mmdc0->mdscr);
		wait_for_bit("MMDC", &mmdc0->mdscr, 1 << 14, 1, 100, 0);
	}

	if (cs1_enable) { /* CS1 */
		writel(0x04008058, &mmdc0->mdscr);
		wait_for_bit("MMDC", &mmdc0->mdscr, 1 << 14, 1, 100, 0);
	}
}

static void force_delay_measurement(int bus_size)
{
	struct mmdc_p_regs *mmdc0 = (struct mmdc_p_regs *)MMDC_P0_BASE_ADDR;
	struct mmdc_p_regs *mmdc1 = (struct mmdc_p_regs *)MMDC_P1_BASE_ADDR;

	writel(0x800, &mmdc0->mpmur0);
	if (bus_size == 0x2)
		writel(0x800, &mmdc1->mpmur0);
}

static void modify_dg_result(u32 *reg_st0, u32 *reg_st1, u32 *reg_ctrl)
{
	u32 dg_tmp_val, dg_dl_abs_offset, dg_hc_del, val_ctrl;

	/*
	 * DQS gating absolute offset should be modified from reflecting
	 * (HW_DG_LOWx + HW_DG_UPx)/2 to reflecting (HW_DG_UPx - 0x80)
	 */

	val_ctrl = readl(reg_ctrl);
	val_ctrl &= 0xf0000000;

	dg_tmp_val = ((readl(reg_st0) & 0x07ff0000) >> 16) - 0xc0;
	dg_dl_abs_offset = dg_tmp_val & 0x7f;
	dg_hc_del = (dg_tmp_val & 0x780) << 1;

	val_ctrl |= dg_dl_abs_offset + dg_hc_del;

	dg_tmp_val = ((readl(reg_st1) & 0x07ff0000) >> 16) - 0xc0;
	dg_dl_abs_offset = dg_tmp_val & 0x7f;
	dg_hc_del = (dg_tmp_val & 0x780) << 1;

	val_ctrl |= (dg_dl_abs_offset + dg_hc_del) << 16;

	writel(val_ctrl, reg_ctrl);
}

int mmdc_do_write_level_calibration(void)
{
	struct mmdc_p_regs *mmdc0 = (struct mmdc_p_regs *)MMDC_P0_BASE_ADDR;
	struct mmdc_p_regs *mmdc1 = (struct mmdc_p_regs *)MMDC_P1_BASE_ADDR;
	u32 esdmisc_val, zq_val;
	u32 errors = 0;
	u32 ldectrl[4];
	u32 ddr_mr1 = 0x4;

	/*
	 * Stash old values in case calibration fails,
	 * we need to restore them
	 */
	ldectrl[0] = readl(&mmdc0->mpwldectrl0);
	ldectrl[1] = readl(&mmdc0->mpwldectrl1);
	ldectrl[2] = readl(&mmdc1->mpwldectrl0);
	ldectrl[3] = readl(&mmdc1->mpwldectrl1);

	/* disable DDR logic power down timer */
	clrbits_le32(&mmdc0->mdpdc, 0xff00);

	/* disable Adopt power down timer */
	setbits_le32(&mmdc0->mapsr, 0x1);

	debug("Starting write leveling calibration.\n");

	/*
	 * 2. disable auto refresh and ZQ calibration
	 * before proceeding with Write Leveling calibration
	 */
	esdmisc_val = readl(&mmdc0->mdref);
	writel(0x0000C000, &mmdc0->mdref);
	zq_val = readl(&mmdc0->mpzqhwctrl);
	writel(zq_val & ~0x3, &mmdc0->mpzqhwctrl);

	/* 3. increase walat and ralat to maximum */
	setbits_le32(&mmdc0->mdmisc,
		     (1 << 6) | (1 << 7) | (1 << 8) | (1 << 16) | (1 << 17));
	setbits_le32(&mmdc1->mdmisc,
		     (1 << 6) | (1 << 7) | (1 << 8) | (1 << 16) | (1 << 17));
	/*
	 * 4 & 5. Configure the external DDR device to enter write-leveling
	 * mode through Load Mode Register command.
	 * Register setting:
	 * Bits[31:16] MR1 value (0x0080 write leveling enable)
	 * Bit[9] set WL_EN to enable MMDC DQS output
	 * Bits[6:4] set CMD bits for Load Mode Register programming
	 * Bits[2:0] set CMD_BA to 0x1 for DDR MR1 programming
	 */
	writel(0x00808231, &mmdc0->mdscr);

	/* 6. Activate automatic calibration by setting MPWLGCR[HW_WL_EN] */
	writel(0x00000001, &mmdc0->mpwlgcr);

	/*
	 * 7. Upon completion of this process the MMDC de-asserts
	 * the MPWLGCR[HW_WL_EN]
	 */
	wait_for_bit("MMDC", &mmdc0->mpwlgcr, 1 << 0, 0, 100, 0);

	/*
	 * 8. check for any errors: check both PHYs for x64 configuration,
	 * if x32, check only PHY0
	 */
	if (readl(&mmdc0->mpwlgcr) & 0x00000F00)
		errors |= 1;
	if (readl(&mmdc1->mpwlgcr) & 0x00000F00)
		errors |= 2;

	debug("Ending write leveling calibration. Error mask: 0x%x\n", errors);

	/* check to see if cal failed */
	if ((readl(&mmdc0->mpwldectrl0) == 0x001F001F) &&
	    (readl(&mmdc0->mpwldectrl1) == 0x001F001F) &&
	    (readl(&mmdc1->mpwldectrl0) == 0x001F001F) &&
	    (readl(&mmdc1->mpwldectrl1) == 0x001F001F)) {
		debug("Cal seems to have soft-failed due to memory not supporting write leveling on all channels. Restoring original write leveling values.\n");
		writel(ldectrl[0], &mmdc0->mpwldectrl0);
		writel(ldectrl[1], &mmdc0->mpwldectrl1);
		writel(ldectrl[2], &mmdc1->mpwldectrl0);
		writel(ldectrl[3], &mmdc1->mpwldectrl1);
		errors |= 4;
	}

	/*
	 * User should issue MRS command to exit write leveling mode
	 * through Load Mode Register command
	 * Register setting:
	 * Bits[31:16] MR1 value "ddr_mr1" value from initialization
	 * Bit[9] clear WL_EN to disable MMDC DQS output
	 * Bits[6:4] set CMD bits for Load Mode Register programming
	 * Bits[2:0] set CMD_BA to 0x1 for DDR MR1 programming
	 */
	writel((ddr_mr1 << 16) + 0x8031, &mmdc0->mdscr);

	/* re-enable auto refresh and zq cal */
	writel(esdmisc_val, &mmdc0->mdref);
	writel(zq_val, &mmdc0->mpzqhwctrl);

	debug("\tMMDC_MPWLDECTRL0 after write level cal: 0x%08X\n",
	      readl(&mmdc0->mpwldectrl0));
	debug("\tMMDC_MPWLDECTRL1 after write level cal: 0x%08X\n",
	      readl(&mmdc0->mpwldectrl1));
	debug("\tMMDC_MPWLDECTRL0 after write level cal: 0x%08X\n",
	      readl(&mmdc1->mpwldectrl0));
	debug("\tMMDC_MPWLDECTRL1 after write level cal: 0x%08X\n",
	      readl(&mmdc1->mpwldectrl1));

	/* We must force a readback of these values, to get them to stick */
	readl(&mmdc0->mpwldectrl0);
	readl(&mmdc0->mpwldectrl1);
	readl(&mmdc1->mpwldectrl0);
	readl(&mmdc1->mpwldectrl1);

	/* enable DDR logic power down timer: */
	setbits_le32(&mmdc0->mdpdc, 0x00005500);

	/* Enable Adopt power down timer: */
	clrbits_le32(&mmdc0->mapsr, 0x1);

	/* Clear CON_REQ */
	writel(0, &mmdc0->mdscr);

	return errors;
}

int mmdc_do_dqs_calibration(void)
{
	struct mmdc_p_regs *mmdc0 = (struct mmdc_p_regs *)MMDC_P0_BASE_ADDR;
	struct mmdc_p_regs *mmdc1 = (struct mmdc_p_regs *)MMDC_P1_BASE_ADDR;
	struct mx6dq_iomux_ddr_regs *mx6_ddr_iomux =
		(struct mx6dq_iomux_ddr_regs *)MX6DQ_IOM_DDR_BASE;
	bool cs0_enable;
	bool cs1_enable;
	bool cs0_enable_initial;
	bool cs1_enable_initial;
	u32 esdmisc_val;
	u32 bus_size;
	u32 temp_ref;
	u32 pddword = 0x00ffff00; /* best so far, place into MPPDCMPR1 */
	u32 errors = 0;
	u32 initdelay = 0x40404040;

	/* check to see which chip selects are enabled */
	cs0_enable_initial = readl(&mmdc0->mdctl) & 0x80000000;
	cs1_enable_initial = readl(&mmdc0->mdctl) & 0x40000000;

	/* disable DDR logic power down timer: */
	clrbits_le32(&mmdc0->mdpdc, 0xff00);

	/* disable Adopt power down timer: */
	setbits_le32(&mmdc0->mapsr, 0x1);

	/* set DQS pull ups */
	setbits_le32(&mx6_ddr_iomux->dram_sdqs0, 0x7000);
	setbits_le32(&mx6_ddr_iomux->dram_sdqs1, 0x7000);
	setbits_le32(&mx6_ddr_iomux->dram_sdqs2, 0x7000);
	setbits_le32(&mx6_ddr_iomux->dram_sdqs3, 0x7000);
	setbits_le32(&mx6_ddr_iomux->dram_sdqs4, 0x7000);
	setbits_le32(&mx6_ddr_iomux->dram_sdqs5, 0x7000);
	setbits_le32(&mx6_ddr_iomux->dram_sdqs6, 0x7000);
	setbits_le32(&mx6_ddr_iomux->dram_sdqs7, 0x7000);

	/* Save old RALAT and WALAT values */
	esdmisc_val = readl(&mmdc0->mdmisc);

	setbits_le32(&mmdc0->mdmisc,
		     (1 << 6) | (1 << 7) | (1 << 8) | (1 << 16) | (1 << 17));

	/* Disable auto refresh before proceeding with calibration */
	temp_ref = readl(&mmdc0->mdref);
	writel(0x0000c000, &mmdc0->mdref);

	/*
	 * Per the ref manual, issue one refresh cycle MDSCR[CMD]= 0x2,
	 * this also sets the CON_REQ bit.
	 */
	if (cs0_enable_initial)
		writel(0x00008020, &mmdc0->mdscr);
	if (cs1_enable_initial)
		writel(0x00008028, &mmdc0->mdscr);

	/* poll to make sure the con_ack bit was asserted */
	wait_for_bit("MMDC", &mmdc0->mdscr, 1 << 14, 1, 100, 0);

	/*
	 * Check MDMISC register CALIB_PER_CS to see which CS calibration
	 * is targeted to (under normal cases, it should be cleared
	 * as this is the default value, indicating calibration is directed
	 * to CS0).
	 * Disable the other chip select not being target for calibration
	 * to avoid any potential issues.  This will get re-enabled at end
	 * of calibration.
	 */
	if ((readl(&mmdc0->mdmisc) & 0x00100000) == 0)
		clrbits_le32(&mmdc0->mdctl, 1 << 30);	/* clear SDE_1 */
	else
		clrbits_le32(&mmdc0->mdctl, 1 << 31);	/* clear SDE_0 */

	/*
	 * Check to see which chip selects are now enabled for
	 * the remainder of the calibration.
	 */
	cs0_enable = readl(&mmdc0->mdctl) & 0x80000000;
	cs1_enable = readl(&mmdc0->mdctl) & 0x40000000;

	/* Check to see what the data bus size is */
	bus_size = (readl(&mmdc0->mdctl) & 0x30000) >> 16;
	debug("Data bus size: %d (%d bits)\n", bus_size, 1 << (bus_size + 4));

	precharge_all(cs0_enable, cs1_enable);

	/* Write the pre-defined value into MPPDCMPR1 */
	writel(pddword, &mmdc0->mppdcmpr1);

	/*
	 * Issue a write access to the external DDR device by setting
	 * the bit SW_DUMMY_WR (bit 0) in the MPSWDAR0 and then poll
	 * this bit until it clears to indicate completion of the write access.
	 */
	setbits_le32(&mmdc0->mpswdar0, 1);
	wait_for_bit("MMDC", &mmdc0->mpswdar0, 1 << 0, 0, 100, 0);

	/* Set the RD_DL_ABS# bits to their default values
	 * (will be calibrated later in the read delay-line calibration).
	 * Both PHYs for x64 configuration, if x32, do only PHY0.
	 */
	writel(initdelay, &mmdc0->mprddlctl);
	if (bus_size == 0x2)
		writel(initdelay, &mmdc1->mprddlctl);

	/* Force a measurment, for previous delay setup to take effect. */
	force_delay_measurement(bus_size);

	/*
	 * ***************************
	 * Read DQS Gating calibration
	 * ***************************
	 */
	debug("Starting Read DQS Gating calibration.\n");

	/*
	 * Reset the read data FIFOs (two resets); only need to issue reset
	 * to PHY0 since in x64 mode, the reset will also go to PHY1.
	 */
	reset_read_data_fifos();

	/*
	 * Start the automatic read DQS gating calibration process by
	 * asserting MPDGCTRL0[HW_DG_EN] and MPDGCTRL0[DG_CMP_CYC]
	 * and then poll MPDGCTRL0[HW_DG_EN]] until this bit clears
	 * to indicate completion.
	 * Also, ensure that MPDGCTRL0[HW_DG_ERR] is clear to indicate
	 * no errors were seen during calibration.
	 */

	/*
	 * Set bit 30: chooses option to wait 32 cycles instead of
	 * 16 before comparing read data.
	 */
	setbits_le32(&mmdc0->mpdgctrl0, 1 << 30);

	/* Set bit 28 to start automatic read DQS gating calibration */
	setbits_le32(&mmdc0->mpdgctrl0, 5 << 28);

	/* Poll for completion.  MPDGCTRL0[HW_DG_EN] should be 0 */
	wait_for_bit("MMDC", &mmdc0->mpdgctrl0, 1 << 28, 0, 100, 0);

	/*
	 * Check to see if any errors were encountered during calibration
	 * (check MPDGCTRL0[HW_DG_ERR]).
	 * Check both PHYs for x64 configuration, if x32, check only PHY0.
	 */
	if (readl(&mmdc0->mpdgctrl0) & 0x00001000)
		errors |= 1;

	if ((bus_size == 0x2) && (readl(&mmdc1->mpdgctrl0) & 0x00001000))
		errors |= 2;

	/*
	 * DQS gating absolute offset should be modified from
	 * reflecting (HW_DG_LOWx + HW_DG_UPx)/2 to
	 * reflecting (HW_DG_UPx - 0x80)
	 */
	modify_dg_result(&mmdc0->mpdghwst0, &mmdc0->mpdghwst1,
			 &mmdc0->mpdgctrl0);
	modify_dg_result(&mmdc0->mpdghwst2, &mmdc0->mpdghwst3,
			 &mmdc0->mpdgctrl1);
	if (bus_size == 0x2) {
		modify_dg_result(&mmdc1->mpdghwst0, &mmdc1->mpdghwst1,
				 &mmdc1->mpdgctrl0);
		modify_dg_result(&mmdc1->mpdghwst2, &mmdc1->mpdghwst3,
				 &mmdc1->mpdgctrl1);
	}
	debug("Ending Read DQS Gating calibration. Error mask: 0x%x\n", errors);

	/*
	 * **********************
	 * Read Delay calibration
	 * **********************
	 */
	debug("Starting Read Delay calibration.\n");

	reset_read_data_fifos();

	/*
	 * 4. Issue the Precharge-All command to the DDR device for both
	 * chip selects.  If only using one chip select, then precharge
	 * only the desired chip select.
	 */
	precharge_all(cs0_enable, cs1_enable);

	/*
	 * 9. Read delay-line calibration
	 * Start the automatic read calibration process by asserting
	 * MPRDDLHWCTL[HW_RD_DL_EN].
	 */
	writel(0x00000030, &mmdc0->mprddlhwctl);

	/*
	 * 10. poll for completion
	 * MMDC indicates that the write data calibration had finished by
	 * setting MPRDDLHWCTL[HW_RD_DL_EN] = 0.   Also, ensure that
	 * no error bits were set.
	 */
	wait_for_bit("MMDC", &mmdc0->mprddlhwctl, 1 << 4, 0, 100, 0);

	/* check both PHYs for x64 configuration, if x32, check only PHY0 */
	if (readl(&mmdc0->mprddlhwctl) & 0x0000000f)
		errors |= 4;

	if ((bus_size == 0x2) && (readl(&mmdc1->mprddlhwctl) & 0x0000000f))
		errors |= 8;

	debug("Ending Read Delay calibration. Error mask: 0x%x\n", errors);

	/*
	 * ***********************
	 * Write Delay Calibration
	 * ***********************
	 */
	debug("Starting Write Delay calibration.\n");

	reset_read_data_fifos();

	/*
	 * 4. Issue the Precharge-All command to the DDR device for both
	 * chip selects. If only using one chip select, then precharge
	 * only the desired chip select.
	 */
	precharge_all(cs0_enable, cs1_enable);

	/*
	 * 8. Set the WR_DL_ABS# bits to their default values.
	 * Both PHYs for x64 configuration, if x32, do only PHY0.
	 */
	writel(initdelay, &mmdc0->mpwrdlctl);
	if (bus_size == 0x2)
		writel(initdelay, &mmdc1->mpwrdlctl);

	/*
	 * XXX This isn't in the manual. Force a measurement,
	 * for previous delay setup to effect.
	 */
	force_delay_measurement(bus_size);

	/*
	 * 9. 10. Start the automatic write calibration process
	 * by asserting MPWRDLHWCTL0[HW_WR_DL_EN].
	 */
	writel(0x00000030, &mmdc0->mpwrdlhwctl);

	/*
	 * Poll for completion.
	 * MMDC indicates that the write data calibration had finished
	 * by setting MPWRDLHWCTL[HW_WR_DL_EN] = 0.
	 * Also, ensure that no error bits were set.
	 */
	wait_for_bit("MMDC", &mmdc0->mpwrdlhwctl, 1 << 4, 0, 100, 0);

	/* Check both PHYs for x64 configuration, if x32, check only PHY0 */
	if (readl(&mmdc0->mpwrdlhwctl) & 0x0000000f)
		errors |= 16;

	if ((bus_size == 0x2) && (readl(&mmdc1->mpwrdlhwctl) & 0x0000000f))
		errors |= 32;

	debug("Ending Write Delay calibration. Error mask: 0x%x\n", errors);

	reset_read_data_fifos();

	/* Enable DDR logic power down timer */
	setbits_le32(&mmdc0->mdpdc, 0x00005500);

	/* Enable Adopt power down timer */
	clrbits_le32(&mmdc0->mapsr, 0x1);

	/* Restore MDMISC value (RALAT, WALAT) to MMDCP1 */
	writel(esdmisc_val, &mmdc0->mdmisc);

	/* Clear DQS pull ups */
	clrbits_le32(&mx6_ddr_iomux->dram_sdqs0, 0x7000);
	clrbits_le32(&mx6_ddr_iomux->dram_sdqs1, 0x7000);
	clrbits_le32(&mx6_ddr_iomux->dram_sdqs2, 0x7000);
	clrbits_le32(&mx6_ddr_iomux->dram_sdqs3, 0x7000);
	clrbits_le32(&mx6_ddr_iomux->dram_sdqs4, 0x7000);
	clrbits_le32(&mx6_ddr_iomux->dram_sdqs5, 0x7000);
	clrbits_le32(&mx6_ddr_iomux->dram_sdqs6, 0x7000);
	clrbits_le32(&mx6_ddr_iomux->dram_sdqs7, 0x7000);

	/* Re-enable SDE (chip selects) if they were set initially */
	if (cs1_enable_initial)
		/* Set SDE_1 */
		setbits_le32(&mmdc0->mdctl, 1 << 30);

	if (cs0_enable_initial)
		/* Set SDE_0 */
		setbits_le32(&mmdc0->mdctl, 1 << 31);

	/* Re-enable to auto refresh */
	writel(temp_ref, &mmdc0->mdref);

	/* Clear the MDSCR (including the con_req bit) */
	writel(0x0, &mmdc0->mdscr);	/* CS0 */

	/* Poll to make sure the con_ack bit is clear */
	wait_for_bit("MMDC", &mmdc0->mdscr, 1 << 14, 0, 100, 0);

	/*
	 * Print out the registers that were updated as a result
	 * of the calibration process.
	 */
	debug("MMDC registers updated from calibration\n");
	debug("Read DQS gating calibration:\n");
	debug("\tMPDGCTRL0 PHY0 = 0x%08X\n", readl(&mmdc0->mpdgctrl0));
	debug("\tMPDGCTRL1 PHY0 = 0x%08X\n", readl(&mmdc0->mpdgctrl1));
	debug("\tMPDGCTRL0 PHY1 = 0x%08X\n", readl(&mmdc1->mpdgctrl0));
	debug("\tMPDGCTRL1 PHY1 = 0x%08X\n", readl(&mmdc1->mpdgctrl1));
	debug("Read calibration:\n");
	debug("\tMPRDDLCTL PHY0 = 0x%08X\n", readl(&mmdc0->mprddlctl));
	debug("\tMPRDDLCTL PHY1 = 0x%08X\n", readl(&mmdc1->mprddlctl));
	debug("Write calibration:\n");
	debug("\tMPWRDLCTL PHY0 = 0x%08X\n", readl(&mmdc0->mpwrdlctl));
	debug("\tMPWRDLCTL PHY1 = 0x%08X\n", readl(&mmdc1->mpwrdlctl));

	/*
	 * Registers below are for debugging purposes.  These print out
	 * the upper and lower boundaries captured during
	 * read DQS gating calibration.
	 */
	debug("Status registers bounds for read DQS gating:\n");
	debug("\tMPDGHWST0 PHY0 = 0x%08x\n", readl(&mmdc0->mpdghwst0));
	debug("\tMPDGHWST1 PHY0 = 0x%08x\n", readl(&mmdc0->mpdghwst1));
	debug("\tMPDGHWST2 PHY0 = 0x%08x\n", readl(&mmdc0->mpdghwst2));
	debug("\tMPDGHWST3 PHY0 = 0x%08x\n", readl(&mmdc0->mpdghwst3));
	debug("\tMPDGHWST0 PHY1 = 0x%08x\n", readl(&mmdc1->mpdghwst0));
	debug("\tMPDGHWST1 PHY1 = 0x%08x\n", readl(&mmdc1->mpdghwst1));
	debug("\tMPDGHWST2 PHY1 = 0x%08x\n", readl(&mmdc1->mpdghwst2));
	debug("\tMPDGHWST3 PHY1 = 0x%08x\n", readl(&mmdc1->mpdghwst3));

	debug("Final do_dqs_calibration error mask: 0x%x\n", errors);

	return errors;
}
#endif

#if defined(CONFIG_MX6SX)
/* Configure MX6SX mmdc iomux */
void mx6sx_dram_iocfg(unsigned width,
		      const struct mx6sx_iomux_ddr_regs *ddr,
		      const struct mx6sx_iomux_grp_regs *grp)
{
	struct mx6sx_iomux_ddr_regs *mx6_ddr_iomux;
	struct mx6sx_iomux_grp_regs *mx6_grp_iomux;

	mx6_ddr_iomux = (struct mx6sx_iomux_ddr_regs *)MX6SX_IOM_DDR_BASE;
	mx6_grp_iomux = (struct mx6sx_iomux_grp_regs *)MX6SX_IOM_GRP_BASE;

	/* DDR IO TYPE */
	writel(grp->grp_ddr_type, &mx6_grp_iomux->grp_ddr_type);
	writel(grp->grp_ddrpke, &mx6_grp_iomux->grp_ddrpke);

	/* CLOCK */
	writel(ddr->dram_sdclk_0, &mx6_ddr_iomux->dram_sdclk_0);

	/* ADDRESS */
	writel(ddr->dram_cas, &mx6_ddr_iomux->dram_cas);
	writel(ddr->dram_ras, &mx6_ddr_iomux->dram_ras);
	writel(grp->grp_addds, &mx6_grp_iomux->grp_addds);

	/* Control */
	writel(ddr->dram_reset, &mx6_ddr_iomux->dram_reset);
	writel(ddr->dram_sdba2, &mx6_ddr_iomux->dram_sdba2);
	writel(ddr->dram_sdcke0, &mx6_ddr_iomux->dram_sdcke0);
	writel(ddr->dram_sdcke1, &mx6_ddr_iomux->dram_sdcke1);
	writel(ddr->dram_odt0, &mx6_ddr_iomux->dram_odt0);
	writel(ddr->dram_odt1, &mx6_ddr_iomux->dram_odt1);
	writel(grp->grp_ctlds, &mx6_grp_iomux->grp_ctlds);

	/* Data Strobes */
	writel(grp->grp_ddrmode_ctl, &mx6_grp_iomux->grp_ddrmode_ctl);
	writel(ddr->dram_sdqs0, &mx6_ddr_iomux->dram_sdqs0);
	writel(ddr->dram_sdqs1, &mx6_ddr_iomux->dram_sdqs1);
	if (width >= 32) {
		writel(ddr->dram_sdqs2, &mx6_ddr_iomux->dram_sdqs2);
		writel(ddr->dram_sdqs3, &mx6_ddr_iomux->dram_sdqs3);
	}

	/* Data */
	writel(grp->grp_ddrmode, &mx6_grp_iomux->grp_ddrmode);
	writel(grp->grp_b0ds, &mx6_grp_iomux->grp_b0ds);
	writel(grp->grp_b1ds, &mx6_grp_iomux->grp_b1ds);
	if (width >= 32) {
		writel(grp->grp_b2ds, &mx6_grp_iomux->grp_b2ds);
		writel(grp->grp_b3ds, &mx6_grp_iomux->grp_b3ds);
	}
	writel(ddr->dram_dqm0, &mx6_ddr_iomux->dram_dqm0);
	writel(ddr->dram_dqm1, &mx6_ddr_iomux->dram_dqm1);
	if (width >= 32) {
		writel(ddr->dram_dqm2, &mx6_ddr_iomux->dram_dqm2);
		writel(ddr->dram_dqm3, &mx6_ddr_iomux->dram_dqm3);
	}
}
#endif

#ifdef CONFIG_MX6UL
void mx6ul_dram_iocfg(unsigned width,
		      const struct mx6ul_iomux_ddr_regs *ddr,
		      const struct mx6ul_iomux_grp_regs *grp)
{
	struct mx6ul_iomux_ddr_regs *mx6_ddr_iomux;
	struct mx6ul_iomux_grp_regs *mx6_grp_iomux;

	mx6_ddr_iomux = (struct mx6ul_iomux_ddr_regs *)MX6UL_IOM_DDR_BASE;
	mx6_grp_iomux = (struct mx6ul_iomux_grp_regs *)MX6UL_IOM_GRP_BASE;

	/* DDR IO TYPE */
	writel(grp->grp_ddr_type, &mx6_grp_iomux->grp_ddr_type);
	writel(grp->grp_ddrpke, &mx6_grp_iomux->grp_ddrpke);

	/* CLOCK */
	writel(ddr->dram_sdclk_0, &mx6_ddr_iomux->dram_sdclk_0);

	/* ADDRESS */
	writel(ddr->dram_cas, &mx6_ddr_iomux->dram_cas);
	writel(ddr->dram_ras, &mx6_ddr_iomux->dram_ras);
	writel(grp->grp_addds, &mx6_grp_iomux->grp_addds);

	/* Control */
	writel(ddr->dram_reset, &mx6_ddr_iomux->dram_reset);
	writel(ddr->dram_sdba2, &mx6_ddr_iomux->dram_sdba2);
	writel(ddr->dram_odt0, &mx6_ddr_iomux->dram_odt0);
	writel(ddr->dram_odt1, &mx6_ddr_iomux->dram_odt1);
	writel(grp->grp_ctlds, &mx6_grp_iomux->grp_ctlds);

	/* Data Strobes */
	writel(grp->grp_ddrmode_ctl, &mx6_grp_iomux->grp_ddrmode_ctl);
	writel(ddr->dram_sdqs0, &mx6_ddr_iomux->dram_sdqs0);
	writel(ddr->dram_sdqs1, &mx6_ddr_iomux->dram_sdqs1);

	/* Data */
	writel(grp->grp_ddrmode, &mx6_grp_iomux->grp_ddrmode);
	writel(grp->grp_b0ds, &mx6_grp_iomux->grp_b0ds);
	writel(grp->grp_b1ds, &mx6_grp_iomux->grp_b1ds);
	writel(ddr->dram_dqm0, &mx6_ddr_iomux->dram_dqm0);
	writel(ddr->dram_dqm1, &mx6_ddr_iomux->dram_dqm1);
}
#endif

#if defined(CONFIG_MX6SL)
void mx6sl_dram_iocfg(unsigned width,
		      const struct mx6sl_iomux_ddr_regs *ddr,
		      const struct mx6sl_iomux_grp_regs *grp)
{
	struct mx6sl_iomux_ddr_regs *mx6_ddr_iomux;
	struct mx6sl_iomux_grp_regs *mx6_grp_iomux;

	mx6_ddr_iomux = (struct mx6sl_iomux_ddr_regs *)MX6SL_IOM_DDR_BASE;
	mx6_grp_iomux = (struct mx6sl_iomux_grp_regs *)MX6SL_IOM_GRP_BASE;

	/* DDR IO TYPE */
	mx6_grp_iomux->grp_ddr_type = grp->grp_ddr_type;
	mx6_grp_iomux->grp_ddrpke = grp->grp_ddrpke;

	/* CLOCK */
	mx6_ddr_iomux->dram_sdclk_0 = ddr->dram_sdclk_0;

	/* ADDRESS */
	mx6_ddr_iomux->dram_cas = ddr->dram_cas;
	mx6_ddr_iomux->dram_ras = ddr->dram_ras;
	mx6_grp_iomux->grp_addds = grp->grp_addds;

	/* Control */
	mx6_ddr_iomux->dram_reset = ddr->dram_reset;
	mx6_ddr_iomux->dram_sdba2 = ddr->dram_sdba2;
	mx6_grp_iomux->grp_ctlds = grp->grp_ctlds;

	/* Data Strobes */
	mx6_grp_iomux->grp_ddrmode_ctl = grp->grp_ddrmode_ctl;
	mx6_ddr_iomux->dram_sdqs0 = ddr->dram_sdqs0;
	mx6_ddr_iomux->dram_sdqs1 = ddr->dram_sdqs1;
	if (width >= 32) {
		mx6_ddr_iomux->dram_sdqs2 = ddr->dram_sdqs2;
		mx6_ddr_iomux->dram_sdqs3 = ddr->dram_sdqs3;
	}

	/* Data */
	mx6_grp_iomux->grp_ddrmode = grp->grp_ddrmode;
	mx6_grp_iomux->grp_b0ds = grp->grp_b0ds;
	mx6_grp_iomux->grp_b1ds = grp->grp_b1ds;
	if (width >= 32) {
		mx6_grp_iomux->grp_b2ds = grp->grp_b2ds;
		mx6_grp_iomux->grp_b3ds = grp->grp_b3ds;
	}

	mx6_ddr_iomux->dram_dqm0 = ddr->dram_dqm0;
	mx6_ddr_iomux->dram_dqm1 = ddr->dram_dqm1;
	if (width >= 32) {
		mx6_ddr_iomux->dram_dqm2 = ddr->dram_dqm2;
		mx6_ddr_iomux->dram_dqm3 = ddr->dram_dqm3;
	}
}
#endif

#if defined(CONFIG_MX6QDL) || defined(CONFIG_MX6Q) || defined(CONFIG_MX6D)
/* Configure MX6DQ mmdc iomux */
void mx6dq_dram_iocfg(unsigned width,
		      const struct mx6dq_iomux_ddr_regs *ddr,
		      const struct mx6dq_iomux_grp_regs *grp)
{
	volatile struct mx6dq_iomux_ddr_regs *mx6_ddr_iomux;
	volatile struct mx6dq_iomux_grp_regs *mx6_grp_iomux;

	mx6_ddr_iomux = (struct mx6dq_iomux_ddr_regs *)MX6DQ_IOM_DDR_BASE;
	mx6_grp_iomux = (struct mx6dq_iomux_grp_regs *)MX6DQ_IOM_GRP_BASE;

	/* DDR IO Type */
	mx6_grp_iomux->grp_ddr_type = grp->grp_ddr_type;
	mx6_grp_iomux->grp_ddrpke = grp->grp_ddrpke;

	/* Clock */
	mx6_ddr_iomux->dram_sdclk_0 = ddr->dram_sdclk_0;
	mx6_ddr_iomux->dram_sdclk_1 = ddr->dram_sdclk_1;

	/* Address */
	mx6_ddr_iomux->dram_cas = ddr->dram_cas;
	mx6_ddr_iomux->dram_ras = ddr->dram_ras;
	mx6_grp_iomux->grp_addds = grp->grp_addds;

	/* Control */
	mx6_ddr_iomux->dram_reset = ddr->dram_reset;
	mx6_ddr_iomux->dram_sdcke0 = ddr->dram_sdcke0;
	mx6_ddr_iomux->dram_sdcke1 = ddr->dram_sdcke1;
	mx6_ddr_iomux->dram_sdba2 = ddr->dram_sdba2;
	mx6_ddr_iomux->dram_sdodt0 = ddr->dram_sdodt0;
	mx6_ddr_iomux->dram_sdodt1 = ddr->dram_sdodt1;
	mx6_grp_iomux->grp_ctlds = grp->grp_ctlds;

	/* Data Strobes */
	mx6_grp_iomux->grp_ddrmode_ctl = grp->grp_ddrmode_ctl;
	mx6_ddr_iomux->dram_sdqs0 = ddr->dram_sdqs0;
	mx6_ddr_iomux->dram_sdqs1 = ddr->dram_sdqs1;
	if (width >= 32) {
		mx6_ddr_iomux->dram_sdqs2 = ddr->dram_sdqs2;
		mx6_ddr_iomux->dram_sdqs3 = ddr->dram_sdqs3;
	}
	if (width >= 64) {
		mx6_ddr_iomux->dram_sdqs4 = ddr->dram_sdqs4;
		mx6_ddr_iomux->dram_sdqs5 = ddr->dram_sdqs5;
		mx6_ddr_iomux->dram_sdqs6 = ddr->dram_sdqs6;
		mx6_ddr_iomux->dram_sdqs7 = ddr->dram_sdqs7;
	}

	/* Data */
	mx6_grp_iomux->grp_ddrmode = grp->grp_ddrmode;
	mx6_grp_iomux->grp_b0ds = grp->grp_b0ds;
	mx6_grp_iomux->grp_b1ds = grp->grp_b1ds;
	if (width >= 32) {
		mx6_grp_iomux->grp_b2ds = grp->grp_b2ds;
		mx6_grp_iomux->grp_b3ds = grp->grp_b3ds;
	}
	if (width >= 64) {
		mx6_grp_iomux->grp_b4ds = grp->grp_b4ds;
		mx6_grp_iomux->grp_b5ds = grp->grp_b5ds;
		mx6_grp_iomux->grp_b6ds = grp->grp_b6ds;
		mx6_grp_iomux->grp_b7ds = grp->grp_b7ds;
	}
	mx6_ddr_iomux->dram_dqm0 = ddr->dram_dqm0;
	mx6_ddr_iomux->dram_dqm1 = ddr->dram_dqm1;
	if (width >= 32) {
		mx6_ddr_iomux->dram_dqm2 = ddr->dram_dqm2;
		mx6_ddr_iomux->dram_dqm3 = ddr->dram_dqm3;
	}
	if (width >= 64) {
		mx6_ddr_iomux->dram_dqm4 = ddr->dram_dqm4;
		mx6_ddr_iomux->dram_dqm5 = ddr->dram_dqm5;
		mx6_ddr_iomux->dram_dqm6 = ddr->dram_dqm6;
		mx6_ddr_iomux->dram_dqm7 = ddr->dram_dqm7;
	}
}
#endif

#if defined(CONFIG_MX6QDL) || defined(CONFIG_MX6DL) || defined(CONFIG_MX6S)
/* Configure MX6SDL mmdc iomux */
void mx6sdl_dram_iocfg(unsigned width,
		       const struct mx6sdl_iomux_ddr_regs *ddr,
		       const struct mx6sdl_iomux_grp_regs *grp)
{
	volatile struct mx6sdl_iomux_ddr_regs *mx6_ddr_iomux;
	volatile struct mx6sdl_iomux_grp_regs *mx6_grp_iomux;

	mx6_ddr_iomux = (struct mx6sdl_iomux_ddr_regs *)MX6SDL_IOM_DDR_BASE;
	mx6_grp_iomux = (struct mx6sdl_iomux_grp_regs *)MX6SDL_IOM_GRP_BASE;

	/* DDR IO Type */
	mx6_grp_iomux->grp_ddr_type = grp->grp_ddr_type;
	mx6_grp_iomux->grp_ddrpke = grp->grp_ddrpke;

	/* Clock */
	mx6_ddr_iomux->dram_sdclk_0 = ddr->dram_sdclk_0;
	mx6_ddr_iomux->dram_sdclk_1 = ddr->dram_sdclk_1;

	/* Address */
	mx6_ddr_iomux->dram_cas = ddr->dram_cas;
	mx6_ddr_iomux->dram_ras = ddr->dram_ras;
	mx6_grp_iomux->grp_addds = grp->grp_addds;

	/* Control */
	mx6_ddr_iomux->dram_reset = ddr->dram_reset;
	mx6_ddr_iomux->dram_sdcke0 = ddr->dram_sdcke0;
	mx6_ddr_iomux->dram_sdcke1 = ddr->dram_sdcke1;
	mx6_ddr_iomux->dram_sdba2 = ddr->dram_sdba2;
	mx6_ddr_iomux->dram_sdodt0 = ddr->dram_sdodt0;
	mx6_ddr_iomux->dram_sdodt1 = ddr->dram_sdodt1;
	mx6_grp_iomux->grp_ctlds = grp->grp_ctlds;

	/* Data Strobes */
	mx6_grp_iomux->grp_ddrmode_ctl = grp->grp_ddrmode_ctl;
	mx6_ddr_iomux->dram_sdqs0 = ddr->dram_sdqs0;
	mx6_ddr_iomux->dram_sdqs1 = ddr->dram_sdqs1;
	if (width >= 32) {
		mx6_ddr_iomux->dram_sdqs2 = ddr->dram_sdqs2;
		mx6_ddr_iomux->dram_sdqs3 = ddr->dram_sdqs3;
	}
	if (width >= 64) {
		mx6_ddr_iomux->dram_sdqs4 = ddr->dram_sdqs4;
		mx6_ddr_iomux->dram_sdqs5 = ddr->dram_sdqs5;
		mx6_ddr_iomux->dram_sdqs6 = ddr->dram_sdqs6;
		mx6_ddr_iomux->dram_sdqs7 = ddr->dram_sdqs7;
	}

	/* Data */
	mx6_grp_iomux->grp_ddrmode = grp->grp_ddrmode;
	mx6_grp_iomux->grp_b0ds = grp->grp_b0ds;
	mx6_grp_iomux->grp_b1ds = grp->grp_b1ds;
	if (width >= 32) {
		mx6_grp_iomux->grp_b2ds = grp->grp_b2ds;
		mx6_grp_iomux->grp_b3ds = grp->grp_b3ds;
	}
	if (width >= 64) {
		mx6_grp_iomux->grp_b4ds = grp->grp_b4ds;
		mx6_grp_iomux->grp_b5ds = grp->grp_b5ds;
		mx6_grp_iomux->grp_b6ds = grp->grp_b6ds;
		mx6_grp_iomux->grp_b7ds = grp->grp_b7ds;
	}
	mx6_ddr_iomux->dram_dqm0 = ddr->dram_dqm0;
	mx6_ddr_iomux->dram_dqm1 = ddr->dram_dqm1;
	if (width >= 32) {
		mx6_ddr_iomux->dram_dqm2 = ddr->dram_dqm2;
		mx6_ddr_iomux->dram_dqm3 = ddr->dram_dqm3;
	}
	if (width >= 64) {
		mx6_ddr_iomux->dram_dqm4 = ddr->dram_dqm4;
		mx6_ddr_iomux->dram_dqm5 = ddr->dram_dqm5;
		mx6_ddr_iomux->dram_dqm6 = ddr->dram_dqm6;
		mx6_ddr_iomux->dram_dqm7 = ddr->dram_dqm7;
	}
}
#endif

/*
 * Configure mx6 mmdc registers based on:
 *  - board-specific memory configuration
 *  - board-specific calibration data
 *  - ddr3/lpddr2 chip details
 *
 * The various calculations here are derived from the Freescale
 * 1. i.Mx6DQSDL DDR3 Script Aid spreadsheet (DOC-94917) designed to generate
 *    MMDC configuration registers based on memory system and memory chip
 *    parameters.
 *
 * 2. i.Mx6SL LPDDR2 Script Aid spreadsheet V0.04 designed to generate MMDC
 *    configuration registers based on memory system and memory chip
 *    parameters.
 *
 * The defaults here are those which were specified in the spreadsheet.
 * For details on each register, refer to the IMX6DQRM and/or IMX6SDLRM
 * and/or IMX6SLRM section titled MMDC initialization.
 */
#define MR(val, ba, cmd, cs1) \
	((val << 16) | (1 << 15) | (cmd << 4) | (cs1 << 3) | ba)
#define MMDC1(entry, value) do {					  \
	if (!is_mx6sx() && !is_mx6ul() && !is_mx6sl())			  \
		mmdc1->entry = value;					  \
	} while (0)

/*
 * According JESD209-2B-LPDDR2: Table 103
 * WL: write latency
 */
static int lpddr2_wl(uint32_t mem_speed)
{
	switch (mem_speed) {
	case 1066:
	case 933:
		return 4;
	case 800:
		return 3;
	case 677:
	case 533:
		return 2;
	case 400:
	case 333:
		return 1;
	default:
		puts("invalid memory speed\n");
		hang();
	}

	return 0;
}

/*
 * According JESD209-2B-LPDDR2: Table 103
 * RL: read latency
 */
static int lpddr2_rl(uint32_t mem_speed)
{
	switch (mem_speed) {
	case 1066:
		return 8;
	case 933:
		return 7;
	case 800:
		return 6;
	case 677:
		return 5;
	case 533:
		return 4;
	case 400:
	case 333:
		return 3;
	default:
		puts("invalid memory speed\n");
		hang();
	}

	return 0;
}

void mx6_lpddr2_cfg(const struct mx6_ddr_sysinfo *sysinfo,
		    const struct mx6_mmdc_calibration *calib,
		    const struct mx6_lpddr2_cfg *lpddr2_cfg)
{
	volatile struct mmdc_p_regs *mmdc0;
	u32 val;
	u8 tcke, tcksrx, tcksre, trrd;
	u8 twl, txp, tfaw, tcl;
	u16 tras, twr, tmrd, trtp, twtr, trfc, txsr;
	u16 trcd_lp, trppb_lp, trpab_lp, trc_lp;
	u16 cs0_end;
	u8 coladdr;
	int clkper; /* clock period in picoseconds */
	int clock;  /* clock freq in mHz */
	int cs;

	/* only support 16/32 bits */
	if (sysinfo->dsize > 1)
		hang();

	mmdc0 = (struct mmdc_p_regs *)MMDC_P0_BASE_ADDR;

	clock = mxc_get_clock(MXC_DDR_CLK) / 1000000U;
	clkper = (1000 * 1000) / clock; /* pico seconds */

	twl = lpddr2_wl(lpddr2_cfg->mem_speed) - 1;

	/* LPDDR2-S2 and LPDDR2-S4 have the same tRFC value. */
	switch (lpddr2_cfg->density) {
	case 1:
	case 2:
	case 4:
		trfc = DIV_ROUND_UP(130000, clkper) - 1;
		txsr = DIV_ROUND_UP(140000, clkper) - 1;
		break;
	case 8:
		trfc = DIV_ROUND_UP(210000, clkper) - 1;
		txsr = DIV_ROUND_UP(220000, clkper) - 1;
		break;
	default:
		/*
		 * 64Mb, 128Mb, 256Mb, 512Mb are not supported currently.
		 */
		hang();
		break;
	}
	/*
	 * txpdll, txpr, taonpd and taofpd are not relevant in LPDDR2 mode,
	 * set them to 0. */
	txp = DIV_ROUND_UP(7500, clkper) - 1;
	tcke = 3;
	if (lpddr2_cfg->mem_speed == 333)
		tfaw = DIV_ROUND_UP(60000, clkper) - 1;
	else
		tfaw = DIV_ROUND_UP(50000, clkper) - 1;
	trrd = DIV_ROUND_UP(10000, clkper) - 1;

	/* tckesr for LPDDR2 */
	tcksre = DIV_ROUND_UP(15000, clkper);
	tcksrx = tcksre;
	twr  = DIV_ROUND_UP(15000, clkper) - 1;
	/*
	 * tMRR: 2, tMRW: 5
	 * tMRD should be set to max(tMRR, tMRW)
	 */
	tmrd = 5;
	tras = DIV_ROUND_UP(lpddr2_cfg->trasmin, clkper / 10) - 1;
	/* LPDDR2 mode use tRCD_LP filed in MDCFG3. */
	trcd_lp = DIV_ROUND_UP(lpddr2_cfg->trcd_lp, clkper / 10) - 1;
	trc_lp = DIV_ROUND_UP(lpddr2_cfg->trasmin + lpddr2_cfg->trppb_lp,
			      clkper / 10) - 1;
	trppb_lp = DIV_ROUND_UP(lpddr2_cfg->trppb_lp, clkper / 10) - 1;
	trpab_lp = DIV_ROUND_UP(lpddr2_cfg->trpab_lp, clkper / 10) - 1;
	/* To LPDDR2, CL in MDCFG0 refers to RL */
	tcl = lpddr2_rl(lpddr2_cfg->mem_speed) - 3;
	twtr = DIV_ROUND_UP(7500, clkper) - 1;
	trtp = DIV_ROUND_UP(7500, clkper) - 1;

	cs0_end = 4 * sysinfo->cs_density - 1;

	debug("density:%d Gb (%d Gb per chip)\n",
	      sysinfo->cs_density, lpddr2_cfg->density);
	debug("clock: %dMHz (%d ps)\n", clock, clkper);
	debug("memspd:%d\n", lpddr2_cfg->mem_speed);
	debug("trcd_lp=%d\n", trcd_lp);
	debug("trppb_lp=%d\n", trppb_lp);
	debug("trpab_lp=%d\n", trpab_lp);
	debug("trc_lp=%d\n", trc_lp);
	debug("tcke=%d\n", tcke);
	debug("tcksrx=%d\n", tcksrx);
	debug("tcksre=%d\n", tcksre);
	debug("trfc=%d\n", trfc);
	debug("txsr=%d\n", txsr);
	debug("txp=%d\n", txp);
	debug("tfaw=%d\n", tfaw);
	debug("tcl=%d\n", tcl);
	debug("tras=%d\n", tras);
	debug("twr=%d\n", twr);
	debug("tmrd=%d\n", tmrd);
	debug("twl=%d\n", twl);
	debug("trtp=%d\n", trtp);
	debug("twtr=%d\n", twtr);
	debug("trrd=%d\n", trrd);
	debug("cs0_end=%d\n", cs0_end);
	debug("ncs=%d\n", sysinfo->ncs);

	/*
	 * board-specific configuration:
	 *  These values are determined empirically and vary per board layout
	 */
	mmdc0->mpwldectrl0 = calib->p0_mpwldectrl0;
	mmdc0->mpwldectrl1 = calib->p0_mpwldectrl1;
	mmdc0->mpdgctrl0 = calib->p0_mpdgctrl0;
	mmdc0->mpdgctrl1 = calib->p0_mpdgctrl1;
	mmdc0->mprddlctl = calib->p0_mprddlctl;
	mmdc0->mpwrdlctl = calib->p0_mpwrdlctl;
	mmdc0->mpzqlp2ctl = calib->mpzqlp2ctl;

	/* Read data DQ Byte0-3 delay */
	mmdc0->mprddqby0dl = 0x33333333;
	mmdc0->mprddqby1dl = 0x33333333;
	if (sysinfo->dsize > 0) {
		mmdc0->mprddqby2dl = 0x33333333;
		mmdc0->mprddqby3dl = 0x33333333;
	}

	/* Write data DQ Byte0-3 delay */
	mmdc0->mpwrdqby0dl = 0xf3333333;
	mmdc0->mpwrdqby1dl = 0xf3333333;
	if (sysinfo->dsize > 0) {
		mmdc0->mpwrdqby2dl = 0xf3333333;
		mmdc0->mpwrdqby3dl = 0xf3333333;
	}

	/*
	 * In LPDDR2 mode this register should be cleared,
	 * so no termination will be activated.
	 */
	mmdc0->mpodtctrl = 0;

	/* complete calibration */
	val = (1 << 11); /* Force measurement on delay-lines */
	mmdc0->mpmur0 = val;

	/* Step 1: configuration request */
	mmdc0->mdscr = (u32)(1 << 15); /* config request */

	/* Step 2: Timing configuration */
	mmdc0->mdcfg0 = (trfc << 24) | (txsr << 16) | (txp << 13) |
			(tfaw << 4) | tcl;
	mmdc0->mdcfg1 = (tras << 16) | (twr << 9) | (tmrd << 5) | twl;
	mmdc0->mdcfg2 = (trtp << 6) | (twtr << 3) | trrd;
	mmdc0->mdcfg3lp = (trc_lp << 16) | (trcd_lp << 8) |
			  (trppb_lp << 4) | trpab_lp;
	mmdc0->mdotc = 0;

	mmdc0->mdasp = cs0_end; /* CS addressing */

	/* Step 3: Configure DDR type */
	mmdc0->mdmisc = (sysinfo->cs1_mirror << 19) | (sysinfo->walat << 16) |
			(sysinfo->bi_on << 12) | (sysinfo->mif3_mode << 9) |
			(sysinfo->ralat << 6) | (1 << 3);

	/* Step 4: Configure delay while leaving reset */
	mmdc0->mdor = (sysinfo->sde_to_rst << 8) |
		      (sysinfo->rst_to_cke << 0);

	/* Step 5: Configure DDR physical parameters (density and burst len) */
	coladdr = lpddr2_cfg->coladdr;
	if (lpddr2_cfg->coladdr == 8)		/* 8-bit COL is 0x3 */
		coladdr += 4;
	else if (lpddr2_cfg->coladdr == 12)	/* 12-bit COL is 0x4 */
		coladdr += 1;
	mmdc0->mdctl =  (lpddr2_cfg->rowaddr - 11) << 24 |	/* ROW */
			(coladdr - 9) << 20 |			/* COL */
			(0 << 19) |	/* Burst Length = 4 for LPDDR2 */
			(sysinfo->dsize << 16);	/* DDR data bus size */

	/* Step 6: Perform ZQ calibration */
	val = 0xa1390003; /* one-time HW ZQ calib */
	mmdc0->mpzqhwctrl = val;

	/* Step 7: Enable MMDC with desired chip select */
	mmdc0->mdctl |= (1 << 31) |			     /* SDE_0 for CS0 */
			((sysinfo->ncs == 2) ? 1 : 0) << 30; /* SDE_1 for CS1 */

	/* Step 8: Write Mode Registers to Init LPDDR2 devices */
	for (cs = 0; cs < sysinfo->ncs; cs++) {
		/* MR63: reset */
		mmdc0->mdscr = MR(63, 0, 3, cs);
		/* MR10: calibration,
		 * 0xff is calibration command after intilization.
		 */
		val = 0xA | (0xff << 8);
		mmdc0->mdscr = MR(val, 0, 3, cs);
		/* MR1 */
		val = 0x1 | (0x82 << 8);
		mmdc0->mdscr = MR(val, 0, 3, cs);
		/* MR2 */
		val = 0x2 | (0x04 << 8);
		mmdc0->mdscr = MR(val, 0, 3, cs);
		/* MR3 */
		val = 0x3 | (0x02 << 8);
		mmdc0->mdscr = MR(val, 0, 3, cs);
	}

	/* Step 10: Power down control and self-refresh */
	mmdc0->mdpdc = (tcke & 0x7) << 16 |
			5            << 12 |  /* PWDT_1: 256 cycles */
			5            <<  8 |  /* PWDT_0: 256 cycles */
			1            <<  6 |  /* BOTH_CS_PD */
			(tcksrx & 0x7) << 3 |
			(tcksre & 0x7);
	mmdc0->mapsr = 0x00001006; /* ADOPT power down enabled */

	/* Step 11: Configure ZQ calibration: one-time and periodic 1ms */
	val = 0xa1310003;
	mmdc0->mpzqhwctrl = val;

	/* Step 12: Configure and activate periodic refresh */
	mmdc0->mdref = (0 << 14) | /* REF_SEL: Periodic refresh cycle: 64kHz */
		       (3 << 11);  /* REFR: Refresh Rate - 4 refreshes */

	/* Step 13: Deassert config request - init complete */
	mmdc0->mdscr = 0x00000000;

	/* wait for auto-ZQ calibration to complete */
	mdelay(1);
}

void mx6_ddr3_cfg(const struct mx6_ddr_sysinfo *sysinfo,
		  const struct mx6_mmdc_calibration *calib,
		  const struct mx6_ddr3_cfg *ddr3_cfg)
{
	volatile struct mmdc_p_regs *mmdc0;
	volatile struct mmdc_p_regs *mmdc1;
	u32 val;
	u8 tcke, tcksrx, tcksre, txpdll, taofpd, taonpd, trrd;
	u8 todtlon, taxpd, tanpd, tcwl, txp, tfaw, tcl;
	u8 todt_idle_off = 0x4; /* from DDR3 Script Aid spreadsheet */
	u16 trcd, trc, tras, twr, tmrd, trtp, trp, twtr, trfc, txs, txpr;
	u16 cs0_end;
	u16 tdllk = 0x1ff; /* DLL locking time: 512 cycles (JEDEC DDR3) */
	u8 coladdr;
	int clkper; /* clock period in picoseconds */
	int clock; /* clock freq in MHz */
	int cs;
	u16 mem_speed = ddr3_cfg->mem_speed;

	mmdc0 = (struct mmdc_p_regs *)MMDC_P0_BASE_ADDR;
	if (!is_mx6sx() && !is_mx6ul() && !is_mx6sl())
		mmdc1 = (struct mmdc_p_regs *)MMDC_P1_BASE_ADDR;

	/* Limit mem_speed for MX6D/MX6Q */
	if (is_mx6dq() || is_mx6dqp()) {
		if (mem_speed > 1066)
			mem_speed = 1066; /* 1066 MT/s */

<<<<<<< HEAD
	/* Limit mem_speed for MX6D/MX6Q */
	if (is_cpu_type(MXC_CPU_MX6Q) || is_cpu_type(MXC_CPU_MX6D)) {
		if (mem_speed > 1066)
			mem_speed = 1066; /* 1066 MT/s */

=======
>>>>>>> 8989c96b
		tcwl = 4;
	}
	/* Limit mem_speed for MX6S/MX6DL */
	else {
		if (mem_speed > 800)
			mem_speed = 800;  /* 800 MT/s */

		tcwl = 3;
	}

	clock = mem_speed / 2;
	/*
	 * Data rate of 1066 MT/s requires 533 MHz DDR3 clock, but MX6D/Q supports
	 * up to 528 MHz, so reduce the clock to fit chip specs
	 */
<<<<<<< HEAD
	if (is_cpu_type(MXC_CPU_MX6Q) || is_cpu_type(MXC_CPU_MX6D)) {
=======
	if (is_mx6dq() || is_mx6dqp()) {
>>>>>>> 8989c96b
		if (clock > 528)
			clock = 528; /* 528 MHz */
	}

	clkper = (1000 * 1000) / clock; /* pico seconds */
	todtlon = tcwl;
	taxpd = tcwl;
	tanpd = tcwl;

	switch (ddr3_cfg->density) {
	case 1: /* 1Gb per chip */
		trfc = DIV_ROUND_UP(110000, clkper) - 1;
		txs = DIV_ROUND_UP(120000, clkper) - 1;
		break;
	case 2: /* 2Gb per chip */
		trfc = DIV_ROUND_UP(160000, clkper) - 1;
		txs = DIV_ROUND_UP(170000, clkper) - 1;
		break;
	case 4: /* 4Gb per chip */
		trfc = DIV_ROUND_UP(260000, clkper) - 1;
		txs = DIV_ROUND_UP(270000, clkper) - 1;
		break;
	case 8: /* 8Gb per chip */
		trfc = DIV_ROUND_UP(350000, clkper) - 1;
		txs = DIV_ROUND_UP(360000, clkper) - 1;
		break;
	default:
		/* invalid density */
		puts("invalid chip density\n");
		hang();
		break;
	}
	txpr = txs;

	switch (mem_speed) {
	case 800:
		txp = DIV_ROUND_UP(max(3 * clkper, 7500), clkper) - 1;
		tcke = DIV_ROUND_UP(max(3 * clkper, 7500), clkper) - 1;
		if (ddr3_cfg->pagesz == 1) {
			tfaw = DIV_ROUND_UP(40000, clkper) - 1;
			trrd = DIV_ROUND_UP(max(4 * clkper, 10000), clkper) - 1;
		} else {
			tfaw = DIV_ROUND_UP(50000, clkper) - 1;
			trrd = DIV_ROUND_UP(max(4 * clkper, 10000), clkper) - 1;
		}
		break;
	case 1066:
		txp = DIV_ROUND_UP(max(3 * clkper, 7500), clkper) - 1;
		tcke = DIV_ROUND_UP(max(3 * clkper, 5625), clkper) - 1;
		if (ddr3_cfg->pagesz == 1) {
			tfaw = DIV_ROUND_UP(37500, clkper) - 1;
			trrd = DIV_ROUND_UP(max(4 * clkper, 7500), clkper) - 1;
		} else {
			tfaw = DIV_ROUND_UP(50000, clkper) - 1;
			trrd = DIV_ROUND_UP(max(4 * clkper, 10000), clkper) - 1;
		}
		break;
	default:
		puts("invalid memory speed\n");
		hang();
		break;
	}
	txpdll = DIV_ROUND_UP(max(10 * clkper, 24000), clkper) - 1;
	tcksre = DIV_ROUND_UP(max(5 * clkper, 10000), clkper);
	taonpd = DIV_ROUND_UP(2000, clkper) - 1;
	tcksrx = tcksre;
	taofpd = taonpd;
	twr  = DIV_ROUND_UP(15000, clkper) - 1;
	tmrd = DIV_ROUND_UP(max(12 * clkper, 15000), clkper) - 1;
	trc  = DIV_ROUND_UP(ddr3_cfg->trcmin, clkper / 10) - 1;
	tras = DIV_ROUND_UP(ddr3_cfg->trasmin, clkper / 10) - 1;
	tcl  = DIV_ROUND_UP(ddr3_cfg->trcd, clkper / 10) - 3;
	trp  = DIV_ROUND_UP(ddr3_cfg->trcd, clkper / 10) - 1;
	twtr = ROUND(max(4 * clkper, 7500) / clkper, 1) - 1;
	trcd = trp;
	trtp = twtr;
	cs0_end = 4 * sysinfo->cs_density - 1;

	debug("density:%d Gb (%d Gb per chip)\n",
	      sysinfo->cs_density, ddr3_cfg->density);
	debug("clock: %dMHz (%d ps)\n", clock, clkper);
	debug("memspd:%d\n", mem_speed);
	debug("tcke=%d\n", tcke);
	debug("tcksrx=%d\n", tcksrx);
	debug("tcksre=%d\n", tcksre);
	debug("taofpd=%d\n", taofpd);
	debug("taonpd=%d\n", taonpd);
	debug("todtlon=%d\n", todtlon);
	debug("tanpd=%d\n", tanpd);
	debug("taxpd=%d\n", taxpd);
	debug("trfc=%d\n", trfc);
	debug("txs=%d\n", txs);
	debug("txp=%d\n", txp);
	debug("txpdll=%d\n", txpdll);
	debug("tfaw=%d\n", tfaw);
	debug("tcl=%d\n", tcl);
	debug("trcd=%d\n", trcd);
	debug("trp=%d\n", trp);
	debug("trc=%d\n", trc);
	debug("tras=%d\n", tras);
	debug("twr=%d\n", twr);
	debug("tmrd=%d\n", tmrd);
	debug("tcwl=%d\n", tcwl);
	debug("tdllk=%d\n", tdllk);
	debug("trtp=%d\n", trtp);
	debug("twtr=%d\n", twtr);
	debug("trrd=%d\n", trrd);
	debug("txpr=%d\n", txpr);
	debug("cs0_end=%d\n", cs0_end);
	debug("ncs=%d\n", sysinfo->ncs);
	debug("Rtt_wr=%d\n", sysinfo->rtt_wr);
	debug("Rtt_nom=%d\n", sysinfo->rtt_nom);
	debug("SRT=%d\n", ddr3_cfg->SRT);
	debug("twr=%d\n", twr);

	/*
	 * board-specific configuration:
	 *  These values are determined empirically and vary per board layout
	 *  see:
	 *   appnote, ddr3 spreadsheet
	 */
	mmdc0->mpwldectrl0 = calib->p0_mpwldectrl0;
	mmdc0->mpwldectrl1 = calib->p0_mpwldectrl1;
	mmdc0->mpdgctrl0 = calib->p0_mpdgctrl0;
	mmdc0->mpdgctrl1 = calib->p0_mpdgctrl1;
	mmdc0->mprddlctl = calib->p0_mprddlctl;
	mmdc0->mpwrdlctl = calib->p0_mpwrdlctl;
	if (sysinfo->dsize > 1) {
		MMDC1(mpwldectrl0, calib->p1_mpwldectrl0);
		MMDC1(mpwldectrl1, calib->p1_mpwldectrl1);
		MMDC1(mpdgctrl0, calib->p1_mpdgctrl0);
		MMDC1(mpdgctrl1, calib->p1_mpdgctrl1);
		MMDC1(mprddlctl, calib->p1_mprddlctl);
		MMDC1(mpwrdlctl, calib->p1_mpwrdlctl);
	}

	/* Read data DQ Byte0-3 delay */
	mmdc0->mprddqby0dl = 0x33333333;
	mmdc0->mprddqby1dl = 0x33333333;
	if (sysinfo->dsize > 0) {
		mmdc0->mprddqby2dl = 0x33333333;
		mmdc0->mprddqby3dl = 0x33333333;
	}

	if (sysinfo->dsize > 1) {
		MMDC1(mprddqby0dl, 0x33333333);
		MMDC1(mprddqby1dl, 0x33333333);
		MMDC1(mprddqby2dl, 0x33333333);
		MMDC1(mprddqby3dl, 0x33333333);
	}

	/* MMDC Termination: rtt_nom:2 RZQ/2(120ohm), rtt_nom:1 RZQ/4(60ohm) */
	val = (sysinfo->rtt_nom == 2) ? 0x00011117 : 0x00022227;
	mmdc0->mpodtctrl = val;
	if (sysinfo->dsize > 1)
		MMDC1(mpodtctrl, val);

	/* complete calibration */
	val = (1 << 11); /* Force measurement on delay-lines */
	mmdc0->mpmur0 = val;
	if (sysinfo->dsize > 1)
		MMDC1(mpmur0, val);

	/* Step 1: configuration request */
	mmdc0->mdscr = (u32)(1 << 15); /* config request */

	/* Step 2: Timing configuration */
	mmdc0->mdcfg0 = (trfc << 24) | (txs << 16) | (txp << 13) |
			(txpdll << 9) | (tfaw << 4) | tcl;
	mmdc0->mdcfg1 = (trcd << 29) | (trp << 26) | (trc << 21) |
			(tras << 16) | (1 << 15) /* trpa */ |
			(twr << 9) | (tmrd << 5) | tcwl;
	mmdc0->mdcfg2 = (tdllk << 16) | (trtp << 6) | (twtr << 3) | trrd;
	mmdc0->mdotc = (taofpd << 27) | (taonpd << 24) | (tanpd << 20) |
		       (taxpd << 16) | (todtlon << 12) | (todt_idle_off << 4);
	mmdc0->mdasp = cs0_end; /* CS addressing */

	/* Step 3: Configure DDR type */
	mmdc0->mdmisc = (sysinfo->cs1_mirror << 19) | (sysinfo->walat << 16) |
			(sysinfo->bi_on << 12) | (sysinfo->mif3_mode << 9) |
			(sysinfo->ralat << 6);

	/* Step 4: Configure delay while leaving reset */
	mmdc0->mdor = (txpr << 16) | (sysinfo->sde_to_rst << 8) |
		      (sysinfo->rst_to_cke << 0);

	/* Step 5: Configure DDR physical parameters (density and burst len) */
	coladdr = ddr3_cfg->coladdr;
	if (ddr3_cfg->coladdr == 8)		/* 8-bit COL is 0x3 */
		coladdr += 4;
	else if (ddr3_cfg->coladdr == 12)	/* 12-bit COL is 0x4 */
		coladdr += 1;
	mmdc0->mdctl =  (ddr3_cfg->rowaddr - 11) << 24 |	/* ROW */
			(coladdr - 9) << 20 |			/* COL */
			(1 << 19) |		/* Burst Length = 8 for DDR3 */
			(sysinfo->dsize << 16);		/* DDR data bus size */

	/* Step 6: Perform ZQ calibration */
	val = 0xa1390001; /* one-time HW ZQ calib */
	mmdc0->mpzqhwctrl = val;
	if (sysinfo->dsize > 1)
		MMDC1(mpzqhwctrl, val);

	/* Step 7: Enable MMDC with desired chip select */
	mmdc0->mdctl |= (1 << 31) |			     /* SDE_0 for CS0 */
			((sysinfo->ncs == 2) ? 1 : 0) << 30; /* SDE_1 for CS1 */

	/* Step 8: Write Mode Registers to Init DDR3 devices */
	for (cs = 0; cs < sysinfo->ncs; cs++) {
		/* MR2 */
		val = (sysinfo->rtt_wr & 3) << 9 | (ddr3_cfg->SRT & 1) << 7 |
		      ((tcwl - 3) & 3) << 3;
		debug("MR2 CS%d: 0x%08x\n", cs, (u32)MR(val, 2, 3, cs));
		mmdc0->mdscr = MR(val, 2, 3, cs);
		/* MR3 */
		debug("MR3 CS%d: 0x%08x\n", cs, (u32)MR(0, 3, 3, cs));
		mmdc0->mdscr = MR(0, 3, 3, cs);
		/* MR1 */
		val = ((sysinfo->rtt_nom & 1) ? 1 : 0) << 2 |
		      ((sysinfo->rtt_nom & 2) ? 1 : 0) << 6;
		debug("MR1 CS%d: 0x%08x\n", cs, (u32)MR(val, 1, 3, cs));
		mmdc0->mdscr = MR(val, 1, 3, cs);
		/* MR0 */
		val = ((tcl - 1) << 4) |	/* CAS */
		      (1 << 8)   |		/* DLL Reset */
		      ((twr - 3) << 9) |	/* Write Recovery */
		      (sysinfo->pd_fast_exit << 12); /* Precharge PD PLL on */
		debug("MR0 CS%d: 0x%08x\n", cs, (u32)MR(val, 0, 3, cs));
		mmdc0->mdscr = MR(val, 0, 3, cs);
		/* ZQ calibration */
		val = (1 << 10);
		mmdc0->mdscr = MR(val, 0, 4, cs);
	}

	/* Step 10: Power down control and self-refresh */
	mmdc0->mdpdc = (tcke & 0x7) << 16 |
			5            << 12 |  /* PWDT_1: 256 cycles */
			5            <<  8 |  /* PWDT_0: 256 cycles */
			1            <<  6 |  /* BOTH_CS_PD */
			(tcksrx & 0x7) << 3 |
			(tcksre & 0x7);
	if (!sysinfo->pd_fast_exit)
		mmdc0->mdpdc |= (1 << 7); /* SLOW_PD */
	mmdc0->mapsr = 0x00001006; /* ADOPT power down enabled */

	/* Step 11: Configure ZQ calibration: one-time and periodic 1ms */
	val = 0xa1390003;
	mmdc0->mpzqhwctrl = val;
	if (sysinfo->dsize > 1)
		MMDC1(mpzqhwctrl, val);

	/* Step 12: Configure and activate periodic refresh */
	mmdc0->mdref = (1 << 14) | /* REF_SEL: Periodic refresh cycle: 32kHz */
		       (7 << 11);  /* REFR: Refresh Rate - 8 refreshes */

	/* Step 13: Deassert config request - init complete */
	mmdc0->mdscr = 0x00000000;

	/* wait for auto-ZQ calibration to complete */
	mdelay(1);
}

void mx6_dram_cfg(const struct mx6_ddr_sysinfo *sysinfo,
		  const struct mx6_mmdc_calibration *calib,
		  const void *ddr_cfg)
{
	if (sysinfo->ddr_type == DDR_TYPE_DDR3) {
		mx6_ddr3_cfg(sysinfo, calib, ddr_cfg);
	} else if (sysinfo->ddr_type == DDR_TYPE_LPDDR2) {
		mx6_lpddr2_cfg(sysinfo, calib, ddr_cfg);
	} else {
		puts("Unsupported ddr type\n");
		hang();
	}
}<|MERGE_RESOLUTION|>--- conflicted
+++ resolved
@@ -1204,14 +1204,6 @@
 		if (mem_speed > 1066)
 			mem_speed = 1066; /* 1066 MT/s */
 
-<<<<<<< HEAD
-	/* Limit mem_speed for MX6D/MX6Q */
-	if (is_cpu_type(MXC_CPU_MX6Q) || is_cpu_type(MXC_CPU_MX6D)) {
-		if (mem_speed > 1066)
-			mem_speed = 1066; /* 1066 MT/s */
-
-=======
->>>>>>> 8989c96b
 		tcwl = 4;
 	}
 	/* Limit mem_speed for MX6S/MX6DL */
@@ -1227,11 +1219,7 @@
 	 * Data rate of 1066 MT/s requires 533 MHz DDR3 clock, but MX6D/Q supports
 	 * up to 528 MHz, so reduce the clock to fit chip specs
 	 */
-<<<<<<< HEAD
-	if (is_cpu_type(MXC_CPU_MX6Q) || is_cpu_type(MXC_CPU_MX6D)) {
-=======
 	if (is_mx6dq() || is_mx6dqp()) {
->>>>>>> 8989c96b
 		if (clock > 528)
 			clock = 528; /* 528 MHz */
 	}

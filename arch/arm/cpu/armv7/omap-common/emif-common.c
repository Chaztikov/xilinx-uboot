--- conflicted
+++ resolved
@@ -251,35 +251,6 @@
 {
 	struct emif_reg_struct *emif = (struct emif_reg_struct *)base;
 	u32 *emif_ext_phy_ctrl_reg, *emif_phy_status;
-<<<<<<< HEAD
-	u32 reg, i;
-
-	emif_phy_status = (u32 *)&emif->emif_ddr_phy_status[7];
-
-	/* Update PHY_REG_RDDQS_RATIO */
-	emif_ext_phy_ctrl_reg = (u32 *)&emif->emif_ddr_ext_phy_ctrl_7;
-	for (i = 0; i < PHY_RDDQS_RATIO_REGS; i++) {
-		reg = readl(emif_phy_status++);
-		writel(reg, emif_ext_phy_ctrl_reg++);
-		writel(reg, emif_ext_phy_ctrl_reg++);
-	}
-
-	/* Update PHY_REG_FIFO_WE_SLAVE_RATIO */
-	emif_ext_phy_ctrl_reg = (u32 *)&emif->emif_ddr_ext_phy_ctrl_2;
-	for (i = 0; i < PHY_FIFO_WE_SLAVE_RATIO_REGS; i++) {
-		reg = readl(emif_phy_status++);
-		writel(reg, emif_ext_phy_ctrl_reg++);
-		writel(reg, emif_ext_phy_ctrl_reg++);
-	}
-
-	/* Update PHY_REG_WR_DQ/DQS_SLAVE_RATIO */
-	emif_ext_phy_ctrl_reg = (u32 *)&emif->emif_ddr_ext_phy_ctrl_12;
-	for (i = 0; i < PHY_REG_WR_DQ_SLAVE_RATIO_REGS; i++) {
-		reg = readl(emif_phy_status++);
-		writel(reg, emif_ext_phy_ctrl_reg++);
-		writel(reg, emif_ext_phy_ctrl_reg++);
-	}
-=======
 	u32 reg, i, phy;
 
 	emif_phy_status = (u32 *)&emif->emif_ddr_phy_status[7];
@@ -313,7 +284,6 @@
 			writel(reg, emif_ext_phy_ctrl_reg++);
 			writel(reg, emif_ext_phy_ctrl_reg++);
 		}
->>>>>>> 8989c96b
 
 	/* Disable Leveling */
 	writel(regs->emif_ddr_phy_ctlr_1, &emif->emif_ddr_phy_ctrl_1);
@@ -335,13 +305,8 @@
 			EMIF_REG_PHY_FIFO_WE_IN_MISALINED_CLR);
 
 	/* Disable refreshed before leveling */
-<<<<<<< HEAD
-	clrsetbits_le32(&emif->emif_sdram_ref_ctrl, EMIF_REG_INITREF_DIS_SHIFT,
-			EMIF_REG_INITREF_DIS_SHIFT);
-=======
 	clrsetbits_le32(&emif->emif_sdram_ref_ctrl, EMIF_REG_INITREF_DIS_MASK,
 			EMIF_REG_INITREF_DIS_MASK);
->>>>>>> 8989c96b
 
 	/* Start Full leveling */
 	writel(DDR3_FULL_LVL, &emif->emif_rd_wr_lvl_ctl);
@@ -355,11 +320,7 @@
 	}
 
 	/* Enable refreshes after leveling */
-<<<<<<< HEAD
-	clrbits_le32(&emif->emif_sdram_ref_ctrl, EMIF_REG_INITREF_DIS_SHIFT);
-=======
 	clrbits_le32(&emif->emif_sdram_ref_ctrl, EMIF_REG_INITREF_DIS_MASK);
->>>>>>> 8989c96b
 
 	debug("HW leveling success\n");
 	/*
@@ -373,15 +334,10 @@
 {
 	struct emif_reg_struct *emif = (struct emif_reg_struct *)base;
 
-<<<<<<< HEAD
-	if (warm_reset())
-		emif_reset_phy(base);
-=======
 	if (warm_reset()) {
 		emif_reset_phy(base);
 		writel(0x0, &emif->emif_pwr_mgmt_ctrl);
 	}
->>>>>>> 8989c96b
 	do_ext_phy_settings(base, regs);
 
 	writel(regs->ref_ctrl | EMIF_REG_INITREF_DIS_MASK,
@@ -1237,10 +1193,7 @@
 			ddr3_init(base, regs);
 #endif
 	}
-<<<<<<< HEAD
-=======
 #ifdef CONFIG_OMAP54X
->>>>>>> 8989c96b
 	if (warm_reset() && (emif_sdram_type(regs->sdram_config) ==
 	    EMIF_SDRAM_TYPE_DDR3) && !is_dra7xx()) {
 		set_lpmode_selfrefresh(base);

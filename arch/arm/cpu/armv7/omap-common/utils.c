--- conflicted
+++ resolved
@@ -102,19 +102,6 @@
 	}
 }
 
-<<<<<<< HEAD
-void __weak usb_set_serial_num_from_die_id(u32 *id)
-{
-	char serialno[72];
-	uint32_t serialno_lo, serialno_hi;
-
-	if (!getenv("serial#")) {
-		serialno_hi = id[0];
-		serialno_lo = id[1];
-		sprintf(serialno, "%08x%08x", serialno_hi, serialno_lo);
-		setenv("serial#", serialno);
-	}
-=======
 void omap_die_id_display(void)
 {
 	unsigned int die_id[4] = { 0 };
@@ -123,5 +110,4 @@
 
 	printf("OMAP die ID: %08x%08x%08x%08x\n", die_id[3], die_id[2],
 		die_id[1], die_id[0]);
->>>>>>> 8989c96b
 }
/*
 *
 * HW regs data for OMAP5 Soc
 *
 * (C) Copyright 2013
 * Texas Instruments, <www.ti.com>
 *
 * Sricharan R <r.sricharan@ti.com>
 *
 * SPDX-License-Identifier:	GPL-2.0+
 */

#include <asm/omap_common.h>
#include <asm/io.h>

struct prcm_regs const omap5_es1_prcm = {
	/* cm1.ckgen */
	.cm_clksel_core = 0x4a004100,
	.cm_clksel_abe = 0x4a004108,
	.cm_dll_ctrl = 0x4a004110,
	.cm_clkmode_dpll_core = 0x4a004120,
	.cm_idlest_dpll_core = 0x4a004124,
	.cm_autoidle_dpll_core = 0x4a004128,
	.cm_clksel_dpll_core = 0x4a00412c,
	.cm_div_m2_dpll_core = 0x4a004130,
	.cm_div_m3_dpll_core = 0x4a004134,
	.cm_div_h11_dpll_core = 0x4a004138,
	.cm_div_h12_dpll_core = 0x4a00413c,
	.cm_div_h13_dpll_core = 0x4a004140,
	.cm_div_h14_dpll_core = 0x4a004144,
	.cm_ssc_deltamstep_dpll_core = 0x4a004148,
	.cm_ssc_modfreqdiv_dpll_core = 0x4a00414c,
	.cm_emu_override_dpll_core = 0x4a004150,
	.cm_div_h22_dpllcore = 0x4a004154,
	.cm_div_h23_dpll_core = 0x4a004158,
	.cm_clkmode_dpll_mpu = 0x4a004160,
	.cm_idlest_dpll_mpu = 0x4a004164,
	.cm_autoidle_dpll_mpu = 0x4a004168,
	.cm_clksel_dpll_mpu = 0x4a00416c,
	.cm_div_m2_dpll_mpu = 0x4a004170,
	.cm_ssc_deltamstep_dpll_mpu = 0x4a004188,
	.cm_ssc_modfreqdiv_dpll_mpu = 0x4a00418c,
	.cm_bypclk_dpll_mpu = 0x4a00419c,
	.cm_clkmode_dpll_iva = 0x4a0041a0,
	.cm_idlest_dpll_iva = 0x4a0041a4,
	.cm_autoidle_dpll_iva = 0x4a0041a8,
	.cm_clksel_dpll_iva = 0x4a0041ac,
	.cm_div_h11_dpll_iva = 0x4a0041b8,
	.cm_div_h12_dpll_iva = 0x4a0041bc,
	.cm_ssc_deltamstep_dpll_iva = 0x4a0041c8,
	.cm_ssc_modfreqdiv_dpll_iva = 0x4a0041cc,
	.cm_bypclk_dpll_iva = 0x4a0041dc,
	.cm_clkmode_dpll_abe = 0x4a0041e0,
	.cm_idlest_dpll_abe = 0x4a0041e4,
	.cm_autoidle_dpll_abe = 0x4a0041e8,
	.cm_clksel_dpll_abe = 0x4a0041ec,
	.cm_div_m2_dpll_abe = 0x4a0041f0,
	.cm_div_m3_dpll_abe = 0x4a0041f4,
	.cm_ssc_deltamstep_dpll_abe = 0x4a004208,
	.cm_ssc_modfreqdiv_dpll_abe = 0x4a00420c,
	.cm_clkmode_dpll_ddrphy = 0x4a004220,
	.cm_idlest_dpll_ddrphy = 0x4a004224,
	.cm_autoidle_dpll_ddrphy = 0x4a004228,
	.cm_clksel_dpll_ddrphy = 0x4a00422c,
	.cm_div_m2_dpll_ddrphy = 0x4a004230,
	.cm_div_h11_dpll_ddrphy = 0x4a004238,
	.cm_div_h12_dpll_ddrphy = 0x4a00423c,
	.cm_div_h13_dpll_ddrphy = 0x4a004240,
	.cm_ssc_deltamstep_dpll_ddrphy = 0x4a004248,
	.cm_shadow_freq_config1 = 0x4a004260,
	.cm_mpu_mpu_clkctrl = 0x4a004320,

	/* cm1.dsp */
	.cm_dsp_clkstctrl = 0x4a004400,
	.cm_dsp_dsp_clkctrl = 0x4a004420,

	/* cm1.abe */
	.cm1_abe_clkstctrl = 0x4a004500,
	.cm1_abe_l4abe_clkctrl = 0x4a004520,
	.cm1_abe_aess_clkctrl = 0x4a004528,
	.cm1_abe_pdm_clkctrl = 0x4a004530,
	.cm1_abe_dmic_clkctrl = 0x4a004538,
	.cm1_abe_mcasp_clkctrl = 0x4a004540,
	.cm1_abe_mcbsp1_clkctrl = 0x4a004548,
	.cm1_abe_mcbsp2_clkctrl = 0x4a004550,
	.cm1_abe_mcbsp3_clkctrl = 0x4a004558,
	.cm1_abe_slimbus_clkctrl = 0x4a004560,
	.cm1_abe_timer5_clkctrl = 0x4a004568,
	.cm1_abe_timer6_clkctrl = 0x4a004570,
	.cm1_abe_timer7_clkctrl = 0x4a004578,
	.cm1_abe_timer8_clkctrl = 0x4a004580,
	.cm1_abe_wdt3_clkctrl = 0x4a004588,

	/* cm2.ckgen */
	.cm_clksel_mpu_m3_iss_root = 0x4a008100,
	.cm_clksel_usb_60mhz = 0x4a008104,
	.cm_scale_fclk = 0x4a008108,
	.cm_core_dvfs_perf1 = 0x4a008110,
	.cm_core_dvfs_perf2 = 0x4a008114,
	.cm_core_dvfs_perf3 = 0x4a008118,
	.cm_core_dvfs_perf4 = 0x4a00811c,
	.cm_core_dvfs_current = 0x4a008124,
	.cm_iva_dvfs_perf_tesla = 0x4a008128,
	.cm_iva_dvfs_perf_ivahd = 0x4a00812c,
	.cm_iva_dvfs_perf_abe = 0x4a008130,
	.cm_iva_dvfs_current = 0x4a008138,
	.cm_clkmode_dpll_per = 0x4a008140,
	.cm_idlest_dpll_per = 0x4a008144,
	.cm_autoidle_dpll_per = 0x4a008148,
	.cm_clksel_dpll_per = 0x4a00814c,
	.cm_div_m2_dpll_per = 0x4a008150,
	.cm_div_m3_dpll_per = 0x4a008154,
	.cm_div_h11_dpll_per = 0x4a008158,
	.cm_div_h12_dpll_per = 0x4a00815c,
	.cm_div_h14_dpll_per = 0x4a008164,
	.cm_ssc_deltamstep_dpll_per = 0x4a008168,
	.cm_ssc_modfreqdiv_dpll_per = 0x4a00816c,
	.cm_emu_override_dpll_per = 0x4a008170,
	.cm_clkmode_dpll_usb = 0x4a008180,
	.cm_idlest_dpll_usb = 0x4a008184,
	.cm_autoidle_dpll_usb = 0x4a008188,
	.cm_clksel_dpll_usb = 0x4a00818c,
	.cm_div_m2_dpll_usb = 0x4a008190,
	.cm_ssc_deltamstep_dpll_usb = 0x4a0081a8,
	.cm_ssc_modfreqdiv_dpll_usb = 0x4a0081ac,
	.cm_clkdcoldo_dpll_usb = 0x4a0081b4,
	.cm_clkmode_dpll_unipro = 0x4a0081c0,
	.cm_idlest_dpll_unipro = 0x4a0081c4,
	.cm_autoidle_dpll_unipro = 0x4a0081c8,
	.cm_clksel_dpll_unipro = 0x4a0081cc,
	.cm_div_m2_dpll_unipro = 0x4a0081d0,
	.cm_ssc_deltamstep_dpll_unipro = 0x4a0081e8,
	.cm_ssc_modfreqdiv_dpll_unipro = 0x4a0081ec,

	/* cm2.core */
	.cm_coreaon_bandgap_clkctrl = 0x4a008648,
	.cm_coreaon_io_srcomp_clkctrl = 0x4a008650,
	.cm_l3_1_clkstctrl = 0x4a008700,
	.cm_l3_1_dynamicdep = 0x4a008708,
	.cm_l3_1_l3_1_clkctrl = 0x4a008720,
	.cm_l3_2_clkstctrl = 0x4a008800,
	.cm_l3_2_dynamicdep = 0x4a008808,
	.cm_l3_2_l3_2_clkctrl = 0x4a008820,
	.cm_l3_gpmc_clkctrl = 0x4a008828,
	.cm_l3_2_ocmc_ram_clkctrl = 0x4a008830,
	.cm_mpu_m3_clkstctrl = 0x4a008900,
	.cm_mpu_m3_staticdep = 0x4a008904,
	.cm_mpu_m3_dynamicdep = 0x4a008908,
	.cm_mpu_m3_mpu_m3_clkctrl = 0x4a008920,
	.cm_sdma_clkstctrl = 0x4a008a00,
	.cm_sdma_staticdep = 0x4a008a04,
	.cm_sdma_dynamicdep = 0x4a008a08,
	.cm_sdma_sdma_clkctrl = 0x4a008a20,
	.cm_memif_clkstctrl = 0x4a008b00,
	.cm_memif_dmm_clkctrl = 0x4a008b20,
	.cm_memif_emif_fw_clkctrl = 0x4a008b28,
	.cm_memif_emif_1_clkctrl = 0x4a008b30,
	.cm_memif_emif_2_clkctrl = 0x4a008b38,
	.cm_memif_dll_clkctrl = 0x4a008b40,
	.cm_memif_emif_h1_clkctrl = 0x4a008b50,
	.cm_memif_emif_h2_clkctrl = 0x4a008b58,
	.cm_memif_dll_h_clkctrl = 0x4a008b60,
	.cm_c2c_clkstctrl = 0x4a008c00,
	.cm_c2c_staticdep = 0x4a008c04,
	.cm_c2c_dynamicdep = 0x4a008c08,
	.cm_c2c_sad2d_clkctrl = 0x4a008c20,
	.cm_c2c_modem_icr_clkctrl = 0x4a008c28,
	.cm_c2c_sad2d_fw_clkctrl = 0x4a008c30,
	.cm_l4cfg_clkstctrl = 0x4a008d00,
	.cm_l4cfg_dynamicdep = 0x4a008d08,
	.cm_l4cfg_l4_cfg_clkctrl = 0x4a008d20,
	.cm_l4cfg_hw_sem_clkctrl = 0x4a008d28,
	.cm_l4cfg_mailbox_clkctrl = 0x4a008d30,
	.cm_l4cfg_sar_rom_clkctrl = 0x4a008d38,
	.cm_l3instr_clkstctrl = 0x4a008e00,
	.cm_l3instr_l3_3_clkctrl = 0x4a008e20,
	.cm_l3instr_l3_instr_clkctrl = 0x4a008e28,
	.cm_l3instr_intrconn_wp1_clkctrl = 0x4a008e40,

	/* cm2.ivahd */
	.cm_ivahd_clkstctrl = 0x4a008f00,
	.cm_ivahd_ivahd_clkctrl = 0x4a008f20,
	.cm_ivahd_sl2_clkctrl = 0x4a008f28,

	/* cm2.cam */
	.cm_cam_clkstctrl = 0x4a009000,
	.cm_cam_iss_clkctrl = 0x4a009020,
	.cm_cam_fdif_clkctrl = 0x4a009028,

	/* cm2.dss */
	.cm_dss_clkstctrl = 0x4a009100,
	.cm_dss_dss_clkctrl = 0x4a009120,

	/* cm2.sgx */
	.cm_sgx_clkstctrl = 0x4a009200,
	.cm_sgx_sgx_clkctrl = 0x4a009220,

	/* cm2.l3init */
	.cm_l3init_clkstctrl = 0x4a009300,
	.cm_l3init_hsmmc1_clkctrl = 0x4a009328,
	.cm_l3init_hsmmc2_clkctrl = 0x4a009330,
	.cm_l3init_hsi_clkctrl = 0x4a009338,
	.cm_l3init_hsusbhost_clkctrl = 0x4a009358,
	.cm_l3init_hsusbotg_clkctrl = 0x4a009360,
	.cm_l3init_hsusbtll_clkctrl = 0x4a009368,
	.cm_l3init_p1500_clkctrl = 0x4a009378,
	.cm_l3init_sata_clkctrl = 0x4a009388,
	.cm_l3init_fsusb_clkctrl = 0x4a0093d0,
	.cm_l3init_ocp2scp1_clkctrl = 0x4a0093e0,
	.cm_l3init_ocp2scp3_clkctrl = 0x4a0093e8,

	/* cm2.l4per */
	.cm_l4per_clkstctrl = 0x4a009400,
	.cm_l4per_dynamicdep = 0x4a009408,
	.cm_l4per_adc_clkctrl = 0x4a009420,
	.cm_l4per_gptimer10_clkctrl = 0x4a009428,
	.cm_l4per_gptimer11_clkctrl = 0x4a009430,
	.cm_l4per_gptimer2_clkctrl = 0x4a009438,
	.cm_l4per_gptimer3_clkctrl = 0x4a009440,
	.cm_l4per_gptimer4_clkctrl = 0x4a009448,
	.cm_l4per_gptimer9_clkctrl = 0x4a009450,
	.cm_l4per_elm_clkctrl = 0x4a009458,
	.cm_l4per_gpio2_clkctrl = 0x4a009460,
	.cm_l4per_gpio3_clkctrl = 0x4a009468,
	.cm_l4per_gpio4_clkctrl = 0x4a009470,
	.cm_l4per_gpio5_clkctrl = 0x4a009478,
	.cm_l4per_gpio6_clkctrl = 0x4a009480,
	.cm_l4per_hdq1w_clkctrl = 0x4a009488,
	.cm_l4per_hecc1_clkctrl = 0x4a009490,
	.cm_l4per_hecc2_clkctrl = 0x4a009498,
	.cm_l4per_i2c1_clkctrl = 0x4a0094a0,
	.cm_l4per_i2c2_clkctrl = 0x4a0094a8,
	.cm_l4per_i2c3_clkctrl = 0x4a0094b0,
	.cm_l4per_i2c4_clkctrl = 0x4a0094b8,
	.cm_l4per_l4per_clkctrl = 0x4a0094c0,
	.cm_l4per_mcasp2_clkctrl = 0x4a0094d0,
	.cm_l4per_mcasp3_clkctrl = 0x4a0094d8,
	.cm_l4per_mgate_clkctrl = 0x4a0094e8,
	.cm_l4per_mcspi1_clkctrl = 0x4a0094f0,
	.cm_l4per_mcspi2_clkctrl = 0x4a0094f8,
	.cm_l4per_mcspi3_clkctrl = 0x4a009500,
	.cm_l4per_mcspi4_clkctrl = 0x4a009508,
	.cm_l4per_gpio7_clkctrl = 0x4a009510,
	.cm_l4per_gpio8_clkctrl = 0x4a009518,
	.cm_l4per_mmcsd3_clkctrl = 0x4a009520,
	.cm_l4per_mmcsd4_clkctrl = 0x4a009528,
	.cm_l4per_msprohg_clkctrl = 0x4a009530,
	.cm_l4per_slimbus2_clkctrl = 0x4a009538,
	.cm_l4per_uart1_clkctrl = 0x4a009540,
	.cm_l4per_uart2_clkctrl = 0x4a009548,
	.cm_l4per_uart3_clkctrl = 0x4a009550,
	.cm_l4per_uart4_clkctrl = 0x4a009558,
	.cm_l4per_mmcsd5_clkctrl = 0x4a009560,
	.cm_l4per_i2c5_clkctrl = 0x4a009568,
	.cm_l4per_uart5_clkctrl = 0x4a009570,
	.cm_l4per_uart6_clkctrl = 0x4a009578,
	.cm_l4sec_clkstctrl = 0x4a009580,
	.cm_l4sec_staticdep = 0x4a009584,
	.cm_l4sec_dynamicdep = 0x4a009588,
	.cm_l4sec_aes1_clkctrl = 0x4a0095a0,
	.cm_l4sec_aes2_clkctrl = 0x4a0095a8,
	.cm_l4sec_des3des_clkctrl = 0x4a0095b0,
	.cm_l4sec_pkaeip29_clkctrl = 0x4a0095b8,
	.cm_l4sec_rng_clkctrl = 0x4a0095c0,
	.cm_l4sec_sha2md51_clkctrl = 0x4a0095c8,
	.cm_l4sec_cryptodma_clkctrl = 0x4a0095d8,

	/* l4 wkup regs */
	.cm_abe_pll_ref_clksel = 0x4ae0610c,
	.cm_sys_clksel = 0x4ae06110,
	.cm_wkup_clkstctrl = 0x4ae07800,
	.cm_wkup_l4wkup_clkctrl = 0x4ae07820,
	.cm_wkup_wdtimer1_clkctrl = 0x4ae07828,
	.cm_wkup_wdtimer2_clkctrl = 0x4ae07830,
	.cm_wkup_gpio1_clkctrl = 0x4ae07838,
	.cm_wkup_gptimer1_clkctrl = 0x4ae07840,
	.cm_wkup_gptimer12_clkctrl = 0x4ae07848,
	.cm_wkup_synctimer_clkctrl = 0x4ae07850,
	.cm_wkup_usim_clkctrl = 0x4ae07858,
	.cm_wkup_sarram_clkctrl = 0x4ae07860,
	.cm_wkup_keyboard_clkctrl = 0x4ae07878,
	.cm_wkup_rtc_clkctrl = 0x4ae07880,
	.cm_wkup_bandgap_clkctrl = 0x4ae07888,
	.cm_wkupaon_scrm_clkctrl = 0x4ae07890,
	.cm_wkupaon_io_srcomp_clkctrl = 0x4ae07898,
	.prm_rstctrl = 0x4ae07b00,
	.prm_rstst = 0x4ae07b04,
	.prm_rsttime = 0x4ae07b08,
	.prm_vc_val_bypass = 0x4ae07ba0,
	.prm_vc_cfg_i2c_mode = 0x4ae07bb4,
	.prm_vc_cfg_i2c_clk = 0x4ae07bb8,

	/* SCRM stuff, used by some boards */
	.scrm_auxclk0 = 0x4ae0a310,
	.scrm_auxclk1 = 0x4ae0a314,
};

struct omap_sys_ctrl_regs const omap5_ctrl = {
	.control_status				= 0x4A002134,
	.control_std_fuse_die_id_0		= 0x4A002200,
	.control_std_fuse_die_id_1		= 0x4A002208,
	.control_std_fuse_die_id_2		= 0x4A00220C,
	.control_std_fuse_die_id_3		= 0x4A002210,
	.control_phy_power_usb 			= 0x4A002370,
	.control_phy_power_sata			= 0x4A002374,
	.control_padconf_core_base		= 0x4A002800,
	.control_paconf_global			= 0x4A002DA0,
	.control_paconf_mode			= 0x4A002DA4,
	.control_smart1io_padconf_0		= 0x4A002DA8,
	.control_smart1io_padconf_1		= 0x4A002DAC,
	.control_smart1io_padconf_2		= 0x4A002DB0,
	.control_smart2io_padconf_0		= 0x4A002DB4,
	.control_smart2io_padconf_1		= 0x4A002DB8,
	.control_smart2io_padconf_2		= 0x4A002DBC,
	.control_smart3io_padconf_0		= 0x4A002DC0,
	.control_smart3io_padconf_1		= 0x4A002DC4,
	.control_pbias				= 0x4A002E00,
	.control_i2c_0				= 0x4A002E04,
	.control_camera_rx			= 0x4A002E08,
	.control_hdmi_tx_phy			= 0x4A002E0C,
	.control_uniportm			= 0x4A002E10,
	.control_dsiphy				= 0x4A002E14,
	.control_mcbsplp			= 0x4A002E18,
	.control_usb2phycore			= 0x4A002E1C,
	.control_hdmi_1				= 0x4A002E20,
	.control_hsi				= 0x4A002E24,
	.control_ddr3ch1_0			= 0x4A002E30,
	.control_ddr3ch2_0			= 0x4A002E34,
	.control_ddrch1_0			= 0x4A002E38,
	.control_ddrch1_1			= 0x4A002E3C,
	.control_ddrch2_0			= 0x4A002E40,
	.control_ddrch2_1			= 0x4A002E44,
	.control_lpddr2ch1_0			= 0x4A002E48,
	.control_lpddr2ch1_1			= 0x4A002E4C,
	.control_ddrio_0			= 0x4A002E50,
	.control_ddrio_1			= 0x4A002E54,
	.control_ddrio_2			= 0x4A002E58,
	.control_hyst_1				= 0x4A002E5C,
	.control_usbb_hsic_control		= 0x4A002E60,
	.control_c2c				= 0x4A002E64,
	.control_core_control_spare_rw		= 0x4A002E68,
	.control_core_control_spare_r		= 0x4A002E6C,
	.control_core_control_spare_r_c0	= 0x4A002E70,
	.control_srcomp_north_side		= 0x4A002E74,
	.control_srcomp_south_side		= 0x4A002E78,
	.control_srcomp_east_side		= 0x4A002E7C,
	.control_srcomp_west_side		= 0x4A002E80,
	.control_srcomp_code_latch		= 0x4A002E84,
	.control_port_emif1_sdram_config	= 0x4AE0C110,
	.control_port_emif1_lpddr2_nvm_config	= 0x4AE0C114,
	.control_port_emif2_sdram_config	= 0x4AE0C118,
	.control_emif1_sdram_config_ext		= 0x4AE0C144,
	.control_emif2_sdram_config_ext		= 0x4AE0C148,
	.control_wkup_ldovbb_mpu_voltage_ctrl	= 0x4AE0C318,
	.control_wkup_ldovbb_mm_voltage_ctrl	= 0x4AE0C314,
	.control_padconf_wkup_base		= 0x4AE0C800,
	.control_smart1nopmio_padconf_0		= 0x4AE0CDA0,
	.control_smart1nopmio_padconf_1		= 0x4AE0CDA4,
	.control_padconf_mode			= 0x4AE0CDA8,
	.control_xtal_oscillator		= 0x4AE0CDAC,
	.control_i2c_2				= 0x4AE0CDB0,
	.control_ckobuffer			= 0x4AE0CDB4,
	.control_wkup_control_spare_rw		= 0x4AE0CDB8,
	.control_wkup_control_spare_r		= 0x4AE0CDBC,
	.control_wkup_control_spare_r_c0	= 0x4AE0CDC0,
	.control_srcomp_east_side_wkup		= 0x4AE0CDC4,
	.control_efuse_1			= 0x4AE0CDC8,
	.control_efuse_2			= 0x4AE0CDCC,
	.control_efuse_3			= 0x4AE0CDD0,
	.control_efuse_4			= 0x4AE0CDD4,
	.control_efuse_5			= 0x4AE0CDD8,
	.control_efuse_6			= 0x4AE0CDDC,
	.control_efuse_7			= 0x4AE0CDE0,
	.control_efuse_8			= 0x4AE0CDE4,
	.control_efuse_9			= 0x4AE0CDE8,
	.control_efuse_10			= 0x4AE0CDEC,
	.control_efuse_11			= 0x4AE0CDF0,
	.control_efuse_12			= 0x4AE0CDF4,
	.control_efuse_13			= 0x4AE0CDF8,
};

struct omap_sys_ctrl_regs const dra7xx_ctrl = {
	.control_status				= 0x4A002134,
	.control_phy_power_usb			= 0x4A002370,
	.control_phy_power_sata			= 0x4A002374,
	.ctrl_core_sma_sw_0			= 0x4A0023FC,
<<<<<<< HEAD
=======
	.ctrl_core_sma_sw_1			= 0x4A002534,
>>>>>>> 8989c96b
	.control_core_mac_id_0_lo		= 0x4A002514,
	.control_core_mac_id_0_hi		= 0x4A002518,
	.control_core_mac_id_1_lo		= 0x4A00251C,
	.control_core_mac_id_1_hi		= 0x4A002520,
	.control_core_mmr_lock1			= 0x4A002540,
	.control_core_mmr_lock2			= 0x4A002544,
	.control_core_mmr_lock3			= 0x4A002548,
	.control_core_mmr_lock4			= 0x4A00254C,
	.control_core_mmr_lock5			= 0x4A002550,
	.control_core_control_io1		= 0x4A002554,
	.control_core_control_io2		= 0x4A002558,
	.control_paconf_global			= 0x4A002DA0,
	.control_paconf_mode			= 0x4A002DA4,
	.control_smart1io_padconf_0		= 0x4A002DA8,
	.control_smart1io_padconf_1		= 0x4A002DAC,
	.control_smart1io_padconf_2		= 0x4A002DB0,
	.control_smart2io_padconf_0		= 0x4A002DB4,
	.control_smart2io_padconf_1		= 0x4A002DB8,
	.control_smart2io_padconf_2		= 0x4A002DBC,
	.control_smart3io_padconf_0		= 0x4A002DC0,
	.control_smart3io_padconf_1		= 0x4A002DC4,
	.control_pbias				= 0x4A002E00,
	.control_i2c_0				= 0x4A002E04,
	.control_camera_rx			= 0x4A002E08,
	.control_hdmi_tx_phy			= 0x4A002E0C,
	.control_uniportm			= 0x4A002E10,
	.control_dsiphy				= 0x4A002E14,
	.control_mcbsplp			= 0x4A002E18,
	.control_usb2phycore			= 0x4A002E1C,
	.control_hdmi_1				= 0x4A002E20,
	.control_hsi				= 0x4A002E24,
	.control_ddr3ch1_0			= 0x4A002E30,
	.control_ddr3ch2_0			= 0x4A002E34,
	.control_ddrch1_0			= 0x4A002E38,
	.control_ddrch1_1			= 0x4A002E3C,
	.control_ddrch2_0			= 0x4A002E40,
	.control_ddrch2_1			= 0x4A002E44,
	.control_lpddr2ch1_0			= 0x4A002E48,
	.control_lpddr2ch1_1			= 0x4A002E4C,
	.control_ddrio_0			= 0x4A002E50,
	.control_ddrio_1			= 0x4A002E54,
	.control_ddrio_2			= 0x4A002E58,
	.control_hyst_1				= 0x4A002E5C,
	.control_usbb_hsic_control		= 0x4A002E60,
	.control_c2c				= 0x4A002E64,
	.control_core_control_spare_rw		= 0x4A002E68,
	.control_core_control_spare_r		= 0x4A002E6C,
	.control_core_control_spare_r_c0	= 0x4A002E70,
	.control_srcomp_north_side		= 0x4A002E74,
	.control_srcomp_south_side		= 0x4A002E78,
	.control_srcomp_east_side		= 0x4A002E7C,
	.control_srcomp_west_side		= 0x4A002E80,
	.control_srcomp_code_latch		= 0x4A002E84,
	.control_ddr_control_ext_0		= 0x4A002E88,
	.control_padconf_core_base		= 0x4A003400,
	.control_port_emif1_sdram_config	= 0x4AE0C110,
	.control_port_emif1_lpddr2_nvm_config	= 0x4AE0C114,
	.control_port_emif2_sdram_config	= 0x4AE0C118,
	.control_emif1_sdram_config_ext		= 0x4AE0C144,
	.control_emif2_sdram_config_ext		= 0x4AE0C148,
	.control_wkup_ldovbb_mpu_voltage_ctrl	= 0x4AE0C158,
<<<<<<< HEAD
=======
	.control_wkup_ldovbb_iva_voltage_ctrl	= 0x4A002470,
	.control_wkup_ldovbb_eve_voltage_ctrl	= 0x4A00246C,
	.control_wkup_ldovbb_gpu_voltage_ctrl	= 0x4AE0C154,
>>>>>>> 8989c96b
	.control_std_fuse_die_id_0		= 0x4AE0C200,
	.control_std_fuse_die_id_1		= 0x4AE0C208,
	.control_std_fuse_die_id_2		= 0x4AE0C20C,
	.control_std_fuse_die_id_3		= 0x4AE0C210,
	.control_padconf_mode			= 0x4AE0C5A0,
	.control_xtal_oscillator		= 0x4AE0C5A4,
	.control_i2c_2				= 0x4AE0C5A8,
	.control_ckobuffer			= 0x4AE0C5AC,
	.control_wkup_control_spare_rw		= 0x4AE0C5B0,
	.control_wkup_control_spare_r		= 0x4AE0C5B4,
	.control_wkup_control_spare_r_c0	= 0x4AE0C5B8,
	.control_srcomp_east_side_wkup		= 0x4AE0C5BC,
	.control_efuse_1			= 0x4AE0C5C8,
	.control_efuse_2			= 0x4AE0C5CC,
	.control_efuse_3			= 0x4AE0C5D0,
	.control_efuse_4			= 0x4AE0C5D4,
	.control_efuse_13			= 0x4AE0C5F0,
	.iodelay_config_base			= 0x4844A000,
};

struct prcm_regs const omap5_es2_prcm = {
	/* cm1.ckgen */
	.cm_clksel_core = 0x4a004100,
	.cm_clksel_abe = 0x4a004108,
	.cm_dll_ctrl = 0x4a004110,
	.cm_clkmode_dpll_core = 0x4a004120,
	.cm_idlest_dpll_core = 0x4a004124,
	.cm_autoidle_dpll_core = 0x4a004128,
	.cm_clksel_dpll_core = 0x4a00412c,
	.cm_div_m2_dpll_core = 0x4a004130,
	.cm_div_m3_dpll_core = 0x4a004134,
	.cm_div_h11_dpll_core = 0x4a004138,
	.cm_div_h12_dpll_core = 0x4a00413c,
	.cm_div_h13_dpll_core = 0x4a004140,
	.cm_div_h14_dpll_core = 0x4a004144,
	.cm_ssc_deltamstep_dpll_core = 0x4a004148,
	.cm_ssc_modfreqdiv_dpll_core = 0x4a00414c,
	.cm_div_h21_dpll_core = 0x4a004150,
	.cm_div_h22_dpllcore = 0x4a004154,
	.cm_div_h23_dpll_core = 0x4a004158,
	.cm_div_h24_dpll_core = 0x4a00415c,
	.cm_clkmode_dpll_mpu = 0x4a004160,
	.cm_idlest_dpll_mpu = 0x4a004164,
	.cm_autoidle_dpll_mpu = 0x4a004168,
	.cm_clksel_dpll_mpu = 0x4a00416c,
	.cm_div_m2_dpll_mpu = 0x4a004170,
	.cm_ssc_deltamstep_dpll_mpu = 0x4a004188,
	.cm_ssc_modfreqdiv_dpll_mpu = 0x4a00418c,
	.cm_bypclk_dpll_mpu = 0x4a00419c,
	.cm_clkmode_dpll_iva = 0x4a0041a0,
	.cm_idlest_dpll_iva = 0x4a0041a4,
	.cm_autoidle_dpll_iva = 0x4a0041a8,
	.cm_clksel_dpll_iva = 0x4a0041ac,
	.cm_div_h11_dpll_iva = 0x4a0041b8,
	.cm_div_h12_dpll_iva = 0x4a0041bc,
	.cm_ssc_deltamstep_dpll_iva = 0x4a0041c8,
	.cm_ssc_modfreqdiv_dpll_iva = 0x4a0041cc,
	.cm_bypclk_dpll_iva = 0x4a0041dc,
	.cm_clkmode_dpll_abe = 0x4a0041e0,
	.cm_idlest_dpll_abe = 0x4a0041e4,
	.cm_autoidle_dpll_abe = 0x4a0041e8,
	.cm_clksel_dpll_abe = 0x4a0041ec,
	.cm_div_m2_dpll_abe = 0x4a0041f0,
	.cm_div_m3_dpll_abe = 0x4a0041f4,
	.cm_ssc_deltamstep_dpll_abe = 0x4a004208,
	.cm_ssc_modfreqdiv_dpll_abe = 0x4a00420c,
	.cm_clkmode_dpll_ddrphy = 0x4a004220,
	.cm_idlest_dpll_ddrphy = 0x4a004224,
	.cm_autoidle_dpll_ddrphy = 0x4a004228,
	.cm_clksel_dpll_ddrphy = 0x4a00422c,
	.cm_div_m2_dpll_ddrphy = 0x4a004230,
	.cm_div_h11_dpll_ddrphy = 0x4a004238,
	.cm_div_h12_dpll_ddrphy = 0x4a00423c,
	.cm_div_h13_dpll_ddrphy = 0x4a004240,
	.cm_ssc_deltamstep_dpll_ddrphy = 0x4a004248,
	.cm_shadow_freq_config1 = 0x4a004260,
	.cm_mpu_mpu_clkctrl = 0x4a004320,

	/* cm1.dsp */
	.cm_dsp_clkstctrl = 0x4a004400,
	.cm_dsp_dsp_clkctrl = 0x4a004420,

	/* cm1.abe */
	.cm1_abe_clkstctrl = 0x4a004500,
	.cm1_abe_l4abe_clkctrl = 0x4a004520,
	.cm1_abe_aess_clkctrl = 0x4a004528,
	.cm1_abe_pdm_clkctrl = 0x4a004530,
	.cm1_abe_dmic_clkctrl = 0x4a004538,
	.cm1_abe_mcasp_clkctrl = 0x4a004540,
	.cm1_abe_mcbsp1_clkctrl = 0x4a004548,
	.cm1_abe_mcbsp2_clkctrl = 0x4a004550,
	.cm1_abe_mcbsp3_clkctrl = 0x4a004558,
	.cm1_abe_slimbus_clkctrl = 0x4a004560,
	.cm1_abe_timer5_clkctrl = 0x4a004568,
	.cm1_abe_timer6_clkctrl = 0x4a004570,
	.cm1_abe_timer7_clkctrl = 0x4a004578,
	.cm1_abe_timer8_clkctrl = 0x4a004580,
	.cm1_abe_wdt3_clkctrl = 0x4a004588,

	/* cm2.ckgen */
	.cm_clksel_mpu_m3_iss_root = 0x4a008100,
	.cm_clksel_usb_60mhz = 0x4a008104,
	.cm_scale_fclk = 0x4a008108,
	.cm_core_dvfs_perf1 = 0x4a008110,
	.cm_core_dvfs_perf2 = 0x4a008114,
	.cm_core_dvfs_perf3 = 0x4a008118,
	.cm_core_dvfs_perf4 = 0x4a00811c,
	.cm_core_dvfs_current = 0x4a008124,
	.cm_iva_dvfs_perf_tesla = 0x4a008128,
	.cm_iva_dvfs_perf_ivahd = 0x4a00812c,
	.cm_iva_dvfs_perf_abe = 0x4a008130,
	.cm_iva_dvfs_current = 0x4a008138,
	.cm_clkmode_dpll_per = 0x4a008140,
	.cm_idlest_dpll_per = 0x4a008144,
	.cm_autoidle_dpll_per = 0x4a008148,
	.cm_clksel_dpll_per = 0x4a00814c,
	.cm_div_m2_dpll_per = 0x4a008150,
	.cm_div_m3_dpll_per = 0x4a008154,
	.cm_div_h11_dpll_per = 0x4a008158,
	.cm_div_h12_dpll_per = 0x4a00815c,
	.cm_div_h13_dpll_per = 0x4a008160,
	.cm_div_h14_dpll_per = 0x4a008164,
	.cm_ssc_deltamstep_dpll_per = 0x4a008168,
	.cm_ssc_modfreqdiv_dpll_per = 0x4a00816c,
	.cm_emu_override_dpll_per = 0x4a008170,
	.cm_clkmode_dpll_usb = 0x4a008180,
	.cm_idlest_dpll_usb = 0x4a008184,
	.cm_autoidle_dpll_usb = 0x4a008188,
	.cm_clksel_dpll_usb = 0x4a00818c,
	.cm_div_m2_dpll_usb = 0x4a008190,
	.cm_ssc_deltamstep_dpll_usb = 0x4a0081a8,
	.cm_ssc_modfreqdiv_dpll_usb = 0x4a0081ac,
	.cm_clkdcoldo_dpll_usb = 0x4a0081b4,
	.cm_clkmode_dpll_unipro = 0x4a0081c0,
	.cm_idlest_dpll_unipro = 0x4a0081c4,
	.cm_autoidle_dpll_unipro = 0x4a0081c8,
	.cm_clksel_dpll_unipro = 0x4a0081cc,
	.cm_div_m2_dpll_unipro = 0x4a0081d0,
	.cm_ssc_deltamstep_dpll_unipro = 0x4a0081e8,
	.cm_ssc_modfreqdiv_dpll_unipro = 0x4a0081ec,
	.cm_coreaon_usb_phy1_core_clkctrl = 0x4A008640,
	.cm_coreaon_bandgap_clkctrl = 0x4a008648,
	.cm_coreaon_io_srcomp_clkctrl = 0x4a008650,

	/* cm2.core */
	.cm_l3_1_clkstctrl = 0x4a008700,
	.cm_l3_1_dynamicdep = 0x4a008708,
	.cm_l3_1_l3_1_clkctrl = 0x4a008720,
	.cm_l3_2_clkstctrl = 0x4a008800,
	.cm_l3_2_dynamicdep = 0x4a008808,
	.cm_l3_2_l3_2_clkctrl = 0x4a008820,
	.cm_l3_gpmc_clkctrl = 0x4a008828,
	.cm_l3_2_ocmc_ram_clkctrl = 0x4a008830,
	.cm_mpu_m3_clkstctrl = 0x4a008900,
	.cm_mpu_m3_staticdep = 0x4a008904,
	.cm_mpu_m3_dynamicdep = 0x4a008908,
	.cm_mpu_m3_mpu_m3_clkctrl = 0x4a008920,
	.cm_sdma_clkstctrl = 0x4a008a00,
	.cm_sdma_staticdep = 0x4a008a04,
	.cm_sdma_dynamicdep = 0x4a008a08,
	.cm_sdma_sdma_clkctrl = 0x4a008a20,
	.cm_memif_clkstctrl = 0x4a008b00,
	.cm_memif_dmm_clkctrl = 0x4a008b20,
	.cm_memif_emif_fw_clkctrl = 0x4a008b28,
	.cm_memif_emif_1_clkctrl = 0x4a008b30,
	.cm_memif_emif_2_clkctrl = 0x4a008b38,
	.cm_memif_dll_clkctrl = 0x4a008b40,
	.cm_memif_emif_h1_clkctrl = 0x4a008b50,
	.cm_memif_emif_h2_clkctrl = 0x4a008b58,
	.cm_memif_dll_h_clkctrl = 0x4a008b60,
	.cm_c2c_clkstctrl = 0x4a008c00,
	.cm_c2c_staticdep = 0x4a008c04,
	.cm_c2c_dynamicdep = 0x4a008c08,
	.cm_c2c_sad2d_clkctrl = 0x4a008c20,
	.cm_c2c_modem_icr_clkctrl = 0x4a008c28,
	.cm_c2c_sad2d_fw_clkctrl = 0x4a008c30,
	.cm_l4cfg_clkstctrl = 0x4a008d00,
	.cm_l4cfg_dynamicdep = 0x4a008d08,
	.cm_l4cfg_l4_cfg_clkctrl = 0x4a008d20,
	.cm_l4cfg_hw_sem_clkctrl = 0x4a008d28,
	.cm_l4cfg_mailbox_clkctrl = 0x4a008d30,
	.cm_l4cfg_sar_rom_clkctrl = 0x4a008d38,
	.cm_l3instr_clkstctrl = 0x4a008e00,
	.cm_l3instr_l3_3_clkctrl = 0x4a008e20,
	.cm_l3instr_l3_instr_clkctrl = 0x4a008e28,
	.cm_l3instr_intrconn_wp1_clkctrl = 0x4a008e40,
	.cm_l4per_clkstctrl = 0x4a009000,
	.cm_l4per_dynamicdep = 0x4a009008,
	.cm_l4per_adc_clkctrl = 0x4a009020,
	.cm_l4per_gptimer10_clkctrl = 0x4a009028,
	.cm_l4per_gptimer11_clkctrl = 0x4a009030,
	.cm_l4per_gptimer2_clkctrl = 0x4a009038,
	.cm_l4per_gptimer3_clkctrl = 0x4a009040,
	.cm_l4per_gptimer4_clkctrl = 0x4a009048,
	.cm_l4per_gptimer9_clkctrl = 0x4a009050,
	.cm_l4per_elm_clkctrl = 0x4a009058,
	.cm_l4per_gpio2_clkctrl = 0x4a009060,
	.cm_l4per_gpio3_clkctrl = 0x4a009068,
	.cm_l4per_gpio4_clkctrl = 0x4a009070,
	.cm_l4per_gpio5_clkctrl = 0x4a009078,
	.cm_l4per_gpio6_clkctrl = 0x4a009080,
	.cm_l4per_hdq1w_clkctrl = 0x4a009088,
	.cm_l4per_hecc1_clkctrl = 0x4a009090,
	.cm_l4per_hecc2_clkctrl = 0x4a009098,
	.cm_l4per_i2c1_clkctrl = 0x4a0090a0,
	.cm_l4per_i2c2_clkctrl = 0x4a0090a8,
	.cm_l4per_i2c3_clkctrl = 0x4a0090b0,
	.cm_l4per_i2c4_clkctrl = 0x4a0090b8,
	.cm_l4per_l4per_clkctrl = 0x4a0090c0,
	.cm_l4per_mcasp2_clkctrl = 0x4a0090d0,
	.cm_l4per_mcasp3_clkctrl = 0x4a0090d8,
	.cm_l4per_mgate_clkctrl = 0x4a0090e8,
	.cm_l4per_mcspi1_clkctrl = 0x4a0090f0,
	.cm_l4per_mcspi2_clkctrl = 0x4a0090f8,
	.cm_l4per_mcspi3_clkctrl = 0x4a009100,
	.cm_l4per_mcspi4_clkctrl = 0x4a009108,
	.cm_l4per_gpio7_clkctrl = 0x4a009110,
	.cm_l4per_gpio8_clkctrl = 0x4a009118,
	.cm_l4per_mmcsd3_clkctrl = 0x4a009120,
	.cm_l4per_mmcsd4_clkctrl = 0x4a009128,
	.cm_l4per_msprohg_clkctrl = 0x4a009130,
	.cm_l4per_slimbus2_clkctrl = 0x4a009138,
	.cm_l4per_uart1_clkctrl = 0x4a009140,
	.cm_l4per_uart2_clkctrl = 0x4a009148,
	.cm_l4per_uart3_clkctrl = 0x4a009150,
	.cm_l4per_uart4_clkctrl = 0x4a009158,
	.cm_l4per_mmcsd5_clkctrl = 0x4a009160,
	.cm_l4per_i2c5_clkctrl = 0x4a009168,
	.cm_l4per_uart5_clkctrl = 0x4a009170,
	.cm_l4per_uart6_clkctrl = 0x4a009178,
	.cm_l4sec_clkstctrl = 0x4a009180,
	.cm_l4sec_staticdep = 0x4a009184,
	.cm_l4sec_dynamicdep = 0x4a009188,
	.cm_l4sec_aes1_clkctrl = 0x4a0091a0,
	.cm_l4sec_aes2_clkctrl = 0x4a0091a8,
	.cm_l4sec_des3des_clkctrl = 0x4a0091b0,
	.cm_l4sec_pkaeip29_clkctrl = 0x4a0091b8,
	.cm_l4sec_rng_clkctrl = 0x4a0091c0,
	.cm_l4sec_sha2md51_clkctrl = 0x4a0091c8,
	.cm_l4sec_cryptodma_clkctrl = 0x4a0091d8,

	/* cm2.ivahd */
	.cm_ivahd_clkstctrl = 0x4a009200,
	.cm_ivahd_ivahd_clkctrl = 0x4a009220,
	.cm_ivahd_sl2_clkctrl = 0x4a009228,

	/* cm2.cam */
	.cm_cam_clkstctrl = 0x4a009300,
	.cm_cam_iss_clkctrl = 0x4a009320,
	.cm_cam_fdif_clkctrl = 0x4a009328,

	/* cm2.dss */
	.cm_dss_clkstctrl = 0x4a009400,
	.cm_dss_dss_clkctrl = 0x4a009420,

	/* cm2.sgx */
	.cm_sgx_clkstctrl = 0x4a009500,
	.cm_sgx_sgx_clkctrl = 0x4a009520,

	/* cm2.l3init */
	.cm_l3init_clkstctrl = 0x4a009600,

	/* cm2.l3init */
	.cm_l3init_hsmmc1_clkctrl = 0x4a009628,
	.cm_l3init_hsmmc2_clkctrl = 0x4a009630,
	.cm_l3init_hsi_clkctrl = 0x4a009638,
	.cm_l3init_hsusbhost_clkctrl = 0x4a009658,
	.cm_l3init_hsusbotg_clkctrl = 0x4a009660,
	.cm_l3init_hsusbtll_clkctrl = 0x4a009668,
	.cm_l3init_p1500_clkctrl = 0x4a009678,
	.cm_l3init_sata_clkctrl = 0x4a009688,
	.cm_l3init_fsusb_clkctrl = 0x4a0096d0,
	.cm_l3init_ocp2scp1_clkctrl = 0x4a0096e0,
	.cm_l3init_ocp2scp3_clkctrl = 0x4a0096e8,
	.cm_l3init_usb_otg_ss1_clkctrl = 0x4a0096f0,

	/* prm irqstatus regs */
	.prm_irqstatus_mpu = 0x4ae06010,
	.prm_irqstatus_mpu_2 = 0x4ae06014,

	/* l4 wkup regs */
	.cm_abe_pll_ref_clksel = 0x4ae0610c,
	.cm_sys_clksel = 0x4ae06110,
	.cm_wkup_clkstctrl = 0x4ae07900,
	.cm_wkup_l4wkup_clkctrl = 0x4ae07920,
	.cm_wkup_wdtimer1_clkctrl = 0x4ae07928,
	.cm_wkup_wdtimer2_clkctrl = 0x4ae07930,
	.cm_wkup_gpio1_clkctrl = 0x4ae07938,
	.cm_wkup_gptimer1_clkctrl = 0x4ae07940,
	.cm_wkup_gptimer12_clkctrl = 0x4ae07948,
	.cm_wkup_synctimer_clkctrl = 0x4ae07950,
	.cm_wkup_usim_clkctrl = 0x4ae07958,
	.cm_wkup_sarram_clkctrl = 0x4ae07960,
	.cm_wkup_keyboard_clkctrl = 0x4ae07978,
	.cm_wkup_rtc_clkctrl = 0x4ae07980,
	.cm_wkup_bandgap_clkctrl = 0x4ae07988,
	.cm_wkupaon_scrm_clkctrl = 0x4ae07990,
	.cm_wkupaon_io_srcomp_clkctrl = 0x4ae07998,
	.prm_rstctrl = 0x4ae07c00,
	.prm_rstst = 0x4ae07c04,
	.prm_rsttime = 0x4ae07c08,
	.prm_vc_val_bypass = 0x4ae07ca0,
	.prm_vc_cfg_i2c_mode = 0x4ae07cb4,
	.prm_vc_cfg_i2c_clk = 0x4ae07cb8,

	.prm_abbldo_mpu_setup = 0x4ae07cdc,
	.prm_abbldo_mpu_ctrl = 0x4ae07ce0,
	.prm_abbldo_mm_setup = 0x4ae07ce4,
	.prm_abbldo_mm_ctrl = 0x4ae07ce8,

	/* SCRM stuff, used by some boards */
	.scrm_auxclk0 = 0x4ae0a310,
	.scrm_auxclk1 = 0x4ae0a314,
};

struct prcm_regs const dra7xx_prcm = {
	/* cm1.ckgen */
	.cm_clksel_core				= 0x4a005100,
	.cm_clksel_abe				= 0x4a005108,
	.cm_dll_ctrl				= 0x4a005110,
	.cm_clkmode_dpll_core			= 0x4a005120,
	.cm_idlest_dpll_core			= 0x4a005124,
	.cm_autoidle_dpll_core			= 0x4a005128,
	.cm_clksel_dpll_core			= 0x4a00512c,
	.cm_div_m2_dpll_core			= 0x4a005130,
	.cm_div_m3_dpll_core			= 0x4a005134,
	.cm_div_h11_dpll_core			= 0x4a005138,
	.cm_div_h12_dpll_core			= 0x4a00513c,
	.cm_div_h13_dpll_core			= 0x4a005140,
	.cm_div_h14_dpll_core			= 0x4a005144,
	.cm_ssc_deltamstep_dpll_core		= 0x4a005148,
	.cm_ssc_modfreqdiv_dpll_core		= 0x4a00514c,
	.cm_div_h21_dpll_core			= 0x4a005150,
	.cm_div_h22_dpllcore			= 0x4a005154,
	.cm_div_h23_dpll_core			= 0x4a005158,
	.cm_div_h24_dpll_core			= 0x4a00515c,
	.cm_clkmode_dpll_mpu			= 0x4a005160,
	.cm_idlest_dpll_mpu			= 0x4a005164,
	.cm_autoidle_dpll_mpu			= 0x4a005168,
	.cm_clksel_dpll_mpu			= 0x4a00516c,
	.cm_div_m2_dpll_mpu			= 0x4a005170,
	.cm_ssc_deltamstep_dpll_mpu		= 0x4a005188,
	.cm_ssc_modfreqdiv_dpll_mpu		= 0x4a00518c,
	.cm_bypclk_dpll_mpu			= 0x4a00519c,
	.cm_clkmode_dpll_iva			= 0x4a0051a0,
	.cm_idlest_dpll_iva			= 0x4a0051a4,
	.cm_autoidle_dpll_iva			= 0x4a0051a8,
	.cm_clksel_dpll_iva			= 0x4a0051ac,
	.cm_ssc_deltamstep_dpll_iva		= 0x4a0051c8,
	.cm_ssc_modfreqdiv_dpll_iva		= 0x4a0051cc,
	.cm_bypclk_dpll_iva			= 0x4a0051dc,
	.cm_clkmode_dpll_abe			= 0x4a0051e0,
	.cm_idlest_dpll_abe			= 0x4a0051e4,
	.cm_autoidle_dpll_abe			= 0x4a0051e8,
	.cm_clksel_dpll_abe			= 0x4a0051ec,
	.cm_div_m2_dpll_abe			= 0x4a0051f0,
	.cm_div_m3_dpll_abe			= 0x4a0051f4,
	.cm_ssc_deltamstep_dpll_abe		= 0x4a005208,
	.cm_ssc_modfreqdiv_dpll_abe		= 0x4a00520c,
	.cm_clkmode_dpll_ddrphy			= 0x4a005210,
	.cm_idlest_dpll_ddrphy			= 0x4a005214,
	.cm_autoidle_dpll_ddrphy		= 0x4a005218,
	.cm_clksel_dpll_ddrphy			= 0x4a00521c,
	.cm_div_m2_dpll_ddrphy			= 0x4a005220,
	.cm_div_h11_dpll_ddrphy			= 0x4a005228,
	.cm_ssc_deltamstep_dpll_ddrphy		= 0x4a00522c,
	.cm_clkmode_dpll_dsp			= 0x4a005234,
	.cm_shadow_freq_config1			= 0x4a005260,
	.cm_clkmode_dpll_gmac			= 0x4a0052a8,
	.cm_coreaon_usb_phy1_core_clkctrl	= 0x4a008640,
	.cm_coreaon_usb_phy2_core_clkctrl	= 0x4a008688,
<<<<<<< HEAD
=======
	.cm_coreaon_usb_phy3_core_clkctrl	= 0x4a008698,
	.cm_coreaon_l3init_60m_gfclk_clkctrl	= 0x4a0086c0,
>>>>>>> 8989c96b

	/* cm1.mpu */
	.cm_mpu_mpu_clkctrl			= 0x4a005320,

	/* cm1.dsp */
	.cm_dsp_clkstctrl			= 0x4a005400,
	.cm_dsp_dsp_clkctrl			= 0x4a005420,

	/* cm IPU */
	.cm_ipu_clkstctrl			= 0x4a005540,
	.cm_ipu_i2c5_clkctrl			= 0x4a005578,

	/* prm irqstatus regs */
	.prm_irqstatus_mpu			= 0x4ae06010,
	.prm_irqstatus_mpu_2			= 0x4ae06014,

	/* cm2.ckgen */
	.cm_clksel_usb_60mhz			= 0x4a008104,
	.cm_clkmode_dpll_per			= 0x4a008140,
	.cm_idlest_dpll_per			= 0x4a008144,
	.cm_autoidle_dpll_per			= 0x4a008148,
	.cm_clksel_dpll_per			= 0x4a00814c,
	.cm_div_m2_dpll_per			= 0x4a008150,
	.cm_div_m3_dpll_per			= 0x4a008154,
	.cm_div_h11_dpll_per			= 0x4a008158,
	.cm_div_h12_dpll_per			= 0x4a00815c,
	.cm_div_h13_dpll_per			= 0x4a008160,
	.cm_div_h14_dpll_per			= 0x4a008164,
	.cm_ssc_deltamstep_dpll_per		= 0x4a008168,
	.cm_ssc_modfreqdiv_dpll_per		= 0x4a00816c,
	.cm_clkmode_dpll_usb			= 0x4a008180,
	.cm_idlest_dpll_usb			= 0x4a008184,
	.cm_autoidle_dpll_usb			= 0x4a008188,
	.cm_clksel_dpll_usb			= 0x4a00818c,
	.cm_div_m2_dpll_usb			= 0x4a008190,
	.cm_ssc_deltamstep_dpll_usb		= 0x4a0081a8,
	.cm_ssc_modfreqdiv_dpll_usb		= 0x4a0081ac,
	.cm_clkdcoldo_dpll_usb			= 0x4a0081b4,
	.cm_clkmode_dpll_pcie_ref		= 0x4a008200,
	.cm_clkmode_apll_pcie			= 0x4a00821c,
	.cm_idlest_apll_pcie			= 0x4a008220,
	.cm_div_m2_apll_pcie			= 0x4a008224,
	.cm_clkvcoldo_apll_pcie			= 0x4a008228,

	/* cm2.core */
	.cm_l3_1_clkstctrl			= 0x4a008700,
	.cm_l3_1_dynamicdep			= 0x4a008708,
	.cm_l3_1_l3_1_clkctrl			= 0x4a008720,
	.cm_l3_gpmc_clkctrl			= 0x4a008728,
	.cm_mpu_m3_clkstctrl			= 0x4a008900,
	.cm_mpu_m3_staticdep			= 0x4a008904,
	.cm_mpu_m3_dynamicdep			= 0x4a008908,
	.cm_mpu_m3_mpu_m3_clkctrl		= 0x4a008920,
	.cm_sdma_clkstctrl			= 0x4a008a00,
	.cm_sdma_staticdep			= 0x4a008a04,
	.cm_sdma_dynamicdep			= 0x4a008a08,
	.cm_sdma_sdma_clkctrl			= 0x4a008a20,
	.cm_memif_clkstctrl			= 0x4a008b00,
	.cm_memif_dmm_clkctrl			= 0x4a008b20,
	.cm_memif_emif_fw_clkctrl		= 0x4a008b28,
	.cm_memif_emif_1_clkctrl		= 0x4a008b30,
	.cm_memif_emif_2_clkctrl		= 0x4a008b38,
	.cm_memif_dll_clkctrl			= 0x4a008b40,
	.cm_l4cfg_clkstctrl			= 0x4a008d00,
	.cm_l4cfg_dynamicdep			= 0x4a008d08,
	.cm_l4cfg_l4_cfg_clkctrl		= 0x4a008d20,
	.cm_l4cfg_hw_sem_clkctrl		= 0x4a008d28,
	.cm_l4cfg_mailbox_clkctrl		= 0x4a008d30,
	.cm_l4cfg_sar_rom_clkctrl		= 0x4a008d38,
	.cm_l3instr_clkstctrl			= 0x4a008e00,
	.cm_l3instr_l3_3_clkctrl		= 0x4a008e20,
	.cm_l3instr_l3_instr_clkctrl		= 0x4a008e28,
	.cm_l3instr_intrconn_wp1_clkctrl	= 0x4a008e40,

	/* cm2.ivahd */
	.cm_ivahd_clkstctrl			= 0x4a008f00,
	.cm_ivahd_ivahd_clkctrl			= 0x4a008f20,
	.cm_ivahd_sl2_clkctrl			= 0x4a008f28,

	/* cm2.cam */
	.cm_cam_clkstctrl			= 0x4a009000,
	.cm_cam_vip1_clkctrl			= 0x4a009020,
	.cm_cam_vip2_clkctrl			= 0x4a009028,
	.cm_cam_vip3_clkctrl			= 0x4a009030,
	.cm_cam_lvdsrx_clkctrl			= 0x4a009038,
	.cm_cam_csi1_clkctrl			= 0x4a009040,
	.cm_cam_csi2_clkctrl			= 0x4a009048,

	/* cm2.dss */
	.cm_dss_clkstctrl			= 0x4a009100,
	.cm_dss_dss_clkctrl			= 0x4a009120,

	/* cm2.sgx */
	.cm_sgx_clkstctrl			= 0x4a009200,
	.cm_sgx_sgx_clkctrl			= 0x4a009220,

	/* cm2.l3init */
	.cm_l3init_clkstctrl			= 0x4a009300,

	/* cm2.l3init */
	.cm_l3init_hsmmc1_clkctrl		= 0x4a009328,
	.cm_l3init_hsmmc2_clkctrl		= 0x4a009330,
	.cm_l3init_hsusbhost_clkctrl		= 0x4a009340,
	.cm_l3init_hsusbotg_clkctrl		= 0x4a009348,
	.cm_l3init_hsusbtll_clkctrl		= 0x4a009350,
	.cm_l3init_sata_clkctrl			= 0x4a009388,
	.cm_gmac_clkstctrl			= 0x4a0093c0,
	.cm_gmac_gmac_clkctrl			= 0x4a0093d0,
	.cm_l3init_ocp2scp1_clkctrl		= 0x4a0093e0,
	.cm_l3init_ocp2scp3_clkctrl		= 0x4a0093e8,
	.cm_l3init_usb_otg_ss1_clkctrl		= 0x4a0093f0,
<<<<<<< HEAD
=======
	.cm_l3init_usb_otg_ss2_clkctrl		= 0x4a009340,
>>>>>>> 8989c96b

	/* cm2.l4per */
	.cm_l4per_clkstctrl			= 0x4a009700,
	.cm_l4per_dynamicdep			= 0x4a009708,
	.cm_l4per_gptimer10_clkctrl		= 0x4a009728,
	.cm_l4per_gptimer11_clkctrl		= 0x4a009730,
	.cm_l4per_gptimer2_clkctrl		= 0x4a009738,
	.cm_l4per_gptimer3_clkctrl		= 0x4a009740,
	.cm_l4per_gptimer4_clkctrl		= 0x4a009748,
	.cm_l4per_gptimer9_clkctrl		= 0x4a009750,
	.cm_l4per_elm_clkctrl			= 0x4a009758,
	.cm_l4per_gpio2_clkctrl			= 0x4a009760,
	.cm_l4per_gpio3_clkctrl			= 0x4a009768,
	.cm_l4per_gpio4_clkctrl			= 0x4a009770,
	.cm_l4per_gpio5_clkctrl			= 0x4a009778,
	.cm_l4per_gpio6_clkctrl			= 0x4a009780,
	.cm_l4per_hdq1w_clkctrl			= 0x4a009788,
	.cm_l4per_i2c1_clkctrl			= 0x4a0097a0,
	.cm_l4per_i2c2_clkctrl			= 0x4a0097a8,
	.cm_l4per_i2c3_clkctrl			= 0x4a0097b0,
	.cm_l4per_i2c4_clkctrl			= 0x4a0097b8,
	.cm_l4per_l4per_clkctrl			= 0x4a0097c0,
	.cm_l4per_mcspi1_clkctrl		= 0x4a0097f0,
	.cm_l4per_mcspi2_clkctrl		= 0x4a0097f8,
	.cm_l4per_mcspi3_clkctrl		= 0x4a009800,
	.cm_l4per_mcspi4_clkctrl		= 0x4a009808,
	.cm_l4per_gpio7_clkctrl			= 0x4a009810,
	.cm_l4per_gpio8_clkctrl			= 0x4a009818,
	.cm_l4per_mmcsd3_clkctrl		= 0x4a009820,
	.cm_l4per_mmcsd4_clkctrl		= 0x4a009828,
	.cm_l4per_qspi_clkctrl			= 0x4a009838,
	.cm_l4per_uart1_clkctrl			= 0x4a009840,
	.cm_l4per_uart2_clkctrl			= 0x4a009848,
	.cm_l4per_uart3_clkctrl			= 0x4a009850,
	.cm_l4per_uart4_clkctrl			= 0x4a009858,
	.cm_l4per_uart5_clkctrl			= 0x4a009870,
	.cm_l4sec_clkstctrl			= 0x4a009880,
	.cm_l4sec_staticdep			= 0x4a009884,
	.cm_l4sec_dynamicdep			= 0x4a009888,
	.cm_l4sec_aes1_clkctrl			= 0x4a0098a0,
	.cm_l4sec_aes2_clkctrl			= 0x4a0098a8,
	.cm_l4sec_des3des_clkctrl		= 0x4a0098b0,
	.cm_l4sec_rng_clkctrl			= 0x4a0098c0,
	.cm_l4sec_sha2md51_clkctrl		= 0x4a0098c8,
	.cm_l4sec_cryptodma_clkctrl		= 0x4a0098d8,

	/* l4 wkup regs */
	.cm_abe_pll_ref_clksel			= 0x4ae0610c,
	.cm_sys_clksel				= 0x4ae06110,
	.cm_abe_pll_sys_clksel			= 0x4ae06118,
	.cm_wkup_clkstctrl			= 0x4ae07800,
	.cm_wkup_l4wkup_clkctrl			= 0x4ae07820,
	.cm_wkup_wdtimer1_clkctrl		= 0x4ae07828,
	.cm_wkup_wdtimer2_clkctrl		= 0x4ae07830,
	.cm_wkup_gpio1_clkctrl			= 0x4ae07838,
	.cm_wkup_gptimer1_clkctrl		= 0x4ae07840,
	.cm_wkup_gptimer12_clkctrl		= 0x4ae07848,
	.cm_wkup_sarram_clkctrl			= 0x4ae07860,
	.cm_wkup_keyboard_clkctrl		= 0x4ae07878,
	.cm_wkupaon_scrm_clkctrl		= 0x4ae07890,
	.prm_rstctrl				= 0x4ae07d00,
	.prm_rstst				= 0x4ae07d04,
	.prm_rsttime				= 0x4ae07d08,
	.prm_io_pmctrl				= 0x4ae07d20,
	.prm_vc_val_bypass			= 0x4ae07da0,
	.prm_vc_cfg_i2c_mode			= 0x4ae07db4,
	.prm_vc_cfg_i2c_clk			= 0x4ae07db8,

	.prm_abbldo_mpu_setup			= 0x4AE07DDC,
	.prm_abbldo_mpu_ctrl			= 0x4AE07DE0,
	.prm_abbldo_iva_setup			= 0x4AE07E34,
	.prm_abbldo_iva_ctrl			= 0x4AE07E24,
	.prm_abbldo_eve_setup			= 0x4AE07E30,
	.prm_abbldo_eve_ctrl			= 0x4AE07E20,
	.prm_abbldo_gpu_setup			= 0x4AE07DE4,
	.prm_abbldo_gpu_ctrl			= 0x4AE07DE8,

	/*l3main1 edma*/
	.cm_l3main1_tptc1_clkctrl               = 0x4a008778,
	.cm_l3main1_tptc2_clkctrl               = 0x4a008780,
};

void clrset_spare_register(u8 spare_type, u32 clear_bits, u32 set_bits)
{
	u32 reg = spare_type ? (*ctrl)->ctrl_core_sma_sw_1 :
		(*ctrl)->ctrl_core_sma_sw_0;
	clrsetbits_le32(reg, clear_bits, set_bits);
}<|MERGE_RESOLUTION|>--- conflicted
+++ resolved
@@ -384,10 +384,7 @@
 	.control_phy_power_usb			= 0x4A002370,
 	.control_phy_power_sata			= 0x4A002374,
 	.ctrl_core_sma_sw_0			= 0x4A0023FC,
-<<<<<<< HEAD
-=======
 	.ctrl_core_sma_sw_1			= 0x4A002534,
->>>>>>> 8989c96b
 	.control_core_mac_id_0_lo		= 0x4A002514,
 	.control_core_mac_id_0_hi		= 0x4A002518,
 	.control_core_mac_id_1_lo		= 0x4A00251C,
@@ -449,12 +446,9 @@
 	.control_emif1_sdram_config_ext		= 0x4AE0C144,
 	.control_emif2_sdram_config_ext		= 0x4AE0C148,
 	.control_wkup_ldovbb_mpu_voltage_ctrl	= 0x4AE0C158,
-<<<<<<< HEAD
-=======
 	.control_wkup_ldovbb_iva_voltage_ctrl	= 0x4A002470,
 	.control_wkup_ldovbb_eve_voltage_ctrl	= 0x4A00246C,
 	.control_wkup_ldovbb_gpu_voltage_ctrl	= 0x4AE0C154,
->>>>>>> 8989c96b
 	.control_std_fuse_die_id_0		= 0x4AE0C200,
 	.control_std_fuse_die_id_1		= 0x4AE0C208,
 	.control_std_fuse_die_id_2		= 0x4AE0C20C,
@@ -826,11 +820,8 @@
 	.cm_clkmode_dpll_gmac			= 0x4a0052a8,
 	.cm_coreaon_usb_phy1_core_clkctrl	= 0x4a008640,
 	.cm_coreaon_usb_phy2_core_clkctrl	= 0x4a008688,
-<<<<<<< HEAD
-=======
 	.cm_coreaon_usb_phy3_core_clkctrl	= 0x4a008698,
 	.cm_coreaon_l3init_60m_gfclk_clkctrl	= 0x4a0086c0,
->>>>>>> 8989c96b
 
 	/* cm1.mpu */
 	.cm_mpu_mpu_clkctrl			= 0x4a005320,
@@ -942,10 +933,7 @@
 	.cm_l3init_ocp2scp1_clkctrl		= 0x4a0093e0,
 	.cm_l3init_ocp2scp3_clkctrl		= 0x4a0093e8,
 	.cm_l3init_usb_otg_ss1_clkctrl		= 0x4a0093f0,
-<<<<<<< HEAD
-=======
 	.cm_l3init_usb_otg_ss2_clkctrl		= 0x4a009340,
->>>>>>> 8989c96b
 
 	/* cm2.l4per */
 	.cm_l4per_clkstctrl			= 0x4a009700,

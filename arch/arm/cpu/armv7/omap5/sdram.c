--- conflicted
+++ resolved
@@ -137,84 +137,6 @@
 	.emif_rd_wr_exec_thresh         = 0x40000305
 };
 
-<<<<<<< HEAD
-const struct emif_regs emif_1_regs_ddr3_532_mhz_1cs_dra_es1 = {
-	.sdram_config_init              = 0x61851ab2,
-	.sdram_config                   = 0x61851ab2,
-	.sdram_config2			= 0x08000000,
-	.ref_ctrl                       = 0x000040F1,
-	.ref_ctrl_final			= 0x00001035,
-	.sdram_tim1                     = 0xCCCF36B3,
-	.sdram_tim2                     = 0x308F7FDA,
-	.sdram_tim3                     = 0x027F88A8,
-	.read_idle_ctrl                 = 0x00050000,
-	.zq_config                      = 0x0007190B,
-	.temp_alert_config              = 0x00000000,
-	.emif_ddr_phy_ctlr_1_init       = 0x0024400B,
-	.emif_ddr_phy_ctlr_1            = 0x0E24400B,
-	.emif_ddr_ext_phy_ctrl_1        = 0x10040100,
-	.emif_ddr_ext_phy_ctrl_2        = 0x00910091,
-	.emif_ddr_ext_phy_ctrl_3        = 0x00950095,
-	.emif_ddr_ext_phy_ctrl_4        = 0x009B009B,
-	.emif_ddr_ext_phy_ctrl_5        = 0x009E009E,
-	.emif_rd_wr_lvl_rmp_win         = 0x00000000,
-	.emif_rd_wr_lvl_rmp_ctl         = 0x80000000,
-	.emif_rd_wr_lvl_ctl             = 0x00000000,
-	.emif_rd_wr_exec_thresh         = 0x00000305
-};
-
-const struct emif_regs emif_2_regs_ddr3_532_mhz_1cs_dra_es1 = {
-	.sdram_config_init              = 0x61851B32,
-	.sdram_config                   = 0x61851B32,
-	.sdram_config2			= 0x08000000,
-	.ref_ctrl                       = 0x000040F1,
-	.ref_ctrl_final			= 0x00001035,
-	.sdram_tim1                     = 0xCCCF36B3,
-	.sdram_tim2                     = 0x308F7FDA,
-	.sdram_tim3                     = 0x027F88A8,
-	.read_idle_ctrl                 = 0x00050000,
-	.zq_config                      = 0x0007190B,
-	.temp_alert_config              = 0x00000000,
-	.emif_ddr_phy_ctlr_1_init       = 0x0024400B,
-	.emif_ddr_phy_ctlr_1            = 0x0E24400B,
-	.emif_ddr_ext_phy_ctrl_1        = 0x10040100,
-	.emif_ddr_ext_phy_ctrl_2        = 0x00910091,
-	.emif_ddr_ext_phy_ctrl_3        = 0x00950095,
-	.emif_ddr_ext_phy_ctrl_4        = 0x009B009B,
-	.emif_ddr_ext_phy_ctrl_5        = 0x009E009E,
-	.emif_rd_wr_lvl_rmp_win         = 0x00000000,
-	.emif_rd_wr_lvl_rmp_ctl         = 0x80000000,
-	.emif_rd_wr_lvl_ctl             = 0x00000000,
-	.emif_rd_wr_exec_thresh         = 0x00000305
-};
-
-const struct emif_regs emif_1_regs_ddr3_666_mhz_1cs_dra_es1 = {
-	.sdram_config_init              = 0x61862B32,
-	.sdram_config                   = 0x61862B32,
-	.sdram_config2			= 0x08000000,
-	.ref_ctrl                       = 0x0000514C,
-	.ref_ctrl_final			= 0x0000144A,
-	.sdram_tim1                     = 0xD113781C,
-	.sdram_tim2                     = 0x305A7FDA,
-	.sdram_tim3                     = 0x409F86A8,
-	.read_idle_ctrl                 = 0x00050000,
-	.zq_config                      = 0x5007190B,
-	.temp_alert_config              = 0x00000000,
-	.emif_ddr_phy_ctlr_1_init       = 0x0024400D,
-	.emif_ddr_phy_ctlr_1            = 0x0E24400D,
-	.emif_ddr_ext_phy_ctrl_1        = 0x10040100,
-	.emif_ddr_ext_phy_ctrl_2        = 0x00A400A4,
-	.emif_ddr_ext_phy_ctrl_3        = 0x00A900A9,
-	.emif_ddr_ext_phy_ctrl_4        = 0x00B000B0,
-	.emif_ddr_ext_phy_ctrl_5        = 0x00B000B0,
-	.emif_rd_wr_lvl_rmp_win         = 0x00000000,
-	.emif_rd_wr_lvl_rmp_ctl         = 0x80000000,
-	.emif_rd_wr_lvl_ctl             = 0x00000000,
-	.emif_rd_wr_exec_thresh         = 0x00000305
-};
-
-=======
->>>>>>> 8989c96b
 const struct dmm_lisa_map_regs lisa_map_4G_x_2_x_2 = {
 	.dmm_lisa_map_0 = 0x0,
 	.dmm_lisa_map_1 = 0x0,
@@ -619,19 +541,12 @@
 	u32 *emif_ext_phy_ctrl_base = 0;
 	u32 emif_nr;
 	const u32 *ext_phy_ctrl_const_regs;
-<<<<<<< HEAD
-	u32 i, hw_leveling, size;
-=======
 	u32 i, hw_leveling, size, phy;
->>>>>>> 8989c96b
 
 	emif_nr = (base == EMIF1_BASE) ? 1 : 2;
 
 	hw_leveling = regs->emif_rd_wr_lvl_rmp_ctl >> EMIF_REG_RDWRLVL_EN_SHIFT;
-<<<<<<< HEAD
-=======
 	phy = regs->emif_ddr_phy_ctlr_1_init;
->>>>>>> 8989c96b
 
 	emif_ext_phy_ctrl_base = (u32 *)&(emif->emif_ddr_ext_phy_ctrl_1);
 
@@ -641,14 +556,6 @@
 	writel(ext_phy_ctrl_const_regs[0], &emif_ext_phy_ctrl_base[0]);
 	writel(ext_phy_ctrl_const_regs[0], &emif_ext_phy_ctrl_base[1]);
 
-<<<<<<< HEAD
-	if (!hw_leveling) {
-		/*
-		 * Copy the predefined PHY register values
-		 * in case of sw leveling
-		 */
-		for (i = 1; i < 25; i++) {
-=======
 	/*
 	 * Copy the predefined PHY register values
 	 * if leveling is disabled.
@@ -663,15 +570,11 @@
 
 	if (phy & EMIF_DDR_PHY_CTRL_1_RDLVL_MASK_MASK)
 		for (i = 6; i < 11; i++) {
->>>>>>> 8989c96b
 			writel(ext_phy_ctrl_const_regs[i],
 			       &emif_ext_phy_ctrl_base[i * 2]);
 			writel(ext_phy_ctrl_const_regs[i],
 			       &emif_ext_phy_ctrl_base[i * 2 + 1]);
 		}
-<<<<<<< HEAD
-	} else {
-=======
 
 	if (phy & EMIF_DDR_PHY_CTRL_1_WRLVL_MASK_MASK)
 		for (i = 11; i < 25; i++) {
@@ -682,7 +585,6 @@
 		}
 
 	if (hw_leveling) {
->>>>>>> 8989c96b
 		/*
 		 * Write the init value for HW levling to occur
 		 */

--- conflicted
+++ resolved
@@ -110,10 +110,7 @@
 
 /* Imported from Linux kernel */
 LENTRY(v7_flush_dcache_all)
-<<<<<<< HEAD
-=======
 	stmfd	sp!, {r4-r5, r7, r9-r11, lr}
->>>>>>> 8989c96b
 	dmb					@ ensure ordering with previous memory accesses
 	mrc	p15, 1, r0, c0, c0, 1		@ read clidr
 	ands	r3, r0, #0x7000000		@ extract loc from clidr
@@ -157,10 +154,7 @@
 	mcr	p15, 2, r10, c0, c0, 0		@ select current cache level in cssr
 	dsb	st
 	isb
-<<<<<<< HEAD
-=======
 	ldmfd	sp!, {r4-r5, r7, r9-r11, lr}
->>>>>>> 8989c96b
 	bx	lr
 ENDPROC(v7_flush_dcache_all)
 
@@ -204,17 +198,6 @@
 
 @ expects CPU ID in r0 and returns stack top in r0
 ENTRY(psci_get_cpu_stack_top)
-<<<<<<< HEAD
-	mov	r5, #0x400			@ 1kB of stack per CPU
-	mul	r0, r0, r5
-
-	ldr	r5, =psci_text_end		@ end of monitor text
-	add	r5, r5, #0x2000			@ Skip two pages
-	lsr	r5, r5, #12			@ Align to start of page
-	lsl	r5, r5, #12
-	sub	r5, r5, #4			@ reserve 1 word for target PC
-	sub	r0, r5, r0			@ here's our stack!
-=======
 	mov	r3, #0x400			@ 1kB of stack per CPU
 	mul	r0, r0, r3
 
@@ -224,7 +207,6 @@
 	lsl	r3, r3, #12
 	sub	r3, r3, #4			@ reserve 1 word for target PC
 	sub	r0, r3, r0			@ here's our stack!
->>>>>>> 8989c96b
 
 	bx	lr
 ENDPROC(psci_get_cpu_stack_top)

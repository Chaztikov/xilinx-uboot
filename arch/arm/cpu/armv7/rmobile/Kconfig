if RMOBILE

choice
	prompt "Renesus ARM SoCs board select"
	optional

config TARGET_ARMADILLO_800EVA
	bool "armadillo 800 eva board"

config TARGET_GOSE
	bool "Gose board"
	select DM
	select DM_SERIAL

config TARGET_KOELSCH
	bool "Koelsch board"
	select DM
	select DM_SERIAL

config TARGET_LAGER
	bool "Lager board"
	select DM
	select DM_SERIAL

config TARGET_KZM9G
	bool "KZM9D board"

config TARGET_ALT
	bool "Alt board"
	select DM
	select DM_SERIAL

config TARGET_SILK
	bool "Silk board"
	select DM
	select DM_SERIAL

config TARGET_PORTER
	bool "Porter board"
	select DM
	select DM_SERIAL
<<<<<<< HEAD
=======

config TARGET_STOUT
	bool "Stout board"
	select DM
	select DM_SERIAL
>>>>>>> 8989c96b

endchoice

config SYS_SOC
	default "rmobile"

config RMOBILE_EXTRAM_BOOT
	bool "Enable boot from RAM"
	depends on TARGET_ALT || TARGET_KOELSCH || TARGET_LAGER || TARGET_PORTER || TARGET_SILK || TARGET_STOUT
	default n

choice
	prompt "Qos setting primary"
	depends on TARGET_ALT || TARGET_GOSE || TARGET_KOELSCH || TARGET_LAGER
	default QOS_PRI_NORMAL

config QOS_PRI_NORMAL
	bool "Non primary"
	help
	   Select normal mode for QoS setting.

config QOS_PRI_MEDIA
	bool "Media primary"
	help
	   Select multimedia primary mode for QoS setting.

config QOS_PRI_GFX
	bool "GFX primary"
	help
	   Select GFX(graphics) primary mode for QoS setting.

endchoice

source "board/atmark-techno/armadillo-800eva/Kconfig"
source "board/renesas/gose/Kconfig"
source "board/renesas/koelsch/Kconfig"
source "board/renesas/lager/Kconfig"
source "board/kmc/kzm9g/Kconfig"
source "board/renesas/alt/Kconfig"
source "board/renesas/silk/Kconfig"
source "board/renesas/porter/Kconfig"
source "board/renesas/stout/Kconfig"

endif<|MERGE_RESOLUTION|>--- conflicted
+++ resolved
@@ -39,14 +39,11 @@
 	bool "Porter board"
 	select DM
 	select DM_SERIAL
-<<<<<<< HEAD
-=======
 
 config TARGET_STOUT
 	bool "Stout board"
 	select DM
 	select DM_SERIAL
->>>>>>> 8989c96b
 
 endchoice
 

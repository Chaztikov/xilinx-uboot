--- conflicted
+++ resolved
@@ -482,32 +482,6 @@
 	return NULL;
 }
 
-<<<<<<< HEAD
-void mmu_set_region_dcache_behaviour(phys_addr_t start, size_t size,
-				     enum dcache_option option)
-{
-	u64 *page_table = arch_get_page_table();
-	u64 upto, end;
-
-	if (page_table == NULL)
-		return;
-
-	end = ALIGN(start + size, (1 << MMU_SECTION_SHIFT)) >>
-	      MMU_SECTION_SHIFT;
-	start = start >> MMU_SECTION_SHIFT;
-	for (upto = start; upto < end; upto++) {
-		page_table[upto] &= ~PMD_ATTRINDX_MASK;
-		page_table[upto] |= PMD_ATTRINDX(option);
-	}
-	asm volatile("dsb sy");
-	__asm_invalidate_tlb_all();
-	asm volatile("dsb sy");
-	asm volatile("isb");
-	start = start << MMU_SECTION_SHIFT;
-	end = end << MMU_SECTION_SHIFT;
-	flush_dcache_range(start, end);
-	asm volatile("dsb sy");
-=======
 static bool is_aligned(u64 addr, u64 size, u64 align)
 {
 	return !(addr & (align - 1)) && !(size & (align - 1));
@@ -588,7 +562,6 @@
 	 * have caches off now
 	 */
 	flush_dcache_range(real_start, real_start + real_size);
->>>>>>> 8989c96b
 }
 
 #else	/* CONFIG_SYS_DCACHE_OFF */

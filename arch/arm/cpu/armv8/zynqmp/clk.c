--- conflicted
+++ resolved
@@ -20,15 +20,9 @@
 	case ZYNQMP_CSU_VERSION_VELOCE:
 		return 10000;
 	case ZYNQMP_CSU_VERSION_EP108:
-<<<<<<< HEAD
-		return 25000000;
-	case ZYNQMP_CSU_VERSION_QEMU:
-		return 133000000;
-=======
 		return 4000000;
 	case ZYNQMP_CSU_VERSION_QEMU:
 		return 50000000;
->>>>>>> 8989c96b
 	}
 
 	return 100000000;

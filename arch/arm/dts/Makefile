<<<<<<< HEAD
=======
#
# SPDX-License-Identifier:	GPL-2.0+
#

dtb-$(CONFIG_AT91FAMILY) += at91sam9260-smartweb.dtb \
	at91sam9g20-taurus.dtb \
	at91sam9g45-corvus.dtb \
	at91sam9g45-gurnard.dtb

>>>>>>> 8989c96b
dtb-$(CONFIG_S5PC100) += s5pc1xx-smdkc100.dtb
dtb-$(CONFIG_S5PC110) += s5pc1xx-goni.dtb
dtb-$(CONFIG_EXYNOS4) += exynos4210-origen.dtb \
	exynos4210-smdkv310.dtb \
	exynos4210-universal_c210.dtb \
	exynos4210-trats.dtb \
	exynos4412-trats2.dtb \
	exynos4412-odroid.dtb

dtb-$(CONFIG_TARGET_HIKEY) += hi6220-hikey.dtb

dtb-$(CONFIG_EXYNOS5) += exynos5250-arndale.dtb \
	exynos5250-snow.dtb \
	exynos5250-spring.dtb \
	exynos5250-smdk5250.dtb \
	exynos5420-smdk5420.dtb \
	exynos5420-peach-pit.dtb \
	exynos5800-peach-pi.dtb \
	exynos5422-odroidxu3.dtb
dtb-$(CONFIG_EXYNOS7420) += exynos7420-espresso7420.dtb
dtb-$(CONFIG_ARCH_ROCKCHIP) += \
	rk3288-firefly.dtb \
	rk3288-jerry.dtb \
	rk3288-rock2-square.dtb \
	rk3036-sdk.dtb
dtb-$(CONFIG_ARCH_MESON) += \
	meson-gxbb-odroidc2.dtb
dtb-$(CONFIG_TEGRA) += tegra20-harmony.dtb \
	tegra20-medcom-wide.dtb \
	tegra20-paz00.dtb \
	tegra20-plutux.dtb \
	tegra20-seaboard.dtb \
	tegra20-tec.dtb \
	tegra20-trimslice.dtb \
	tegra20-ventana.dtb \
	tegra20-whistler.dtb \
	tegra20-colibri.dtb \
	tegra30-apalis.dtb \
	tegra30-beaver.dtb \
	tegra30-cardhu.dtb \
	tegra30-colibri.dtb \
	tegra30-tec-ng.dtb \
	tegra114-dalmore.dtb \
	tegra124-jetson-tk1.dtb \
	tegra124-nyan-big.dtb \
	tegra124-venice2.dtb \
	tegra186-p2771-0000.dtb \
	tegra210-e2220-1170.dtb \
	tegra210-p2371-0000.dtb \
	tegra210-p2371-2180.dtb \
	tegra210-p2571.dtb

dtb-$(CONFIG_ARCH_MVEBU) +=			\
	armada-375-db.dtb			\
	armada-388-clearfog.dtb			\
	armada-388-gp.dtb			\
	armada-xp-gp.dtb			\
	armada-xp-maxbcm.dtb			\
	armada-xp-synology-ds414.dtb		\
	armada-xp-theadorable.dtb

dtb-$(CONFIG_ARCH_UNIPHIER) += \
	uniphier-ph1-ld11-ref.dtb \
	uniphier-ph1-ld20-ref.dtb \
	uniphier-ph1-ld4-ref.dtb \
<<<<<<< HEAD
	uniphier-ph1-sld8-ref.dtb
=======
	uniphier-ph1-ld6b-ref.dtb \
	uniphier-ph1-pro4-ace.dtb \
	uniphier-ph1-pro4-ref.dtb \
	uniphier-ph1-pro4-sanji.dtb \
	uniphier-ph1-pro5-4kbox.dtb \
	uniphier-ph1-sld3-ref.dtb \
	uniphier-ph1-sld8-ref.dtb \
	uniphier-proxstream2-gentil.dtb \
	uniphier-proxstream2-vodka.dtb
>>>>>>> 8989c96b
dtb-$(CONFIG_ARCH_ZYNQ) += zynq-zc702.dtb \
	zynq-zc706.dtb \
	zynq-zed.dtb \
	zynq-zybo.dtb \
	zynq-microzed.dtb \
	zynq-cc108.dtb \
	zynq-afx-nand.dtb \
	zynq-afx-nor.dtb \
	zynq-afx-qspi.dtb \
	zynq-cse-nand.dtb \
	zynq-cse-nor.dtb \
	zynq-cse-qspi.dtb \
	zynq-picozed.dtb \
	zynq-picozed-sdr2.dtb \
	zynq-zc770-xm010.dtb \
	zynq-zc770-xm011.dtb \
	zynq-zc770-xm012.dtb \
	zynq-zc770-xm013.dtb
<<<<<<< HEAD
dtb-$(CONFIG_ARCH_ZYNQMP) += zynqmp-ep108.dtb	\
	zynqmp-zcu102.dtb			\
	zynqmp-zc1751-xm015-dc1.dtb		\
	zynqmp-zc1751-xm016-dc2.dtb
dtb-$(CONFIG_AM33XX) += am335x-boneblack.dtb
=======
dtb-$(CONFIG_ARCH_ZYNQMP) += \
	zynqmp-ep108.dtb			\
	zynqmp-zcu100.dtb			\
	zynqmp-zcu102.dtb			\
	zynqmp-zcu102-revB.dtb			\
	zynqmp-zcu106.dtb			\
	zynqmp-zc1751-xm015-dc1.dtb		\
	zynqmp-zc1751-xm016-dc2.dtb		\
	zynqmp-zc1751-xm017-dc3.dtb		\
	zynqmp-zc1751-xm018-dc4.dtb		\
	zynqmp-zc1751-xm019-dc5.dtb		\
	zynqmp-mini-qspi.dtb			\
	zynqmp-mini-nand.dtb
dtb-$(CONFIG_AM33XX) += am335x-boneblack.dtb am335x-bone.dtb \
	am335x-draco.dtb \
	am335x-evm.dtb \
	am335x-evmsk.dtb \
	am335x-bonegreen.dtb \
	am335x-icev2.dtb \
	am335x-pxm50.dtb \
	am335x-rut.dtb
dtb-$(CONFIG_AM43XX) += am437x-gp-evm.dtb am437x-sk-evm.dtb	\
	am43x-epos-evm.dtb \
	am437x-idk-evm.dtb
dtb-$(CONFIG_THUNDERX) += thunderx-88xx.dtb
>>>>>>> 8989c96b

dtb-$(CONFIG_ARCH_SOCFPGA) +=				\
	socfpga_arria5_socdk.dtb			\
	socfpga_cyclone5_is1.dtb			\
	socfpga_cyclone5_mcvevk.dtb			\
	socfpga_cyclone5_socdk.dtb			\
<<<<<<< HEAD
	socfpga_cyclone5_socrates.dtb
dtb-$(CONFIG_TARGET_STV0991) += stv0991.dtb

dtb-$(CONFIG_LS102XA) += ls1021a-qds.dtb \
	ls1021a-twr.dtb
=======
	socfpga_cyclone5_de0_nano_soc.dtb			\
	socfpga_cyclone5_sockit.dtb			\
	socfpga_cyclone5_socrates.dtb			\
	socfpga_cyclone5_sr1500.dtb			\
	socfpga_cyclone5_vining_fpga.dtb

dtb-$(CONFIG_TARGET_DRA7XX_EVM) += dra72-evm.dtb dra7-evm.dtb
dtb-$(CONFIG_TARGET_AM57XX_EVM) += am57xx-beagle-x15.dtb \
	am572x-idk.dtb
dtb-$(CONFIG_TARGET_STV0991) += stv0991.dtb

dtb-$(CONFIG_LS102XA) += ls1021a-qds-duart.dtb \
	ls1021a-qds-lpuart.dtb \
	ls1021a-twr-duart.dtb ls1021a-twr-lpuart.dtb
dtb-$(CONFIG_FSL_LSCH3) += fsl-ls2080a-qds.dtb \
	fsl-ls2080a-rdb.dtb
dtb-$(CONFIG_FSL_LSCH2) += fsl-ls1043a-qds-duart.dtb \
	fsl-ls1043a-qds-lpuart.dtb \
	fsl-ls1043a-rdb.dtb \
	fsl-ls1012a-qds.dtb \
	fsl-ls1012a-rdb.dtb \
	fsl-ls1012a-frdm.dtb

dtb-$(CONFIG_ARCH_SNAPDRAGON) += dragonboard410c.dtb
>>>>>>> 8989c96b

dtb-$(CONFIG_MACH_SUN4I) += \
	sun4i-a10-a1000.dtb \
	sun4i-a10-ba10-tvbox.dtb \
	sun4i-a10-chuwi-v7-cw0825.dtb \
	sun4i-a10-cubieboard.dtb \
<<<<<<< HEAD
	sun4i-a10-gemei-g9.dtb \
	sun4i-a10-hackberry.dtb \
	sun4i-a10-hyundai-a7hd.dtb \
	sun4i-a10-inet-3f.dtb \
	sun4i-a10-inet-3w.dtb \
	sun4i-a10-inet97fv2.dtb \
=======
	sun4i-a10-dserve-dsrv9703c.dtb \
	sun4i-a10-gemei-g9.dtb \
	sun4i-a10-hackberry.dtb \
	sun4i-a10-hyundai-a7hd.dtb \
	sun4i-a10-inet1.dtb \
	sun4i-a10-inet-3f.dtb \
	sun4i-a10-inet-3w.dtb \
	sun4i-a10-inet97fv2.dtb \
	sun4i-a10-inet9f-rev03.dtb \
	sun4i-a10-itead-iteaduino-plus.dtb \
>>>>>>> 8989c96b
	sun4i-a10-jesurun-q5.dtb \
	sun4i-a10-marsboard.dtb \
	sun4i-a10-mini-xplus.dtb \
	sun4i-a10-mk802.dtb \
	sun4i-a10-mk802ii.dtb \
	sun4i-a10-olinuxino-lime.dtb \
<<<<<<< HEAD
	sun4i-a10-pcduino.dtb
dtb-$(CONFIG_MACH_SUN5I) += \
=======
	sun4i-a10-pcduino.dtb \
	sun4i-a10-pcduino2.dtb \
	sun4i-a10-pov-protab2-ips9.dtb
dtb-$(CONFIG_MACH_SUN5I) += \
	sun5i-a10s-auxtek-t003.dtb \
>>>>>>> 8989c96b
	sun5i-a10s-auxtek-t004.dtb \
	sun5i-a10s-mk802.dtb \
	sun5i-a10s-olinuxino-micro.dtb \
	sun5i-a10s-r7-tv-dongle.dtb \
<<<<<<< HEAD
	sun5i-a13-ampe-a76.dtb \
	sun5i-a13-forfun-q88db.dtb \
	sun5i-a13-hsg-h702.dtb \
	sun5i-a13-inet-86vs.dtb \
	sun5i-a13-olinuxino.dtb \
	sun5i-a13-olinuxino-micro.dtb \
	sun5i-a13-tzx-q8-713b7.dtb \
	sun5i-a13-utoo-p66.dtb
=======
	sun5i-a10s-wobo-i5.dtb \
	sun5i-a13-ampe-a76.dtb \
	sun5i-a13-difrnce-dit4350.dtb \
	sun5i-a13-empire-electronix-d709.dtb \
	sun5i-a13-hsg-h702.dtb \
	sun5i-a13-inet-86vs.dtb \
	sun5i-a13-inet-98v-rev2.dtb \
	sun5i-a13-olinuxino.dtb \
	sun5i-a13-olinuxino-micro.dtb \
	sun5i-a13-q8-tablet.dtb \
	sun5i-a13-utoo-p66.dtb \
	sun5i-r8-chip.dtb
>>>>>>> 8989c96b
dtb-$(CONFIG_MACH_SUN6I) += \
	sun6i-a31-app4-evb1.dtb \
	sun6i-a31-colombus.dtb \
	sun6i-a31-hummingbird.dtb \
	sun6i-a31-i7.dtb \
	sun6i-a31-m9.dtb \
	sun6i-a31-mele-a1000g-quad.dtb \
	sun6i-a31-mixtile-loftq.dtb \
<<<<<<< HEAD
	sun6i-a31s-cs908.dtb \
	sun6i-a31s-primo81.dtb
=======
	sun6i-a31s-colorfly-e708-q1.dtb \
	sun6i-a31s-cs908.dtb \
	sun6i-a31s-primo81.dtb \
	sun6i-a31s-sina31s.dtb \
	sun6i-a31s-sinovoip-bpi-m2.dtb \
	sun6i-a31s-yones-toptech-bs1078-v2.dtb
>>>>>>> 8989c96b
dtb-$(CONFIG_MACH_SUN7I) += \
	sun7i-a20-ainol-aw1.dtb \
	sun7i-a20-bananapi.dtb \
	sun7i-a20-bananapro.dtb \
	sun7i-a20-cubieboard2.dtb \
	sun7i-a20-cubietruck.dtb \
	sun7i-a20-hummingbird.dtb \
	sun7i-a20-i12-tvbox.dtb \
<<<<<<< HEAD
	sun7i-a20-m3.dtb \
	sun7i-a20-m5.dtb \
	sun7i-a20-mk808c.dtb \
=======
	sun7i-a20-icnova-swac.dtb \
	sun7i-a20-itead-ibox.dtb \
	sun7i-a20-lamobo-r1.dtb \
	sun7i-a20-m3.dtb \
	sun7i-a20-m5.dtb \
	sun7i-a20-mk808c.dtb \
	sun7i-a20-olimex-som-evb.dtb \
>>>>>>> 8989c96b
	sun7i-a20-olinuxino-lime.dtb \
	sun7i-a20-olinuxino-lime2.dtb \
	sun7i-a20-olinuxino-micro.dtb \
	sun7i-a20-orangepi.dtb \
	sun7i-a20-orangepi-mini.dtb \
	sun7i-a20-pcduino3.dtb \
	sun7i-a20-pcduino3-nano.dtb \
	sun7i-a20-primo73.dtb \
	sun7i-a20-wexler-tab7200.dtb \
	sun7i-a20-wits-pro-a20-dkt.dtb \
	sun7i-a20-yones-toptech-bd1078.dtb
dtb-$(CONFIG_MACH_SUN8I_A23) += \
	sun8i-a23-evb.dtb \
<<<<<<< HEAD
	sun8i-a23-ippo-q8h-v5.dtb \
	sun8i-a23-ippo-q8h-v1.2.dtb
dtb-$(CONFIG_MACH_SUN8I_A33) += \
	sun8i-a33-et-q8-v1.6.dtb \
	sun8i-a33-ga10h-v1.1.dtb \
	sun8i-a33-ippo-q8h-v1.2.dtb \
	sun8i-a33-sinlinx-sina33.dtb
=======
	sun8i-a23-gt90h-v4.dtb \
	sun8i-a23-inet86dz.dtb \
	sun8i-a23-polaroid-mid2407pxe03.dtb \
	sun8i-a23-polaroid-mid2809pxe04.dtb \
	sun8i-a23-q8-tablet.dtb
dtb-$(CONFIG_MACH_SUN8I_A33) += \
	sun8i-a33-ga10h-v1.1.dtb \
	sun8i-a33-q8-tablet.dtb \
	sun8i-a33-sinlinx-sina33.dtb \
	sun8i-r16-parrot.dtb
dtb-$(CONFIG_MACH_SUN8I_A83T) += \
	sun8i-a83t-allwinner-h8homlet-v2.dtb \
	sun8i-a83t-cubietruck-plus.dtb \
	sun8i-a83t-sinovoip-bpi-m3.dtb
dtb-$(CONFIG_MACH_SUN8I_H3) += \
	sun8i-h3-orangepi-2.dtb \
	sun8i-h3-orangepi-one.dtb \
	sun8i-h3-orangepi-pc.dtb \
	sun8i-h3-orangepi-plus.dtb
dtb-$(CONFIG_MACH_SUN50I) += \
	sun50i-a64-pine64-plus.dtb \
	sun50i-a64-pine64.dtb
>>>>>>> 8989c96b
dtb-$(CONFIG_MACH_SUN9I) += \
	sun9i-a80-optimus.dtb \
	sun9i-a80-cubieboard4.dtb

dtb-$(CONFIG_VF610) += vf500-colibri.dtb \
<<<<<<< HEAD
	vf610-colibri.dtb
=======
	vf610-colibri.dtb \
	vf610-twr.dtb \
	pcm052.dtb

dtb-$(CONFIG_SOC_KEYSTONE) += k2hk-evm.dtb \
	k2l-evm.dtb \
	k2e-evm.dtb \
	k2g-evm.dtb
>>>>>>> 8989c96b

targets += $(dtb-y)

# Add any required device tree compiler flags here
DTC_FLAGS +=

PHONY += dtbs
dtbs: $(addprefix $(obj)/, $(dtb-y))
	@:

clean-files := *.dtb<|MERGE_RESOLUTION|>--- conflicted
+++ resolved
@@ -1,5 +1,3 @@
-<<<<<<< HEAD
-=======
 #
 # SPDX-License-Identifier:	GPL-2.0+
 #
@@ -9,7 +7,6 @@
 	at91sam9g45-corvus.dtb \
 	at91sam9g45-gurnard.dtb
 
->>>>>>> 8989c96b
 dtb-$(CONFIG_S5PC100) += s5pc1xx-smdkc100.dtb
 dtb-$(CONFIG_S5PC110) += s5pc1xx-goni.dtb
 dtb-$(CONFIG_EXYNOS4) += exynos4210-origen.dtb \
@@ -75,9 +72,6 @@
 	uniphier-ph1-ld11-ref.dtb \
 	uniphier-ph1-ld20-ref.dtb \
 	uniphier-ph1-ld4-ref.dtb \
-<<<<<<< HEAD
-	uniphier-ph1-sld8-ref.dtb
-=======
 	uniphier-ph1-ld6b-ref.dtb \
 	uniphier-ph1-pro4-ace.dtb \
 	uniphier-ph1-pro4-ref.dtb \
@@ -87,7 +81,6 @@
 	uniphier-ph1-sld8-ref.dtb \
 	uniphier-proxstream2-gentil.dtb \
 	uniphier-proxstream2-vodka.dtb
->>>>>>> 8989c96b
 dtb-$(CONFIG_ARCH_ZYNQ) += zynq-zc702.dtb \
 	zynq-zc706.dtb \
 	zynq-zed.dtb \
@@ -106,13 +99,6 @@
 	zynq-zc770-xm011.dtb \
 	zynq-zc770-xm012.dtb \
 	zynq-zc770-xm013.dtb
-<<<<<<< HEAD
-dtb-$(CONFIG_ARCH_ZYNQMP) += zynqmp-ep108.dtb	\
-	zynqmp-zcu102.dtb			\
-	zynqmp-zc1751-xm015-dc1.dtb		\
-	zynqmp-zc1751-xm016-dc2.dtb
-dtb-$(CONFIG_AM33XX) += am335x-boneblack.dtb
-=======
 dtb-$(CONFIG_ARCH_ZYNQMP) += \
 	zynqmp-ep108.dtb			\
 	zynqmp-zcu100.dtb			\
@@ -138,20 +124,12 @@
 	am43x-epos-evm.dtb \
 	am437x-idk-evm.dtb
 dtb-$(CONFIG_THUNDERX) += thunderx-88xx.dtb
->>>>>>> 8989c96b
 
 dtb-$(CONFIG_ARCH_SOCFPGA) +=				\
 	socfpga_arria5_socdk.dtb			\
 	socfpga_cyclone5_is1.dtb			\
 	socfpga_cyclone5_mcvevk.dtb			\
 	socfpga_cyclone5_socdk.dtb			\
-<<<<<<< HEAD
-	socfpga_cyclone5_socrates.dtb
-dtb-$(CONFIG_TARGET_STV0991) += stv0991.dtb
-
-dtb-$(CONFIG_LS102XA) += ls1021a-qds.dtb \
-	ls1021a-twr.dtb
-=======
 	socfpga_cyclone5_de0_nano_soc.dtb			\
 	socfpga_cyclone5_sockit.dtb			\
 	socfpga_cyclone5_socrates.dtb			\
@@ -176,21 +154,12 @@
 	fsl-ls1012a-frdm.dtb
 
 dtb-$(CONFIG_ARCH_SNAPDRAGON) += dragonboard410c.dtb
->>>>>>> 8989c96b
 
 dtb-$(CONFIG_MACH_SUN4I) += \
 	sun4i-a10-a1000.dtb \
 	sun4i-a10-ba10-tvbox.dtb \
 	sun4i-a10-chuwi-v7-cw0825.dtb \
 	sun4i-a10-cubieboard.dtb \
-<<<<<<< HEAD
-	sun4i-a10-gemei-g9.dtb \
-	sun4i-a10-hackberry.dtb \
-	sun4i-a10-hyundai-a7hd.dtb \
-	sun4i-a10-inet-3f.dtb \
-	sun4i-a10-inet-3w.dtb \
-	sun4i-a10-inet97fv2.dtb \
-=======
 	sun4i-a10-dserve-dsrv9703c.dtb \
 	sun4i-a10-gemei-g9.dtb \
 	sun4i-a10-hackberry.dtb \
@@ -201,37 +170,21 @@
 	sun4i-a10-inet97fv2.dtb \
 	sun4i-a10-inet9f-rev03.dtb \
 	sun4i-a10-itead-iteaduino-plus.dtb \
->>>>>>> 8989c96b
 	sun4i-a10-jesurun-q5.dtb \
 	sun4i-a10-marsboard.dtb \
 	sun4i-a10-mini-xplus.dtb \
 	sun4i-a10-mk802.dtb \
 	sun4i-a10-mk802ii.dtb \
 	sun4i-a10-olinuxino-lime.dtb \
-<<<<<<< HEAD
-	sun4i-a10-pcduino.dtb
-dtb-$(CONFIG_MACH_SUN5I) += \
-=======
 	sun4i-a10-pcduino.dtb \
 	sun4i-a10-pcduino2.dtb \
 	sun4i-a10-pov-protab2-ips9.dtb
 dtb-$(CONFIG_MACH_SUN5I) += \
 	sun5i-a10s-auxtek-t003.dtb \
->>>>>>> 8989c96b
 	sun5i-a10s-auxtek-t004.dtb \
 	sun5i-a10s-mk802.dtb \
 	sun5i-a10s-olinuxino-micro.dtb \
 	sun5i-a10s-r7-tv-dongle.dtb \
-<<<<<<< HEAD
-	sun5i-a13-ampe-a76.dtb \
-	sun5i-a13-forfun-q88db.dtb \
-	sun5i-a13-hsg-h702.dtb \
-	sun5i-a13-inet-86vs.dtb \
-	sun5i-a13-olinuxino.dtb \
-	sun5i-a13-olinuxino-micro.dtb \
-	sun5i-a13-tzx-q8-713b7.dtb \
-	sun5i-a13-utoo-p66.dtb
-=======
 	sun5i-a10s-wobo-i5.dtb \
 	sun5i-a13-ampe-a76.dtb \
 	sun5i-a13-difrnce-dit4350.dtb \
@@ -244,7 +197,6 @@
 	sun5i-a13-q8-tablet.dtb \
 	sun5i-a13-utoo-p66.dtb \
 	sun5i-r8-chip.dtb
->>>>>>> 8989c96b
 dtb-$(CONFIG_MACH_SUN6I) += \
 	sun6i-a31-app4-evb1.dtb \
 	sun6i-a31-colombus.dtb \
@@ -253,17 +205,12 @@
 	sun6i-a31-m9.dtb \
 	sun6i-a31-mele-a1000g-quad.dtb \
 	sun6i-a31-mixtile-loftq.dtb \
-<<<<<<< HEAD
-	sun6i-a31s-cs908.dtb \
-	sun6i-a31s-primo81.dtb
-=======
 	sun6i-a31s-colorfly-e708-q1.dtb \
 	sun6i-a31s-cs908.dtb \
 	sun6i-a31s-primo81.dtb \
 	sun6i-a31s-sina31s.dtb \
 	sun6i-a31s-sinovoip-bpi-m2.dtb \
 	sun6i-a31s-yones-toptech-bs1078-v2.dtb
->>>>>>> 8989c96b
 dtb-$(CONFIG_MACH_SUN7I) += \
 	sun7i-a20-ainol-aw1.dtb \
 	sun7i-a20-bananapi.dtb \
@@ -272,11 +219,6 @@
 	sun7i-a20-cubietruck.dtb \
 	sun7i-a20-hummingbird.dtb \
 	sun7i-a20-i12-tvbox.dtb \
-<<<<<<< HEAD
-	sun7i-a20-m3.dtb \
-	sun7i-a20-m5.dtb \
-	sun7i-a20-mk808c.dtb \
-=======
 	sun7i-a20-icnova-swac.dtb \
 	sun7i-a20-itead-ibox.dtb \
 	sun7i-a20-lamobo-r1.dtb \
@@ -284,7 +226,6 @@
 	sun7i-a20-m5.dtb \
 	sun7i-a20-mk808c.dtb \
 	sun7i-a20-olimex-som-evb.dtb \
->>>>>>> 8989c96b
 	sun7i-a20-olinuxino-lime.dtb \
 	sun7i-a20-olinuxino-lime2.dtb \
 	sun7i-a20-olinuxino-micro.dtb \
@@ -298,15 +239,6 @@
 	sun7i-a20-yones-toptech-bd1078.dtb
 dtb-$(CONFIG_MACH_SUN8I_A23) += \
 	sun8i-a23-evb.dtb \
-<<<<<<< HEAD
-	sun8i-a23-ippo-q8h-v5.dtb \
-	sun8i-a23-ippo-q8h-v1.2.dtb
-dtb-$(CONFIG_MACH_SUN8I_A33) += \
-	sun8i-a33-et-q8-v1.6.dtb \
-	sun8i-a33-ga10h-v1.1.dtb \
-	sun8i-a33-ippo-q8h-v1.2.dtb \
-	sun8i-a33-sinlinx-sina33.dtb
-=======
 	sun8i-a23-gt90h-v4.dtb \
 	sun8i-a23-inet86dz.dtb \
 	sun8i-a23-polaroid-mid2407pxe03.dtb \
@@ -329,15 +261,11 @@
 dtb-$(CONFIG_MACH_SUN50I) += \
 	sun50i-a64-pine64-plus.dtb \
 	sun50i-a64-pine64.dtb
->>>>>>> 8989c96b
 dtb-$(CONFIG_MACH_SUN9I) += \
 	sun9i-a80-optimus.dtb \
 	sun9i-a80-cubieboard4.dtb
 
 dtb-$(CONFIG_VF610) += vf500-colibri.dtb \
-<<<<<<< HEAD
-	vf610-colibri.dtb
-=======
 	vf610-colibri.dtb \
 	vf610-twr.dtb \
 	pcm052.dtb
@@ -346,7 +274,6 @@
 	k2l-evm.dtb \
 	k2e-evm.dtb \
 	k2g-evm.dtb
->>>>>>> 8989c96b
 
 targets += $(dtb-y)
 

--- conflicted
+++ resolved
@@ -101,12 +101,9 @@
 	zynq-microzed.dtb \
 	zynq-cc108.dtb \
 	zynq-picozed.dtb \
-<<<<<<< HEAD
 	zynq-picozed-sdr2.dtb \
-=======
 	zynq-topic-miami.dtb \
 	zynq-topic-miamiplus.dtb \
->>>>>>> 92e3dd63
 	zynq-zc770-xm010.dtb \
 	zynq-zc770-xm011.dtb \
 	zynq-zc770-xm012.dtb \

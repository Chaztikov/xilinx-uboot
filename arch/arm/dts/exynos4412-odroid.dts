--- conflicted
+++ resolved
@@ -42,171 +42,103 @@
 			#clock-cells = <1>;
 
 			voltage-regulators {
-<<<<<<< HEAD
-				ldo1_reg: ldo1 {
-=======
 				ldo1_reg: LDO1 {
->>>>>>> 8989c96b
 					regulator-name = "VDD_ALIVE_1.0V";
 					regulator-min-microvolt = <1000000>;
 					regulator-max-microvolt = <1000000>;
 				};
 
-<<<<<<< HEAD
-				ldo2_reg: ldo2 {
-=======
 				ldo2_reg: LDO2 {
->>>>>>> 8989c96b
 					regulator-name = "VDDQ_VM1M2_1.2V";
 					regulator-min-microvolt = <1200000>;
 					regulator-max-microvolt = <1200000>;
 				};
 
-<<<<<<< HEAD
-				ldo3_reg: ldo3 {
-=======
 				ldo3_reg: LDO3 {
->>>>>>> 8989c96b
 					regulator-name = "VCC_1.8V_AP";
 					regulator-min-microvolt = <1800000>;
 					regulator-max-microvolt = <1800000>;
 				};
 
-<<<<<<< HEAD
-				ldo4_reg: ldo4 {
-=======
 				ldo4_reg: LDO4 {
->>>>>>> 8989c96b
 					regulator-name = "VDDQ_MMC2_2.8V";
 					regulator-min-microvolt = <2800000>;
 					regulator-max-microvolt = <2800000>;
 				};
 
-<<<<<<< HEAD
-				ldo5_reg: ldo5 {
-=======
 				ldo5_reg: LDO5 {
->>>>>>> 8989c96b
 					regulator-name = "VDDQ_MMC0/1/3_1.8V";
 					regulator-min-microvolt = <1800000>;
 					regulator-max-microvolt = <1800000>;
 				};
 
-<<<<<<< HEAD
-				ldo6_reg: ldo6 {
-=======
 				ldo6_reg: LDO6 {
->>>>>>> 8989c96b
 					regulator-name = "VMPLL_1.0V";
 					regulator-min-microvolt = <1100000>;
 					regulator-max-microvolt = <1100000>;
 				};
 
-<<<<<<< HEAD
-				ldo7_reg: ldo7 {
-=======
 				ldo7_reg: LDO7 {
->>>>>>> 8989c96b
 					regulator-name = "VPLL_1.1V";
 					regulator-min-microvolt = <1100000>;
 					regulator-max-microvolt = <1100000>;
 				};
 
-<<<<<<< HEAD
-				ldo8_reg: ldo8 {
-=======
 				ldo8_reg: LDO8 {
->>>>>>> 8989c96b
 					regulator-name = "VDD_MIPI/HDMI_1.0V";
 					regulator-min-microvolt = <1000000>;
 					regulator-max-microvolt = <1000000>;
 				};
 
-<<<<<<< HEAD
-				ldo10_reg: ldo10 {
-=======
 				ldo10_reg: LDO10 {
->>>>>>> 8989c96b
 					regulator-name = "VDD_MIPI/HDMI_1.8V";
 					regulator-min-microvolt = <1800000>;
 					regulator-max-microvolt = <1800000>;
 				};
 
-<<<<<<< HEAD
-				ldo11_reg: ldo11 {
-=======
 				ldo11_reg: LDO11 {
->>>>>>> 8989c96b
 					regulator-name = "VDD_ABB1_1.8V";
 					regulator-min-microvolt = <1800000>;
 					regulator-max-microvolt = <1800000>;
 				};
 
-<<<<<<< HEAD
-				ldo12_reg: ldo12 {
-=======
 				ldo12_reg: LDO12 {
->>>>>>> 8989c96b
 					regulator-name = "VDD_UOTG_3.0V";
 					regulator-min-microvolt = <3000000>;
 					regulator-max-microvolt = <3000000>;
 				};
 
-<<<<<<< HEAD
-				ldo13_reg: ldo13 {
-=======
 				ldo13_reg: LDO13 {
->>>>>>> 8989c96b
 					regulator-name = "VDD_C2C_1.8V";
 					regulator-min-microvolt = <1800000>;
 					regulator-max-microvolt = <1800000>;
 				};
 
-<<<<<<< HEAD
-				ldo14_reg: ldo14 {
-=======
 				ldo14_reg: LDO14 {
->>>>>>> 8989c96b
 					regulator-name = "VDD_ABB02_1.8V";
 					regulator-min-microvolt = <1800000>;
 					regulator-max-microvolt = <1800000>;
 				};
 
-<<<<<<< HEAD
-				ldo15_reg: ldo15 {
-=======
 				ldo15_reg: LDO15 {
->>>>>>> 8989c96b
 					regulator-name = "VDD_HSIC/OTG_1.0V";
 					regulator-min-microvolt = <1000000>;
 					regulator-max-microvolt = <1000000>;
 				};
 
-<<<<<<< HEAD
-				ldo16_reg: ldo16 {
-=======
 				ldo16_reg: LDO16 {
->>>>>>> 8989c96b
 					regulator-name = "VDD_HSIC_1.8V";
 					regulator-min-microvolt = <1800000>;
 					regulator-max-microvolt = <1800000>;
 				};
 
-<<<<<<< HEAD
-				ldo17_reg: ldo17 {
-=======
 				ldo17_reg: LDO17 {
->>>>>>> 8989c96b
 					regulator-name = "VDDQ_CAM_1.2V";
 					regulator-min-microvolt = <1200000>;
 					regulator-max-microvolt = <1200000>;
 				};
 
-<<<<<<< HEAD
-				ldo20_reg: ldo20 {
-=======
 				ldo20_reg: LDO20 {
->>>>>>> 8989c96b
 					regulator-name = "VDDQ_EMMC_1.8V";
 					regulator-min-microvolt = <1800000>;
 					regulator-max-microvolt = <1800000>;
@@ -214,11 +146,7 @@
 					regulator-boot-on;
 				};
 
-<<<<<<< HEAD
-				ldo21_reg: ldo21 {
-=======
 				ldo21_reg: LDO21 {
->>>>>>> 8989c96b
 					regulator-name = "TFLASH_2.8V";
 					regulator-min-microvolt = <2800000>;
 					regulator-max-microvolt = <2800000>;
@@ -226,11 +154,7 @@
 					regulator-boot-on;
 				};
 
-<<<<<<< HEAD
-				ldo22_reg: ldo22 {
-=======
 				ldo22_reg: LDO22 {
->>>>>>> 8989c96b
 					regulator-name = "VDDQ_EMMC_2.8V";
 					regulator-min-microvolt = <2800000>;
 					regulator-max-microvolt = <2800000>;
@@ -238,92 +162,56 @@
 					regulator-boot-on;
 				};
 
-<<<<<<< HEAD
-				ldo25_reg: ldo25 {
-=======
 				ldo25_reg: LDO25 {
->>>>>>> 8989c96b
 					regulator-compatible = "LDO25";
 					regulator-name = "VDDQ_LCD_3.0V";
 					regulator-min-microvolt = <3000000>;
 					regulator-max-microvolt = <3000000>;
 				};
 
-<<<<<<< HEAD
-				buck1_reg: buck1 {
-=======
 				buck1_reg: BUCK1 {
->>>>>>> 8989c96b
 					regulator-name = "VDD_MIF_1.0V";
 					regulator-min-microvolt = <8500000>;
 					regulator-max-microvolt = <1100000>;
 				};
 
-<<<<<<< HEAD
-				buck2_reg: buck2 {
-=======
 				buck2_reg: BUCK2 {
->>>>>>> 8989c96b
 					regulator-name = "VDD_ARM_1.0V";
 					regulator-min-microvolt = <850000>;
 					regulator-max-microvolt = <1500000>;
 				};
 
-<<<<<<< HEAD
-				buck3_reg: buck3 {
-=======
 				buck3_reg: BUCK3 {
->>>>>>> 8989c96b
 					regulator-name = "VDD_INT_1.1V";
 					regulator-min-microvolt = <850000>;
 					regulator-max-microvolt = <1150000>;
 				};
 
-<<<<<<< HEAD
-				buck4_reg: buck4 {
-=======
 				buck4_reg: BUCK4 {
->>>>>>> 8989c96b
 					regulator-name = "VDD_G3D_1.0V";
 					regulator-min-microvolt = <850000>;
 					regulator-max-microvolt = <1150000>;
 				};
 
-<<<<<<< HEAD
-				buck5_reg: buck5 {
-=======
 				buck5_reg: BUCK5 {
->>>>>>> 8989c96b
 					regulator-name = "VDDQ_AP_1.2V";
 					regulator-min-microvolt = <1200000>;
 					regulator-max-microvolt = <1200000>;
 				};
 
-<<<<<<< HEAD
-				buck6_reg: buck6 {
-=======
 				buck6_reg: BUCK6 {
->>>>>>> 8989c96b
 					regulator-name = "VCC_INL1/7_1.35V";
 					regulator-min-microvolt = <1350000>;
 					regulator-max-microvolt = <1350000>;
 				};
 
-<<<<<<< HEAD
-				buck7_reg: buck7 {
-=======
 				buck7_reg: BUCK7 {
->>>>>>> 8989c96b
 					regulator-name = "VCC_INL2/3/5_2.0V";
 					regulator-min-microvolt = <2000000>;
 					regulator-max-microvolt = <2000000>;
 				};
 
-<<<<<<< HEAD
-				buck8_reg: buck8 {
-=======
 				buck8_reg: BUCK8 {
->>>>>>> 8989c96b
 					regulator-name = "VCC_P3V3_2.85V";
 					regulator-min-microvolt = <2850000>;
 					regulator-max-microvolt = <3300000>;

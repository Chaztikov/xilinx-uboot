/*
 * SAMSUNG Snow board device tree source
 *
 * Copyright (c) 2012 Samsung Electronics Co., Ltd.
 *		http://www.samsung.com
 *
 * This program is free software; you can redistribute it and/or modify
 * it under the terms of the GNU General Public License version 2 as
 * published by the Free Software Foundation.
 */

/dts-v1/;
#include <dt-bindings/gpio/gpio.h>
#include <dt-bindings/interrupt-controller/irq.h>
#include <dt-bindings/input/input.h>
#include "exynos5250.dtsi"

/ {
	model = "Google Snow";
	compatible = "google,snow", "samsung,exynos5250", "samsung,exynos5";

	aliases {
		i2c0 = "/i2c@12C60000";
		i2c1 = "/i2c@12C70000";
		i2c2 = "/i2c@12C80000";
		i2c3 = "/i2c@12C90000";
		i2c4 = "/i2c@12CA0000";
		i2c104 = &i2c_104;
		i2c5 = "/i2c@12CB0000";
		i2c6 = "/i2c@12CC0000";
		i2c7 = "/i2c@12CD0000";
		spi0 = "/spi@12d20000";
		spi1 = "/spi@12d30000";
		spi2 = "/spi@12d40000";
		spi3 = "/spi@131a0000";
		spi4 = "/spi@131b0000";
		mmc0 = "/mmc@12200000";
		mmc1 = "/mmc@12210000";
		mmc2 = "/mmc@12220000";
		mmc3 = "/mmc@12230000";
		serial0 = "/serial@12C30000";
		console = "/serial@12C30000";
		i2s = "/sound@3830000";
	};

<<<<<<< HEAD
	i2c4: i2c@12ca0000 {
		cros_ec: cros-ec@1e {
			reg = <0x1e>;
			compatible = "google,cros-ec-i2c";
			i2c-max-frequency = <100000>;
			u-boot,i2c-offset-len = <0>;
			ec-interrupt = <&gpx1 6 GPIO_ACTIVE_LOW>;
=======
        memory {
		reg = <0x40000000 0x80000000>;
	};

	chosen {
		bootargs = "console=tty1";
		stdout-path = "serial3:115200n8";
	};

	iram {
		reg = <0x02020000 0x60000>;
	};

	config {
		samsung,bl1-offset = <0x1400>;
		samsung,bl2-offset = <0x3400>;
		u-boot-memory = "/memory";
		u-boot-offset = <0x3e00000 0x100000>;
	};

	flash {
		reg = <0 0x100000>;
		#address-cells = <1>;
		#size-cells = <1>;
		pre-boot {
			label = "bl1 pre-boot";
			reg = <0 0x2000>;
			read-only;
			filename = "e5250.nbl1.bin";
			type = "blob exynos-bl1";
			required;
		};

		spl {
			label = "bl2 spl";
			reg = <0x2000 0x4000>;
			read-only;
			filename = "bl2.bin";
			type = "blob exynos-bl2 boot,dtb";
			payload = "/flash/ro-boot";
			required;
		};

		ro-boot {
			label = "u-boot";
			reg = <0x6000 0x9a000>;
			read-only;
			type = "blob boot,dtb";
			required;
		};
	};

	i2c-arbitrator {
		compatible = "i2c-arb-gpio-challenge";
		#address-cells = <1>;
		#size-cells = <0>;

		i2c-parent = <&{/i2c@12CA0000}>;

		our-claim-gpio = <&gpf0 3 GPIO_ACTIVE_LOW>;
		their-claim-gpios = <&gpe0 4 GPIO_ACTIVE_LOW>;
		slew-delay-us = <10>;
		wait-retry-us = <3000>;
		wait-free-us = <50000>;

		/* Use ID 104 as a hint that we're on physical bus 4 */
		i2c_104: i2c@0 {
			reg = <0>;
			#address-cells = <1>;
			#size-cells = <0>;

			battery: sbs-battery@b {
				compatible = "sbs,sbs-battery";
				reg = <0xb>;
				sbs,poll-retry-count = <1>;
			};

			cros_ec: embedded-controller {
				compatible = "google,cros-ec-i2c";
				reg = <0x1e>;
				interrupts = <6 IRQ_TYPE_NONE>;
				interrupt-parent = <&gpx1>;
				wakeup-source;
				i2c-max-frequency = <100000>;
				u-boot,i2c-offset-len = <0>;
				ec-interrupt = <&gpx1 6 GPIO_ACTIVE_LOW>;
			};

			power-regulator {
				compatible = "ti,tps65090";
				reg = <0x48>;

				regulators {
					dcdc1 {
						ti,enable-ext-control;
					};
					dcdc2 {
						ti,enable-ext-control;
					};
					dcdc3 {
						ti,enable-ext-control;
					};
					fet1: fet1 {
						regulator-name = "vcd_led";
						ti,overcurrent-wait = <3>;
					};
					tps65090_fet2: fet2 {
						regulator-name = "video_mid";
						regulator-always-on;
						ti,overcurrent-wait = <3>;
					};
					fet3 {
						regulator-name = "wwan_r";
						regulator-always-on;
						ti,overcurrent-wait = <3>;
					};
					fet4 {
						regulator-name = "sdcard";
						ti,overcurrent-wait = <3>;
					};
					fet5 {
						regulator-name = "camout";
						regulator-always-on;
						ti,overcurrent-wait = <3>;
					};
					fet6: fet6 {
						regulator-name = "lcd_vdd";
						ti,overcurrent-wait = <3>;
					};
					tps65090_fet7: fet7 {
						regulator-name = "video_mid_1a";
						regulator-always-on;
						ti,overcurrent-wait = <3>;
					};
					ldo1 {
					};
					ldo2 {
					};
				};

				charger {
					compatible = "ti,tps65090-charger";
				};
			};
		};
	};

	i2c@12CD0000 {
		ptn3460: lvds-bridge@20 {
			compatible = "nxp,ptn3460";
			reg = <0x20>;
			sleep-gpios = <&gpy2 5 GPIO_ACTIVE_LOW>;
			reset-gpios = <&gpx1 5 GPIO_ACTIVE_LOW>;
			hotplug-gpios = <&gpx0 7 GPIO_ACTIVE_HIGH>;
			edid-emulation = <5>;

			ports {
				port@0 {
					bridge_out: endpoint {
						remote-endpoint = <&panel_in>;
					};
				};

				port@1 {
					bridge_in: endpoint {
						remote-endpoint = <&dp_out>;
					};
				};
			};
>>>>>>> 8989c96b
		};

		soundcodec@22 {
			reg = <0x22>;
			compatible = "maxim,max98095-codec";
		};
	};

	i2c@12C90000 {
		clock-frequency = <100000>;
		tpm@20 {
			reg = <0x20>;
			u-boot,i2c-offset-len = <0>;
			compatible = "infineon,slb9635tt";
		};
	};

	spi@12d30000 {
		spi-max-frequency = <50000000>;
		firmware_storage_spi: flash@0 {
			compatible = "spi-flash";
			reg = <0>;
		};
	};

	backlight: backlight {
		compatible = "pwm-backlight";
		pwms = <&pwm 0 1000000 0>;
		brightness-levels = <0 100 500 1000 1500 2000 2500 2800>;
		default-brightness-level = <7>;
		enable-gpios = <&gpx3 0 GPIO_ACTIVE_HIGH>;
		power-supply = <&fet1>;
	};

	panel: panel {
		compatible = "auo,b116xw03";
		power-supply = <&fet6>;
		backlight = <&backlight>;

		port {
			panel_in: endpoint {
				remote-endpoint = <&bridge_out>;
			};
		};
	};

	spi@131b0000 {
		spi-max-frequency = <1000000>;
		spi-deactivate-delay = <100>;

<<<<<<< HEAD
=======
		/* Snow did support SPI but the released version used I2C */
>>>>>>> 8989c96b
		embedded-controller {
			compatible = "google,cros-ec-i2c";
			reg = <0x1e>;
			spi-max-frequency = <5000000>;
			ec-interrupt = <&gpx1 6 GPIO_ACTIVE_LOW>;
			optimise-flash-write;
			status = "disabled";
		};
	};

	sound@3830000 {
		samsung,codec-type = "max98095";
		codec-enable-gpio = <&gpx1 7 GPIO_ACTIVE_HIGH>;
	};

	sound@12d60000 {
		status = "disabled";
	};

	i2c@12C60000 {
		max77686@09 {
			reg = <0x9>;
			compatible = "maxim,max77686";
		};
	};

	mmc@12200000 {
		samsung,bus-width = <8>;
		samsung,timing = <1 3 3>;
		samsung,removable = <0>;
	};

	mmc@12210000 {
		status = "disabled";
	};

	mmc@12220000 {
		samsung,bus-width = <4>;
		samsung,timing = <1 2 3>;
		samsung,removable = <1>;
	};

	mmc@12230000 {
		status = "disabled";
	};

	ehci@12110000 {
		samsung,vbus-gpio = <&gpx1 1 GPIO_ACTIVE_HIGH>;
		status = "okay";
	};

	xhci@12000000 {
		samsung,vbus-gpio = <&gpx2 7 GPIO_ACTIVE_HIGH>;
	};

	tmu@10060000 {
		samsung,min-temp	= <25>;
		samsung,max-temp	= <125>;
		samsung,start-warning	= <95>;
		samsung,start-tripping	= <105>;
		samsung,hw-tripping	= <110>;
		samsung,efuse-min-value	= <40>;
		samsung,efuse-value	= <55>;
		samsung,efuse-max-value	= <100>;
		samsung,slope		= <274761730>;
		samsung,dc-value	= <25>;
	};

	fimd@14400000 {
		samsung,vl-freq = <60>;
		samsung,vl-col = <1366>;
		samsung,vl-row = <768>;
		samsung,vl-width = <1366>;
		samsung,vl-height = <768>;

		samsung,vl-clkp;
		samsung,vl-dp;
		samsung,vl-hsp;
		samsung,vl-vsp;

		samsung,vl-bpix = <4>;

		samsung,vl-hspw = <32>;
		samsung,vl-hbpd = <80>;
		samsung,vl-hfpd = <48>;
		samsung,vl-vspw = <5>;
		samsung,vl-vbpd = <14>;
		samsung,vl-vfpd = <3>;
		samsung,vl-cmd-allow-len = <0xf>;

		samsung,winid = <0>;
		samsung,interface-mode = <1>;
		samsung,dp-enabled = <1>;
		samsung,dual-lcd-enabled = <0>;
	};

	dp@145b0000 {
		samsung,lt-status = <0>;

		samsung,master-mode = <0>;
		samsung,bist-mode = <0>;
		samsung,bist-pattern = <0>;
		samsung,h-sync-polarity = <0>;
		samsung,v-sync-polarity = <0>;
		samsung,interlaced = <0>;
		samsung,color-space = <0>;
		samsung,dynamic-range = <0>;
		samsung,ycbcr-coeff = <0>;
		samsung,color-depth = <1>;
		samsung,hpd-gpio = <&gpx0 7 GPIO_ACTIVE_HIGH>;

		ports {
			port@0 {
				dp_out: endpoint {
					remote-endpoint = <&bridge_in>;
				};
			};
		};
	};

};

&i2c_0 {
	status = "okay";
	samsung,i2c-sda-delay = <100>;
	samsung,i2c-max-bus-freq = <378000>;

	max77686: max77686@09 {
		compatible = "maxim,max77686";
		interrupt-parent = <&gpx3>;
		interrupts = <2 IRQ_TYPE_NONE>;
		wakeup-source;
		reg = <0x09>;
		#clock-cells = <1>;

		voltage-regulators {
			ldo1_reg: LDO1 {
				regulator-name = "P1.0V_LDO_OUT1";
				regulator-min-microvolt = <1000000>;
				regulator-max-microvolt = <1000000>;
				regulator-always-on;
			};

			ldo2_reg: LDO2 {
				regulator-name = "P1.8V_LDO_OUT2";
				regulator-min-microvolt = <1800000>;
				regulator-max-microvolt = <1800000>;
				regulator-always-on;
			};

			ldo3_reg: LDO3 {
				regulator-name = "P1.8V_LDO_OUT3";
				regulator-min-microvolt = <1800000>;
				regulator-max-microvolt = <1800000>;
				regulator-always-on;
			};

			ldo7_reg: LDO7 {
				regulator-name = "P1.1V_LDO_OUT7";
				regulator-min-microvolt = <1100000>;
				regulator-max-microvolt = <1100000>;
				regulator-always-on;
			};

			ldo8_reg: LDO8 {
				regulator-name = "P1.0V_LDO_OUT8";
				regulator-min-microvolt = <1000000>;
				regulator-max-microvolt = <1000000>;
				regulator-always-on;
			};

			ldo10_reg: LDO10 {
				regulator-name = "P1.8V_LDO_OUT10";
				regulator-min-microvolt = <1800000>;
				regulator-max-microvolt = <1800000>;
				regulator-always-on;
			};

			ldo12_reg: LDO12 {
				regulator-name = "P3.0V_LDO_OUT12";
				regulator-min-microvolt = <3000000>;
				regulator-max-microvolt = <3000000>;
				regulator-always-on;
			};

			ldo14_reg: LDO14 {
				regulator-name = "P1.8V_LDO_OUT14";
				regulator-min-microvolt = <1800000>;
				regulator-max-microvolt = <1800000>;
				regulator-always-on;
			};

			ldo15_reg: LDO15 {
				regulator-name = "P1.0V_LDO_OUT15";
				regulator-min-microvolt = <1000000>;
				regulator-max-microvolt = <1000000>;
				regulator-always-on;
			};

			ldo16_reg: LDO16 {
				regulator-name = "P1.8V_LDO_OUT16";
				regulator-min-microvolt = <1800000>;
				regulator-max-microvolt = <1800000>;
				regulator-always-on;
			};

			ldo17_reg: LDO17 {
				regulator-name = "vdd_mydp";
				regulator-min-microvolt = <1200000>;
				regulator-max-microvolt = <1200000>;
			};

			buck1_reg: BUCK1 {
				regulator-name = "vdd_mif";
				regulator-min-microvolt = <950000>;
				regulator-max-microvolt = <1300000>;
				regulator-always-on;
				regulator-boot-on;
			};

			buck2_reg: BUCK2 {
				regulator-name = "vdd_arm";
				regulator-min-microvolt = <850000>;
				regulator-max-microvolt = <1350000>;
				regulator-always-on;
				regulator-boot-on;
			};

			buck3_reg: BUCK3 {
				regulator-name = "vdd_int";
				regulator-min-microvolt = <900000>;
				regulator-max-microvolt = <1200000>;
				regulator-always-on;
				regulator-boot-on;
			};

			buck4_reg: BUCK4 {
				regulator-name = "vdd_g3d";
				regulator-min-microvolt = <850000>;
				regulator-max-microvolt = <1300000>;
				regulator-always-on;
				regulator-boot-on;
			};

			buck5_reg: BUCK5 {
				regulator-name = "P1.8V_BUCK_OUT5";
				regulator-min-microvolt = <1800000>;
				regulator-max-microvolt = <1800000>;
				regulator-always-on;
				regulator-boot-on;
			};

			buck6_reg: BUCK6 {
				regulator-name = "P1.35V_BUCK_OUT6";
				regulator-min-microvolt = <1350000>;
				regulator-max-microvolt = <1350000>;
				regulator-always-on;
			};

			buck7_reg: BUCK7 {
				regulator-name = "P2.0V_BUCK_OUT7";
				regulator-min-microvolt = <2000000>;
				regulator-max-microvolt = <2000000>;
				regulator-always-on;
			};

			buck8_reg: BUCK8 {
				regulator-name = "P2.85V_BUCK_OUT8";
				regulator-min-microvolt = <2850000>;
				regulator-max-microvolt = <2850000>;
				regulator-always-on;
			};
		};
	};
};

#include "cros-ec-keyboard.dtsi"<|MERGE_RESOLUTION|>--- conflicted
+++ resolved
@@ -43,15 +43,6 @@
 		i2s = "/sound@3830000";
 	};
 
-<<<<<<< HEAD
-	i2c4: i2c@12ca0000 {
-		cros_ec: cros-ec@1e {
-			reg = <0x1e>;
-			compatible = "google,cros-ec-i2c";
-			i2c-max-frequency = <100000>;
-			u-boot,i2c-offset-len = <0>;
-			ec-interrupt = <&gpx1 6 GPIO_ACTIVE_LOW>;
-=======
         memory {
 		reg = <0x40000000 0x80000000>;
 	};
@@ -221,7 +212,6 @@
 					};
 				};
 			};
->>>>>>> 8989c96b
 		};
 
 		soundcodec@22 {
@@ -272,10 +262,7 @@
 		spi-max-frequency = <1000000>;
 		spi-deactivate-delay = <100>;
 
-<<<<<<< HEAD
-=======
 		/* Snow did support SPI but the released version used I2C */
->>>>>>> 8989c96b
 		embedded-controller {
 			compatible = "google,cros-ec-i2c";
 			reg = <0x1e>;

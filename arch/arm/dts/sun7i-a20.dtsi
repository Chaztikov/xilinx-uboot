/*
 * Copyright 2013 Maxime Ripard
 *
 * Maxime Ripard <maxime.ripard@free-electrons.com>
 *
 * This file is dual-licensed: you can use it either under the terms
 * of the GPL or the X11 license, at your option. Note that this dual
 * licensing only applies to this file, and not this project as a
 * whole.
 *
 *  a) This file is free software; you can redistribute it and/or
 *     modify it under the terms of the GNU General Public License as
 *     published by the Free Software Foundation; either version 2 of the
 *     License, or (at your option) any later version.
 *
 *     This file is distributed in the hope that it will be useful,
 *     but WITHOUT ANY WARRANTY; without even the implied warranty of
 *     MERCHANTABILITY or FITNESS FOR A PARTICULAR PURPOSE.  See the
 *     GNU General Public License for more details.
 *
 * Or, alternatively,
 *
 *  b) Permission is hereby granted, free of charge, to any person
 *     obtaining a copy of this software and associated documentation
 *     files (the "Software"), to deal in the Software without
 *     restriction, including without limitation the rights to use,
 *     copy, modify, merge, publish, distribute, sublicense, and/or
 *     sell copies of the Software, and to permit persons to whom the
 *     Software is furnished to do so, subject to the following
 *     conditions:
 *
 *     The above copyright notice and this permission notice shall be
 *     included in all copies or substantial portions of the Software.
 *
 *     THE SOFTWARE IS PROVIDED "AS IS", WITHOUT WARRANTY OF ANY KIND,
 *     EXPRESS OR IMPLIED, INCLUDING BUT NOT LIMITED TO THE WARRANTIES
 *     OF MERCHANTABILITY, FITNESS FOR A PARTICULAR PURPOSE AND
 *     NONINFRINGEMENT. IN NO EVENT SHALL THE AUTHORS OR COPYRIGHT
 *     HOLDERS BE LIABLE FOR ANY CLAIM, DAMAGES OR OTHER LIABILITY,
 *     WHETHER IN AN ACTION OF CONTRACT, TORT OR OTHERWISE, ARISING
 *     FROM, OUT OF OR IN CONNECTION WITH THE SOFTWARE OR THE USE OR
 *     OTHER DEALINGS IN THE SOFTWARE.
 */

#include "skeleton.dtsi"

#include <dt-bindings/interrupt-controller/arm-gic.h>
#include <dt-bindings/thermal/thermal.h>

<<<<<<< HEAD
=======
#include <dt-bindings/clock/sun4i-a10-pll2.h>
>>>>>>> 8989c96b
#include <dt-bindings/dma/sun4i-a10.h>
#include <dt-bindings/pinctrl/sun4i-a10.h>

/ {
	interrupt-parent = <&gic>;

	aliases {
		ethernet0 = &gmac;
	};

	chosen {
		#address-cells = <1>;
		#size-cells = <1>;
		ranges;

		framebuffer@0 {
			compatible = "allwinner,simple-framebuffer",
				     "simple-framebuffer";
			allwinner,pipeline = "de_be0-lcd0-hdmi";
			clocks = <&pll5 1>, <&ahb_gates 36>, <&ahb_gates 43>,
<<<<<<< HEAD
				 <&ahb_gates 44>;
=======
				 <&ahb_gates 44>, <&dram_gates 26>;
>>>>>>> 8989c96b
			status = "disabled";
		};

		framebuffer@1 {
			compatible = "allwinner,simple-framebuffer",
				     "simple-framebuffer";
			allwinner,pipeline = "de_be0-lcd0";
<<<<<<< HEAD
			clocks = <&pll5 1>, <&ahb_gates 36>, <&ahb_gates 44>;
=======
			clocks = <&pll5 1>, <&ahb_gates 36>, <&ahb_gates 44>,
				 <&dram_gates 26>;
>>>>>>> 8989c96b
			status = "disabled";
		};

		framebuffer@2 {
			compatible = "allwinner,simple-framebuffer",
				     "simple-framebuffer";
			allwinner,pipeline = "de_be0-lcd0-tve0";
			clocks = <&pll5 1>, <&ahb_gates 34>, <&ahb_gates 36>,
<<<<<<< HEAD
				 <&ahb_gates 44>;
=======
				 <&ahb_gates 44>, <&dram_gates 26>;
>>>>>>> 8989c96b
			status = "disabled";
		};
	};

	cpus {
		#address-cells = <1>;
		#size-cells = <0>;

		cpu0: cpu@0 {
			compatible = "arm,cortex-a7";
			device_type = "cpu";
			reg = <0>;
			clocks = <&cpu>;
			clock-latency = <244144>; /* 8 32k periods */
			operating-points = <
				/* kHz	  uV */
				960000	1400000
				912000	1400000
				864000	1300000
				720000	1200000
				528000	1100000
				312000	1000000
<<<<<<< HEAD
				144000	900000
=======
				144000	1000000
>>>>>>> 8989c96b
				>;
			#cooling-cells = <2>;
			cooling-min-level = <0>;
			cooling-max-level = <6>;
		};

		cpu@1 {
			compatible = "arm,cortex-a7";
			device_type = "cpu";
			reg = <1>;
		};
	};

	thermal-zones {
		cpu_thermal {
			/* milliseconds */
			polling-delay-passive = <250>;
			polling-delay = <1000>;
			thermal-sensors = <&rtp>;

			cooling-maps {
				map0 {
					trip = <&cpu_alert0>;
					cooling-device = <&cpu0 THERMAL_NO_LIMIT THERMAL_NO_LIMIT>;
				};
			};

			trips {
				cpu_alert0: cpu_alert0 {
					/* milliCelsius */
					temperature = <75000>;
					hysteresis = <2000>;
					type = "passive";
				};

				cpu_crit: cpu_crit {
					/* milliCelsius */
					temperature = <100000>;
					hysteresis = <2000>;
					type = "critical";
				};
			};
		};
	};

	memory {
		reg = <0x40000000 0x80000000>;
	};

	timer {
		compatible = "arm,armv7-timer";
		interrupts = <GIC_PPI 13 (GIC_CPU_MASK_SIMPLE(4) | IRQ_TYPE_LEVEL_LOW)>,
			     <GIC_PPI 14 (GIC_CPU_MASK_SIMPLE(4) | IRQ_TYPE_LEVEL_LOW)>,
			     <GIC_PPI 11 (GIC_CPU_MASK_SIMPLE(4) | IRQ_TYPE_LEVEL_LOW)>,
			     <GIC_PPI 10 (GIC_CPU_MASK_SIMPLE(4) | IRQ_TYPE_LEVEL_LOW)>;
	};

	pmu {
		compatible = "arm,cortex-a7-pmu", "arm,cortex-a15-pmu";
		interrupts = <GIC_SPI 120 IRQ_TYPE_LEVEL_HIGH>,
			     <GIC_SPI 121 IRQ_TYPE_LEVEL_HIGH>;
	};

	clocks {
		#address-cells = <1>;
		#size-cells = <1>;
		ranges;

		osc24M: clk@01c20050 {
			#clock-cells = <0>;
			compatible = "allwinner,sun4i-a10-osc-clk";
			reg = <0x01c20050 0x4>;
			clock-frequency = <24000000>;
			clock-output-names = "osc24M";
		};

		osc32k: clk@0 {
			#clock-cells = <0>;
			compatible = "fixed-clock";
			clock-frequency = <32768>;
			clock-output-names = "osc32k";
		};

		pll1: clk@01c20000 {
			#clock-cells = <0>;
			compatible = "allwinner,sun4i-a10-pll1-clk";
			reg = <0x01c20000 0x4>;
			clocks = <&osc24M>;
			clock-output-names = "pll1";
		};

		pll2: clk@01c20008 {
			#clock-cells = <1>;
			compatible = "allwinner,sun4i-a10-pll2-clk";
			reg = <0x01c20008 0x8>;
			clocks = <&osc24M>;
			clock-output-names = "pll2-1x", "pll2-2x",
					     "pll2-4x", "pll2-8x";
		};

		pll4: clk@01c20018 {
			#clock-cells = <0>;
			compatible = "allwinner,sun7i-a20-pll4-clk";
			reg = <0x01c20018 0x4>;
			clocks = <&osc24M>;
			clock-output-names = "pll4";
		};

		pll5: clk@01c20020 {
			#clock-cells = <1>;
			compatible = "allwinner,sun4i-a10-pll5-clk";
			reg = <0x01c20020 0x4>;
			clocks = <&osc24M>;
			clock-output-names = "pll5_ddr", "pll5_other";
		};

		pll6: clk@01c20028 {
			#clock-cells = <1>;
			compatible = "allwinner,sun4i-a10-pll6-clk";
			reg = <0x01c20028 0x4>;
			clocks = <&osc24M>;
			clock-output-names = "pll6_sata", "pll6_other", "pll6",
					     "pll6_div_4";
		};

		pll8: clk@01c20040 {
			#clock-cells = <0>;
			compatible = "allwinner,sun7i-a20-pll4-clk";
			reg = <0x01c20040 0x4>;
			clocks = <&osc24M>;
			clock-output-names = "pll8";
		};

		cpu: cpu@01c20054 {
			#clock-cells = <0>;
			compatible = "allwinner,sun4i-a10-cpu-clk";
			reg = <0x01c20054 0x4>;
			clocks = <&osc32k>, <&osc24M>, <&pll1>, <&pll6 1>;
			clock-output-names = "cpu";
		};

		axi: axi@01c20054 {
			#clock-cells = <0>;
			compatible = "allwinner,sun4i-a10-axi-clk";
			reg = <0x01c20054 0x4>;
			clocks = <&cpu>;
			clock-output-names = "axi";
		};

		ahb: ahb@01c20054 {
			#clock-cells = <0>;
			compatible = "allwinner,sun5i-a13-ahb-clk";
			reg = <0x01c20054 0x4>;
			clocks = <&axi>, <&pll6 3>, <&pll6 1>;
			clock-output-names = "ahb";
			/*
			 * Use PLL6 as parent, instead of CPU/AXI
			 * which has rate changes due to cpufreq
			 */
			assigned-clocks = <&ahb>;
			assigned-clock-parents = <&pll6 3>;
		};

		ahb_gates: clk@01c20060 {
			#clock-cells = <1>;
			compatible = "allwinner,sun7i-a20-ahb-gates-clk";
			reg = <0x01c20060 0x8>;
			clocks = <&ahb>;
			clock-indices = <0>, <1>,
					<2>, <3>, <4>,
					<5>, <6>, <7>, <8>,
					<9>, <10>, <11>, <12>,
					<13>, <14>, <16>,
					<17>, <18>, <20>, <21>,
					<22>, <23>, <25>,
					<28>, <32>, <33>, <34>,
					<35>, <36>, <37>, <40>,
					<41>, <42>, <43>,
					<44>, <45>, <46>,
					<47>, <49>, <50>,
					<52>;
			clock-output-names = "ahb_usb0", "ahb_ehci0",
				"ahb_ohci0", "ahb_ehci1", "ahb_ohci1",
				"ahb_ss", "ahb_dma", "ahb_bist", "ahb_mmc0",
				"ahb_mmc1", "ahb_mmc2", "ahb_mmc3", "ahb_ms",
				"ahb_nand", "ahb_sdram", "ahb_ace",
				"ahb_emac", "ahb_ts", "ahb_spi0", "ahb_spi1",
				"ahb_spi2", "ahb_spi3", "ahb_sata",
				"ahb_hstimer", "ahb_ve", "ahb_tvd", "ahb_tve0",
				"ahb_tve1", "ahb_lcd0", "ahb_lcd1", "ahb_csi0",
				"ahb_csi1", "ahb_hdmi1", "ahb_hdmi0",
				"ahb_de_be0", "ahb_de_be1", "ahb_de_fe0",
				"ahb_de_fe1", "ahb_gmac", "ahb_mp",
				"ahb_mali";
		};

		apb0: apb0@01c20054 {
			#clock-cells = <0>;
			compatible = "allwinner,sun4i-a10-apb0-clk";
			reg = <0x01c20054 0x4>;
			clocks = <&ahb>;
			clock-output-names = "apb0";
		};

		apb0_gates: clk@01c20068 {
			#clock-cells = <1>;
			compatible = "allwinner,sun7i-a20-apb0-gates-clk";
			reg = <0x01c20068 0x4>;
			clocks = <&apb0>;
			clock-indices = <0>, <1>,
					<2>, <3>, <4>,
					<5>, <6>, <7>,
					<8>, <10>;
			clock-output-names = "apb0_codec", "apb0_spdif",
				"apb0_ac97", "apb0_iis0", "apb0_iis1",
				"apb0_pio", "apb0_ir0", "apb0_ir1",
				"apb0_iis2", "apb0_keypad";
		};

		apb1: clk@01c20058 {
			#clock-cells = <0>;
			compatible = "allwinner,sun4i-a10-apb1-clk";
			reg = <0x01c20058 0x4>;
			clocks = <&osc24M>, <&pll6 1>, <&osc32k>;
			clock-output-names = "apb1";
		};

		apb1_gates: clk@01c2006c {
			#clock-cells = <1>;
			compatible = "allwinner,sun7i-a20-apb1-gates-clk";
			reg = <0x01c2006c 0x4>;
			clocks = <&apb1>;
			clock-indices = <0>, <1>,
					<2>, <3>, <4>,
					<5>, <6>, <7>,
					<15>, <16>, <17>,
					<18>, <19>, <20>,
					<21>, <22>, <23>;
			clock-output-names = "apb1_i2c0", "apb1_i2c1",
				"apb1_i2c2", "apb1_i2c3", "apb1_can",
				"apb1_scr", "apb1_ps20", "apb1_ps21",
				"apb1_i2c4", "apb1_uart0", "apb1_uart1",
				"apb1_uart2", "apb1_uart3", "apb1_uart4",
				"apb1_uart5", "apb1_uart6", "apb1_uart7";
		};

		nand_clk: clk@01c20080 {
			#clock-cells = <0>;
			compatible = "allwinner,sun4i-a10-mod0-clk";
			reg = <0x01c20080 0x4>;
			clocks = <&osc24M>, <&pll6 1>, <&pll5 1>;
			clock-output-names = "nand";
		};

		ms_clk: clk@01c20084 {
			#clock-cells = <0>;
			compatible = "allwinner,sun4i-a10-mod0-clk";
			reg = <0x01c20084 0x4>;
			clocks = <&osc24M>, <&pll6 1>, <&pll5 1>;
			clock-output-names = "ms";
		};

		mmc0_clk: clk@01c20088 {
			#clock-cells = <1>;
			compatible = "allwinner,sun4i-a10-mmc-clk";
			reg = <0x01c20088 0x4>;
			clocks = <&osc24M>, <&pll6 1>, <&pll5 1>;
			clock-output-names = "mmc0",
					     "mmc0_output",
					     "mmc0_sample";
		};

		mmc1_clk: clk@01c2008c {
			#clock-cells = <1>;
			compatible = "allwinner,sun4i-a10-mmc-clk";
			reg = <0x01c2008c 0x4>;
			clocks = <&osc24M>, <&pll6 1>, <&pll5 1>;
			clock-output-names = "mmc1",
					     "mmc1_output",
					     "mmc1_sample";
		};

		mmc2_clk: clk@01c20090 {
			#clock-cells = <1>;
			compatible = "allwinner,sun4i-a10-mmc-clk";
			reg = <0x01c20090 0x4>;
			clocks = <&osc24M>, <&pll6 1>, <&pll5 1>;
			clock-output-names = "mmc2",
					     "mmc2_output",
					     "mmc2_sample";
		};

		mmc3_clk: clk@01c20094 {
			#clock-cells = <1>;
			compatible = "allwinner,sun4i-a10-mmc-clk";
			reg = <0x01c20094 0x4>;
			clocks = <&osc24M>, <&pll6 1>, <&pll5 1>;
			clock-output-names = "mmc3",
					     "mmc3_output",
					     "mmc3_sample";
		};

		ts_clk: clk@01c20098 {
			#clock-cells = <0>;
			compatible = "allwinner,sun4i-a10-mod0-clk";
			reg = <0x01c20098 0x4>;
			clocks = <&osc24M>, <&pll6 1>, <&pll5 1>;
			clock-output-names = "ts";
		};

		ss_clk: clk@01c2009c {
			#clock-cells = <0>;
			compatible = "allwinner,sun4i-a10-mod0-clk";
			reg = <0x01c2009c 0x4>;
			clocks = <&osc24M>, <&pll6 1>, <&pll5 1>;
			clock-output-names = "ss";
		};

		spi0_clk: clk@01c200a0 {
			#clock-cells = <0>;
			compatible = "allwinner,sun4i-a10-mod0-clk";
			reg = <0x01c200a0 0x4>;
			clocks = <&osc24M>, <&pll6 1>, <&pll5 1>;
			clock-output-names = "spi0";
		};

		spi1_clk: clk@01c200a4 {
			#clock-cells = <0>;
			compatible = "allwinner,sun4i-a10-mod0-clk";
			reg = <0x01c200a4 0x4>;
			clocks = <&osc24M>, <&pll6 1>, <&pll5 1>;
			clock-output-names = "spi1";
		};

		spi2_clk: clk@01c200a8 {
			#clock-cells = <0>;
			compatible = "allwinner,sun4i-a10-mod0-clk";
			reg = <0x01c200a8 0x4>;
			clocks = <&osc24M>, <&pll6 1>, <&pll5 1>;
			clock-output-names = "spi2";
		};

		pata_clk: clk@01c200ac {
			#clock-cells = <0>;
			compatible = "allwinner,sun4i-a10-mod0-clk";
			reg = <0x01c200ac 0x4>;
			clocks = <&osc24M>, <&pll6 1>, <&pll5 1>;
			clock-output-names = "pata";
		};

		ir0_clk: clk@01c200b0 {
			#clock-cells = <0>;
			compatible = "allwinner,sun4i-a10-mod0-clk";
			reg = <0x01c200b0 0x4>;
			clocks = <&osc24M>, <&pll6 1>, <&pll5 1>;
			clock-output-names = "ir0";
		};

		ir1_clk: clk@01c200b4 {
			#clock-cells = <0>;
			compatible = "allwinner,sun4i-a10-mod0-clk";
			reg = <0x01c200b4 0x4>;
			clocks = <&osc24M>, <&pll6 1>, <&pll5 1>;
			clock-output-names = "ir1";
		};

		keypad_clk: clk@01c200c4 {
			#clock-cells = <0>;
			compatible = "allwinner,sun4i-a10-mod0-clk";
			reg = <0x01c200c4 0x4>;
			clocks = <&osc24M>;
			clock-output-names = "keypad";
		};

		usb_clk: clk@01c200cc {
			#clock-cells = <1>;
			#reset-cells = <1>;
			compatible = "allwinner,sun4i-a10-usb-clk";
			reg = <0x01c200cc 0x4>;
			clocks = <&pll6 1>;
			clock-output-names = "usb_ohci0", "usb_ohci1",
					     "usb_phy";
		};

		spi3_clk: clk@01c200d4 {
			#clock-cells = <0>;
			compatible = "allwinner,sun4i-a10-mod0-clk";
			reg = <0x01c200d4 0x4>;
			clocks = <&osc24M>, <&pll6 1>, <&pll5 1>;
			clock-output-names = "spi3";
		};

		dram_gates: clk@01c20100 {
			#clock-cells = <1>;
			compatible = "allwinner,sun4i-a10-dram-gates-clk";
			reg = <0x01c20100 0x4>;
			clocks = <&pll5 0>;
			clock-indices = <0>,
					<1>, <2>,
					<3>,
					<4>,
					<5>, <6>,
					<15>,
					<24>, <25>,
					<26>, <27>,
					<28>, <29>;
			clock-output-names = "dram_ve",
					     "dram_csi0", "dram_csi1",
					     "dram_ts",
					     "dram_tvd",
					     "dram_tve0", "dram_tve1",
					     "dram_output",
					     "dram_de_fe1", "dram_de_fe0",
					     "dram_de_be0", "dram_de_be1",
					     "dram_de_mp", "dram_ace";
		};

		ve_clk: clk@01c2013c {
			#clock-cells = <0>;
			#reset-cells = <0>;
			compatible = "allwinner,sun4i-a10-ve-clk";
			reg = <0x01c2013c 0x4>;
			clocks = <&pll4>;
			clock-output-names = "ve";
		};

		codec_clk: clk@01c20140 {
			#clock-cells = <0>;
			compatible = "allwinner,sun4i-a10-codec-clk";
			reg = <0x01c20140 0x4>;
			clocks = <&pll2 SUN4I_A10_PLL2_1X>;
			clock-output-names = "codec";
		};

		mbus_clk: clk@01c2015c {
			#clock-cells = <0>;
			compatible = "allwinner,sun5i-a13-mbus-clk";
			reg = <0x01c2015c 0x4>;
			clocks = <&osc24M>, <&pll6 2>, <&pll5 1>;
			clock-output-names = "mbus";
		};

		/*
		 * The following two are dummy clocks, placeholders
		 * used in the gmac_tx clock. The gmac driver will
		 * choose one parent depending on the PHY interface
		 * mode, using clk_set_rate auto-reparenting.
		 *
		 * The actual TX clock rate is not controlled by the
		 * gmac_tx clock.
		 */
		mii_phy_tx_clk: clk@2 {
			#clock-cells = <0>;
			compatible = "fixed-clock";
			clock-frequency = <25000000>;
			clock-output-names = "mii_phy_tx";
		};

		gmac_int_tx_clk: clk@3 {
			#clock-cells = <0>;
			compatible = "fixed-clock";
			clock-frequency = <125000000>;
			clock-output-names = "gmac_int_tx";
		};

		gmac_tx_clk: clk@01c20164 {
			#clock-cells = <0>;
			compatible = "allwinner,sun7i-a20-gmac-clk";
			reg = <0x01c20164 0x4>;
			clocks = <&mii_phy_tx_clk>, <&gmac_int_tx_clk>;
			clock-output-names = "gmac_tx";
		};

		/*
		 * Dummy clock used by output clocks
		 */
		osc24M_32k: clk@1 {
			#clock-cells = <0>;
			compatible = "fixed-factor-clock";
			clock-div = <750>;
			clock-mult = <1>;
			clocks = <&osc24M>;
			clock-output-names = "osc24M_32k";
		};

		clk_out_a: clk@01c201f0 {
			#clock-cells = <0>;
			compatible = "allwinner,sun7i-a20-out-clk";
			reg = <0x01c201f0 0x4>;
			clocks = <&osc24M_32k>, <&osc32k>, <&osc24M>;
			clock-output-names = "clk_out_a";
		};

		clk_out_b: clk@01c201f4 {
			#clock-cells = <0>;
			compatible = "allwinner,sun7i-a20-out-clk";
			reg = <0x01c201f4 0x4>;
			clocks = <&osc24M_32k>, <&osc32k>, <&osc24M>;
			clock-output-names = "clk_out_b";
		};
	};

	soc@01c00000 {
		compatible = "simple-bus";
		#address-cells = <1>;
		#size-cells = <1>;
		ranges;

		sram-controller@01c00000 {
			compatible = "allwinner,sun4i-a10-sram-controller";
			reg = <0x01c00000 0x30>;
			#address-cells = <1>;
			#size-cells = <1>;
			ranges;

			sram_a: sram@00000000 {
				compatible = "mmio-sram";
				reg = <0x00000000 0xc000>;
				#address-cells = <1>;
				#size-cells = <1>;
				ranges = <0 0x00000000 0xc000>;

				emac_sram: sram-section@8000 {
					compatible = "allwinner,sun4i-a10-sram-a3-a4";
					reg = <0x8000 0x4000>;
					status = "disabled";
				};
			};

			sram_d: sram@00010000 {
				compatible = "mmio-sram";
				reg = <0x00010000 0x1000>;
				#address-cells = <1>;
				#size-cells = <1>;
				ranges = <0 0x00010000 0x1000>;

				otg_sram: sram-section@0000 {
					compatible = "allwinner,sun4i-a10-sram-d";
					reg = <0x0000 0x1000>;
					status = "disabled";
				};
			};
		};

		nmi_intc: interrupt-controller@01c00030 {
			compatible = "allwinner,sun7i-a20-sc-nmi";
			interrupt-controller;
			#interrupt-cells = <2>;
			reg = <0x01c00030 0x0c>;
			interrupts = <GIC_SPI 0 IRQ_TYPE_LEVEL_HIGH>;
		};

		dma: dma-controller@01c02000 {
			compatible = "allwinner,sun4i-a10-dma";
			reg = <0x01c02000 0x1000>;
			interrupts = <GIC_SPI 27 IRQ_TYPE_LEVEL_HIGH>;
			clocks = <&ahb_gates 6>;
			#dma-cells = <2>;
		};

		spi0: spi@01c05000 {
			compatible = "allwinner,sun4i-a10-spi";
			reg = <0x01c05000 0x1000>;
			interrupts = <GIC_SPI 10 IRQ_TYPE_LEVEL_HIGH>;
			clocks = <&ahb_gates 20>, <&spi0_clk>;
			clock-names = "ahb", "mod";
			dmas = <&dma SUN4I_DMA_DEDICATED 27>,
			       <&dma SUN4I_DMA_DEDICATED 26>;
			dma-names = "rx", "tx";
			status = "disabled";
			#address-cells = <1>;
			#size-cells = <0>;
		};

		spi1: spi@01c06000 {
			compatible = "allwinner,sun4i-a10-spi";
			reg = <0x01c06000 0x1000>;
			interrupts = <GIC_SPI 11 IRQ_TYPE_LEVEL_HIGH>;
			clocks = <&ahb_gates 21>, <&spi1_clk>;
			clock-names = "ahb", "mod";
			dmas = <&dma SUN4I_DMA_DEDICATED 9>,
			       <&dma SUN4I_DMA_DEDICATED 8>;
			dma-names = "rx", "tx";
			status = "disabled";
			#address-cells = <1>;
			#size-cells = <0>;
		};

		emac: ethernet@01c0b000 {
			compatible = "allwinner,sun4i-a10-emac";
			reg = <0x01c0b000 0x1000>;
			interrupts = <GIC_SPI 55 IRQ_TYPE_LEVEL_HIGH>;
			clocks = <&ahb_gates 17>;
			allwinner,sram = <&emac_sram 1>;
			status = "disabled";
		};

		mdio: mdio@01c0b080 {
			compatible = "allwinner,sun4i-a10-mdio";
			reg = <0x01c0b080 0x14>;
			status = "disabled";
			#address-cells = <1>;
			#size-cells = <0>;
		};

		mmc0: mmc@01c0f000 {
			compatible = "allwinner,sun5i-a13-mmc";
			reg = <0x01c0f000 0x1000>;
			clocks = <&ahb_gates 8>,
				 <&mmc0_clk 0>,
				 <&mmc0_clk 1>,
				 <&mmc0_clk 2>;
			clock-names = "ahb",
				      "mmc",
				      "output",
				      "sample";
			interrupts = <GIC_SPI 32 IRQ_TYPE_LEVEL_HIGH>;
			status = "disabled";
			#address-cells = <1>;
			#size-cells = <0>;
		};

		mmc1: mmc@01c10000 {
			compatible = "allwinner,sun5i-a13-mmc";
			reg = <0x01c10000 0x1000>;
			clocks = <&ahb_gates 9>,
				 <&mmc1_clk 0>,
				 <&mmc1_clk 1>,
				 <&mmc1_clk 2>;
			clock-names = "ahb",
				      "mmc",
				      "output",
				      "sample";
			interrupts = <GIC_SPI 33 IRQ_TYPE_LEVEL_HIGH>;
			status = "disabled";
			#address-cells = <1>;
			#size-cells = <0>;
		};

		mmc2: mmc@01c11000 {
			compatible = "allwinner,sun5i-a13-mmc";
			reg = <0x01c11000 0x1000>;
			clocks = <&ahb_gates 10>,
				 <&mmc2_clk 0>,
				 <&mmc2_clk 1>,
				 <&mmc2_clk 2>;
			clock-names = "ahb",
				      "mmc",
				      "output",
				      "sample";
			interrupts = <GIC_SPI 34 IRQ_TYPE_LEVEL_HIGH>;
			status = "disabled";
			#address-cells = <1>;
			#size-cells = <0>;
		};

		mmc3: mmc@01c12000 {
			compatible = "allwinner,sun5i-a13-mmc";
			reg = <0x01c12000 0x1000>;
			clocks = <&ahb_gates 11>,
				 <&mmc3_clk 0>,
				 <&mmc3_clk 1>,
				 <&mmc3_clk 2>;
			clock-names = "ahb",
				      "mmc",
				      "output",
				      "sample";
			interrupts = <GIC_SPI 35 IRQ_TYPE_LEVEL_HIGH>;
<<<<<<< HEAD
=======
			status = "disabled";
			#address-cells = <1>;
			#size-cells = <0>;
		};

		usb_otg: usb@01c13000 {
			compatible = "allwinner,sun4i-a10-musb";
			reg = <0x01c13000 0x0400>;
			clocks = <&ahb_gates 0>;
			interrupts = <GIC_SPI 38 IRQ_TYPE_LEVEL_HIGH>;
			interrupt-names = "mc";
			phys = <&usbphy 0>;
			phy-names = "usb";
			extcon = <&usbphy 0>;
			allwinner,sram = <&otg_sram 1>;
>>>>>>> 8989c96b
			status = "disabled";
			#address-cells = <1>;
			#size-cells = <0>;
		};

		usbphy: phy@01c13400 {
			#phy-cells = <1>;
			compatible = "allwinner,sun7i-a20-usb-phy";
			reg = <0x01c13400 0x10 0x01c14800 0x4 0x01c1c800 0x4>;
			reg-names = "phy_ctrl", "pmu1", "pmu2";
			clocks = <&usb_clk 8>;
			clock-names = "usb_phy";
			resets = <&usb_clk 0>, <&usb_clk 1>, <&usb_clk 2>;
			reset-names = "usb0_reset", "usb1_reset", "usb2_reset";
			status = "disabled";
		};

		ehci0: usb@01c14000 {
			compatible = "allwinner,sun7i-a20-ehci", "generic-ehci";
			reg = <0x01c14000 0x100>;
			interrupts = <GIC_SPI 39 IRQ_TYPE_LEVEL_HIGH>;
			clocks = <&ahb_gates 1>;
			phys = <&usbphy 1>;
			phy-names = "usb";
			status = "disabled";
		};

		ohci0: usb@01c14400 {
			compatible = "allwinner,sun7i-a20-ohci", "generic-ohci";
			reg = <0x01c14400 0x100>;
			interrupts = <GIC_SPI 64 IRQ_TYPE_LEVEL_HIGH>;
			clocks = <&usb_clk 6>, <&ahb_gates 2>;
			phys = <&usbphy 1>;
			phy-names = "usb";
			status = "disabled";
		};

		crypto: crypto-engine@01c15000 {
			compatible = "allwinner,sun4i-a10-crypto";
			reg = <0x01c15000 0x1000>;
			interrupts = <GIC_SPI 86 IRQ_TYPE_LEVEL_HIGH>;
			clocks = <&ahb_gates 5>, <&ss_clk>;
			clock-names = "ahb", "mod";
		};

		spi2: spi@01c17000 {
			compatible = "allwinner,sun4i-a10-spi";
			reg = <0x01c17000 0x1000>;
			interrupts = <GIC_SPI 12 IRQ_TYPE_LEVEL_HIGH>;
			clocks = <&ahb_gates 22>, <&spi2_clk>;
			clock-names = "ahb", "mod";
			dmas = <&dma SUN4I_DMA_DEDICATED 29>,
			       <&dma SUN4I_DMA_DEDICATED 28>;
			dma-names = "rx", "tx";
			status = "disabled";
			#address-cells = <1>;
			#size-cells = <0>;
		};

		ahci: sata@01c18000 {
			compatible = "allwinner,sun4i-a10-ahci";
			reg = <0x01c18000 0x1000>;
			interrupts = <GIC_SPI 56 IRQ_TYPE_LEVEL_HIGH>;
			clocks = <&pll6 0>, <&ahb_gates 25>;
			status = "disabled";
		};

		ehci1: usb@01c1c000 {
			compatible = "allwinner,sun7i-a20-ehci", "generic-ehci";
			reg = <0x01c1c000 0x100>;
			interrupts = <GIC_SPI 40 IRQ_TYPE_LEVEL_HIGH>;
			clocks = <&ahb_gates 3>;
			phys = <&usbphy 2>;
			phy-names = "usb";
			status = "disabled";
		};

		ohci1: usb@01c1c400 {
			compatible = "allwinner,sun7i-a20-ohci", "generic-ohci";
			reg = <0x01c1c400 0x100>;
			interrupts = <GIC_SPI 65 IRQ_TYPE_LEVEL_HIGH>;
			clocks = <&usb_clk 7>, <&ahb_gates 4>;
			phys = <&usbphy 2>;
			phy-names = "usb";
			status = "disabled";
		};

		spi3: spi@01c1f000 {
			compatible = "allwinner,sun4i-a10-spi";
			reg = <0x01c1f000 0x1000>;
			interrupts = <GIC_SPI 50 IRQ_TYPE_LEVEL_HIGH>;
			clocks = <&ahb_gates 23>, <&spi3_clk>;
			clock-names = "ahb", "mod";
			dmas = <&dma SUN4I_DMA_DEDICATED 31>,
			       <&dma SUN4I_DMA_DEDICATED 30>;
			dma-names = "rx", "tx";
			status = "disabled";
			#address-cells = <1>;
			#size-cells = <0>;
		};

		pio: pinctrl@01c20800 {
			compatible = "allwinner,sun7i-a20-pinctrl";
			reg = <0x01c20800 0x400>;
			interrupts = <GIC_SPI 28 IRQ_TYPE_LEVEL_HIGH>;
			clocks = <&apb0_gates 5>;
			gpio-controller;
			interrupt-controller;
			#interrupt-cells = <3>;
			#gpio-cells = <3>;

			pwm0_pins_a: pwm0@0 {
				allwinner,pins = "PB2";
				allwinner,function = "pwm";
				allwinner,drive = <SUN4I_PINCTRL_10_MA>;
				allwinner,pull = <SUN4I_PINCTRL_NO_PULL>;
			};

			pwm1_pins_a: pwm1@0 {
				allwinner,pins = "PI3";
				allwinner,function = "pwm";
				allwinner,drive = <SUN4I_PINCTRL_10_MA>;
				allwinner,pull = <SUN4I_PINCTRL_NO_PULL>;
			};

			uart0_pins_a: uart0@0 {
				allwinner,pins = "PB22", "PB23";
				allwinner,function = "uart0";
				allwinner,drive = <SUN4I_PINCTRL_10_MA>;
				allwinner,pull = <SUN4I_PINCTRL_NO_PULL>;
			};

			uart2_pins_a: uart2@0 {
				allwinner,pins = "PI16", "PI17", "PI18", "PI19";
				allwinner,function = "uart2";
				allwinner,drive = <SUN4I_PINCTRL_10_MA>;
				allwinner,pull = <SUN4I_PINCTRL_NO_PULL>;
			};

			uart3_pins_a: uart3@0 {
				allwinner,pins = "PG6", "PG7", "PG8", "PG9";
				allwinner,function = "uart3";
				allwinner,drive = <SUN4I_PINCTRL_10_MA>;
				allwinner,pull = <SUN4I_PINCTRL_NO_PULL>;
			};

			uart3_pins_b: uart3@1 {
				allwinner,pins = "PH0", "PH1";
				allwinner,function = "uart3";
				allwinner,drive = <SUN4I_PINCTRL_10_MA>;
				allwinner,pull = <SUN4I_PINCTRL_NO_PULL>;
			};

			uart4_pins_a: uart4@0 {
				allwinner,pins = "PG10", "PG11";
				allwinner,function = "uart4";
				allwinner,drive = <SUN4I_PINCTRL_10_MA>;
				allwinner,pull = <SUN4I_PINCTRL_NO_PULL>;
			};

			uart4_pins_b: uart4@1 {
				allwinner,pins = "PH4", "PH5";
				allwinner,function = "uart4";
				allwinner,drive = <SUN4I_PINCTRL_10_MA>;
				allwinner,pull = <SUN4I_PINCTRL_NO_PULL>;
			};

			uart5_pins_a: uart5@0 {
				allwinner,pins = "PI10", "PI11";
				allwinner,function = "uart5";
				allwinner,drive = <SUN4I_PINCTRL_10_MA>;
				allwinner,pull = <SUN4I_PINCTRL_NO_PULL>;
			};

			uart6_pins_a: uart6@0 {
				allwinner,pins = "PI12", "PI13";
				allwinner,function = "uart6";
				allwinner,drive = <SUN4I_PINCTRL_10_MA>;
				allwinner,pull = <SUN4I_PINCTRL_NO_PULL>;
			};

			uart7_pins_a: uart7@0 {
				allwinner,pins = "PI20", "PI21";
				allwinner,function = "uart7";
				allwinner,drive = <SUN4I_PINCTRL_10_MA>;
				allwinner,pull = <SUN4I_PINCTRL_NO_PULL>;
			};

			i2c0_pins_a: i2c0@0 {
				allwinner,pins = "PB0", "PB1";
				allwinner,function = "i2c0";
				allwinner,drive = <SUN4I_PINCTRL_10_MA>;
				allwinner,pull = <SUN4I_PINCTRL_NO_PULL>;
			};

			i2c1_pins_a: i2c1@0 {
				allwinner,pins = "PB18", "PB19";
				allwinner,function = "i2c1";
				allwinner,drive = <SUN4I_PINCTRL_10_MA>;
				allwinner,pull = <SUN4I_PINCTRL_NO_PULL>;
			};

			i2c2_pins_a: i2c2@0 {
				allwinner,pins = "PB20", "PB21";
				allwinner,function = "i2c2";
				allwinner,drive = <SUN4I_PINCTRL_10_MA>;
				allwinner,pull = <SUN4I_PINCTRL_NO_PULL>;
			};

			i2c3_pins_a: i2c3@0 {
				allwinner,pins = "PI0", "PI1";
				allwinner,function = "i2c3";
				allwinner,drive = <SUN4I_PINCTRL_10_MA>;
				allwinner,pull = <SUN4I_PINCTRL_NO_PULL>;
			};

			emac_pins_a: emac0@0 {
				allwinner,pins = "PA0", "PA1", "PA2",
						"PA3", "PA4", "PA5", "PA6",
						"PA7", "PA8", "PA9", "PA10",
						"PA11", "PA12", "PA13", "PA14",
						"PA15", "PA16";
				allwinner,function = "emac";
				allwinner,drive = <SUN4I_PINCTRL_10_MA>;
				allwinner,pull = <SUN4I_PINCTRL_NO_PULL>;
			};

			clk_out_a_pins_a: clk_out_a@0 {
				allwinner,pins = "PI12";
				allwinner,function = "clk_out_a";
				allwinner,drive = <SUN4I_PINCTRL_10_MA>;
				allwinner,pull = <SUN4I_PINCTRL_NO_PULL>;
			};

			clk_out_b_pins_a: clk_out_b@0 {
				allwinner,pins = "PI13";
				allwinner,function = "clk_out_b";
				allwinner,drive = <SUN4I_PINCTRL_10_MA>;
				allwinner,pull = <SUN4I_PINCTRL_NO_PULL>;
			};

			gmac_pins_mii_a: gmac_mii@0 {
				allwinner,pins = "PA0", "PA1", "PA2",
						"PA3", "PA4", "PA5", "PA6",
						"PA7", "PA8", "PA9", "PA10",
						"PA11", "PA12", "PA13", "PA14",
						"PA15", "PA16";
				allwinner,function = "gmac";
				allwinner,drive = <SUN4I_PINCTRL_10_MA>;
				allwinner,pull = <SUN4I_PINCTRL_NO_PULL>;
			};

			gmac_pins_rgmii_a: gmac_rgmii@0 {
				allwinner,pins = "PA0", "PA1", "PA2",
						"PA3", "PA4", "PA5", "PA6",
						"PA7", "PA8", "PA10",
						"PA11", "PA12", "PA13",
						"PA15", "PA16";
				allwinner,function = "gmac";
				/*
				 * data lines in RGMII mode use DDR mode
				 * and need a higher signal drive strength
				 */
				allwinner,drive = <SUN4I_PINCTRL_40_MA>;
				allwinner,pull = <SUN4I_PINCTRL_NO_PULL>;
			};

			spi0_pins_a: spi0@0 {
				allwinner,pins = "PI11", "PI12", "PI13";
				allwinner,function = "spi0";
				allwinner,drive = <SUN4I_PINCTRL_10_MA>;
				allwinner,pull = <SUN4I_PINCTRL_NO_PULL>;
			};

			spi0_cs0_pins_a: spi0_cs0@0 {
				allwinner,pins = "PI10";
				allwinner,function = "spi0";
				allwinner,drive = <SUN4I_PINCTRL_10_MA>;
				allwinner,pull = <SUN4I_PINCTRL_NO_PULL>;
			};

			spi0_cs1_pins_a: spi0_cs1@0 {
				allwinner,pins = "PI14";
				allwinner,function = "spi0";
				allwinner,drive = <SUN4I_PINCTRL_10_MA>;
				allwinner,pull = <SUN4I_PINCTRL_NO_PULL>;
			};

			spi1_pins_a: spi1@0 {
				allwinner,pins = "PI17", "PI18", "PI19";
<<<<<<< HEAD
				allwinner,function = "spi1";
				allwinner,drive = <SUN4I_PINCTRL_10_MA>;
				allwinner,pull = <SUN4I_PINCTRL_NO_PULL>;
			};

			spi1_cs0_pins_a: spi1_cs0@0 {
				allwinner,pins = "PI16";
				allwinner,function = "spi1";
				allwinner,drive = <SUN4I_PINCTRL_10_MA>;
				allwinner,pull = <SUN4I_PINCTRL_NO_PULL>;
=======
				allwinner,function = "spi1";
				allwinner,drive = <SUN4I_PINCTRL_10_MA>;
				allwinner,pull = <SUN4I_PINCTRL_NO_PULL>;
			};

			spi1_cs0_pins_a: spi1_cs0@0 {
				allwinner,pins = "PI16";
				allwinner,function = "spi1";
				allwinner,drive = <SUN4I_PINCTRL_10_MA>;
				allwinner,pull = <SUN4I_PINCTRL_NO_PULL>;
>>>>>>> 8989c96b
			};

			spi2_pins_a: spi2@0 {
				allwinner,pins = "PC20", "PC21", "PC22";
				allwinner,function = "spi2";
				allwinner,drive = <SUN4I_PINCTRL_10_MA>;
				allwinner,pull = <SUN4I_PINCTRL_NO_PULL>;
			};

			spi2_pins_b: spi2@1 {
				allwinner,pins = "PB15", "PB16", "PB17";
				allwinner,function = "spi2";
				allwinner,drive = <SUN4I_PINCTRL_10_MA>;
				allwinner,pull = <SUN4I_PINCTRL_NO_PULL>;
			};

			spi2_cs0_pins_a: spi2_cs0@0 {
				allwinner,pins = "PC19";
<<<<<<< HEAD
				allwinner,function = "spi2";
				allwinner,drive = <SUN4I_PINCTRL_10_MA>;
				allwinner,pull = <SUN4I_PINCTRL_NO_PULL>;
			};

			spi2_cs0_pins_b: spi2_cs0@1 {
				allwinner,pins = "PB14";
				allwinner,function = "spi2";
				allwinner,drive = <SUN4I_PINCTRL_10_MA>;
				allwinner,pull = <SUN4I_PINCTRL_NO_PULL>;
=======
				allwinner,function = "spi2";
				allwinner,drive = <SUN4I_PINCTRL_10_MA>;
				allwinner,pull = <SUN4I_PINCTRL_NO_PULL>;
			};

			spi2_cs0_pins_b: spi2_cs0@1 {
				allwinner,pins = "PB14";
				allwinner,function = "spi2";
				allwinner,drive = <SUN4I_PINCTRL_10_MA>;
				allwinner,pull = <SUN4I_PINCTRL_NO_PULL>;
>>>>>>> 8989c96b
			};

			mmc0_pins_a: mmc0@0 {
				allwinner,pins = "PF0", "PF1", "PF2",
						 "PF3", "PF4", "PF5";
				allwinner,function = "mmc0";
				allwinner,drive = <SUN4I_PINCTRL_30_MA>;
				allwinner,pull = <SUN4I_PINCTRL_NO_PULL>;
			};

			mmc0_cd_pin_reference_design: mmc0_cd_pin@0 {
				allwinner,pins = "PH1";
				allwinner,function = "gpio_in";
				allwinner,drive = <SUN4I_PINCTRL_10_MA>;
				allwinner,pull = <SUN4I_PINCTRL_PULL_UP>;
			};

			mmc2_pins_a: mmc2@0 {
				allwinner,pins = "PC6", "PC7", "PC8",
						 "PC9", "PC10", "PC11";
				allwinner,function = "mmc2";
				allwinner,drive = <SUN4I_PINCTRL_30_MA>;
				allwinner,pull = <SUN4I_PINCTRL_PULL_UP>;
			};

			mmc3_pins_a: mmc3@0 {
				allwinner,pins = "PI4", "PI5", "PI6",
						 "PI7", "PI8", "PI9";
				allwinner,function = "mmc3";
				allwinner,drive = <SUN4I_PINCTRL_30_MA>;
				allwinner,pull = <SUN4I_PINCTRL_NO_PULL>;
<<<<<<< HEAD
			};

			ir0_rx_pins_a: ir0@0 {
				    allwinner,pins = "PB4";
				    allwinner,function = "ir0";
				    allwinner,drive = <SUN4I_PINCTRL_10_MA>;
				    allwinner,pull = <SUN4I_PINCTRL_NO_PULL>;
			};

			ir0_tx_pins_a: ir0@1 {
				    allwinner,pins = "PB3";
=======
			};

			ir0_rx_pins_a: ir0@0 {
				    allwinner,pins = "PB4";
>>>>>>> 8989c96b
				    allwinner,function = "ir0";
				    allwinner,drive = <SUN4I_PINCTRL_10_MA>;
				    allwinner,pull = <SUN4I_PINCTRL_NO_PULL>;
			};

<<<<<<< HEAD
=======
			ir0_tx_pins_a: ir0@1 {
				    allwinner,pins = "PB3";
				    allwinner,function = "ir0";
				    allwinner,drive = <SUN4I_PINCTRL_10_MA>;
				    allwinner,pull = <SUN4I_PINCTRL_NO_PULL>;
			};

>>>>>>> 8989c96b
			ir1_rx_pins_a: ir1@0 {
				    allwinner,pins = "PB23";
				    allwinner,function = "ir1";
				    allwinner,drive = <SUN4I_PINCTRL_10_MA>;
				    allwinner,pull = <SUN4I_PINCTRL_NO_PULL>;
			};

			ir1_tx_pins_a: ir1@1 {
				    allwinner,pins = "PB22";
				    allwinner,function = "ir1";
				    allwinner,drive = <SUN4I_PINCTRL_10_MA>;
				    allwinner,pull = <SUN4I_PINCTRL_NO_PULL>;
			};

			ps20_pins_a: ps20@0 {
				allwinner,pins = "PI20", "PI21";
				allwinner,function = "ps2";
				allwinner,drive = <SUN4I_PINCTRL_10_MA>;
				allwinner,pull = <SUN4I_PINCTRL_NO_PULL>;
			};

			ps21_pins_a: ps21@0 {
				allwinner,pins = "PH12", "PH13";
				allwinner,function = "ps2";
				allwinner,drive = <SUN4I_PINCTRL_10_MA>;
				allwinner,pull = <SUN4I_PINCTRL_NO_PULL>;
			};
		};

		timer@01c20c00 {
			compatible = "allwinner,sun4i-a10-timer";
			reg = <0x01c20c00 0x90>;
			interrupts = <GIC_SPI 22 IRQ_TYPE_LEVEL_HIGH>,
				     <GIC_SPI 23 IRQ_TYPE_LEVEL_HIGH>,
				     <GIC_SPI 24 IRQ_TYPE_LEVEL_HIGH>,
				     <GIC_SPI 25 IRQ_TYPE_LEVEL_HIGH>,
				     <GIC_SPI 67 IRQ_TYPE_LEVEL_HIGH>,
				     <GIC_SPI 68 IRQ_TYPE_LEVEL_HIGH>;
			clocks = <&osc24M>;
		};

		wdt: watchdog@01c20c90 {
			compatible = "allwinner,sun4i-a10-wdt";
			reg = <0x01c20c90 0x10>;
		};

		rtc: rtc@01c20d00 {
			compatible = "allwinner,sun7i-a20-rtc";
			reg = <0x01c20d00 0x20>;
			interrupts = <GIC_SPI 24 IRQ_TYPE_LEVEL_HIGH>;
		};

		pwm: pwm@01c20e00 {
			compatible = "allwinner,sun7i-a20-pwm";
			reg = <0x01c20e00 0xc>;
			clocks = <&osc24M>;
			#pwm-cells = <3>;
			status = "disabled";
		};

		ir0: ir@01c21800 {
			compatible = "allwinner,sun4i-a10-ir";
			clocks = <&apb0_gates 6>, <&ir0_clk>;
			clock-names = "apb", "ir";
			interrupts = <GIC_SPI 5 IRQ_TYPE_LEVEL_HIGH>;
			reg = <0x01c21800 0x40>;
			status = "disabled";
		};

		ir1: ir@01c21c00 {
			compatible = "allwinner,sun4i-a10-ir";
			clocks = <&apb0_gates 7>, <&ir1_clk>;
			clock-names = "apb", "ir";
			interrupts = <GIC_SPI 6 IRQ_TYPE_LEVEL_HIGH>;
			reg = <0x01c21c00 0x40>;
			status = "disabled";
		};

		lradc: lradc@01c22800 {
			compatible = "allwinner,sun4i-a10-lradc-keys";
			reg = <0x01c22800 0x100>;
			interrupts = <GIC_SPI 31 IRQ_TYPE_LEVEL_HIGH>;
			status = "disabled";
		};

<<<<<<< HEAD
=======
		codec: codec@01c22c00 {
			#sound-dai-cells = <0>;
			compatible = "allwinner,sun7i-a20-codec";
			reg = <0x01c22c00 0x40>;
			interrupts = <GIC_SPI 30 IRQ_TYPE_LEVEL_HIGH>;
			clocks = <&apb0_gates 0>, <&codec_clk>;
			clock-names = "apb", "codec";
			dmas = <&dma SUN4I_DMA_NORMAL 19>,
			       <&dma SUN4I_DMA_NORMAL 19>;
			dma-names = "rx", "tx";
			status = "disabled";
		};

>>>>>>> 8989c96b
		sid: eeprom@01c23800 {
			compatible = "allwinner,sun7i-a20-sid";
			reg = <0x01c23800 0x200>;
		};

		rtp: rtp@01c25000 {
			compatible = "allwinner,sun5i-a13-ts";
			reg = <0x01c25000 0x100>;
			interrupts = <GIC_SPI 29 IRQ_TYPE_LEVEL_HIGH>;
			#thermal-sensor-cells = <0>;
		};

		uart0: serial@01c28000 {
			compatible = "snps,dw-apb-uart";
			reg = <0x01c28000 0x400>;
			interrupts = <GIC_SPI 1 IRQ_TYPE_LEVEL_HIGH>;
			reg-shift = <2>;
			reg-io-width = <4>;
			clocks = <&apb1_gates 16>;
			status = "disabled";
		};

		uart1: serial@01c28400 {
			compatible = "snps,dw-apb-uart";
			reg = <0x01c28400 0x400>;
			interrupts = <GIC_SPI 2 IRQ_TYPE_LEVEL_HIGH>;
			reg-shift = <2>;
			reg-io-width = <4>;
			clocks = <&apb1_gates 17>;
			status = "disabled";
		};

		uart2: serial@01c28800 {
			compatible = "snps,dw-apb-uart";
			reg = <0x01c28800 0x400>;
			interrupts = <GIC_SPI 3 IRQ_TYPE_LEVEL_HIGH>;
			reg-shift = <2>;
			reg-io-width = <4>;
			clocks = <&apb1_gates 18>;
			status = "disabled";
		};

		uart3: serial@01c28c00 {
			compatible = "snps,dw-apb-uart";
			reg = <0x01c28c00 0x400>;
			interrupts = <GIC_SPI 4 IRQ_TYPE_LEVEL_HIGH>;
			reg-shift = <2>;
			reg-io-width = <4>;
			clocks = <&apb1_gates 19>;
			status = "disabled";
		};

		uart4: serial@01c29000 {
			compatible = "snps,dw-apb-uart";
			reg = <0x01c29000 0x400>;
			interrupts = <GIC_SPI 17 IRQ_TYPE_LEVEL_HIGH>;
			reg-shift = <2>;
			reg-io-width = <4>;
			clocks = <&apb1_gates 20>;
			status = "disabled";
		};

		uart5: serial@01c29400 {
			compatible = "snps,dw-apb-uart";
			reg = <0x01c29400 0x400>;
			interrupts = <GIC_SPI 18 IRQ_TYPE_LEVEL_HIGH>;
			reg-shift = <2>;
			reg-io-width = <4>;
			clocks = <&apb1_gates 21>;
			status = "disabled";
		};

		uart6: serial@01c29800 {
			compatible = "snps,dw-apb-uart";
			reg = <0x01c29800 0x400>;
			interrupts = <GIC_SPI 19 IRQ_TYPE_LEVEL_HIGH>;
			reg-shift = <2>;
			reg-io-width = <4>;
			clocks = <&apb1_gates 22>;
			status = "disabled";
		};

		uart7: serial@01c29c00 {
			compatible = "snps,dw-apb-uart";
			reg = <0x01c29c00 0x400>;
			interrupts = <GIC_SPI 20 IRQ_TYPE_LEVEL_HIGH>;
			reg-shift = <2>;
			reg-io-width = <4>;
			clocks = <&apb1_gates 23>;
			status = "disabled";
		};

		i2c0: i2c@01c2ac00 {
			compatible = "allwinner,sun7i-a20-i2c",
				     "allwinner,sun4i-a10-i2c";
			reg = <0x01c2ac00 0x400>;
			interrupts = <GIC_SPI 7 IRQ_TYPE_LEVEL_HIGH>;
			clocks = <&apb1_gates 0>;
			status = "disabled";
			#address-cells = <1>;
			#size-cells = <0>;
		};

		i2c1: i2c@01c2b000 {
			compatible = "allwinner,sun7i-a20-i2c",
				     "allwinner,sun4i-a10-i2c";
			reg = <0x01c2b000 0x400>;
			interrupts = <GIC_SPI 8 IRQ_TYPE_LEVEL_HIGH>;
			clocks = <&apb1_gates 1>;
			status = "disabled";
			#address-cells = <1>;
			#size-cells = <0>;
		};

		i2c2: i2c@01c2b400 {
			compatible = "allwinner,sun7i-a20-i2c",
				     "allwinner,sun4i-a10-i2c";
			reg = <0x01c2b400 0x400>;
			interrupts = <GIC_SPI 9 IRQ_TYPE_LEVEL_HIGH>;
			clocks = <&apb1_gates 2>;
			status = "disabled";
			#address-cells = <1>;
			#size-cells = <0>;
		};

		i2c3: i2c@01c2b800 {
			compatible = "allwinner,sun7i-a20-i2c",
				     "allwinner,sun4i-a10-i2c";
			reg = <0x01c2b800 0x400>;
			interrupts = <GIC_SPI 88 IRQ_TYPE_LEVEL_HIGH>;
			clocks = <&apb1_gates 3>;
			status = "disabled";
			#address-cells = <1>;
			#size-cells = <0>;
		};

		i2c4: i2c@01c2c000 {
			compatible = "allwinner,sun7i-a20-i2c",
				     "allwinner,sun4i-a10-i2c";
			reg = <0x01c2c000 0x400>;
			interrupts = <GIC_SPI 89 IRQ_TYPE_LEVEL_HIGH>;
			clocks = <&apb1_gates 15>;
			status = "disabled";
			#address-cells = <1>;
			#size-cells = <0>;
		};

		gmac: ethernet@01c50000 {
			compatible = "allwinner,sun7i-a20-gmac";
			reg = <0x01c50000 0x10000>;
			interrupts = <GIC_SPI 85 IRQ_TYPE_LEVEL_HIGH>;
			interrupt-names = "macirq";
			clocks = <&ahb_gates 49>, <&gmac_tx_clk>;
			clock-names = "stmmaceth", "allwinner_gmac_tx";
			snps,pbl = <2>;
			snps,fixed-burst;
			snps,force_sf_dma_mode;
			status = "disabled";
			#address-cells = <1>;
			#size-cells = <0>;
		};

		hstimer@01c60000 {
			compatible = "allwinner,sun7i-a20-hstimer";
			reg = <0x01c60000 0x1000>;
			interrupts = <GIC_SPI 81 IRQ_TYPE_LEVEL_HIGH>,
				     <GIC_SPI 82 IRQ_TYPE_LEVEL_HIGH>,
				     <GIC_SPI 83 IRQ_TYPE_LEVEL_HIGH>,
				     <GIC_SPI 84 IRQ_TYPE_LEVEL_HIGH>;
			clocks = <&ahb_gates 28>;
		};

		gic: interrupt-controller@01c81000 {
			compatible = "arm,cortex-a7-gic", "arm,cortex-a15-gic";
			reg = <0x01c81000 0x1000>,
			      <0x01c82000 0x1000>,
			      <0x01c84000 0x2000>,
			      <0x01c86000 0x2000>;
			interrupt-controller;
			#interrupt-cells = <3>;
			interrupts = <GIC_PPI 9 (GIC_CPU_MASK_SIMPLE(4) | IRQ_TYPE_LEVEL_HIGH)>;
		};

		ps20: ps2@01c2a000 {
			compatible = "allwinner,sun4i-a10-ps2";
			reg = <0x01c2a000 0x400>;
			interrupts = <GIC_SPI 62 IRQ_TYPE_LEVEL_HIGH>;
			clocks = <&apb1_gates 6>;
			status = "disabled";
		};

		ps21: ps2@01c2a400 {
			compatible = "allwinner,sun4i-a10-ps2";
			reg = <0x01c2a400 0x400>;
			interrupts = <GIC_SPI 63 IRQ_TYPE_LEVEL_HIGH>;
			clocks = <&apb1_gates 7>;
			status = "disabled";
		};
	};
};<|MERGE_RESOLUTION|>--- conflicted
+++ resolved
@@ -47,10 +47,7 @@
 #include <dt-bindings/interrupt-controller/arm-gic.h>
 #include <dt-bindings/thermal/thermal.h>
 
-<<<<<<< HEAD
-=======
 #include <dt-bindings/clock/sun4i-a10-pll2.h>
->>>>>>> 8989c96b
 #include <dt-bindings/dma/sun4i-a10.h>
 #include <dt-bindings/pinctrl/sun4i-a10.h>
 
@@ -71,11 +68,7 @@
 				     "simple-framebuffer";
 			allwinner,pipeline = "de_be0-lcd0-hdmi";
 			clocks = <&pll5 1>, <&ahb_gates 36>, <&ahb_gates 43>,
-<<<<<<< HEAD
-				 <&ahb_gates 44>;
-=======
 				 <&ahb_gates 44>, <&dram_gates 26>;
->>>>>>> 8989c96b
 			status = "disabled";
 		};
 
@@ -83,12 +76,8 @@
 			compatible = "allwinner,simple-framebuffer",
 				     "simple-framebuffer";
 			allwinner,pipeline = "de_be0-lcd0";
-<<<<<<< HEAD
-			clocks = <&pll5 1>, <&ahb_gates 36>, <&ahb_gates 44>;
-=======
 			clocks = <&pll5 1>, <&ahb_gates 36>, <&ahb_gates 44>,
 				 <&dram_gates 26>;
->>>>>>> 8989c96b
 			status = "disabled";
 		};
 
@@ -97,11 +86,7 @@
 				     "simple-framebuffer";
 			allwinner,pipeline = "de_be0-lcd0-tve0";
 			clocks = <&pll5 1>, <&ahb_gates 34>, <&ahb_gates 36>,
-<<<<<<< HEAD
-				 <&ahb_gates 44>;
-=======
 				 <&ahb_gates 44>, <&dram_gates 26>;
->>>>>>> 8989c96b
 			status = "disabled";
 		};
 	};
@@ -124,11 +109,7 @@
 				720000	1200000
 				528000	1100000
 				312000	1000000
-<<<<<<< HEAD
-				144000	900000
-=======
 				144000	1000000
->>>>>>> 8989c96b
 				>;
 			#cooling-cells = <2>;
 			cooling-min-level = <0>;
@@ -797,8 +778,6 @@
 				      "output",
 				      "sample";
 			interrupts = <GIC_SPI 35 IRQ_TYPE_LEVEL_HIGH>;
-<<<<<<< HEAD
-=======
 			status = "disabled";
 			#address-cells = <1>;
 			#size-cells = <0>;
@@ -814,10 +793,7 @@
 			phy-names = "usb";
 			extcon = <&usbphy 0>;
 			allwinner,sram = <&otg_sram 1>;
->>>>>>> 8989c96b
-			status = "disabled";
-			#address-cells = <1>;
-			#size-cells = <0>;
+			status = "disabled";
 		};
 
 		usbphy: phy@01c13400 {
@@ -1105,7 +1081,6 @@
 
 			spi1_pins_a: spi1@0 {
 				allwinner,pins = "PI17", "PI18", "PI19";
-<<<<<<< HEAD
 				allwinner,function = "spi1";
 				allwinner,drive = <SUN4I_PINCTRL_10_MA>;
 				allwinner,pull = <SUN4I_PINCTRL_NO_PULL>;
@@ -1116,18 +1091,6 @@
 				allwinner,function = "spi1";
 				allwinner,drive = <SUN4I_PINCTRL_10_MA>;
 				allwinner,pull = <SUN4I_PINCTRL_NO_PULL>;
-=======
-				allwinner,function = "spi1";
-				allwinner,drive = <SUN4I_PINCTRL_10_MA>;
-				allwinner,pull = <SUN4I_PINCTRL_NO_PULL>;
-			};
-
-			spi1_cs0_pins_a: spi1_cs0@0 {
-				allwinner,pins = "PI16";
-				allwinner,function = "spi1";
-				allwinner,drive = <SUN4I_PINCTRL_10_MA>;
-				allwinner,pull = <SUN4I_PINCTRL_NO_PULL>;
->>>>>>> 8989c96b
 			};
 
 			spi2_pins_a: spi2@0 {
@@ -1146,7 +1109,6 @@
 
 			spi2_cs0_pins_a: spi2_cs0@0 {
 				allwinner,pins = "PC19";
-<<<<<<< HEAD
 				allwinner,function = "spi2";
 				allwinner,drive = <SUN4I_PINCTRL_10_MA>;
 				allwinner,pull = <SUN4I_PINCTRL_NO_PULL>;
@@ -1157,18 +1119,6 @@
 				allwinner,function = "spi2";
 				allwinner,drive = <SUN4I_PINCTRL_10_MA>;
 				allwinner,pull = <SUN4I_PINCTRL_NO_PULL>;
-=======
-				allwinner,function = "spi2";
-				allwinner,drive = <SUN4I_PINCTRL_10_MA>;
-				allwinner,pull = <SUN4I_PINCTRL_NO_PULL>;
-			};
-
-			spi2_cs0_pins_b: spi2_cs0@1 {
-				allwinner,pins = "PB14";
-				allwinner,function = "spi2";
-				allwinner,drive = <SUN4I_PINCTRL_10_MA>;
-				allwinner,pull = <SUN4I_PINCTRL_NO_PULL>;
->>>>>>> 8989c96b
 			};
 
 			mmc0_pins_a: mmc0@0 {
@@ -1200,7 +1150,6 @@
 				allwinner,function = "mmc3";
 				allwinner,drive = <SUN4I_PINCTRL_30_MA>;
 				allwinner,pull = <SUN4I_PINCTRL_NO_PULL>;
-<<<<<<< HEAD
 			};
 
 			ir0_rx_pins_a: ir0@0 {
@@ -1212,27 +1161,11 @@
 
 			ir0_tx_pins_a: ir0@1 {
 				    allwinner,pins = "PB3";
-=======
-			};
-
-			ir0_rx_pins_a: ir0@0 {
-				    allwinner,pins = "PB4";
->>>>>>> 8989c96b
 				    allwinner,function = "ir0";
 				    allwinner,drive = <SUN4I_PINCTRL_10_MA>;
 				    allwinner,pull = <SUN4I_PINCTRL_NO_PULL>;
 			};
 
-<<<<<<< HEAD
-=======
-			ir0_tx_pins_a: ir0@1 {
-				    allwinner,pins = "PB3";
-				    allwinner,function = "ir0";
-				    allwinner,drive = <SUN4I_PINCTRL_10_MA>;
-				    allwinner,pull = <SUN4I_PINCTRL_NO_PULL>;
-			};
-
->>>>>>> 8989c96b
 			ir1_rx_pins_a: ir1@0 {
 				    allwinner,pins = "PB23";
 				    allwinner,function = "ir1";
@@ -1318,8 +1251,6 @@
 			status = "disabled";
 		};
 
-<<<<<<< HEAD
-=======
 		codec: codec@01c22c00 {
 			#sound-dai-cells = <0>;
 			compatible = "allwinner,sun7i-a20-codec";
@@ -1333,7 +1264,6 @@
 			status = "disabled";
 		};
 
->>>>>>> 8989c96b
 		sid: eeprom@01c23800 {
 			compatible = "allwinner,sun7i-a20-sid";
 			reg = <0x01c23800 0x200>;

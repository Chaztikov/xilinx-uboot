--- conflicted
+++ resolved
@@ -104,11 +104,8 @@
 			resets = <&tegra_car 27>;
 			reset-names = "dc";
 
-<<<<<<< HEAD
-=======
 			iommus = <&mc TEGRA_SWGROUP_DC>;
 
->>>>>>> 8989c96b
 			nvidia,head = <0>;
 		};
 
@@ -122,11 +119,8 @@
 			resets = <&tegra_car 26>;
 			reset-names = "dc";
 
-<<<<<<< HEAD
-=======
 			iommus = <&mc TEGRA_SWGROUP_DCB>;
 
->>>>>>> 8989c96b
 			nvidia,head = <1>;
 		};
 
@@ -635,11 +629,6 @@
 			 <&tegra_car 111>; /* hda2codec_2x */
 		reset-names = "hda", "hda2hdmi", "hda2codec_2x";
 		status = "disabled";
-	};
-
-	pmc@7000e400 {
-		compatible = "nvidia,tegra124-pmc";
-		reg = <0x7000e400 0x400>;
 	};
 
 	padctl: padctl@7009f000 {

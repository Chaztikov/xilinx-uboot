/*
 * Device Tree Source for UniPhier PH1-sLD3 SoC
 *
 * Copyright (C) 2014-2015 Masahiro Yamada <yamada.masahiro@socionext.com>
 *
 * SPDX-License-Identifier:	GPL-2.0+	X11
 */

/include/ "skeleton.dtsi"

/ {
	compatible = "socionext,ph1-sld3";

	cpus {
		#address-cells = <1>;
		#size-cells = <0>;
		enable-method = "socionext,uniphier-smp";

		cpu@0 {
			device_type = "cpu";
			compatible = "arm,cortex-a9";
			reg = <0>;
		};

		cpu@1 {
			device_type = "cpu";
			compatible = "arm,cortex-a9";
			reg = <1>;
		};
	};

	clocks {
<<<<<<< HEAD
=======
		refclk: ref {
			#clock-cells = <0>;
			compatible = "fixed-clock";
			clock-frequency = <24576000>;
		};

>>>>>>> 8989c96b
		arm_timer_clk: arm_timer_clk {
			#clock-cells = <0>;
			compatible = "fixed-clock";
			clock-frequency = <50000000>;
		};
<<<<<<< HEAD
=======

		uart_clk: uart_clk {
			#clock-cells = <0>;
			compatible = "fixed-clock";
			clock-frequency = <36864000>;
		};

		iobus_clk: iobus_clk {
			#clock-cells = <0>;
			compatible = "fixed-clock";
			clock-frequency = <100000000>;
		};
>>>>>>> 8989c96b
	};

	soc {
		compatible = "simple-bus";
		#address-cells = <1>;
		#size-cells = <1>;
		ranges;
		interrupt-parent = <&intc>;
<<<<<<< HEAD

		extbus: extbus {
			compatible = "simple-bus";
			#address-cells = <2>;
			#size-cells = <1>;
		};

		timer@20000200 {
			compatible = "arm,cortex-a9-global-timer";
			reg = <0x20000200 0x20>;
			interrupts = <1 11 0x304>;
			clocks = <&arm_timer_clk>;
		};

		timer@20000600 {
			compatible = "arm,cortex-a9-twd-timer";
			reg = <0x20000600 0x20>;
			interrupts = <1 13 0x304>;
			clocks = <&arm_timer_clk>;
		};

		intc: interrupt-controller@20001000 {
			compatible = "arm,cortex-a9-gic";
			#interrupt-cells = <3>;
			interrupt-controller;
			reg = <0x20001000 0x1000>,
			      <0x20000100 0x100>;
		};
=======
>>>>>>> 8989c96b

		timer@20000200 {
			compatible = "arm,cortex-a9-global-timer";
			reg = <0x20000200 0x20>;
			interrupts = <1 11 0x304>;
			clocks = <&arm_timer_clk>;
		};

		timer@20000600 {
			compatible = "arm,cortex-a9-twd-timer";
			reg = <0x20000600 0x20>;
			interrupts = <1 13 0x304>;
			clocks = <&arm_timer_clk>;
		};

		intc: interrupt-controller@20001000 {
			compatible = "arm,cortex-a9-gic";
			#interrupt-cells = <3>;
			interrupt-controller;
			reg = <0x20001000 0x1000>,
			      <0x20000100 0x100>;
		};

		serial0: serial@54006800 {
			compatible = "socionext,uniphier-uart";
			status = "disabled";
			reg = <0x54006800 0x40>;
			interrupts = <0 33 4>;
			clocks = <&uart_clk>;
			clock-frequency = <36864000>;
		};

		serial1: serial@54006900 {
			compatible = "socionext,uniphier-uart";
			status = "disabled";
			reg = <0x54006900 0x40>;
			interrupts = <0 35 4>;
			clocks = <&uart_clk>;
			clock-frequency = <36864000>;
		};

		serial2: serial@54006a00 {
			compatible = "socionext,uniphier-uart";
			status = "disabled";
			reg = <0x54006a00 0x40>;
			interrupts = <0 37 4>;
			clocks = <&uart_clk>;
			clock-frequency = <36864000>;
		};

		port0x: gpio@55000008 {
			compatible = "socionext,uniphier-gpio";
			reg = <0x55000008 0x8>;
			gpio-controller;
			#gpio-cells = <2>;
		};

		port1x: gpio@55000010 {
			compatible = "socionext,uniphier-gpio";
			reg = <0x55000010 0x8>;
			gpio-controller;
			#gpio-cells = <2>;
		};

		port2x: gpio@55000018 {
			compatible = "socionext,uniphier-gpio";
			reg = <0x55000018 0x8>;
			gpio-controller;
			#gpio-cells = <2>;
		};

		port3x: gpio@55000020 {
			compatible = "socionext,uniphier-gpio";
			reg = <0x55000020 0x8>;
			gpio-controller;
			#gpio-cells = <2>;
		};

		port4: gpio@55000028 {
			compatible = "socionext,uniphier-gpio";
			reg = <0x55000028 0x8>;
			gpio-controller;
			#gpio-cells = <2>;
		};

		port5x: gpio@55000030 {
			compatible = "socionext,uniphier-gpio";
			reg = <0x55000030 0x8>;
			gpio-controller;
			#gpio-cells = <2>;
		};

		port6x: gpio@55000038 {
			compatible = "socionext,uniphier-gpio";
			reg = <0x55000038 0x8>;
			gpio-controller;
			#gpio-cells = <2>;
		};

		port7x: gpio@55000040 {
			compatible = "socionext,uniphier-gpio";
			reg = <0x55000040 0x8>;
			gpio-controller;
			#gpio-cells = <2>;
		};

		port8x: gpio@55000048 {
			compatible = "socionext,uniphier-gpio";
			reg = <0x55000048 0x8>;
			gpio-controller;
			#gpio-cells = <2>;
		};

		port9x: gpio@55000050 {
			compatible = "socionext,uniphier-gpio";
			reg = <0x55000050 0x8>;
			gpio-controller;
			#gpio-cells = <2>;
		};

		port10x: gpio@55000058 {
			compatible = "socionext,uniphier-gpio";
			reg = <0x55000058 0x8>;
			gpio-controller;
			#gpio-cells = <2>;
		};

		port11x: gpio@55000060 {
			compatible = "socionext,uniphier-gpio";
			reg = <0x55000060 0x8>;
			gpio-controller;
			#gpio-cells = <2>;
		};

		port12x: gpio@55000068 {
			compatible = "socionext,uniphier-gpio";
			reg = <0x55000068 0x8>;
			gpio-controller;
			#gpio-cells = <2>;
		};

		port13x: gpio@55000070 {
			compatible = "socionext,uniphier-gpio";
			reg = <0x55000070 0x8>;
			gpio-controller;
			#gpio-cells = <2>;
		};

		port14x: gpio@55000078 {
			compatible = "socionext,uniphier-gpio";
			reg = <0x55000078 0x8>;
			gpio-controller;
			#gpio-cells = <2>;
		};

		port16x: gpio@55000088 {
			compatible = "socionext,uniphier-gpio";
			reg = <0x55000088 0x8>;
			gpio-controller;
			#gpio-cells = <2>;
		};

		i2c0: i2c@58400000 {
			compatible = "socionext,uniphier-i2c";
			status = "disabled";
			reg = <0x58400000 0x40>;
			#address-cells = <1>;
			#size-cells = <0>;
			interrupts = <0 41 1>;
			clocks = <&iobus_clk>;
			clock-frequency = <100000>;
		};

		i2c1: i2c@58480000 {
			compatible = "socionext,uniphier-i2c";
			status = "disabled";
			reg = <0x58480000 0x40>;
			#address-cells = <1>;
			#size-cells = <0>;
			interrupts = <0 42 1>;
			clocks = <&iobus_clk>;
			clock-frequency = <100000>;
		};

		i2c2: i2c@58500000 {
			compatible = "socionext,uniphier-i2c";
			status = "disabled";
			reg = <0x58500000 0x40>;
			#address-cells = <1>;
			#size-cells = <0>;
			interrupts = <0 43 1>;
			clocks = <&iobus_clk>;
			clock-frequency = <100000>;
		};

		i2c3: i2c@58580000 {
			compatible = "socionext,uniphier-i2c";
			status = "disabled";
			reg = <0x58580000 0x40>;
			#address-cells = <1>;
			#size-cells = <0>;
			interrupts = <0 44 1>;
			clocks = <&iobus_clk>;
			clock-frequency = <100000>;
		};

		/* chip-internal connection for DMD */
		i2c4: i2c@58600000 {
			compatible = "socionext,uniphier-i2c";
			reg = <0x58600000 0x40>;
			#address-cells = <1>;
			#size-cells = <0>;
			interrupts = <0 45 1>;
			clocks = <&iobus_clk>;
			clock-frequency = <400000>;
		};

		system_bus: system-bus@58c00000 {
			compatible = "socionext,uniphier-system-bus";
			reg = <0x58c00000 0x400>;
			#address-cells = <2>;
			#size-cells = <1>;
		};

		smpctrl@59800000 {
			compatible = "socionext,uniphier-smpctrl";
			reg = <0x59801000 0x400>;
		};

		mio: mioctrl@59810000 {
			compatible = "socionext,ph1-sld3-mioctrl";
			reg = <0x59810000 0x800>;
			#clock-cells = <1>;
			clock-names = "stdmac", "ehci";
			clocks = <&sysctrl 10>, <&sysctrl 18>;
		};

		emmc: sdhc@5a400000 {
			compatible = "socionext,uniphier-sdhc";
			status = "disabled";
			reg = <0x5a400000 0x200>;
			interrupts = <0 78 4>;
			clocks = <&mio 1>;
			bus-width = <8>;
			non-removable;
		};

		sd: sdhc@5a500000 {
			compatible = "socionext,uniphier-sdhc";
			status = "disabled";
			reg = <0x5a500000 0x200>;
			interrupts = <0 76 4>;
			clocks = <&mio 0>;
			bus-width = <4>;
		};

		system-bus-controller-misc@59800000 {
			compatible = "socionext,uniphier-system-bus-controller-misc",
				     "syscon";
			reg = <0x59800000 0x2000>;
		};

		usb0: usb@5a800100 {
			compatible = "socionext,uniphier-ehci", "generic-ehci";
			status = "disabled";
			reg = <0x5a800100 0x100>;
			interrupts = <0 80 4>;
			clocks = <&mio 3>, <&mio 6>;
		};

		usb1: usb@5a810100 {
			compatible = "socionext,uniphier-ehci", "generic-ehci";
			status = "disabled";
			reg = <0x5a810100 0x100>;
			interrupts = <0 81 4>;
			clocks = <&mio 4>, <&mio 6>;
		};

		usb2: usb@5a820100 {
			compatible = "socionext,uniphier-ehci", "generic-ehci";
			status = "disabled";
			reg = <0x5a820100 0x100>;
			interrupts = <0 82 4>;
			clocks = <&mio 5>, <&mio 6>;
		};

		usb3: usb@5a830100 {
			compatible = "socionext,uniphier-ehci", "generic-ehci";
			status = "disabled";
			reg = <0x5a830100 0x100>;
			interrupts = <0 83 4>;
			clocks = <&mio 7>, <&mio 6>;
		};

		aidet@f1830000 {
			compatible = "simple-mfd", "syscon";
			reg = <0xf1830000 0x200>;
		};

		sysctrl: sysctrl@f1840000 {
			compatible = "socionext,ph1-sld3-sysctrl";
			reg = <0xf1840000 0x4000>;
			#clock-cells = <1>;
			clock-names = "ref";
			clocks = <&refclk>;
		};

		nand: nand@f8000000 {
			compatible = "denali,denali-nand-dt";
			reg = <0xf8000000 0x20>, <0xf8100000 0x1000>;
			reg-names = "nand_data", "denali_reg";
		};
	};
};<|MERGE_RESOLUTION|>--- conflicted
+++ resolved
@@ -30,22 +30,17 @@
 	};
 
 	clocks {
-<<<<<<< HEAD
-=======
 		refclk: ref {
 			#clock-cells = <0>;
 			compatible = "fixed-clock";
 			clock-frequency = <24576000>;
 		};
 
->>>>>>> 8989c96b
 		arm_timer_clk: arm_timer_clk {
 			#clock-cells = <0>;
 			compatible = "fixed-clock";
 			clock-frequency = <50000000>;
 		};
-<<<<<<< HEAD
-=======
 
 		uart_clk: uart_clk {
 			#clock-cells = <0>;
@@ -58,7 +53,6 @@
 			compatible = "fixed-clock";
 			clock-frequency = <100000000>;
 		};
->>>>>>> 8989c96b
 	};
 
 	soc {
@@ -67,13 +61,6 @@
 		#size-cells = <1>;
 		ranges;
 		interrupt-parent = <&intc>;
-<<<<<<< HEAD
-
-		extbus: extbus {
-			compatible = "simple-bus";
-			#address-cells = <2>;
-			#size-cells = <1>;
-		};
 
 		timer@20000200 {
 			compatible = "arm,cortex-a9-global-timer";
@@ -96,30 +83,6 @@
 			reg = <0x20001000 0x1000>,
 			      <0x20000100 0x100>;
 		};
-=======
->>>>>>> 8989c96b
-
-		timer@20000200 {
-			compatible = "arm,cortex-a9-global-timer";
-			reg = <0x20000200 0x20>;
-			interrupts = <1 11 0x304>;
-			clocks = <&arm_timer_clk>;
-		};
-
-		timer@20000600 {
-			compatible = "arm,cortex-a9-twd-timer";
-			reg = <0x20000600 0x20>;
-			interrupts = <1 13 0x304>;
-			clocks = <&arm_timer_clk>;
-		};
-
-		intc: interrupt-controller@20001000 {
-			compatible = "arm,cortex-a9-gic";
-			#interrupt-cells = <3>;
-			interrupt-controller;
-			reg = <0x20001000 0x1000>,
-			      <0x20000100 0x100>;
-		};
 
 		serial0: serial@54006800 {
 			compatible = "socionext,uniphier-uart";
@@ -354,12 +317,6 @@
 			bus-width = <4>;
 		};
 
-		system-bus-controller-misc@59800000 {
-			compatible = "socionext,uniphier-system-bus-controller-misc",
-				     "syscon";
-			reg = <0x59800000 0x2000>;
-		};
-
 		usb0: usb@5a800100 {
 			compatible = "socionext,uniphier-ehci", "generic-ehci";
 			status = "disabled";

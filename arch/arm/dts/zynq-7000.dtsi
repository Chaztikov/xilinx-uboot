/*
 * Xilinx Zynq 7000 DTSI
 * Describes the hardware common to all Zynq 7000-based boards.
 *
 *  Copyright (C) 2011 - 2015 Xilinx
 *
 * SPDX-License-Identifier:	GPL-2.0+
 */
/include/ "skeleton.dtsi"

/ {
	compatible = "xlnx,zynq-7000";

	cpus {
		#address-cells = <1>;
		#size-cells = <0>;

		cpu0: cpu@0 {
			compatible = "arm,cortex-a9";
			device_type = "cpu";
			reg = <0>;
			clocks = <&clkc 3>;
			clock-latency = <1000>;
			cpu0-supply = <&regulator_vccpint>;
			operating-points = <
				/* kHz    uV */
				666667  1000000
				333334  1000000
			>;
		};

		cpu1: cpu@1 {
			compatible = "arm,cortex-a9";
			device_type = "cpu";
			reg = <1>;
			clocks = <&clkc 3>;
		};
	};

	pmu {
		compatible = "arm,cortex-a9-pmu";
		interrupts = <0 5 4>, <0 6 4>;
		interrupt-parent = <&intc>;
		reg = < 0xf8891000 0x1000 0xf8893000 0x1000 >;
	};

	regulator_vccpint: fixedregulator@0 {
		compatible = "regulator-fixed";
		regulator-name = "VCCPINT";
		regulator-min-microvolt = <1000000>;
		regulator-max-microvolt = <1000000>;
		regulator-boot-on;
		regulator-always-on;
	};

	amba: amba {
		u-boot,dm-pre-reloc;
		compatible = "simple-bus";
		#address-cells = <1>;
		#size-cells = <1>;
		interrupt-parent = <&intc>;
		ranges;

		adc: adc@f8007100 {
			compatible = "xlnx,zynq-xadc-1.00.a";
			reg = <0xf8007100 0x20>;
			interrupts = <0 7 4>;
			interrupt-parent = <&intc>;
			clocks = <&clkc 12>;
		};

		can0: can@e0008000 {
			compatible = "xlnx,zynq-can-1.0";
			status = "disabled";
			clocks = <&clkc 19>, <&clkc 36>;
			clock-names = "can_clk", "pclk";
			reg = <0xe0008000 0x1000>;
			interrupts = <0 28 4>;
			interrupt-parent = <&intc>;
			tx-fifo-depth = <0x40>;
			rx-fifo-depth = <0x40>;
		};

		can1: can@e0009000 {
			compatible = "xlnx,zynq-can-1.0";
			status = "disabled";
			clocks = <&clkc 20>, <&clkc 37>;
			clock-names = "can_clk", "pclk";
			reg = <0xe0009000 0x1000>;
			interrupts = <0 51 4>;
			interrupt-parent = <&intc>;
			tx-fifo-depth = <0x40>;
			rx-fifo-depth = <0x40>;
		};

		gpio0: gpio@e000a000 {
			compatible = "xlnx,zynq-gpio-1.0";
			#gpio-cells = <2>;
			clocks = <&clkc 42>;
			gpio-controller;
			interrupt-controller;
			#interrupt-cells = <2>;
			interrupt-parent = <&intc>;
			interrupts = <0 20 4>;
			reg = <0xe000a000 0x1000>;
		};

		i2c0: i2c@e0004000 {
			compatible = "cdns,i2c-r1p10";
			status = "disabled";
			clocks = <&clkc 38>;
			interrupt-parent = <&intc>;
			interrupts = <0 25 4>;
			reg = <0xe0004000 0x1000>;
			#address-cells = <1>;
			#size-cells = <0>;
		};

		i2c1: i2c@e0005000 {
			compatible = "cdns,i2c-r1p10";
			status = "disabled";
			clocks = <&clkc 39>;
			interrupt-parent = <&intc>;
			interrupts = <0 48 4>;
			reg = <0xe0005000 0x1000>;
			#address-cells = <1>;
			#size-cells = <0>;
		};

		intc: interrupt-controller@f8f01000 {
			compatible = "arm,cortex-a9-gic";
			#interrupt-cells = <3>;
			interrupt-controller;
			reg = <0xF8F01000 0x1000>,
			      <0xF8F00100 0x100>;
		};

		L2: cache-controller@f8f02000 {
			compatible = "arm,pl310-cache";
			reg = <0xF8F02000 0x1000>;
			interrupts = <0 2 4>;
			arm,data-latency = <3 2 2>;
			arm,tag-latency = <2 2 2>;
			cache-unified;
			cache-level = <2>;
		};

		mc: memory-controller@f8006000 {
			compatible = "xlnx,zynq-ddrc-a05";
			reg = <0xf8006000 0x1000>;
		};

		ocmc: ocmc@f800c000 {
			compatible = "xlnx,zynq-ocmc-1.0";
			interrupt-parent = <&intc>;
			interrupts = <0 3 4>;
			reg = <0xf800c000 0x1000>;
		};

		uart0: serial@e0000000 {
			compatible = "xlnx,xuartps", "cdns,uart-r1p8";
			status = "disabled";
			clocks = <&clkc 23>, <&clkc 40>;
			clock-names = "uart_clk", "pclk";
			reg = <0xE0000000 0x1000>;
			interrupts = <0 27 4>;
		};

		uart1: serial@e0001000 {
			compatible = "xlnx,xuartps", "cdns,uart-r1p8";
			status = "disabled";
			clocks = <&clkc 24>, <&clkc 41>;
			clock-names = "uart_clk", "pclk";
			reg = <0xE0001000 0x1000>;
			interrupts = <0 50 4>;
		};

		spi0: spi@e0006000 {
			compatible = "xlnx,zynq-spi-r1p6";
			reg = <0xe0006000 0x1000>;
			status = "disabled";
			interrupt-parent = <&intc>;
			interrupts = <0 26 4>;
			clocks = <&clkc 25>, <&clkc 34>;
			clock-names = "ref_clk", "pclk";
			spi-max-frequency = <166666700>;
			#address-cells = <1>;
			#size-cells = <0>;
		};

		spi1: spi@e0007000 {
			compatible = "xlnx,zynq-spi-r1p6";
			reg = <0xe0007000 0x1000>;
			status = "disabled";
			interrupt-parent = <&intc>;
			interrupts = <0 49 4>;
			clocks = <&clkc 26>, <&clkc 35>;
			clock-names = "ref_clk", "pclk";
			spi-max-frequency = <166666700>;
			#address-cells = <1>;
			#size-cells = <0>;
		};

		qspi: spi@e000d000 {
			clock-names = "ref_clk", "pclk";
			clocks = <&clkc 10>, <&clkc 43>;
			compatible = "xlnx,zynq-qspi-1.0";
			status = "disabled";
			interrupt-parent = <&intc>;
			interrupts = <0 19 4>;
			reg = <0xe000d000 0x1000>;
			#address-cells = <1>;
			#size-cells = <0>;
		};

		smcc: memory-controller@e000e000 {
			#address-cells = <1>;
			#size-cells = <1>;
			status = "disabled";
			clock-names = "memclk", "aclk";
			clocks = <&clkc 11>, <&clkc 44>;
			compatible = "arm,pl353-smc-r2p1";
			interrupt-parent = <&intc>;
			interrupts = <0 18 4>;
			ranges ;
			reg = <0xe000e000 0x1000>;
			nand0: flash@e1000000 {
				status = "disabled";
				compatible = "arm,pl353-nand-r2p1";
				reg = <0xe1000000 0x1000000>;
				#address-cells = <0x1>;
				#size-cells = <0x1>;
			};
			nor0: flash@e2000000 {
				status = "disabled";
				compatible = "cfi-flash";
				reg = <0xe2000000 0x2000000>;
				#address-cells = <1>;
				#size-cells = <1>;
			};
		};

		gem0: ethernet@e000b000 {
			compatible = "cdns,zynq-gem", "cdns,gem";
			reg = <0xe000b000 0x1000>;
			status = "disabled";
			interrupts = <0 22 4>;
			clocks = <&clkc 30>, <&clkc 30>, <&clkc 13>;
			clock-names = "pclk", "hclk", "tx_clk";
			#address-cells = <1>;
			#size-cells = <0>;
		};

		gem1: ethernet@e000c000 {
			compatible = "cdns,zynq-gem", "cdns,gem";
			reg = <0xe000c000 0x1000>;
			status = "disabled";
			interrupts = <0 45 4>;
			clocks = <&clkc 31>, <&clkc 31>, <&clkc 14>;
			clock-names = "pclk", "hclk", "tx_clk";
			#address-cells = <1>;
			#size-cells = <0>;
		};

		sdhci0: sdhci@e0100000 {
			compatible = "arasan,sdhci-8.9a";
			status = "disabled";
			clock-names = "clk_xin", "clk_ahb";
			clocks = <&clkc 21>, <&clkc 32>;
			interrupt-parent = <&intc>;
			interrupts = <0 24 4>;
			reg = <0xe0100000 0x1000>;
		};

		sdhci1: sdhci@e0101000 {
			compatible = "arasan,sdhci-8.9a";
			status = "disabled";
			clock-names = "clk_xin", "clk_ahb";
			clocks = <&clkc 22>, <&clkc 33>;
			interrupt-parent = <&intc>;
			interrupts = <0 47 4>;
			reg = <0xe0101000 0x1000>;
		};

		slcr: slcr@f8000000 {
			#address-cells = <1>;
			#size-cells = <1>;
<<<<<<< HEAD
			compatible = "xlnx,zynq-slcr", "syscon", "simple-bus";
=======
			compatible = "xlnx,zynq-slcr", "syscon", "simple-mfd";
>>>>>>> 8989c96b
			reg = <0xF8000000 0x1000>;
			ranges;
			clkc: clkc@100 {
				#clock-cells = <1>;
				compatible = "xlnx,ps7-clkc";
				fclk-enable = <0xf>;
				clock-output-names = "armpll", "ddrpll", "iopll", "cpu_6or4x",
						"cpu_3or2x", "cpu_2x", "cpu_1x", "ddr2x", "ddr3x",
						"dci", "lqspi", "smc", "pcap", "gem0", "gem1",
						"fclk0", "fclk1", "fclk2", "fclk3", "can0", "can1",
						"sdio0", "sdio1", "uart0", "uart1", "spi0", "spi1",
						"dma", "usb0_aper", "usb1_aper", "gem0_aper",
						"gem1_aper", "sdio0_aper", "sdio1_aper",
						"spi0_aper", "spi1_aper", "can0_aper", "can1_aper",
						"i2c0_aper", "i2c1_aper", "uart0_aper", "uart1_aper",
						"gpio_aper", "lqspi_aper", "smc_aper", "swdt",
						"dbg_trc", "dbg_apb";
				reg = <0x100 0x100>;
			};

<<<<<<< HEAD
=======
			rstc: rstc@200 {
				compatible = "xlnx,zynq-reset";
				reg = <0x200 0x48>;
				#reset-cells = <1>;
				syscon = <&slcr>;
			};

>>>>>>> 8989c96b
			pinctrl0: pinctrl@700 {
				compatible = "xlnx,pinctrl-zynq";
				reg = <0x700 0x200>;
				syscon = <&slcr>;
			};
		};

		dmac_s: dmac@f8003000 {
			compatible = "arm,pl330", "arm,primecell";
			reg = <0xf8003000 0x1000>;
			interrupt-parent = <&intc>;
			interrupt-names = "abort", "dma0", "dma1", "dma2", "dma3",
				"dma4", "dma5", "dma6", "dma7";
			interrupts = <0 13 4>,
			             <0 14 4>, <0 15 4>,
			             <0 16 4>, <0 17 4>,
			             <0 40 4>, <0 41 4>,
			             <0 42 4>, <0 43 4>;
			#dma-cells = <1>;
			#dma-channels = <8>;
			#dma-requests = <4>;
			clocks = <&clkc 27>;
			clock-names = "apb_pclk";
		};

		devcfg: devcfg@f8007000 {
			compatible = "xlnx,zynq-devcfg-1.0";
			interrupt-parent = <&intc>;
			interrupts = <0 8 4>;
			reg = <0xf8007000 0x100>;
			clocks = <&clkc 12>, <&clkc 15>, <&clkc 16>, <&clkc 17>, <&clkc 18>;
			clock-names = "ref_clk", "fclk0", "fclk1", "fclk2", "fclk3";
			syscon = <&slcr>;
		};

		global_timer: timer@f8f00200 {
			compatible = "arm,cortex-a9-global-timer";
			reg = <0xf8f00200 0x20>;
			interrupts = <1 11 0x301>;
			interrupt-parent = <&intc>;
			clocks = <&clkc 4>;
		};

		ttc0: timer@f8001000 {
			interrupt-parent = <&intc>;
			interrupts = <0 10 4>, <0 11 4>, <0 12 4>;
			compatible = "cdns,ttc";
			clocks = <&clkc 6>;
			reg = <0xF8001000 0x1000>;
		};

		ttc1: timer@f8002000 {
			interrupt-parent = <&intc>;
			interrupts = <0 37 4>, <0 38 4>, <0 39 4>;
			compatible = "cdns,ttc";
			clocks = <&clkc 6>;
			reg = <0xF8002000 0x1000>;
		};

		scutimer: timer@f8f00600 {
			interrupt-parent = <&intc>;
			interrupts = <1 13 0x301>;
			compatible = "arm,cortex-a9-twd-timer";
			reg = <0xf8f00600 0x20>;
			clocks = <&clkc 4>;
		};

		usb0: usb@e0002000 {
			compatible = "xlnx,zynq-usb-2.20a", "chipidea,usb2";
			status = "disabled";
			clocks = <&clkc 28>;
			interrupt-parent = <&intc>;
			interrupts = <0 21 4>;
			reg = <0xe0002000 0x1000>;
			phy_type = "ulpi";
		};

		usb1: usb@e0003000 {
			compatible = "xlnx,zynq-usb-2.20a", "chipidea,usb2";
			status = "disabled";
			clocks = <&clkc 29>;
			interrupt-parent = <&intc>;
			interrupts = <0 44 4>;
			reg = <0xe0003000 0x1000>;
			phy_type = "ulpi";
		};

		watchdog0: watchdog@f8005000 {
			clocks = <&clkc 45>;
			compatible = "cdns,wdt-r1p2";
			interrupt-parent = <&intc>;
			interrupts = <0 9 1>;
			reg = <0xf8005000 0x1000>;
			timeout-sec = <10>;
		};
	};
};<|MERGE_RESOLUTION|>--- conflicted
+++ resolved
@@ -183,7 +183,6 @@
 			interrupts = <0 26 4>;
 			clocks = <&clkc 25>, <&clkc 34>;
 			clock-names = "ref_clk", "pclk";
-			spi-max-frequency = <166666700>;
 			#address-cells = <1>;
 			#size-cells = <0>;
 		};
@@ -196,7 +195,6 @@
 			interrupts = <0 49 4>;
 			clocks = <&clkc 26>, <&clkc 35>;
 			clock-names = "ref_clk", "pclk";
-			spi-max-frequency = <166666700>;
 			#address-cells = <1>;
 			#size-cells = <0>;
 		};
@@ -285,11 +283,7 @@
 		slcr: slcr@f8000000 {
 			#address-cells = <1>;
 			#size-cells = <1>;
-<<<<<<< HEAD
-			compatible = "xlnx,zynq-slcr", "syscon", "simple-bus";
-=======
 			compatible = "xlnx,zynq-slcr", "syscon", "simple-mfd";
->>>>>>> 8989c96b
 			reg = <0xF8000000 0x1000>;
 			ranges;
 			clkc: clkc@100 {
@@ -310,8 +304,6 @@
 				reg = <0x100 0x100>;
 			};
 
-<<<<<<< HEAD
-=======
 			rstc: rstc@200 {
 				compatible = "xlnx,zynq-reset";
 				reg = <0x200 0x48>;
@@ -319,7 +311,6 @@
 				syscon = <&slcr>;
 			};
 
->>>>>>> 8989c96b
 			pinctrl0: pinctrl@700 {
 				compatible = "xlnx,pinctrl-zynq";
 				reg = <0x700 0x200>;

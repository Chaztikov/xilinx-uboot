--- conflicted
+++ resolved
@@ -23,14 +23,8 @@
 	};
 
 	chosen {
-<<<<<<< HEAD
-		bootargs = "console=ttyPS0,115200 root=/dev/ram rw earlyprintk";
-		linux,stdout-path = &uart1;
-		stdout-path = &uart1;
-=======
 		bootargs = "";
 		stdout-path = "serial0:115200n8";
->>>>>>> 8989c96b
 	};
 
 	memory {
@@ -104,11 +98,7 @@
 	wp-inverted ;
 };
 
-<<<<<<< HEAD
-&uart1 {
-=======
 &uart0 {
->>>>>>> 8989c96b
 	status = "okay";
 };
 

/*
 * Xilinx ZC702 board DTS
 *
 *  Copyright (C) 2011 - 2015 Xilinx
 *  Copyright (C) 2012 National Instruments Corp.
 *
 * SPDX-License-Identifier:	GPL-2.0+
 */
/dts-v1/;
#include "zynq-7000.dtsi"

/ {
	model = "Zynq ZC702 Development Board";
	compatible = "xlnx,zynq-zc702", "xlnx,zynq-7000";

	aliases {
		ethernet0 = &gem0;
		i2c0 = &i2c0;
		serial0 = &uart1;
		spi0 = &qspi;
<<<<<<< HEAD
=======
		mmc0 = &sdhci0;
>>>>>>> 8989c96b
	};

	memory {
		device_type = "memory";
		reg = <0x0 0x40000000>;
	};

	chosen {
<<<<<<< HEAD
		bootargs = "earlyprintk";
		linux,stdout-path = &uart1;
		stdout-path = &uart1;
=======
		bootargs = "";
		stdout-path = "serial0:115200n8";
>>>>>>> 8989c96b
	};

	gpio-keys {
		compatible = "gpio-keys";
		#address-cells = <1>;
		#size-cells = <0>;
		autorepeat;
		sw14 {
			label = "sw14";
			gpios = <&gpio0 12 0>;
			linux,code = <108>; /* down */
<<<<<<< HEAD
			gpio-key,wakeup;
=======
			wakeup-source;
>>>>>>> 8989c96b
			autorepeat;
		};
		sw13 {
			label = "sw13";
			gpios = <&gpio0 14 0>;
			linux,code = <103>; /* up */
<<<<<<< HEAD
			gpio-key,wakeup;
=======
			wakeup-source;
>>>>>>> 8989c96b
			autorepeat;
		};
	};

	leds {
		compatible = "gpio-leds";

		ds23 {
			label = "ds23";
			gpios = <&gpio0 10 0>;
			linux,default-trigger = "heartbeat";
		};
	};

	usb_phy0: phy0 {
		compatible = "usb-nop-xceiv";
		#phy-cells = <0>;
	};
};

&amba {
	ocm: sram@fffc0000 {
		compatible = "mmio-sram";
		reg = <0xfffc0000 0x10000>;
	};
};

&can0 {
	status = "okay";
	pinctrl-names = "default";
	pinctrl-0 = <&pinctrl_can0_default>;
};

&clkc {
	ps-clk-frequency = <33333333>;
};

&gem0 {
	status = "okay";
	phy-mode = "rgmii-id";
	phy-handle = <&ethernet_phy>;
	pinctrl-names = "default";
	pinctrl-0 = <&pinctrl_gem0_default>;
<<<<<<< HEAD
=======
	phy-reset-gpio = <&gpio0 11 0>;
	phy-reset-active-low;
>>>>>>> 8989c96b

	ethernet_phy: ethernet-phy@7 {
		reg = <7>;
	};
};

&gpio0 {
	pinctrl-names = "default";
	pinctrl-0 = <&pinctrl_gpio0_default>;
};

&i2c0 {
	status = "okay";
	clock-frequency = <400000>;
	pinctrl-names = "default";
	pinctrl-0 = <&pinctrl_i2c0_default>;

	i2cswitch@74 {
		compatible = "nxp,pca9548";
		#address-cells = <1>;
		#size-cells = <0>;
		reg = <0x74>;

		i2c@0 {
			#address-cells = <1>;
			#size-cells = <0>;
			reg = <0>;
			si570: clock-generator@5d {
				#clock-cells = <0>;
				compatible = "silabs,si570";
				temperature-stability = <50>;
				reg = <0x5d>;
				factory-fout = <156250000>;
				clock-frequency = <148500000>;
			};
		};

<<<<<<< HEAD
=======
		i2c@1 {
			#address-cells = <1>;
			#size-cells = <0>;
			reg = <1>;
			adv7511: hdmi-tx@39 {
				compatible = "adi,adv7511";
				reg = <0x39>;
				adi,input-depth = <8>;
				adi,input-colorspace = "yuv422";
				adi,input-clock = "1x";
				adi,input-style = <3>;
				adi,input-justification = "right";
			};
		};

>>>>>>> 8989c96b
		i2c@2 {
			#address-cells = <1>;
			#size-cells = <0>;
			reg = <2>;
			eeprom@54 {
				compatible = "at,24c08";
				reg = <0x54>;
			};
		};

		i2c@3 {
			#address-cells = <1>;
			#size-cells = <0>;
			reg = <3>;
			gpio@21 {
				compatible = "ti,tca6416";
				reg = <0x21>;
				gpio-controller;
				#gpio-cells = <2>;
			};
		};

		i2c@4 {
			#address-cells = <1>;
			#size-cells = <0>;
			reg = <4>;
			rtc@51 {
				compatible = "nxp,pcf8563";
				reg = <0x51>;
			};
		};

		i2c@7 {
			#address-cells = <1>;
			#size-cells = <0>;
			reg = <7>;
			hwmon@52 {
				compatible = "ti,ucd9248";
				reg = <52>;
			};
			hwmon@53 {
				compatible = "ti,ucd9248";
				reg = <53>;
			};
			hwmon@54 {
				compatible = "ti,ucd9248";
				reg = <54>;
			};
		};
	};
};

&pinctrl0 {
	pinctrl_can0_default: can0-default {
		mux {
			function = "can0";
			groups = "can0_9_grp";
		};

		conf {
			groups = "can0_9_grp";
			slew-rate = <0>;
			io-standard = <1>;
		};

		conf-rx {
			pins = "MIO46";
			bias-high-impedance;
		};

		conf-tx {
			pins = "MIO47";
			bias-disable;
		};
	};

	pinctrl_gem0_default: gem0-default {
		mux {
			function = "ethernet0";
			groups = "ethernet0_0_grp";
		};

		conf {
			groups = "ethernet0_0_grp";
			slew-rate = <0>;
			io-standard = <4>;
		};

		conf-rx {
			pins = "MIO22", "MIO23", "MIO24", "MIO25", "MIO26", "MIO27";
			bias-high-impedance;
			low-power-disable;
		};

		conf-tx {
			pins = "MIO16", "MIO17", "MIO18", "MIO19", "MIO20", "MIO21";
			bias-disable;
			low-power-enable;
		};

		mux-mdio {
			function = "mdio0";
			groups = "mdio0_0_grp";
		};

		conf-mdio {
			groups = "mdio0_0_grp";
			slew-rate = <0>;
			io-standard = <1>;
			bias-disable;
		};
	};

	pinctrl_gpio0_default: gpio0-default {
		mux {
			function = "gpio0";
			groups = "gpio0_7_grp", "gpio0_8_grp", "gpio0_9_grp",
				 "gpio0_10_grp", "gpio0_11_grp", "gpio0_12_grp",
				 "gpio0_13_grp", "gpio0_14_grp";
		};

		conf {
			groups = "gpio0_7_grp", "gpio0_8_grp", "gpio0_9_grp",
				 "gpio0_10_grp", "gpio0_11_grp", "gpio0_12_grp",
				 "gpio0_13_grp", "gpio0_14_grp";
			slew-rate = <0>;
			io-standard = <1>;
		};

		conf-pull-up {
			pins = "MIO9", "MIO10", "MIO11", "MIO12", "MIO13", "MIO14";
			bias-pull-up;
		};

		conf-pull-none {
			pins = "MIO7", "MIO8";
			bias-disable;
		};
	};

	pinctrl_i2c0_default: i2c0-default {
		mux {
			groups = "i2c0_10_grp";
			function = "i2c0";
		};

		conf {
			groups = "i2c0_10_grp";
			bias-pull-up;
			slew-rate = <0>;
			io-standard = <1>;
		};
	};

	pinctrl_sdhci0_default: sdhci0-default {
		mux {
			groups = "sdio0_2_grp";
			function = "sdio0";
		};

		conf {
			groups = "sdio0_2_grp";
			slew-rate = <0>;
			io-standard = <1>;
			bias-disable;
		};

		mux-cd {
			groups = "gpio0_0_grp";
			function = "sdio0_cd";
		};

		conf-cd {
			groups = "gpio0_0_grp";
			bias-high-impedance;
			bias-pull-up;
			slew-rate = <0>;
			io-standard = <1>;
		};

		mux-wp {
			groups = "gpio0_15_grp";
			function = "sdio0_wp";
		};

		conf-wp {
			groups = "gpio0_15_grp";
			bias-high-impedance;
			bias-pull-up;
			slew-rate = <0>;
			io-standard = <1>;
		};
	};

	pinctrl_uart1_default: uart1-default {
		mux {
			groups = "uart1_10_grp";
			function = "uart1";
		};

		conf {
			groups = "uart1_10_grp";
			slew-rate = <0>;
			io-standard = <1>;
		};

		conf-rx {
			pins = "MIO49";
			bias-high-impedance;
		};

		conf-tx {
			pins = "MIO48";
			bias-disable;
		};
	};

	pinctrl_usb0_default: usb0-default {
		mux {
			groups = "usb0_0_grp";
			function = "usb0";
		};

		conf {
			groups = "usb0_0_grp";
			slew-rate = <0>;
			io-standard = <1>;
		};

		conf-rx {
			pins = "MIO29", "MIO31", "MIO36";
			bias-high-impedance;
		};

		conf-tx {
			pins = "MIO28", "MIO30", "MIO32", "MIO33", "MIO34",
			       "MIO35", "MIO37", "MIO38", "MIO39";
			bias-disable;
		};
	};
};

&qspi {
<<<<<<< HEAD
=======
	u-boot,dm-pre-reloc;
>>>>>>> 8989c96b
	status = "okay";
	is-dual = <0>;
	num-cs = <1>;
	flash@0 {
		compatible = "n25q128a11";
		reg = <0x0>;
		spi-tx-bus-width = <1>;
		spi-rx-bus-width = <4>;
		spi-max-frequency = <50000000>;
		#address-cells = <1>;
		#size-cells = <1>;
		partition@qspi-fsbl-uboot {
			label = "qspi-fsbl-uboot";
			reg = <0x0 0x100000>;
		};
		partition@qspi-linux {
			label = "qspi-linux";
			reg = <0x100000 0x500000>;
		};
		partition@qspi-device-tree {
			label = "qspi-device-tree";
			reg = <0x600000 0x20000>;
		};
		partition@qspi-rootfs {
			label = "qspi-rootfs";
			reg = <0x620000 0x5E0000>;
		};
		partition@qspi-bitstream {
			label = "qspi-bitstream";
			reg = <0xC00000 0x400000>;
		};
	};
};

&sdhci0 {
<<<<<<< HEAD
=======
	u-boot,dm-pre-reloc;
>>>>>>> 8989c96b
	status = "okay";
	pinctrl-names = "default";
	pinctrl-0 = <&pinctrl_sdhci0_default>;
};

&uart1 {
<<<<<<< HEAD
=======
	u-boot,dm-pre-reloc;
>>>>>>> 8989c96b
	status = "okay";
	pinctrl-names = "default";
	pinctrl-0 = <&pinctrl_uart1_default>;
};

&usb0 {
	status = "okay";
	dr_mode = "host";
	usb-phy = <&usb_phy0>;
	pinctrl-names = "default";
	pinctrl-0 = <&pinctrl_usb0_default>;
};<|MERGE_RESOLUTION|>--- conflicted
+++ resolved
@@ -18,10 +18,7 @@
 		i2c0 = &i2c0;
 		serial0 = &uart1;
 		spi0 = &qspi;
-<<<<<<< HEAD
-=======
 		mmc0 = &sdhci0;
->>>>>>> 8989c96b
 	};
 
 	memory {
@@ -30,14 +27,8 @@
 	};
 
 	chosen {
-<<<<<<< HEAD
-		bootargs = "earlyprintk";
-		linux,stdout-path = &uart1;
-		stdout-path = &uart1;
-=======
 		bootargs = "";
 		stdout-path = "serial0:115200n8";
->>>>>>> 8989c96b
 	};
 
 	gpio-keys {
@@ -49,22 +40,14 @@
 			label = "sw14";
 			gpios = <&gpio0 12 0>;
 			linux,code = <108>; /* down */
-<<<<<<< HEAD
-			gpio-key,wakeup;
-=======
 			wakeup-source;
->>>>>>> 8989c96b
 			autorepeat;
 		};
 		sw13 {
 			label = "sw13";
 			gpios = <&gpio0 14 0>;
 			linux,code = <103>; /* up */
-<<<<<<< HEAD
-			gpio-key,wakeup;
-=======
 			wakeup-source;
->>>>>>> 8989c96b
 			autorepeat;
 		};
 	};
@@ -108,11 +91,8 @@
 	phy-handle = <&ethernet_phy>;
 	pinctrl-names = "default";
 	pinctrl-0 = <&pinctrl_gem0_default>;
-<<<<<<< HEAD
-=======
 	phy-reset-gpio = <&gpio0 11 0>;
 	phy-reset-active-low;
->>>>>>> 8989c96b
 
 	ethernet_phy: ethernet-phy@7 {
 		reg = <7>;
@@ -150,8 +130,6 @@
 			};
 		};
 
-<<<<<<< HEAD
-=======
 		i2c@1 {
 			#address-cells = <1>;
 			#size-cells = <0>;
@@ -167,7 +145,6 @@
 			};
 		};
 
->>>>>>> 8989c96b
 		i2c@2 {
 			#address-cells = <1>;
 			#size-cells = <0>;
@@ -411,10 +388,7 @@
 };
 
 &qspi {
-<<<<<<< HEAD
-=======
 	u-boot,dm-pre-reloc;
->>>>>>> 8989c96b
 	status = "okay";
 	is-dual = <0>;
 	num-cs = <1>;
@@ -450,20 +424,14 @@
 };
 
 &sdhci0 {
-<<<<<<< HEAD
-=======
 	u-boot,dm-pre-reloc;
->>>>>>> 8989c96b
 	status = "okay";
 	pinctrl-names = "default";
 	pinctrl-0 = <&pinctrl_sdhci0_default>;
 };
 
 &uart1 {
-<<<<<<< HEAD
-=======
 	u-boot,dm-pre-reloc;
->>>>>>> 8989c96b
 	status = "okay";
 	pinctrl-names = "default";
 	pinctrl-0 = <&pinctrl_uart1_default>;

/*
 * Xilinx ZC706 board DTS
 *
 *  Copyright (C) 2011 - 2015 Xilinx
 *  Copyright (C) 2012 National Instruments Corp.
 *
 * SPDX-License-Identifier:	GPL-2.0+
 */
/dts-v1/;
#include "zynq-7000.dtsi"

/ {
	model = "Zynq ZC706 Development Board";
	compatible = "xlnx,zynq-zc706", "xlnx,zynq-7000";

	aliases {
		ethernet0 = &gem0;
		i2c0 = &i2c0;
		serial0 = &uart1;
		spi0 = &qspi;
<<<<<<< HEAD
=======
		mmc0 = &sdhci0;
>>>>>>> 8989c96b
	};

	memory {
		device_type = "memory";
		reg = <0x0 0x40000000>;
	};

	chosen {
<<<<<<< HEAD
		bootargs = "earlyprintk";
		linux,stdout-path = &uart1;
		stdout-path = &uart1;
=======
		bootargs = "";
		stdout-path = "serial0:115200n8";
>>>>>>> 8989c96b
	};

	usb_phy0: phy0 {
		compatible = "usb-nop-xceiv";
		#phy-cells = <0>;
	};
};

&clkc {
	ps-clk-frequency = <33333333>;
};

&gem0 {
	status = "okay";
	phy-mode = "rgmii-id";
	phy-handle = <&ethernet_phy>;
	pinctrl-names = "default";
	pinctrl-0 = <&pinctrl_gem0_default>;

	ethernet_phy: ethernet-phy@7 {
		reg = <7>;
	};
};

&gpio0 {
	pinctrl-names = "default";
	pinctrl-0 = <&pinctrl_gpio0_default>;
};

&i2c0 {
	status = "okay";
	clock-frequency = <400000>;
	pinctrl-names = "default";
	pinctrl-0 = <&pinctrl_i2c0_default>;

	i2cswitch@74 {
		compatible = "nxp,pca9548";
		#address-cells = <1>;
		#size-cells = <0>;
		reg = <0x74>;

		i2c@0 {
			#address-cells = <1>;
			#size-cells = <0>;
			reg = <0>;
			si570: clock-generator@5d {
				#clock-cells = <0>;
				compatible = "silabs,si570";
				temperature-stability = <50>;
				reg = <0x5d>;
				factory-fout = <156250000>;
				clock-frequency = <148500000>;
			};
		};

<<<<<<< HEAD
=======
		i2c@1 {
			#address-cells = <1>;
			#size-cells = <0>;
			reg = <1>;
			adv7511: hdmi-tx@39 {
				compatible = "adi,adv7511";
				reg = <0x39>;
				adi,input-depth = <8>;
				adi,input-colorspace = "yuv422";
				adi,input-clock = "1x";
				adi,input-style = <3>;
				adi,input-justification = "evenly";
			};
		};

>>>>>>> 8989c96b
		i2c@2 {
			#address-cells = <1>;
			#size-cells = <0>;
			reg = <2>;
			eeprom@54 {
				compatible = "at,24c08";
				reg = <0x54>;
			};
		};

		i2c@3 {
			#address-cells = <1>;
			#size-cells = <0>;
			reg = <3>;
			gpio@21 {
				compatible = "ti,tca6416";
				reg = <0x21>;
				gpio-controller;
				#gpio-cells = <2>;
			};
		};

		i2c@4 {
			#address-cells = <1>;
			#size-cells = <0>;
			reg = <4>;
			rtc@51 {
				compatible = "nxp,pcf8563";
				reg = <0x51>;
			};
		};

		i2c@7 {
			#address-cells = <1>;
			#size-cells = <0>;
			reg = <7>;
			ucd90120@65 {
				compatible = "ti,ucd90120";
				reg = <0x65>;
			};
		};
	};
};

&pinctrl0 {
	pinctrl_gem0_default: gem0-default {
		mux {
			function = "ethernet0";
			groups = "ethernet0_0_grp";
		};

		conf {
			groups = "ethernet0_0_grp";
			slew-rate = <0>;
			io-standard = <4>;
		};

		conf-rx {
			pins = "MIO22", "MIO23", "MIO24", "MIO25", "MIO26", "MIO27";
			bias-high-impedance;
			low-power-disable;
		};

		conf-tx {
			pins = "MIO16", "MIO17", "MIO18", "MIO19", "MIO20", "MIO21";
			low-power-enable;
			bias-disable;
		};

		mux-mdio {
			function = "mdio0";
			groups = "mdio0_0_grp";
		};

		conf-mdio {
			groups = "mdio0_0_grp";
			slew-rate = <0>;
			io-standard = <1>;
			bias-disable;
		};
	};

	pinctrl_gpio0_default: gpio0-default {
		mux {
			function = "gpio0";
			groups = "gpio0_7_grp", "gpio0_46_grp", "gpio0_47_grp";
		};

		conf {
			groups = "gpio0_7_grp", "gpio0_46_grp", "gpio0_47_grp";
			slew-rate = <0>;
			io-standard = <1>;
		};

		conf-pull-up {
			pins = "MIO46", "MIO47";
			bias-pull-up;
		};

		conf-pull-none {
			pins = "MIO7";
			bias-disable;
		};
	};

	pinctrl_i2c0_default: i2c0-default {
		mux {
			groups = "i2c0_10_grp";
			function = "i2c0";
		};

		conf {
			groups = "i2c0_10_grp";
			bias-pull-up;
			slew-rate = <0>;
			io-standard = <1>;
		};
	};

	pinctrl_sdhci0_default: sdhci0-default {
		mux {
			groups = "sdio0_2_grp";
			function = "sdio0";
		};

		conf {
			groups = "sdio0_2_grp";
			slew-rate = <0>;
			io-standard = <1>;
			bias-disable;
		};

		mux-cd {
			groups = "gpio0_14_grp";
			function = "sdio0_cd";
		};

		conf-cd {
			groups = "gpio0_14_grp";
			bias-high-impedance;
			bias-pull-up;
			slew-rate = <0>;
			io-standard = <1>;
		};

		mux-wp {
			groups = "gpio0_15_grp";
			function = "sdio0_wp";
		};

		conf-wp {
			groups = "gpio0_15_grp";
			bias-high-impedance;
			bias-pull-up;
			slew-rate = <0>;
			io-standard = <1>;
		};
	};

	pinctrl_uart1_default: uart1-default {
		mux {
			groups = "uart1_10_grp";
			function = "uart1";
		};

		conf {
			groups = "uart1_10_grp";
			slew-rate = <0>;
			io-standard = <1>;
		};

		conf-rx {
			pins = "MIO49";
			bias-high-impedance;
		};

		conf-tx {
			pins = "MIO48";
			bias-disable;
		};
	};

	pinctrl_usb0_default: usb0-default {
		mux {
			groups = "usb0_0_grp";
			function = "usb0";
		};

		conf {
			groups = "usb0_0_grp";
			slew-rate = <0>;
			io-standard = <1>;
		};

		conf-rx {
			pins = "MIO29", "MIO31", "MIO36";
			bias-high-impedance;
		};

		conf-tx {
			pins = "MIO28", "MIO30", "MIO32", "MIO33", "MIO34",
			       "MIO35", "MIO37", "MIO38", "MIO39";
			bias-disable;
		};
	};
};

&qspi {
<<<<<<< HEAD
=======
	u-boot,dm-pre-reloc;
>>>>>>> 8989c96b
	status = "okay";
	is-dual = <1>;
	num-cs = <1>;
	flash@0 {
		compatible = "n25q128a11";
		reg = <0x0>;
		spi-tx-bus-width = <1>;
		spi-rx-bus-width = <4>;
		spi-max-frequency = <50000000>;
		#address-cells = <1>;
		#size-cells = <1>;
		partition@qspi-fsbl-uboot {
			label = "qspi-fsbl-uboot";
			reg = <0x0 0x100000>;
		};
		partition@qspi-linux {
			label = "qspi-linux";
			reg = <0x100000 0x500000>;
		};
		partition@qspi-device-tree {
			label = "qspi-device-tree";
			reg = <0x600000 0x20000>;
		};
		partition@qspi-rootfs {
			label = "qspi-rootfs";
			reg = <0x620000 0x5E0000>;
		};
		partition@qspi-bitstream {
			label = "qspi-bitstream";
			reg = <0xC00000 0x400000>;
		};
	};
};

&sdhci0 {
<<<<<<< HEAD
=======
	u-boot,dm-pre-reloc;
>>>>>>> 8989c96b
	status = "okay";
	pinctrl-names = "default";
	pinctrl-0 = <&pinctrl_sdhci0_default>;
};

&uart1 {
<<<<<<< HEAD
=======
	u-boot,dm-pre-reloc;
>>>>>>> 8989c96b
	status = "okay";
	pinctrl-names = "default";
	pinctrl-0 = <&pinctrl_uart1_default>;
};

&usb0 {
	status = "okay";
	dr_mode = "host";
	usb-phy = <&usb_phy0>;
	pinctrl-names = "default";
	pinctrl-0 = <&pinctrl_usb0_default>;
};<|MERGE_RESOLUTION|>--- conflicted
+++ resolved
@@ -18,10 +18,7 @@
 		i2c0 = &i2c0;
 		serial0 = &uart1;
 		spi0 = &qspi;
-<<<<<<< HEAD
-=======
 		mmc0 = &sdhci0;
->>>>>>> 8989c96b
 	};
 
 	memory {
@@ -30,14 +27,8 @@
 	};
 
 	chosen {
-<<<<<<< HEAD
-		bootargs = "earlyprintk";
-		linux,stdout-path = &uart1;
-		stdout-path = &uart1;
-=======
 		bootargs = "";
 		stdout-path = "serial0:115200n8";
->>>>>>> 8989c96b
 	};
 
 	usb_phy0: phy0 {
@@ -93,8 +84,6 @@
 			};
 		};
 
-<<<<<<< HEAD
-=======
 		i2c@1 {
 			#address-cells = <1>;
 			#size-cells = <0>;
@@ -110,7 +99,6 @@
 			};
 		};
 
->>>>>>> 8989c96b
 		i2c@2 {
 			#address-cells = <1>;
 			#size-cells = <0>;
@@ -319,10 +307,7 @@
 };
 
 &qspi {
-<<<<<<< HEAD
-=======
 	u-boot,dm-pre-reloc;
->>>>>>> 8989c96b
 	status = "okay";
 	is-dual = <1>;
 	num-cs = <1>;
@@ -358,20 +343,14 @@
 };
 
 &sdhci0 {
-<<<<<<< HEAD
-=======
 	u-boot,dm-pre-reloc;
->>>>>>> 8989c96b
 	status = "okay";
 	pinctrl-names = "default";
 	pinctrl-0 = <&pinctrl_sdhci0_default>;
 };
 
 &uart1 {
-<<<<<<< HEAD
-=======
 	u-boot,dm-pre-reloc;
->>>>>>> 8989c96b
 	status = "okay";
 	pinctrl-names = "default";
 	pinctrl-0 = <&pinctrl_uart1_default>;

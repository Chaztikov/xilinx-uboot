/*
 * Xilinx ZC770 XM013 board DTS
 *
 * Copyright (C) 2013 Xilinx, Inc.
 *
 * SPDX-License-Identifier:	GPL-2.0+
 */
/dts-v1/;
#include "zynq-7000.dtsi"
<<<<<<< HEAD
=======

>>>>>>> 8989c96b
/ {
	compatible = "xlnx,zynq-zc770-xm011", "xlnx,zynq-7000";
	model = "Xilinx Zynq";

	aliases {
		i2c0 = &i2c1;
		serial0 = &uart1;
		spi0 = &spi0;
	};

	chosen {
<<<<<<< HEAD
		bootargs = "console=ttyPS0,115200 root=/dev/ram rw earlyprintk";
		linux,stdout-path = &uart1;
		stdout-path = &uart1;
=======
		bootargs = "";
		stdout-path = "serial0:115200n8";
>>>>>>> 8989c96b
	};

	memory {
		device_type = "memory";
		reg = <0x0 0x40000000>;
	};

	usb_phy1: phy1 {
		compatible = "usb-nop-xceiv";
		#phy-cells = <0>;
	};
};

&can0 {
	status = "okay";
};

&i2c1 {
	status = "okay";
	clock-frequency = <400000>;

	m24c02_eeprom@52 {
		compatible = "at,24c02";
		reg = <0x52>;
	};
};

&nand0 {
	status = "okay";
	arm,nand-cycle-t0 = <0x4>;
	arm,nand-cycle-t1 = <0x4>;
	arm,nand-cycle-t2 = <0x1>;
	arm,nand-cycle-t3 = <0x2>;
	arm,nand-cycle-t4 = <0x2>;
	arm,nand-cycle-t5 = <0x2>;
	arm,nand-cycle-t6 = <0x4>;

	partition@nand-fsbl-uboot {
		label = "nand-fsbl-uboot";
		reg = <0x0 0x100000>;
	};
	partition@nand-linux {
		label = "nand-linux";
		reg = <0x100000 0x500000>;
	};
	partition@nand-device-tree {
		label = "nand-device-tree";
		reg = <0x600000 0x20000>;
	};
	partition@nand-rootfs {
		label = "nand-rootfs";
		reg = <0x620000 0x5E0000>;
	};
	partition@nand-bitstream {
		label = "nand-bitstream";
		reg = <0xC00000 0x400000>;
	};
};

&smcc {
	status = "okay";
	arm,addr25 = <0x0>;
	arm,nor-chip-sel0 = <0x0>;
	arm,nor-chip-sel1 = <0x0>;
	arm,sram-chip-sel0 = <0x0>;
	arm,sram-chip-sel1 = <0x0>;
};

&spi0 {
	status = "okay";
	num-cs = <4>;
	is-decoded-cs = <0>;
};

&uart1 {
<<<<<<< HEAD
=======
	u-boot,dm-pre-reloc;
>>>>>>> 8989c96b
	status = "okay";
};

&usb1 {
	status = "okay";
	dr_mode = "host";
	usb-phy = <&usb_phy1>;
};<|MERGE_RESOLUTION|>--- conflicted
+++ resolved
@@ -7,10 +7,7 @@
  */
 /dts-v1/;
 #include "zynq-7000.dtsi"
-<<<<<<< HEAD
-=======
 
->>>>>>> 8989c96b
 / {
 	compatible = "xlnx,zynq-zc770-xm011", "xlnx,zynq-7000";
 	model = "Xilinx Zynq";
@@ -22,14 +19,8 @@
 	};
 
 	chosen {
-<<<<<<< HEAD
-		bootargs = "console=ttyPS0,115200 root=/dev/ram rw earlyprintk";
-		linux,stdout-path = &uart1;
-		stdout-path = &uart1;
-=======
 		bootargs = "";
 		stdout-path = "serial0:115200n8";
->>>>>>> 8989c96b
 	};
 
 	memory {
@@ -105,10 +96,7 @@
 };
 
 &uart1 {
-<<<<<<< HEAD
-=======
 	u-boot,dm-pre-reloc;
->>>>>>> 8989c96b
 	status = "okay";
 };
 

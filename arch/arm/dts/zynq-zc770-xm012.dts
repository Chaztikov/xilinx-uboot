--- conflicted
+++ resolved
@@ -20,14 +20,8 @@
 	};
 
 	chosen {
-<<<<<<< HEAD
-		bootargs = "console=ttyPS0,115200 root=/dev/ram rw earlyprintk";
-		linux,stdout-path = &uart1;
-		stdout-path = &uart1;
-=======
 		bootargs = "";
 		stdout-path = "serial0:115200n8";
->>>>>>> 8989c96b
 	};
 
 	memory {
@@ -108,9 +102,6 @@
 };
 
 &uart1 {
-<<<<<<< HEAD
-=======
 	u-boot,dm-pre-reloc;
->>>>>>> 8989c96b
 	status = "okay";
 };
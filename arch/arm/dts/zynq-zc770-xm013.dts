/*
 * Xilinx ZC770 XM013 board DTS
 *
 * Copyright (C) 2013 Xilinx, Inc.
 *
 * SPDX-License-Identifier:	GPL-2.0+
 */
/dts-v1/;
#include "zynq-7000.dtsi"

/ {
	compatible = "xlnx,zynq-zc770-xm013", "xlnx,zynq-7000";
	model = "Xilinx Zynq";

	aliases {
		ethernet0 = &gem1;
		i2c0 = &i2c1;
		serial0 = &uart0;
		spi0 = &qspi;
		spi1 = &spi0;
	};

	chosen {
<<<<<<< HEAD
		bootargs = "console=ttyPS0,115200 root=/dev/ram rw earlyprintk";
		linux,stdout-path = &uart0;
		stdout-path = &uart0;
=======
		bootargs = "";
		stdout-path = "serial0:115200n8";
>>>>>>> 8989c96b
	};

	memory {
		device_type = "memory";
		reg = <0x0 0x40000000>;
	};
};

&can1 {
	status = "okay";
};

&gem1 {
	status = "okay";
	phy-mode = "rgmii-id";
	phy-handle = <&ethernet_phy>;

	ethernet_phy: ethernet-phy@7 {
		reg = <7>;
	};
};

&i2c1 {
	status = "okay";
	clock-frequency = <400000>;

	si570: clock-generator@55 {
		#clock-cells = <0>;
		compatible = "silabs,si570";
		temperature-stability = <50>;
		reg = <0x55>;
		factory-fout = <156250000>;
		clock-frequency = <148500000>;
	};
};

&qspi {
	status = "okay";
	is-dual = <1>;
	num-cs = <1>;
	flash@0 {
		compatible = "n25q128a11";
		reg = <0x0>;
		spi-tx-bus-width = <1>;
		spi-rx-bus-width = <4>;
		spi-max-frequency = <50000000>;
		#address-cells = <1>;
		#size-cells = <1>;
		partition@qspi-fsbl-uboot {
			label = "qspi-fsbl-uboot";
			reg = <0x0 0x100000>;
		};
		partition@qspi-linux {
			label = "qspi-linux";
			reg = <0x100000 0x500000>;
		};
		partition@qspi-device-tree {
			label = "qspi-device-tree";
			reg = <0x600000 0x20000>;
		};
		partition@qspi-rootfs {
			label = "qspi-rootfs";
			reg = <0x620000 0x5E0000>;
		};
		partition@qspi-bitstream {
			label = "qspi-bitstream";
			reg = <0xC00000 0x400000>;
		};
	};
};

&spi0 {
	status = "okay";
	num-cs = <4>;
	is-decoded-cs = <0>;
	eeprom: at25@0 {
		at25,byte-len = <8192>;
		at25,addr-mode = <2>;
		at25,page-size = <32>;

		compatible = "atmel,at25";
		reg = <2>;
		spi-max-frequency = <1000000>;
	};
};

&uart0 {
<<<<<<< HEAD
=======
	u-boot,dm-pre-reloc;
>>>>>>> 8989c96b
	status = "okay";
};<|MERGE_RESOLUTION|>--- conflicted
+++ resolved
@@ -21,14 +21,8 @@
 	};
 
 	chosen {
-<<<<<<< HEAD
-		bootargs = "console=ttyPS0,115200 root=/dev/ram rw earlyprintk";
-		linux,stdout-path = &uart0;
-		stdout-path = &uart0;
-=======
 		bootargs = "";
 		stdout-path = "serial0:115200n8";
->>>>>>> 8989c96b
 	};
 
 	memory {
@@ -116,9 +110,6 @@
 };
 
 &uart0 {
-<<<<<<< HEAD
-=======
 	u-boot,dm-pre-reloc;
->>>>>>> 8989c96b
 	status = "okay";
 };
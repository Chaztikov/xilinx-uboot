--- conflicted
+++ resolved
@@ -172,17 +172,6 @@
 {
 	u32 cpurev;
 	__maybe_unused u32 max_freq;
-<<<<<<< HEAD
-
-#if defined(CONFIG_MX6) && defined(CONFIG_IMX6_THERMAL)
-	struct udevice *thermal_dev;
-	int cpu_tmp, minc, maxc, ret;
-#endif
-
-	cpurev = get_cpu_rev();
-
-#if defined(CONFIG_MX6)
-=======
 
 	cpurev = get_cpu_rev();
 
@@ -190,7 +179,6 @@
 	struct udevice *thermal_dev;
 	int cpu_tmp, minc, maxc, ret;
 
->>>>>>> 8989c96b
 	printf("CPU:   Freescale i.MX%s rev%d.%d",
 	       get_imx_type((cpurev & 0xFF000) >> 12),
 	       (cpurev & 0x000F0) >> 4,
@@ -210,11 +198,7 @@
 		mxc_get_clock(MXC_ARM_CLK) / 1000000);
 #endif
 
-<<<<<<< HEAD
-#if defined(CONFIG_MX6) && defined(CONFIG_IMX6_THERMAL)
-=======
 #if defined(CONFIG_IMX_THERMAL)
->>>>>>> 8989c96b
 	puts("CPU:   ");
 	switch (get_cpu_temp_grade(&minc, &maxc)) {
 	case TEMP_AUTOMOTIVE:
@@ -238,15 +222,9 @@
 		if (!ret)
 			printf(" at %dC\n", cpu_tmp);
 		else
-<<<<<<< HEAD
-			puts(" - invalid sensor data\n");
-	} else {
-		puts(" - invalid sensor device\n");
-=======
 			debug(" - invalid sensor data\n");
 	} else {
 		debug(" - invalid sensor device\n");
->>>>>>> 8989c96b
 	}
 #endif
 

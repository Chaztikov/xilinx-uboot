/*
 * Copyright (C) 2013 Boundary Devices Inc.
 *
 * SPDX-License-Identifier:	GPL-2.0+
 */
#ifndef __ASM_ARCH_MX6_DDR_H__
#define __ASM_ARCH_MX6_DDR_H__

#ifndef CONFIG_SPL_BUILD
#ifdef CONFIG_MX6Q
#include "mx6q-ddr.h"
#else
#if defined(CONFIG_MX6DL) || defined(CONFIG_MX6S)
#include "mx6dl-ddr.h"
#else
#ifdef CONFIG_MX6SX
#include "mx6sx-ddr.h"
#else
#ifdef CONFIG_MX6UL
#include "mx6ul-ddr.h"
#else
#ifdef CONFIG_MX6SL
#include "mx6sl-ddr.h"
#else
#error "Please select cpu"
#endif	/* CONFIG_MX6SL */
#endif	/* CONFIG_MX6UL */
#endif	/* CONFIG_MX6SX */
#endif	/* CONFIG_MX6DL or CONFIG_MX6S */
#endif	/* CONFIG_MX6Q */
#else

enum {
	DDR_TYPE_DDR3,
	DDR_TYPE_LPDDR2,
};

/* MMDC P0/P1 Registers */
struct mmdc_p_regs {
	u32 mdctl;
	u32 mdpdc;
	u32 mdotc;
	u32 mdcfg0;
	u32 mdcfg1;
	u32 mdcfg2;
	u32 mdmisc;
	u32 mdscr;
	u32 mdref;
	u32 res1[2];
	u32 mdrwd;
	u32 mdor;
	u32 mdmrr;
	u32 mdcfg3lp;
	u32 mdmr4;
	u32 mdasp;
	u32 res2[239];
	u32 maarcr;
	u32 mapsr;
	u32 maexidr0;
	u32 maexidr1;
	u32 madpcr0;
	u32 madpcr1;
	u32 madpsr0;
	u32 madpsr1;
	u32 madpsr2;
	u32 madpsr3;
	u32 madpsr4;
	u32 madpsr5;
	u32 masbs0;
	u32 masbs1;
	u32 res3[2];
	u32 magenp;
	u32 res4[239];
	u32 mpzqhwctrl;
	u32 mpzqswctrl;
	u32 mpwlgcr;
	u32 mpwldectrl0;
	u32 mpwldectrl1;
	u32 mpwldlst;
	u32 mpodtctrl;
	u32 mprddqby0dl;
	u32 mprddqby1dl;
	u32 mprddqby2dl;
	u32 mprddqby3dl;
	u32 mpwrdqby0dl;
	u32 mpwrdqby1dl;
	u32 mpwrdqby2dl;
	u32 mpwrdqby3dl;
	u32 mpdgctrl0;
	u32 mpdgctrl1;
	u32 mpdgdlst0;
	u32 mprddlctl;
	u32 mprddlst;
	u32 mpwrdlctl;
	u32 mpwrdlst;
	u32 mpsdctrl;
	u32 mpzqlp2ctl;
	u32 mprddlhwctl;
	u32 mpwrdlhwctl;
	u32 mprddlhwst0;
	u32 mprddlhwst1;
	u32 mpwrdlhwst0;
	u32 mpwrdlhwst1;
	u32 mpwlhwerr;
	u32 mpdghwst0;
	u32 mpdghwst1;
	u32 mpdghwst2;
	u32 mpdghwst3;
	u32 mppdcmpr1;
	u32 mppdcmpr2;
	u32 mpswdar0;
	u32 mpswdrdr0;
	u32 mpswdrdr1;
	u32 mpswdrdr2;
	u32 mpswdrdr3;
	u32 mpswdrdr4;
	u32 mpswdrdr5;
	u32 mpswdrdr6;
	u32 mpswdrdr7;
	u32 mpmur0;
	u32 mpwrcadl;
	u32 mpdccr;
};

#define MX6SL_IOM_DDR_BASE     0x020e0300
struct mx6sl_iomux_ddr_regs {
	u32 dram_cas;
	u32 dram_cs0_b;
	u32 dram_cs1_b;
	u32 dram_dqm0;
	u32 dram_dqm1;
	u32 dram_dqm2;
	u32 dram_dqm3;
	u32 dram_ras;
	u32 dram_reset;
	u32 dram_sdba0;
	u32 dram_sdba1;
	u32 dram_sdba2;
	u32 dram_sdcke0;
	u32 dram_sdcke1;
	u32 dram_sdclk_0;
	u32 dram_odt0;
	u32 dram_odt1;
	u32 dram_sdqs0;
	u32 dram_sdqs1;
	u32 dram_sdqs2;
	u32 dram_sdqs3;
	u32 dram_sdwe_b;
};

#define MX6SL_IOM_GRP_BASE     0x020e0500
struct mx6sl_iomux_grp_regs {
	u32 res1[43];
	u32 grp_addds;
	u32 grp_ddrmode_ctl;
	u32 grp_ddrpke;
	u32 grp_ddrpk;
	u32 grp_ddrhys;
	u32 grp_ddrmode;
	u32 grp_b0ds;
	u32 grp_ctlds;
	u32 grp_b1ds;
	u32 grp_ddr_type;
	u32 grp_b2ds;
	u32 grp_b3ds;
};

#define MX6UL_IOM_DDR_BASE	0x020e0200
struct mx6ul_iomux_ddr_regs {
	u32 res1[17];
	u32 dram_dqm0;
	u32 dram_dqm1;
	u32 dram_ras;
	u32 dram_cas;
	u32 dram_cs0;
	u32 dram_cs1;
	u32 dram_sdwe_b;
	u32 dram_odt0;
	u32 dram_odt1;
	u32 dram_sdba0;
	u32 dram_sdba1;
	u32 dram_sdba2;
	u32 dram_sdcke0;
	u32 dram_sdcke1;
	u32 dram_sdclk_0;
	u32 dram_sdqs0;
	u32 dram_sdqs1;
	u32 dram_reset;
};

#define MX6UL_IOM_GRP_BASE	0x020e0400
struct mx6ul_iomux_grp_regs {
	u32 res1[36];
	u32 grp_addds;
	u32 grp_ddrmode_ctl;
	u32 grp_b0ds;
	u32 grp_ddrpk;
	u32 grp_ctlds;
	u32 grp_b1ds;
	u32 grp_ddrhys;
	u32 grp_ddrpke;
	u32 grp_ddrmode;
	u32 grp_ddr_type;
};

#define MX6SX_IOM_DDR_BASE	0x020e0200
struct mx6sx_iomux_ddr_regs {
	u32 res1[59];
	u32 dram_dqm0;
	u32 dram_dqm1;
	u32 dram_dqm2;
	u32 dram_dqm3;
	u32 dram_ras;
	u32 dram_cas;
	u32 res2[2];
	u32 dram_sdwe_b;
	u32 dram_odt0;
	u32 dram_odt1;
	u32 dram_sdba0;
	u32 dram_sdba1;
	u32 dram_sdba2;
	u32 dram_sdcke0;
	u32 dram_sdcke1;
	u32 dram_sdclk_0;
	u32 dram_sdqs0;
	u32 dram_sdqs1;
	u32 dram_sdqs2;
	u32 dram_sdqs3;
	u32 dram_reset;
};

#define MX6SX_IOM_GRP_BASE	0x020e0500
struct mx6sx_iomux_grp_regs {
	u32 res1[61];
	u32 grp_addds;
	u32 grp_ddrmode_ctl;
	u32 grp_ddrpke;
	u32 grp_ddrpk;
	u32 grp_ddrhys;
	u32 grp_ddrmode;
	u32 grp_b0ds;
	u32 grp_b1ds;
	u32 grp_ctlds;
	u32 grp_ddr_type;
	u32 grp_b2ds;
	u32 grp_b3ds;
};

/*
 * MMDC iomux registers (pinctl/padctl) - (different for IMX6DQ vs IMX6SDL)
 */
#define MX6DQ_IOM_DDR_BASE      0x020e0500
struct mx6dq_iomux_ddr_regs {
	u32 res1[3];
	u32 dram_sdqs5;
	u32 dram_dqm5;
	u32 dram_dqm4;
	u32 dram_sdqs4;
	u32 dram_sdqs3;
	u32 dram_dqm3;
	u32 dram_sdqs2;
	u32 dram_dqm2;
	u32 res2[16];
	u32 dram_cas;
	u32 res3[2];
	u32 dram_ras;
	u32 dram_reset;
	u32 res4[2];
	u32 dram_sdclk_0;
	u32 dram_sdba2;
	u32 dram_sdcke0;
	u32 dram_sdclk_1;
	u32 dram_sdcke1;
	u32 dram_sdodt0;
	u32 dram_sdodt1;
	u32 res5;
	u32 dram_sdqs0;
	u32 dram_dqm0;
	u32 dram_sdqs1;
	u32 dram_dqm1;
	u32 dram_sdqs6;
	u32 dram_dqm6;
	u32 dram_sdqs7;
	u32 dram_dqm7;
};

#define MX6DQ_IOM_GRP_BASE      0x020e0700
struct mx6dq_iomux_grp_regs {
	u32 res1[18];
	u32 grp_b7ds;
	u32 grp_addds;
	u32 grp_ddrmode_ctl;
	u32 res2;
	u32 grp_ddrpke;
	u32 res3[6];
	u32 grp_ddrmode;
	u32 res4[3];
	u32 grp_b0ds;
	u32 grp_b1ds;
	u32 grp_ctlds;
	u32 res5;
	u32 grp_b2ds;
	u32 grp_ddr_type;
	u32 grp_b3ds;
	u32 grp_b4ds;
	u32 grp_b5ds;
	u32 grp_b6ds;
};

#define MX6SDL_IOM_DDR_BASE     0x020e0400
struct mx6sdl_iomux_ddr_regs {
	u32 res1[25];
	u32 dram_cas;
	u32 res2[2];
	u32 dram_dqm0;
	u32 dram_dqm1;
	u32 dram_dqm2;
	u32 dram_dqm3;
	u32 dram_dqm4;
	u32 dram_dqm5;
	u32 dram_dqm6;
	u32 dram_dqm7;
	u32 dram_ras;
	u32 dram_reset;
	u32 res3[2];
	u32 dram_sdba2;
	u32 dram_sdcke0;
	u32 dram_sdcke1;
	u32 dram_sdclk_0;
	u32 dram_sdclk_1;
	u32 dram_sdodt0;
	u32 dram_sdodt1;
	u32 dram_sdqs0;
	u32 dram_sdqs1;
	u32 dram_sdqs2;
	u32 dram_sdqs3;
	u32 dram_sdqs4;
	u32 dram_sdqs5;
	u32 dram_sdqs6;
	u32 dram_sdqs7;
};

#define MX6SDL_IOM_GRP_BASE     0x020e0700
struct mx6sdl_iomux_grp_regs {
	u32 res1[18];
	u32 grp_b7ds;
	u32 grp_addds;
	u32 grp_ddrmode_ctl;
	u32 grp_ddrpke;
	u32 res2[2];
	u32 grp_ddrmode;
	u32 grp_b0ds;
	u32 res3;
	u32 grp_ctlds;
	u32 grp_b1ds;
	u32 grp_ddr_type;
	u32 grp_b2ds;
	u32 grp_b3ds;
	u32 grp_b4ds;
	u32 grp_b5ds;
	u32 res4;
	u32 grp_b6ds;
};

/* Device Information: Varies per DDR3 part number and speed grade */
struct mx6_ddr3_cfg {
	u16 mem_speed;	/* ie 1600 for DDR3-1600 (800,1066,1333,1600) */
	u8 density;	/* chip density (Gb) (1,2,4,8) */
	u8 width;	/* bus width (bits) (4,8,16) */
	u8 banks;	/* number of banks */
	u8 rowaddr;	/* row address bits (11-16)*/
	u8 coladdr;	/* col address bits (9-12) */
	u8 pagesz;	/* page size (K) (1-2) */
	u16 trcd;	/* tRCD=tRP=CL (ns*100) */
	u16 trcmin;	/* tRC min (ns*100) */
	u16 trasmin;	/* tRAS min (ns*100) */
	u8 SRT;		/* self-refresh temperature: 0=normal, 1=extended */
};

/* Device Information: Varies per LPDDR2 part number and speed grade */
struct mx6_lpddr2_cfg {
	u16 mem_speed;	/* ie 800 for LPDDR2-800 */
	u8 density;	/* chip density (Gb) (1,2,4,8) */
	u8 width;	/* bus width (bits) (4,8,16) */
	u8 banks;	/* number of banks */
	u8 rowaddr;	/* row address bits (11-16)*/
	u8 coladdr;	/* col address bits (9-12) */
	u16 trcd_lp;
	u16 trppb_lp;
	u16 trpab_lp;
	u16 trcmin;	/* tRC min (ns*100) */
	u16 trasmin;	/* tRAS min (ns*100) */
};

/* System Information: Varies per board design, layout, and term choices */
struct mx6_ddr_sysinfo {
	u8 dsize;	/* size of bus (in dwords: 0=16bit,1=32bit,2=64bit) */
	u8 cs_density;	/* density per chip select (Gb) */
	u8 ncs;		/* number chip selects used (1|2) */
	char cs1_mirror;/* enable address mirror (0|1) */
	char bi_on;	/* Bank interleaving enable */
	u8 rtt_nom;	/* Rtt_Nom (DDR3_RTT_*) */
	u8 rtt_wr;	/* Rtt_Wr (DDR3_RTT_*) */
	u8 ralat;	/* Read Additional Latency (0-7) */
	u8 walat;	/* Write Additional Latency (0-3) */
	u8 mif3_mode;	/* Command prediction working mode */
	u8 rst_to_cke;	/* Time from SDE enable to CKE rise */
	u8 sde_to_rst;	/* Time from SDE enable until DDR reset# is high */
	u8 pd_fast_exit;/* enable precharge powerdown fast-exit */
<<<<<<< HEAD
=======
	u8 ddr_type;	/* DDR type: DDR3(0) or LPDDR2(1) */
>>>>>>> 8989c96b
};

/*
 * Board specific calibration:
 *   This includes write leveling calibration values as well as DQS gating
 *   and read/write delays. These values are board/layout/device specific.
 *   Freescale recommends using the i.MX6 DDR Stress Test Tool V1.0.2
 *   (DOC-96412) to determine these values over a range of boards and
 *   temperatures.
 */
struct mx6_mmdc_calibration {
	/* write leveling calibration */
	u32 p0_mpwldectrl0;
	u32 p0_mpwldectrl1;
	u32 p1_mpwldectrl0;
	u32 p1_mpwldectrl1;
	/* read DQS gating */
	u32 p0_mpdgctrl0;
	u32 p0_mpdgctrl1;
	u32 p1_mpdgctrl0;
	u32 p1_mpdgctrl1;
	/* read delay */
	u32 p0_mprddlctl;
	u32 p1_mprddlctl;
	/* write delay */
	u32 p0_mpwrdlctl;
	u32 p1_mpwrdlctl;
	/* lpddr2 zq hw calibration */
	u32 mpzqlp2ctl;
};

/* configure iomux (pinctl/padctl) */
void mx6dq_dram_iocfg(unsigned width,
		      const struct mx6dq_iomux_ddr_regs *,
		      const struct mx6dq_iomux_grp_regs *);
void mx6sdl_dram_iocfg(unsigned width,
		       const struct mx6sdl_iomux_ddr_regs *,
		       const struct mx6sdl_iomux_grp_regs *);
void mx6sx_dram_iocfg(unsigned width,
		      const struct mx6sx_iomux_ddr_regs *,
		      const struct mx6sx_iomux_grp_regs *);
void mx6ul_dram_iocfg(unsigned width,
		      const struct mx6ul_iomux_ddr_regs *,
		      const struct mx6ul_iomux_grp_regs *);
void mx6sl_dram_iocfg(unsigned width,
		      const struct mx6sl_iomux_ddr_regs *,
		      const struct mx6sl_iomux_grp_regs *);

#if defined(CONFIG_MX6QDL) || defined(CONFIG_MX6Q) || defined(CONFIG_MX6D)
int mmdc_do_write_level_calibration(void);
int mmdc_do_dqs_calibration(void);
#endif

/* configure mx6 mmdc registers */
void mx6_dram_cfg(const struct mx6_ddr_sysinfo *,
		  const struct mx6_mmdc_calibration *,
		  const void *);

#endif /* CONFIG_SPL_BUILD */

#define MX6_MMDC_P0_MDCTL	0x021b0000
#define MX6_MMDC_P0_MDPDC	0x021b0004
#define MX6_MMDC_P0_MDOTC	0x021b0008
#define MX6_MMDC_P0_MDCFG0	0x021b000c
#define MX6_MMDC_P0_MDCFG1	0x021b0010
#define MX6_MMDC_P0_MDCFG2	0x021b0014
#define MX6_MMDC_P0_MDMISC	0x021b0018
#define MX6_MMDC_P0_MDSCR	0x021b001c
#define MX6_MMDC_P0_MDREF	0x021b0020
#define MX6_MMDC_P0_MDRWD	0x021b002c
#define MX6_MMDC_P0_MDOR	0x021b0030
#define MX6_MMDC_P0_MDASP	0x021b0040
#define MX6_MMDC_P0_MAPSR	0x021b0404
#define MX6_MMDC_P0_MPZQHWCTRL	0x021b0800
#define MX6_MMDC_P0_MPWLDECTRL0	0x021b080c
#define MX6_MMDC_P0_MPWLDECTRL1	0x021b0810
#define MX6_MMDC_P0_MPODTCTRL	0x021b0818
#define MX6_MMDC_P0_MPRDDQBY0DL	0x021b081c
#define MX6_MMDC_P0_MPRDDQBY1DL	0x021b0820
#define MX6_MMDC_P0_MPRDDQBY2DL	0x021b0824
#define MX6_MMDC_P0_MPRDDQBY3DL	0x021b0828
#define MX6_MMDC_P0_MPDGCTRL0	0x021b083c
#define MX6_MMDC_P0_MPDGCTRL1	0x021b0840
#define MX6_MMDC_P0_MPRDDLCTL	0x021b0848
#define MX6_MMDC_P0_MPWRDLCTL	0x021b0850
#define MX6_MMDC_P0_MPMUR0	0x021b08b8

#define MX6_MMDC_P1_MDCTL	0x021b4000
#define MX6_MMDC_P1_MDPDC	0x021b4004
#define MX6_MMDC_P1_MDOTC	0x021b4008
#define MX6_MMDC_P1_MDCFG0	0x021b400c
#define MX6_MMDC_P1_MDCFG1	0x021b4010
#define MX6_MMDC_P1_MDCFG2	0x021b4014
#define MX6_MMDC_P1_MDMISC	0x021b4018
#define MX6_MMDC_P1_MDSCR	0x021b401c
#define MX6_MMDC_P1_MDREF	0x021b4020
#define MX6_MMDC_P1_MDRWD	0x021b402c
#define MX6_MMDC_P1_MDOR	0x021b4030
#define MX6_MMDC_P1_MDASP	0x021b4040
#define MX6_MMDC_P1_MAPSR	0x021b4404
#define MX6_MMDC_P1_MPZQHWCTRL	0x021b4800
#define MX6_MMDC_P1_MPWLDECTRL0	0x021b480c
#define MX6_MMDC_P1_MPWLDECTRL1	0x021b4810
#define MX6_MMDC_P1_MPODTCTRL	0x021b4818
#define MX6_MMDC_P1_MPRDDQBY0DL	0x021b481c
#define MX6_MMDC_P1_MPRDDQBY1DL	0x021b4820
#define MX6_MMDC_P1_MPRDDQBY2DL	0x021b4824
#define MX6_MMDC_P1_MPRDDQBY3DL	0x021b4828
#define MX6_MMDC_P1_MPDGCTRL0	0x021b483c
#define MX6_MMDC_P1_MPDGCTRL1	0x021b4840
#define MX6_MMDC_P1_MPRDDLCTL	0x021b4848
#define MX6_MMDC_P1_MPWRDLCTL	0x021b4850
#define MX6_MMDC_P1_MPMUR0	0x021b48b8

#endif	/*__ASM_ARCH_MX6_DDR_H__ */<|MERGE_RESOLUTION|>--- conflicted
+++ resolved
@@ -407,10 +407,7 @@
 	u8 rst_to_cke;	/* Time from SDE enable to CKE rise */
 	u8 sde_to_rst;	/* Time from SDE enable until DDR reset# is high */
 	u8 pd_fast_exit;/* enable precharge powerdown fast-exit */
-<<<<<<< HEAD
-=======
 	u8 ddr_type;	/* DDR type: DDR3(0) or LPDDR2(1) */
->>>>>>> 8989c96b
 };
 
 /*

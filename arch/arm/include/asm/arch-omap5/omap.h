/*
 * (C) Copyright 2010
 * Texas Instruments, <www.ti.com>
 *
 * Authors:
 *	Aneesh V <aneesh@ti.com>
 *	Sricharan R <r.sricharan@ti.com>
 *
 * SPDX-License-Identifier:	GPL-2.0+
 */

#ifndef _OMAP5_H_
#define _OMAP5_H_

#if !(defined(__KERNEL_STRICT_NAMES) || defined(__ASSEMBLY__))
#include <asm/types.h>
#endif /* !(__KERNEL_STRICT_NAMES || __ASSEMBLY__) */

/*
 * L4 Peripherals - L4 Wakeup and L4 Core now
 */
#define OMAP54XX_L4_CORE_BASE	0x4A000000
#define OMAP54XX_L4_WKUP_BASE	0x4Ae00000
#define OMAP54XX_L4_PER_BASE	0x48000000

/* CONTROL ID CODE */
#define CONTROL_CORE_ID_CODE	0x4A002204
#define CONTROL_WKUP_ID_CODE	0x4AE0C204

#if defined(CONFIG_DRA7XX) || defined(CONFIG_AM57XX)
#define CONTROL_ID_CODE		CONTROL_WKUP_ID_CODE
#else
#define CONTROL_ID_CODE		CONTROL_CORE_ID_CODE
#endif

<<<<<<< HEAD
#ifdef CONFIG_DRA7XX
=======
#if defined(CONFIG_DRA7XX) || defined(CONFIG_AM57XX)
>>>>>>> 8989c96b
#define DRA7_USB_OTG_SS1_BASE		0x48890000
#define DRA7_USB_OTG_SS1_GLUE_BASE	0x48880000
#define DRA7_USB3_PHY1_PLL_CTRL		0x4A084C00
#define DRA7_USB3_PHY1_POWER		0x4A002370
#define DRA7_USB2_PHY1_POWER		0x4A002300

#define DRA7_USB_OTG_SS2_BASE		0x488D0000
#define DRA7_USB_OTG_SS2_GLUE_BASE	0x488C0000
#define DRA7_USB2_PHY2_POWER		0x4A002E74
<<<<<<< HEAD
=======
#else
#define OMAP5XX_USB_OTG_SS_BASE		0x4A030000
#define OMAP5XX_USB_OTG_SS_GLUE_BASE	0x4A020000
#define OMAP5XX_USB3_PHY_PLL_CTRL	0x4A084C00
#define OMAP5XX_USB3_PHY_POWER		0x4A002370
#define OMAP5XX_USB2_PHY_POWER		0x4A002300
>>>>>>> 8989c96b
#endif

/* To be verified */
#define OMAP5430_CONTROL_ID_CODE_ES1_0		0x0B94202F
#define OMAP5430_CONTROL_ID_CODE_ES2_0          0x1B94202F
#define OMAP5432_CONTROL_ID_CODE_ES1_0		0x0B99802F
#define OMAP5432_CONTROL_ID_CODE_ES2_0          0x1B99802F
#define DRA752_CONTROL_ID_CODE_ES1_0		0x0B99002F
#define DRA752_CONTROL_ID_CODE_ES1_1		0x1B99002F
#define DRA752_CONTROL_ID_CODE_ES2_0		0x2B99002F
#define DRA722_CONTROL_ID_CODE_ES1_0		0x0B9BC02F
#define DRA722_CONTROL_ID_CODE_ES2_0		0x1B9BC02F

/* UART */
#define UART1_BASE		(OMAP54XX_L4_PER_BASE + 0x6a000)
#define UART2_BASE		(OMAP54XX_L4_PER_BASE + 0x6c000)
#define UART3_BASE		(OMAP54XX_L4_PER_BASE + 0x20000)
#define UART4_BASE		(OMAP54XX_L4_PER_BASE + 0x6e000)

/* General Purpose Timers */
#define GPT1_BASE		(OMAP54XX_L4_WKUP_BASE + 0x18000)
#define GPT2_BASE		(OMAP54XX_L4_PER_BASE  + 0x32000)
#define GPT3_BASE		(OMAP54XX_L4_PER_BASE  + 0x34000)

/* Watchdog Timer2 - MPU watchdog */
#define WDT2_BASE		(OMAP54XX_L4_WKUP_BASE + 0x14000)

/* QSPI */
#define QSPI_BASE		0x4B300000

/* SATA */
#define DWC_AHSATA_BASE		0x4A140000

/*
 * Hardware Register Details
 */

/* Watchdog Timer */
#define WD_UNLOCK1		0xAAAA
#define WD_UNLOCK2		0x5555

/* GP Timer */
#define TCLR_ST			(0x1 << 0)
#define TCLR_AR			(0x1 << 1)
#define TCLR_PRE		(0x1 << 5)

/* Control Module */
#define LDOSRAM_ACTMODE_VSET_IN_MASK	(0x1F << 5)
#define LDOSRAM_VOLT_CTRL_OVERRIDE	0x0401040f
#define CONTROL_EFUSE_1_OVERRIDE	0x1C4D0110
#define CONTROL_EFUSE_2_OVERRIDE	0x00084000

/* LPDDR2 IO regs */
#define CONTROL_LPDDR2IO_SLEW_125PS_DRV8_PULL_DOWN	0x1C1C1C1C
#define CONTROL_LPDDR2IO_SLEW_325PS_DRV8_GATE_KEEPER	0x9E9E9E9E
#define CONTROL_LPDDR2IO_SLEW_315PS_DRV12_PULL_DOWN	0x7C7C7C7C
#define LPDDR2IO_GR10_WD_MASK				(3 << 17)
#define CONTROL_LPDDR2IO_3_VAL		0xA0888C00

/* CONTROL_EFUSE_2 */
#define CONTROL_EFUSE_2_NMOS_PMOS_PTV_CODE_1		0x00ffc000

#define SDCARD_BIAS_PWRDNZ				(1 << 27)
#define SDCARD_PWRDNZ					(1 << 26)
#define SDCARD_BIAS_HIZ_MODE				(1 << 25)
#define SDCARD_PBIASLITE_VMODE				(1 << 21)

#ifndef __ASSEMBLY__

struct s32ktimer {
	unsigned char res[0x10];
	unsigned int s32k_cr;	/* 0x10 */
};

#define DEVICE_TYPE_SHIFT 0x6
#define DEVICE_TYPE_MASK (0x7 << DEVICE_TYPE_SHIFT)
#define DEVICE_GP 0x3

/* Output impedance control */
#define ds_120_ohm	0x0
#define ds_60_ohm	0x1
#define ds_45_ohm	0x2
#define ds_30_ohm	0x3
#define ds_mask		0x3

/* Slew rate control */
#define sc_slow		0x0
#define sc_medium	0x1
#define sc_fast		0x2
#define sc_na		0x3
#define sc_mask		0x3

/* Target capacitance control */
#define lb_5_12_pf	0x0
#define lb_12_25_pf	0x1
#define lb_25_50_pf	0x2
#define lb_50_80_pf	0x3
#define lb_mask		0x3

#define usb_i_mask	0x7

#define DDR_IO_I_34OHM_SR_FASTEST_WD_DQ_NO_PULL_DQS_PULL_DOWN   0x80828082
#define DDR_IO_I_34OHM_SR_FASTEST_WD_CK_CKE_NCS_CA_PULL_DOWN 0x82828200
#define DDR_IO_0_DDR2_DQ_INT_EN_ALL_DDR3_CA_DIS_ALL 0x8421
#define DDR_IO_1_DQ_OUT_EN_ALL_DQ_INT_EN_ALL 0x8421084
#define DDR_IO_2_CA_OUT_EN_ALL_CA_INT_EN_ALL 0x8421000

#define DDR_IO_I_40OHM_SR_SLOWEST_WD_DQ_NO_PULL_DQS_NO_PULL	0x7C7C7C6C
#define DDR_IO_I_40OHM_SR_FAST_WD_DQ_NO_PULL_DQS_NO_PULL	0x64646464
#define DDR_IO_0_VREF_CELLS_DDR3_VALUE				0xBAE8C631
#define DDR_IO_1_VREF_CELLS_DDR3_VALUE				0xBC6318DC
#define DDR_IO_2_VREF_CELLS_DDR3_VALUE				0x0

#define DDR_IO_I_40OHM_SR_SLOWEST_WD_DQ_NO_PULL_DQS_NO_PULL_ES2 0x7C7C7C7C
#define DDR_IO_I_40OHM_SR_FAST_WD_DQ_NO_PULL_DQS_NO_PULL_ES2 0x64646464
#define DDR_IO_0_VREF_CELLS_DDR3_VALUE_ES2 0xBAE8C631
#define DDR_IO_1_VREF_CELLS_DDR3_VALUE_ES2 0xBC6318DC
#define DDR_IO_2_VREF_CELLS_DDR3_VALUE_ES2 0x84210000

#define EFUSE_1 0x45145100
#define EFUSE_2 0x45145100
#define EFUSE_3 0x45145100
#define EFUSE_4 0x45145100
#endif /* __ASSEMBLY__ */

/*
 * In all cases, the TRM defines the RAM Memory Map for the processor
 * and indicates the area for the downloaded image.  We use all of that
 * space for download and once up and running may use other parts of the
 * map for our needs.  We set a scratch space that is at the end of the
 * OMAP5 download area, but within the DRA7xx download area (as it is
 * much larger) and do not, at this time, make use of the additional
 * space.
 */
#if defined(CONFIG_DRA7XX) || defined(CONFIG_AM57XX)
#define NON_SECURE_SRAM_START	0x40300000
#define NON_SECURE_SRAM_END	0x40380000	/* Not inclusive */
#else
#define NON_SECURE_SRAM_START	0x40300000
#define NON_SECURE_SRAM_END	0x40320000	/* Not inclusive */
#endif
#define SRAM_SCRATCH_SPACE_ADDR	0x4031E000

/* base address for indirect vectors (internal boot mode) */
#define SRAM_ROM_VECT_BASE	0x4031F000

/* CONTROL_SRCOMP_XXX_SIDE */
#define OVERRIDE_XS_SHIFT		30
#define OVERRIDE_XS_MASK		(1 << 30)
#define SRCODE_READ_XS_SHIFT		12
#define SRCODE_READ_XS_MASK		(0xff << 12)
#define PWRDWN_XS_SHIFT			11
#define PWRDWN_XS_MASK			(1 << 11)
#define DIVIDE_FACTOR_XS_SHIFT		4
#define DIVIDE_FACTOR_XS_MASK		(0x7f << 4)
#define MULTIPLY_FACTOR_XS_SHIFT	1
#define MULTIPLY_FACTOR_XS_MASK		(0x7 << 1)
#define SRCODE_OVERRIDE_SEL_XS_SHIFT	0
#define SRCODE_OVERRIDE_SEL_XS_MASK	(1 << 0)

/* ABB settings */
#define OMAP_ABB_SETTLING_TIME		50
#define OMAP_ABB_CLOCK_CYCLES		16

/* ABB tranxdone mask */
#define OMAP_ABB_MPU_TXDONE_MASK		(0x1 << 7)
#define OMAP_ABB_MM_TXDONE_MASK			(0x1 << 31)
#define OMAP_ABB_IVA_TXDONE_MASK		(0x1 << 30)
#define OMAP_ABB_EVE_TXDONE_MASK		(0x1 << 29)
#define OMAP_ABB_GPU_TXDONE_MASK		(0x1 << 28)

/* ABB efuse masks */
#define OMAP5_ABB_FUSE_VSET_MASK		(0x1F << 24)
#define OMAP5_ABB_FUSE_ENABLE_MASK		(0x1 << 29)
#define DRA7_ABB_FUSE_VSET_MASK			(0x1F << 20)
#define DRA7_ABB_FUSE_ENABLE_MASK		(0x1 << 25)
#define OMAP5_ABB_LDOVBBMPU_MUX_CTRL_MASK	(0x1 << 10)
#define OMAP5_ABB_LDOVBBMPU_VSET_OUT_MASK	(0x1f << 0)

#ifndef __ASSEMBLY__
struct srcomp_params {
	s8 divide_factor;
	s8 multiply_factor;
};

struct ctrl_ioregs {
	u32 ctrl_ddrch;
	u32 ctrl_lpddr2ch;
	u32 ctrl_ddr3ch;
	u32 ctrl_ddrio_0;
	u32 ctrl_ddrio_1;
	u32 ctrl_ddrio_2;
	u32 ctrl_emif_sdram_config_ext;
	u32 ctrl_emif_sdram_config_ext_final;
	u32 ctrl_ddr_ctrl_ext_0;
};

<<<<<<< HEAD
=======
void clrset_spare_register(u8 spare_type, u32 clear_bits, u32 set_bits);

>>>>>>> 8989c96b
#endif /* __ASSEMBLY__ */

/* Boot parameters */
#ifndef __ASSEMBLY__
struct omap_boot_parameters {
	unsigned int boot_message;
	unsigned int boot_device_descriptor;
	unsigned char boot_device;
	unsigned char reset_reason;
	unsigned char ch_flags;
};
#endif

#endif<|MERGE_RESOLUTION|>--- conflicted
+++ resolved
@@ -33,11 +33,7 @@
 #define CONTROL_ID_CODE		CONTROL_CORE_ID_CODE
 #endif
 
-<<<<<<< HEAD
-#ifdef CONFIG_DRA7XX
-=======
 #if defined(CONFIG_DRA7XX) || defined(CONFIG_AM57XX)
->>>>>>> 8989c96b
 #define DRA7_USB_OTG_SS1_BASE		0x48890000
 #define DRA7_USB_OTG_SS1_GLUE_BASE	0x48880000
 #define DRA7_USB3_PHY1_PLL_CTRL		0x4A084C00
@@ -47,15 +43,12 @@
 #define DRA7_USB_OTG_SS2_BASE		0x488D0000
 #define DRA7_USB_OTG_SS2_GLUE_BASE	0x488C0000
 #define DRA7_USB2_PHY2_POWER		0x4A002E74
-<<<<<<< HEAD
-=======
 #else
 #define OMAP5XX_USB_OTG_SS_BASE		0x4A030000
 #define OMAP5XX_USB_OTG_SS_GLUE_BASE	0x4A020000
 #define OMAP5XX_USB3_PHY_PLL_CTRL	0x4A084C00
 #define OMAP5XX_USB3_PHY_POWER		0x4A002370
 #define OMAP5XX_USB2_PHY_POWER		0x4A002300
->>>>>>> 8989c96b
 #endif
 
 /* To be verified */
@@ -253,11 +246,8 @@
 	u32 ctrl_ddr_ctrl_ext_0;
 };
 
-<<<<<<< HEAD
-=======
 void clrset_spare_register(u8 spare_type, u32 clear_bits, u32 set_bits);
 
->>>>>>> 8989c96b
 #endif /* __ASSEMBLY__ */
 
 /* Boot parameters */

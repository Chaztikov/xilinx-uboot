/*
 * (C) Copyright 2010
 * Texas Instruments, <www.ti.com>
 *
 * SPDX-License-Identifier:	GPL-2.0+
 */

#ifndef _SYS_PROTO_H_
#define _SYS_PROTO_H_

#include <asm/arch/omap.h>
#include <asm/io.h>
#include <asm/arch/clock.h>
#include <asm/omap_common.h>
#include <linux/mtd/omap_gpmc.h>
#include <asm/arch/clock.h>
#include <asm/ti-common/sys_proto.h>

DECLARE_GLOBAL_DATA_PTR;

/*
 * Structure for Iodelay configuration registers.
 * Theoretical max for g_delay is 21560 ps.
 * Theoretical max for a_delay is 1/3rd of g_delay max.
 * So using u16 for both a/g_delay.
 */
struct iodelay_cfg_entry {
	u16 offset;
	u16 a_delay;
	u16 g_delay;
};

struct pad_conf_entry {
	u32 offset;
	u32 val;
};

struct omap_sysinfo {
	char *board_string;
};
extern const struct omap_sysinfo sysinfo;

void gpmc_init(void);
void watchdog_init(void);
u32 get_device_type(void);
void do_set_mux(u32 base, struct pad_conf_entry const *array, int size);
void do_set_mux32(u32 base, struct pad_conf_entry const *array, int size);
<<<<<<< HEAD
void set_muxconf_regs_essential(void);
=======
void set_muxconf_regs(void);
>>>>>>> 8989c96b
u32 wait_on_value(u32, u32, void *, u32);
void sdelay(unsigned long);
void setup_early_clocks(void);
void prcm_init(void);
void do_board_detect(void);
void vcores_init(void);
void bypass_dpll(u32 const base);
void freq_update_core(void);
u32 get_sys_clk_freq(void);
u32 omap5_ddr_clk(void);
void cancel_out(u32 *num, u32 *den, u32 den_limit);
void sdram_init(void);
u32 omap_sdram_size(void);
u32 cortex_rev(void);
void save_omap_boot_params(void);
void init_omap_revision(void);
void do_io_settings(void);
void sri2c_init(void);
int omap_vc_bypass_send_value(u8 sa, u8 reg_addr, u8 reg_data);
u32 warm_reset(void);
void force_emif_self_refresh(void);
void get_ioregs(const struct ctrl_ioregs **regs);
void srcomp_enable(void);
void setup_warmreset_time(void);

static inline u32 div_round_up(u32 num, u32 den)
{
	return (num + den - 1)/den;
}

static inline u32 usec_to_32k(u32 usec)
{
	return div_round_up(32768 * usec, 1000000);
}

#define OMAP5_SERVICE_L2ACTLR_SET    0x104
#define OMAP5_SERVICE_ACR_SET        0x107

#endif<|MERGE_RESOLUTION|>--- conflicted
+++ resolved
@@ -45,11 +45,7 @@
 u32 get_device_type(void);
 void do_set_mux(u32 base, struct pad_conf_entry const *array, int size);
 void do_set_mux32(u32 base, struct pad_conf_entry const *array, int size);
-<<<<<<< HEAD
-void set_muxconf_regs_essential(void);
-=======
 void set_muxconf_regs(void);
->>>>>>> 8989c96b
 u32 wait_on_value(u32, u32, void *, u32);
 void sdelay(unsigned long);
 void setup_early_clocks(void);

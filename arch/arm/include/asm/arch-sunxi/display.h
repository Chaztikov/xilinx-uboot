/*
 * Sunxi platform display controller register and constant defines
 *
 * (C) Copyright 2014 Hans de Goede <hdegoede@redhat.com>
 *
 * SPDX-License-Identifier:	GPL-2.0+
 */

#ifndef _SUNXI_DISPLAY_H
#define _SUNXI_DISPLAY_H

struct sunxi_de_fe_reg {
	u32 enable;			/* 0x000 */
	u32 frame_ctrl;			/* 0x004 */
	u32 bypass;			/* 0x008 */
	u32 algorithm_sel;		/* 0x00c */
	u32 line_int_ctrl;		/* 0x010 */
	u8 res0[0x0c];			/* 0x014 */
	u32 ch0_addr;			/* 0x020 */
	u32 ch1_addr;			/* 0x024 */
	u32 ch2_addr;			/* 0x028 */
	u32 field_sequence;		/* 0x02c */
	u32 ch0_offset;			/* 0x030 */
	u32 ch1_offset;			/* 0x034 */
	u32 ch2_offset;			/* 0x038 */
	u8 res1[0x04];			/* 0x03c */
	u32 ch0_stride;			/* 0x040 */
	u32 ch1_stride;			/* 0x044 */
	u32 ch2_stride;			/* 0x048 */
	u32 input_fmt;			/* 0x04c */
	u32 ch3_addr;			/* 0x050 */
	u32 ch4_addr;			/* 0x054 */
	u32 ch5_addr;			/* 0x058 */
	u32 output_fmt;			/* 0x05c */
	u32 int_enable;			/* 0x060 */
	u32 int_status;			/* 0x064 */
	u32 status;			/* 0x068 */
	u8 res2[0x04];			/* 0x06c */
	u32 csc_coef00;			/* 0x070 */
	u32 csc_coef01;			/* 0x074 */
	u32 csc_coef02;			/* 0x078 */
	u32 csc_coef03;			/* 0x07c */
	u32 csc_coef10;			/* 0x080 */
	u32 csc_coef11;			/* 0x084 */
	u32 csc_coef12;			/* 0x088 */
	u32 csc_coef13;			/* 0x08c */
	u32 csc_coef20;			/* 0x090 */
	u32 csc_coef21;			/* 0x094 */
	u32 csc_coef22;			/* 0x098 */
	u32 csc_coef23;			/* 0x09c */
	u32 deinterlace_ctrl;		/* 0x0a0 */
	u32 deinterlace_diag;		/* 0x0a4 */
	u32 deinterlace_tempdiff;	/* 0x0a8 */
	u32 deinterlace_sawtooth;	/* 0x0ac */
	u32 deinterlace_spatcomp;	/* 0x0b0 */
	u32 deinterlace_burstlen;	/* 0x0b4 */
	u32 deinterlace_preluma;	/* 0x0b8 */
	u32 deinterlace_tile_addr;	/* 0x0bc */
	u32 deinterlace_tile_stride;	/* 0x0c0 */
	u8 res3[0x0c];			/* 0x0c4 */
	u32 wb_stride_enable;		/* 0x0d0 */
	u32 ch3_stride;			/* 0x0d4 */
	u32 ch4_stride;			/* 0x0d8 */
	u32 ch5_stride;			/* 0x0dc */
	u32 fe_3d_ctrl;			/* 0x0e0 */
	u32 fe_3d_ch0_addr;		/* 0x0e4 */
	u32 fe_3d_ch1_addr;		/* 0x0e8 */
	u32 fe_3d_ch2_addr;		/* 0x0ec */
	u32 fe_3d_ch0_offset;		/* 0x0f0 */
	u32 fe_3d_ch1_offset;		/* 0x0f4 */
	u32 fe_3d_ch2_offset;		/* 0x0f8 */
	u8 res4[0x04];			/* 0x0fc */
	u32 ch0_insize;			/* 0x100 */
	u32 ch0_outsize;		/* 0x104 */
	u32 ch0_horzfact;		/* 0x108 */
	u32 ch0_vertfact;		/* 0x10c */
	u32 ch0_horzphase;		/* 0x110 */
	u32 ch0_vertphase0;		/* 0x114 */
	u32 ch0_vertphase1;		/* 0x118 */
	u8 res5[0x04];			/* 0x11c */
	u32 ch0_horztapoffset0;		/* 0x120 */
	u32 ch0_horztapoffset1;		/* 0x124 */
	u32 ch0_verttapoffset;		/* 0x128 */
	u8 res6[0xd4];			/* 0x12c */
	u32 ch1_insize;			/* 0x200 */
	u32 ch1_outsize;		/* 0x204 */
	u32 ch1_horzfact;		/* 0x208 */
	u32 ch1_vertfact;		/* 0x20c */
	u32 ch1_horzphase;		/* 0x210 */
	u32 ch1_vertphase0;		/* 0x214 */
	u32 ch1_vertphase1;		/* 0x218 */
	u8 res7[0x04];			/* 0x21c */
	u32 ch1_horztapoffset0;		/* 0x220 */
	u32 ch1_horztapoffset1;		/* 0x224 */
	u32 ch1_verttapoffset;		/* 0x228 */
	u8 res8[0x1d4];			/* 0x22c */
	u32 ch0_horzcoef0[32];		/* 0x400 */
	u32 ch0_horzcoef1[32];		/* 0x480 */
	u32 ch0_vertcoef[32];		/* 0x500 */
	u8 res9[0x80];			/* 0x580 */
	u32 ch1_horzcoef0[32];		/* 0x600 */
	u32 ch1_horzcoef1[32];		/* 0x680 */
	u32 ch1_vertcoef[32];		/* 0x700 */
	u8 res10[0x280];		/* 0x780 */
	u32 vpp_enable;			/* 0xa00 */
	u32 vpp_dcti;			/* 0xa04 */
	u32 vpp_lp1;			/* 0xa08 */
	u32 vpp_lp2;			/* 0xa0c */
	u32 vpp_wle;			/* 0xa10 */
	u32 vpp_ble;			/* 0xa14 */
};

struct sunxi_de_be_reg {
	u8 res0[0x800];			/* 0x000 */
	u32 mode;			/* 0x800 */
	u32 backcolor;			/* 0x804 */
	u32 disp_size;			/* 0x808 */
	u8 res1[0x4];			/* 0x80c */
	u32 layer0_size;		/* 0x810 */
	u32 layer1_size;		/* 0x814 */
	u32 layer2_size;		/* 0x818 */
	u32 layer3_size;		/* 0x81c */
	u32 layer0_pos;			/* 0x820 */
	u32 layer1_pos;			/* 0x824 */
	u32 layer2_pos;			/* 0x828 */
	u32 layer3_pos;			/* 0x82c */
	u8 res2[0x10];			/* 0x830 */
	u32 layer0_stride;		/* 0x840 */
	u32 layer1_stride;		/* 0x844 */
	u32 layer2_stride;		/* 0x848 */
	u32 layer3_stride;		/* 0x84c */
	u32 layer0_addr_low32b;		/* 0x850 */
	u32 layer1_addr_low32b;		/* 0x854 */
	u32 layer2_addr_low32b;		/* 0x858 */
	u32 layer3_addr_low32b;		/* 0x85c */
	u32 layer0_addr_high4b;		/* 0x860 */
	u32 layer1_addr_high4b;		/* 0x864 */
	u32 layer2_addr_high4b;		/* 0x868 */
	u32 layer3_addr_high4b;		/* 0x86c */
	u32 reg_ctrl;			/* 0x870 */
	u8 res3[0xc];			/* 0x874 */
	u32 color_key_max;		/* 0x880 */
	u32 color_key_min;		/* 0x884 */
	u32 color_key_config;		/* 0x888 */
	u8 res4[0x4];			/* 0x88c */
	u32 layer0_attr0_ctrl;		/* 0x890 */
	u32 layer1_attr0_ctrl;		/* 0x894 */
	u32 layer2_attr0_ctrl;		/* 0x898 */
	u32 layer3_attr0_ctrl;		/* 0x89c */
	u32 layer0_attr1_ctrl;		/* 0x8a0 */
	u32 layer1_attr1_ctrl;		/* 0x8a4 */
	u32 layer2_attr1_ctrl;		/* 0x8a8 */
	u32 layer3_attr1_ctrl;		/* 0x8ac */
	u8 res5[0x110];			/* 0x8b0 */
	u32 output_color_ctrl;		/* 0x9c0 */
	u8 res6[0xc];			/* 0x9c4 */
	u32 output_color_coef[12];	/* 0x9d0 */
};

struct sunxi_lcdc_reg {
	u32 ctrl;			/* 0x00 */
	u32 int0;			/* 0x04 */
	u32 int1;			/* 0x08 */
	u8 res0[0x04];			/* 0x0c */
	u32 tcon0_frm_ctrl;		/* 0x10 */
	u32 tcon0_frm_seed[6];		/* 0x14 */
	u32 tcon0_frm_table[4];		/* 0x2c */
	u8 res1[4];			/* 0x3c */
	u32 tcon0_ctrl;			/* 0x40 */
	u32 tcon0_dclk;			/* 0x44 */
	u32 tcon0_timing_active;	/* 0x48 */
	u32 tcon0_timing_h;		/* 0x4c */
	u32 tcon0_timing_v;		/* 0x50 */
	u32 tcon0_timing_sync;		/* 0x54 */
	u32 tcon0_hv_intf;		/* 0x58 */
	u8 res2[0x04];			/* 0x5c */
	u32 tcon0_cpu_intf;		/* 0x60 */
	u32 tcon0_cpu_wr_dat;		/* 0x64 */
	u32 tcon0_cpu_rd_dat0;		/* 0x68 */
	u32 tcon0_cpu_rd_dat1;		/* 0x6c */
	u32 tcon0_ttl_timing0;		/* 0x70 */
	u32 tcon0_ttl_timing1;		/* 0x74 */
	u32 tcon0_ttl_timing2;		/* 0x78 */
	u32 tcon0_ttl_timing3;		/* 0x7c */
	u32 tcon0_ttl_timing4;		/* 0x80 */
	u32 tcon0_lvds_intf;		/* 0x84 */
	u32 tcon0_io_polarity;		/* 0x88 */
	u32 tcon0_io_tristate;		/* 0x8c */
	u32 tcon1_ctrl;			/* 0x90 */
	u32 tcon1_timing_source;	/* 0x94 */
	u32 tcon1_timing_scale;		/* 0x98 */
	u32 tcon1_timing_out;		/* 0x9c */
	u32 tcon1_timing_h;		/* 0xa0 */
	u32 tcon1_timing_v;		/* 0xa4 */
	u32 tcon1_timing_sync;		/* 0xa8 */
	u8 res3[0x44];			/* 0xac */
	u32 tcon1_io_polarity;		/* 0xf0 */
	u32 tcon1_io_tristate;		/* 0xf4 */
	u8 res4[0x108];			/* 0xf8 */
	u32 mux_ctrl;			/* 0x200 */
	u8 res5[0x1c];			/* 0x204 */
	u32 lvds_ana0;			/* 0x220 */
	u32 lvds_ana1;			/* 0x224 */
};

struct sunxi_hdmi_reg {
	u32 version_id;			/* 0x000 */
	u32 ctrl;			/* 0x004 */
	u32 irq;			/* 0x008 */
	u32 hpd;			/* 0x00c */
	u32 video_ctrl;			/* 0x010 */
	u32 video_size;			/* 0x014 */
	u32 video_bp;			/* 0x018 */
	u32 video_fp;			/* 0x01c */
	u32 video_spw;			/* 0x020 */
	u32 video_polarity;		/* 0x024 */
	u8 res0[0x58];			/* 0x028 */
	u8 avi_info_frame[0x14];	/* 0x080 */
	u8 res1[0x4c];			/* 0x094 */
	u32 qcp_packet0;		/* 0x0e0 */
	u32 qcp_packet1;		/* 0x0e4 */
	u8 res2[0x118];			/* 0x0e8 */
	u32 pad_ctrl0;			/* 0x200 */
	u32 pad_ctrl1;			/* 0x204 */
	u32 pll_ctrl;			/* 0x208 */
	u32 pll_dbg0;			/* 0x20c */
	u32 pll_dbg1;			/* 0x210 */
	u32 hpd_cec;			/* 0x214 */
	u8 res3[0x28];			/* 0x218 */
	u8 vendor_info_frame[0x14];	/* 0x240 */
	u8 res4[0x9c];			/* 0x254 */
	u32 pkt_ctrl0;			/* 0x2f0 */
	u32 pkt_ctrl1;			/* 0x2f4 */
	u8 res5[0x8];			/* 0x2f8 */
	u32 unknown;			/* 0x300 */
	u8 res6[0xc];			/* 0x304 */
	u32 audio_sample_count;		/* 0x310 */
	u8 res7[0xec];			/* 0x314 */
	u32 audio_tx_fifo;		/* 0x400 */
	u8 res8[0xfc];			/* 0x404 */
#ifndef CONFIG_MACH_SUN6I
	u32 ddc_ctrl;			/* 0x500 */
	u32 ddc_addr;			/* 0x504 */
	u32 ddc_int_mask;		/* 0x508 */
	u32 ddc_int_status;		/* 0x50c */
	u32 ddc_fifo_ctrl;		/* 0x510 */
	u32 ddc_fifo_status;		/* 0x514 */
	u32 ddc_fifo_data;		/* 0x518 */
	u32 ddc_byte_count;		/* 0x51c */
	u32 ddc_cmnd;			/* 0x520 */
	u32 ddc_exreg;			/* 0x524 */
	u32 ddc_clock;			/* 0x528 */
	u8 res9[0x14];			/* 0x52c */
	u32 ddc_line_ctrl;		/* 0x540 */
#else
	u32 ddc_ctrl;			/* 0x500 */
	u32 ddc_exreg;			/* 0x504 */
	u32 ddc_cmnd;			/* 0x508 */
	u32 ddc_addr;			/* 0x50c */
	u32 ddc_int_mask;		/* 0x510 */
	u32 ddc_int_status;		/* 0x514 */
	u32 ddc_fifo_ctrl;		/* 0x518 */
	u32 ddc_fifo_status;		/* 0x51c */
	u32 ddc_clock;			/* 0x520 */
	u32 ddc_timeout;		/* 0x524 */
	u8 res9[0x18];			/* 0x528 */
	u32 ddc_dbg;			/* 0x540 */
	u8 res10[0x3c];			/* 0x544 */
	u32 ddc_fifo_data;		/* 0x580 */
#endif
};

/*
 * This is based on the A10s User Manual, and the A10s only supports
 * composite video and not vga like the A10 / A20 does, still other
 * than the removed vga out capability the tvencoder seems to be the same.
 * "unknown#" registers are registers which are used in the A10 kernel code,
 * but not documented in the A10s User Manual.
 */
struct sunxi_tve_reg {
	u32 gctrl;			/* 0x000 */
	u32 cfg0;			/* 0x004 */
	u32 dac_cfg0;			/* 0x008 */
	u32 filter;			/* 0x00c */
	u32 chroma_freq;		/* 0x010 */
	u32 porch_num;			/* 0x014 */
	u32 unknown0;			/* 0x018 */
	u32 line_num;			/* 0x01c */
	u32 blank_black_level;		/* 0x020 */
	u32 unknown1;			/* 0x024, seems to be 1 byte per dac */
	u8 res0[0x08];			/* 0x028 */
	u32 auto_detect_en;		/* 0x030 */
	u32 auto_detect_int_status;	/* 0x034 */
	u32 auto_detect_status;		/* 0x038 */
	u32 auto_detect_debounce;	/* 0x03c */
	u32 csc_reg0;			/* 0x040 */
	u32 csc_reg1;			/* 0x044 */
	u32 csc_reg2;			/* 0x048 */
	u32 csc_reg3;			/* 0x04c */
	u8 res1[0xb0];			/* 0x050 */
	u32 color_burst;		/* 0x100 */
	u32 vsync_num;			/* 0x104 */
	u32 notch_freq;			/* 0x108 */
	u32 cbr_level;			/* 0x10c */
	u32 burst_phase;		/* 0x110 */
	u32 burst_width;		/* 0x114 */
	u32 unknown2;			/* 0x118 */
	u32 sync_vbi_level;		/* 0x11c */
	u32 white_level;		/* 0x120 */
	u32 active_num;			/* 0x124 */
	u32 chroma_bw_gain;		/* 0x128 */
	u32 notch_width;		/* 0x12c */
	u32 resync_num;			/* 0x130 */
	u32 slave_para;			/* 0x134 */
	u32 cfg1;			/* 0x138 */
	u32 cfg2;			/* 0x13c */
};

/*
 * DE-FE register constants.
 */
#define SUNXI_DE_FE_WIDTH(x)			(((x) - 1) << 0)
#define SUNXI_DE_FE_HEIGHT(y)			(((y) - 1) << 16)
#define SUNXI_DE_FE_FACTOR_INT(n)		((n) << 16)
#define SUNXI_DE_FE_ENABLE_EN			(1 << 0)
#define SUNXI_DE_FE_FRAME_CTRL_REG_RDY		(1 << 0)
#define SUNXI_DE_FE_FRAME_CTRL_COEF_RDY		(1 << 1)
#define SUNXI_DE_FE_FRAME_CTRL_FRM_START	(1 << 16)
#define SUNXI_DE_FE_BYPASS_CSC_BYPASS		(1 << 1)
#define SUNXI_DE_FE_INPUT_FMT_ARGB8888		0x00000151
#define SUNXI_DE_FE_OUTPUT_FMT_ARGB8888		0x00000002

/*
 * DE-BE register constants.
 */
#define SUNXI_DE_BE_WIDTH(x)			(((x) - 1) << 0)
#define SUNXI_DE_BE_HEIGHT(y)			(((y) - 1) << 16)
#define SUNXI_DE_BE_MODE_ENABLE			(1 << 0)
#define SUNXI_DE_BE_MODE_START			(1 << 1)
#define SUNXI_DE_BE_MODE_DEFLICKER_ENABLE	(1 << 4)
#define SUNXI_DE_BE_MODE_LAYER0_ENABLE		(1 << 8)
#define SUNXI_DE_BE_MODE_INTERLACE_ENABLE	(1 << 28)
#define SUNXI_DE_BE_LAYER_STRIDE(x)		((x) << 5)
#define SUNXI_DE_BE_REG_CTRL_LOAD_REGS		(1 << 0)
#define SUNXI_DE_BE_LAYER_ATTR0_SRC_FE0		0x00000002
#define SUNXI_DE_BE_LAYER_ATTR1_FMT_XRGB8888	(0x09 << 8)
#define SUNXI_DE_BE_OUTPUT_COLOR_CTRL_ENABLE	1

/*
 * LCDC register constants.
 */
#define SUNXI_LCDC_X(x)				(((x) - 1) << 16)
#define SUNXI_LCDC_Y(y)				(((y) - 1) << 0)
#define SUNXI_LCDC_TCON_VSYNC_MASK		(1 << 24)
#define SUNXI_LCDC_TCON_HSYNC_MASK		(1 << 25)
#define SUNXI_LCDC_CTRL_IO_MAP_MASK		(1 << 0)
#define SUNXI_LCDC_CTRL_IO_MAP_TCON0		(0 << 0)
#define SUNXI_LCDC_CTRL_IO_MAP_TCON1		(1 << 0)
#define SUNXI_LCDC_CTRL_TCON_ENABLE		(1 << 31)
#define SUNXI_LCDC_TCON0_FRM_CTRL_RGB666	((1 << 31) | (0 << 4))
#define SUNXI_LCDC_TCON0_FRM_CTRL_RGB565	((1 << 31) | (5 << 4))
#define SUNXI_LCDC_TCON0_FRM_SEED		0x11111111
#define SUNXI_LCDC_TCON0_FRM_TAB0		0x01010000
#define SUNXI_LCDC_TCON0_FRM_TAB1		0x15151111
#define SUNXI_LCDC_TCON0_FRM_TAB2		0x57575555
#define SUNXI_LCDC_TCON0_FRM_TAB3		0x7f7f7777
#define SUNXI_LCDC_TCON0_CTRL_CLK_DELAY(n)	(((n) & 0x1f) << 4)
#define SUNXI_LCDC_TCON0_CTRL_ENABLE		(1 << 31)
#define SUNXI_LCDC_TCON0_DCLK_DIV(n)		((n) << 0)
#define SUNXI_LCDC_TCON0_DCLK_ENABLE		(0xf << 28)
#define SUNXI_LCDC_TCON0_TIMING_H_BP(n)		(((n) - 1) << 0)
#define SUNXI_LCDC_TCON0_TIMING_H_TOTAL(n)	(((n) - 1) << 16)
#define SUNXI_LCDC_TCON0_TIMING_V_BP(n)		(((n) - 1) << 0)
#define SUNXI_LCDC_TCON0_TIMING_V_TOTAL(n)	(((n) * 2) << 16)
#ifdef CONFIG_SUNXI_GEN_SUN6I
#define SUNXI_LCDC_TCON0_LVDS_CLK_SEL_TCON0	(1 << 20)
#else
#define SUNXI_LCDC_TCON0_LVDS_CLK_SEL_TCON0	0 /* NA */
#endif
#define SUNXI_LCDC_TCON0_LVDS_INTF_BITWIDTH(n)	((n) << 26)
#define SUNXI_LCDC_TCON0_LVDS_INTF_ENABLE	(1 << 31)
#define SUNXI_LCDC_TCON0_IO_POL_DCLK_PHASE(x)	((x) << 28)
#define SUNXI_LCDC_TCON1_CTRL_CLK_DELAY(n)	(((n) & 0x1f) << 4)
#define SUNXI_LCDC_TCON1_CTRL_INTERLACE_ENABLE	(1 << 20)
#define SUNXI_LCDC_TCON1_CTRL_ENABLE		(1 << 31)
#define SUNXI_LCDC_TCON1_TIMING_H_BP(n)		(((n) - 1) << 0)
#define SUNXI_LCDC_TCON1_TIMING_H_TOTAL(n)	(((n) - 1) << 16)
#define SUNXI_LCDC_TCON1_TIMING_V_BP(n)		(((n) - 1) << 0)
<<<<<<< HEAD
#define SUNXI_LCDC_TCON1_TIMING_V_TOTAL(n)	(((n) * 2) << 16)
=======
#define SUNXI_LCDC_TCON1_TIMING_V_TOTAL(n)	((n) << 16)
#define SUNXI_LCDC_MUX_CTRL_SRC0_MASK		(0xf << 0)
#define SUNXI_LCDC_MUX_CTRL_SRC0(x)		((x) << 0)
#define SUNXI_LCDC_MUX_CTRL_SRC1_MASK		(0xf << 4)
#define SUNXI_LCDC_MUX_CTRL_SRC1(x)		((x) << 4)
>>>>>>> 8989c96b
#ifdef CONFIG_SUNXI_GEN_SUN6I
#define SUNXI_LCDC_LVDS_ANA0			0x40040320
#define SUNXI_LCDC_LVDS_ANA0_EN_MB		(1 << 31)
#define SUNXI_LCDC_LVDS_ANA0_DRVC		(1 << 24)
#define SUNXI_LCDC_LVDS_ANA0_DRVD(x)		((x) << 20)
#else
#define SUNXI_LCDC_LVDS_ANA0			0x3f310000
#define SUNXI_LCDC_LVDS_ANA0_UPDATE		(1 << 22)
#endif
#define SUNXI_LCDC_LVDS_ANA1_INIT1		(0x1f << 26 | 0x1f << 10)
#define SUNXI_LCDC_LVDS_ANA1_INIT2		(0x1f << 16 | 0x1f << 00)

/*
 * HDMI register constants.
 */
#define SUNXI_HDMI_X(x)				(((x) - 1) << 0)
#define SUNXI_HDMI_Y(y)				(((y) - 1) << 16)
#define SUNXI_HDMI_CTRL_ENABLE			(1 << 31)
#define SUNXI_HDMI_IRQ_STATUS_FIFO_UF		(1 << 0)
#define SUNXI_HDMI_IRQ_STATUS_FIFO_OF		(1 << 1)
#define SUNXI_HDMI_IRQ_STATUS_BITS		0x73
#define SUNXI_HDMI_HPD_DETECT			(1 << 0)
#define SUNXI_HDMI_VIDEO_CTRL_ENABLE		(1 << 31)
#define SUNXI_HDMI_VIDEO_CTRL_HDMI		(1 << 30)
#define SUNXI_HDMI_VIDEO_POL_HOR		(1 << 0)
#define SUNXI_HDMI_VIDEO_POL_VER		(1 << 1)
#define SUNXI_HDMI_VIDEO_POL_TX_CLK		(0x3e0 << 16)
#define SUNXI_HDMI_QCP_PACKET0			3
#define SUNXI_HDMI_QCP_PACKET1			0

#ifdef CONFIG_MACH_SUN6I
#define SUNXI_HDMI_PAD_CTRL0_HDP		0x7e80000f
#define SUNXI_HDMI_PAD_CTRL0_RUN		0x7e8000ff
#else
#define SUNXI_HDMI_PAD_CTRL0_HDP		0xfe800000
#define SUNXI_HDMI_PAD_CTRL0_RUN		0xfe800000
#endif

#ifdef CONFIG_MACH_SUN4I
#define SUNXI_HDMI_PAD_CTRL1			0x00d8c820
#elif defined CONFIG_MACH_SUN6I
#define SUNXI_HDMI_PAD_CTRL1			0x01ded030
#else
#define SUNXI_HDMI_PAD_CTRL1			0x00d8c830
#endif
#define SUNXI_HDMI_PAD_CTRL1_HALVE		(1 << 6)

#ifdef CONFIG_MACH_SUN6I
#define SUNXI_HDMI_PLL_CTRL			0xba48a308
#define SUNXI_HDMI_PLL_CTRL_DIV(n)		(((n) - 1) << 4)
#else
#define SUNXI_HDMI_PLL_CTRL			0xfa4ef708
#define SUNXI_HDMI_PLL_CTRL_DIV(n)		((n) << 4)
#endif
#define SUNXI_HDMI_PLL_CTRL_DIV_MASK		(0xf << 4)

#define SUNXI_HDMI_PLL_DBG0_PLL3		(0 << 21)
#define SUNXI_HDMI_PLL_DBG0_PLL7		(1 << 21)

#define SUNXI_HDMI_PKT_CTRL0			0x00000f21
#define SUNXI_HDMI_PKT_CTRL1			0x0000000f
#define SUNXI_HDMI_UNKNOWN_INPUT_SYNC		0x08000000

#ifdef CONFIG_MACH_SUN6I
#define SUNXI_HMDI_DDC_CTRL_ENABLE		(1 << 0)
#define SUNXI_HMDI_DDC_CTRL_SCL_ENABLE		(1 << 4)
#define SUNXI_HMDI_DDC_CTRL_SDA_ENABLE		(1 << 6)
#define SUNXI_HMDI_DDC_CTRL_START		(1 << 27)
#define SUNXI_HMDI_DDC_CTRL_RESET		(1 << 31)
#else
#define SUNXI_HMDI_DDC_CTRL_RESET		(1 << 0)
/* sun4i / sun5i / sun7i do not have a separate line_ctrl reg */
#define SUNXI_HMDI_DDC_CTRL_SDA_ENABLE		0
#define SUNXI_HMDI_DDC_CTRL_SCL_ENABLE		0
#define SUNXI_HMDI_DDC_CTRL_START		(1 << 30)
#define SUNXI_HMDI_DDC_CTRL_ENABLE		(1 << 31)
#endif

#ifdef CONFIG_MACH_SUN6I
#define SUNXI_HMDI_DDC_ADDR_SLAVE_ADDR		(0xa0 << 0)
#else
#define SUNXI_HMDI_DDC_ADDR_SLAVE_ADDR		(0x50 << 0)
#endif
#define SUNXI_HMDI_DDC_ADDR_OFFSET(n)		(((n) & 0xff) << 8)
#define SUNXI_HMDI_DDC_ADDR_EDDC_ADDR		(0x60 << 16)
#define SUNXI_HMDI_DDC_ADDR_EDDC_SEGMENT(n)	((n) << 24)

#ifdef CONFIG_MACH_SUN6I
#define SUNXI_HDMI_DDC_FIFO_CTRL_CLEAR		(1 << 15)
#else
#define SUNXI_HDMI_DDC_FIFO_CTRL_CLEAR		(1 << 31)
#endif

#define SUNXI_HDMI_DDC_CMND_EXPLICIT_EDDC_READ	6
#define SUNXI_HDMI_DDC_CMND_IMPLICIT_EDDC_READ	7

#ifdef CONFIG_MACH_SUN6I
#define SUNXI_HDMI_DDC_CLOCK			0x61
#else
/* N = 5,M=1 Fscl= Ftmds/2/10/2^N/(M+1) */
#define SUNXI_HDMI_DDC_CLOCK			0x0d
#endif

#define SUNXI_HMDI_DDC_LINE_CTRL_SCL_ENABLE	(1 << 8)
#define SUNXI_HMDI_DDC_LINE_CTRL_SDA_ENABLE	(1 << 9)

/*
 * TVE register constants.
 */
#define SUNXI_TVE_GCTRL_ENABLE			(1 << 0)
/*
 * Select input 0 to disable dac, 1 - 4 to feed dac from tve0, 5 - 8 to feed
 * dac from tve1. When using tve1 the mux value must be written to both tve0's
 * and tve1's gctrl reg.
 */
#define SUNXI_TVE_GCTRL_DAC_INPUT_MASK(dac)	(0xf << (((dac) + 1) * 4))
#define SUNXI_TVE_GCTRL_DAC_INPUT(dac, sel)	((sel) << (((dac) + 1) * 4))
#define SUNXI_TVE_CFG0_VGA			0x20000000
#define SUNXI_TVE_CFG0_PAL			0x07030001
#define SUNXI_TVE_CFG0_NTSC			0x07030000
#define SUNXI_TVE_DAC_CFG0_VGA			0x403e1ac7
#ifdef CONFIG_MACH_SUN5I
#define SUNXI_TVE_DAC_CFG0_COMPOSITE		0x433f0009
#else
#define SUNXI_TVE_DAC_CFG0_COMPOSITE		0x403f0008
#endif
#define SUNXI_TVE_FILTER_COMPOSITE		0x00000120
#define SUNXI_TVE_CHROMA_FREQ_PAL_M		0x21e6efe3
#define SUNXI_TVE_CHROMA_FREQ_PAL_NC		0x21f69446
#define SUNXI_TVE_PORCH_NUM_PAL			0x008a0018
#define SUNXI_TVE_PORCH_NUM_NTSC		0x00760020
#define SUNXI_TVE_LINE_NUM_PAL			0x00160271
#define SUNXI_TVE_LINE_NUM_NTSC			0x0016020d
#define SUNXI_TVE_BLANK_BLACK_LEVEL_PAL		0x00fc00fc
#define SUNXI_TVE_BLANK_BLACK_LEVEL_NTSC	0x00f0011a
#define SUNXI_TVE_UNKNOWN1_VGA			0x00000000
#define SUNXI_TVE_UNKNOWN1_COMPOSITE		0x18181818
#define SUNXI_TVE_AUTO_DETECT_EN_DET_EN(dac)	(1 << ((dac) + 0))
#define SUNXI_TVE_AUTO_DETECT_EN_INT_EN(dac)	(1 << ((dac) + 16))
#define SUNXI_TVE_AUTO_DETECT_INT_STATUS(dac)	(1 << ((dac) + 0))
#define SUNXI_TVE_AUTO_DETECT_STATUS_SHIFT(dac)	((dac) * 8)
#define SUNXI_TVE_AUTO_DETECT_STATUS_MASK(dac)	(3 << ((dac) * 8))
#define SUNXI_TVE_AUTO_DETECT_STATUS_NONE	0
#define SUNXI_TVE_AUTO_DETECT_STATUS_CONNECTED	1
#define SUNXI_TVE_AUTO_DETECT_STATUS_SHORT_GND	3
#define SUNXI_TVE_AUTO_DETECT_DEBOUNCE_SHIFT(d)	((d) * 8)
#define SUNXI_TVE_AUTO_DETECT_DEBOUNCE_MASK(d)	(0xf << ((d) * 8))
#define SUNXI_TVE_CSC_REG0_ENABLE		(1 << 31)
#define SUNXI_TVE_CSC_REG0			0x08440832
#define SUNXI_TVE_CSC_REG1			0x3b6dace1
#define SUNXI_TVE_CSC_REG2			0x0e1d13dc
#define SUNXI_TVE_CSC_REG3			0x00108080
#define SUNXI_TVE_COLOR_BURST_PAL_M		0x00000000
#define SUNXI_TVE_CBR_LEVEL_PAL			0x00002828
#define SUNXI_TVE_CBR_LEVEL_NTSC		0x0000004f
#define SUNXI_TVE_BURST_PHASE_NTSC		0x00000000
#define SUNXI_TVE_BURST_WIDTH_COMPOSITE		0x0016447e
#define SUNXI_TVE_UNKNOWN2_PAL			0x0000e0e0
#define SUNXI_TVE_UNKNOWN2_NTSC			0x0000a0a0
#define SUNXI_TVE_SYNC_VBI_LEVEL_NTSC		0x001000f0
#define SUNXI_TVE_ACTIVE_NUM_COMPOSITE		0x000005a0
#define SUNXI_TVE_CHROMA_BW_GAIN_COMP		0x00000002
#define SUNXI_TVE_NOTCH_WIDTH_COMPOSITE		0x00000101
#define SUNXI_TVE_RESYNC_NUM_PAL		0x800d000c
#define SUNXI_TVE_RESYNC_NUM_NTSC		0x000e000c
#define SUNXI_TVE_SLAVE_PARA_COMPOSITE		0x00000000

int sunxi_simplefb_setup(void *blob);

#endif /* _SUNXI_DISPLAY_H */<|MERGE_RESOLUTION|>--- conflicted
+++ resolved
@@ -386,15 +386,11 @@
 #define SUNXI_LCDC_TCON1_TIMING_H_BP(n)		(((n) - 1) << 0)
 #define SUNXI_LCDC_TCON1_TIMING_H_TOTAL(n)	(((n) - 1) << 16)
 #define SUNXI_LCDC_TCON1_TIMING_V_BP(n)		(((n) - 1) << 0)
-<<<<<<< HEAD
-#define SUNXI_LCDC_TCON1_TIMING_V_TOTAL(n)	(((n) * 2) << 16)
-=======
 #define SUNXI_LCDC_TCON1_TIMING_V_TOTAL(n)	((n) << 16)
 #define SUNXI_LCDC_MUX_CTRL_SRC0_MASK		(0xf << 0)
 #define SUNXI_LCDC_MUX_CTRL_SRC0(x)		((x) << 0)
 #define SUNXI_LCDC_MUX_CTRL_SRC1_MASK		(0xf << 4)
 #define SUNXI_LCDC_MUX_CTRL_SRC1(x)		((x) << 4)
->>>>>>> 8989c96b
 #ifdef CONFIG_SUNXI_GEN_SUN6I
 #define SUNXI_LCDC_LVDS_ANA0			0x40040320
 #define SUNXI_LCDC_LVDS_ANA0_EN_MB		(1 << 31)

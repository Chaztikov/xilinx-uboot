--- conflicted
+++ resolved
@@ -147,10 +147,7 @@
 #define SUN7I_GPA_GMAC		5
 #define SUN6I_GPA_SDC2		5
 #define SUN6I_GPA_SDC3		4
-<<<<<<< HEAD
-=======
 #define SUN8I_H3_GPA_UART0	2
->>>>>>> 8989c96b
 
 #define SUN4I_GPB_TWI0		2
 #define SUN4I_GPB_TWI1		2
@@ -161,14 +158,10 @@
 #define SUN5I_GPB_UART0		2
 #define SUN8I_GPB_UART2		2
 #define SUN8I_A33_GPB_UART0	3
-<<<<<<< HEAD
-
-=======
 #define SUN8I_A83T_GPB_UART0	2
 #define SUN50I_GPB_UART0	4
 
 #define SUNXI_GPC_NAND		2
->>>>>>> 8989c96b
 #define SUNXI_GPC_SDC2		3
 #define SUN6I_GPC_SDC3		4
 
@@ -207,11 +200,8 @@
 #define SUN6I_GPL1_R_P2WI_SDA	3
 
 #define SUN8I_GPL_R_RSB		2
-<<<<<<< HEAD
-=======
 #define SUN8I_H3_GPL_R_TWI	2
 #define SUN8I_A23_GPL_R_TWI	3
->>>>>>> 8989c96b
 #define SUN8I_GPL_R_UART	2
 
 #define SUN9I_GPN_R_RSB		3

--- conflicted
+++ resolved
@@ -216,11 +216,6 @@
 	u32 _rsv32_1[7];		/*                      0x574-58c */
 	struct clk_pll_simple plldp;	/* _PLLDP_BASE, 0x590 _PLLDP_MISC */
 	u32 crc_plldp_ss_cfg;		/* _PLLDP_SS_CFG, 0x598 */
-<<<<<<< HEAD
-	u32 _rsrv32_2[25];
-	/* Tegra124 */
-	uint crc_clk_src_x[TEGRA_CLK_SOURCES_X]; /* XUSB, etc, 0x600-0x678 */
-=======
 
 	/* Tegra124+ - skip to 0x600 here for new CLK_SOURCE_ regs */
 	uint _rsrv32_2[25];			/* _0x59C - 0x5FC */
@@ -233,7 +228,6 @@
 	 * two later if PLLA1 is needed, but for now this is cleaner.
 	 */
 	uint crc_clk_src_y[TEGRA_CLK_SOURCES_Y]; /* SPARE1, etc, 0x694-0x6D8 */
->>>>>>> 8989c96b
 };
 
 /* CLK_RST_CONTROLLER_CLK_CPU_CMPLX_0 */
@@ -452,10 +446,7 @@
 #define PLLDP_SS_CFG_UNDOCUMENTED	(1 << 24)
 #define PLLDP_SS_CFG_DITHER		(1 << 28)
 
-<<<<<<< HEAD
-=======
 /* CLK_RST_PLLD_MISC */
 #define PLLD_CLKENABLE			30
 
->>>>>>> 8989c96b
 #endif	/* _TEGRA_CLK_RST_H_ */
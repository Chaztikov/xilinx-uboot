/*
 * (C) Copyright 2010-2013
 * NVIDIA Corporation <www.nvidia.com>
 *
 * SPDX-License-Identifier:     GPL-2.0+
 */

/* Tegra124 clock control definitions */

#ifndef _TEGRA124_CLOCK_H_
#define _TEGRA124_CLOCK_H_

#include <asm/arch-tegra/clock.h>

/* CLK_RST_CONTROLLER_OSC_CTRL_0 */
#define OSC_FREQ_SHIFT          28
#define OSC_FREQ_MASK           (0xF << OSC_FREQ_SHIFT)

<<<<<<< HEAD
=======
/* CLK_RST_CONTROLLER_PLLC_MISC_0 */
#define PLLC_IDDQ			(1 << 26)

>>>>>>> 8989c96b
/* CLK_RST_CONTROLLER_CLK_SOURCE_SOR0_0 */
#define SOR0_CLK_SEL0			(1 << 14)
#define SOR0_CLK_SEL1			(1 << 15)

int tegra_plle_enable(void);

void clock_sor_enable_edp_clock(void);

/**
 * clock_set_display_rate() - Set the display clock rate
 *
 * @frequency: the requested PLLD frequency
 *
 * Return the PLLD frequenc (which may not quite what was requested), or 0
 * on failure
 */
u32 clock_set_display_rate(u32 frequency);

/**
 * clock_set_up_plldp() - Set up the EDP clock ready for use
 */
void clock_set_up_plldp(void);

#endif	/* _TEGRA124_CLOCK_H_ */<|MERGE_RESOLUTION|>--- conflicted
+++ resolved
@@ -16,12 +16,9 @@
 #define OSC_FREQ_SHIFT          28
 #define OSC_FREQ_MASK           (0xF << OSC_FREQ_SHIFT)
 
-<<<<<<< HEAD
-=======
 /* CLK_RST_CONTROLLER_PLLC_MISC_0 */
 #define PLLC_IDDQ			(1 << 26)
 
->>>>>>> 8989c96b
 /* CLK_RST_CONTROLLER_CLK_SOURCE_SOR0_0 */
 #define SOR0_CLK_SEL0			(1 << 14)
 #define SOR0_CLK_SEL1			(1 << 15)

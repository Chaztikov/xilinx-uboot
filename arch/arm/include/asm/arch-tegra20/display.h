--- conflicted
+++ resolved
@@ -9,11 +9,6 @@
 #define __ASM_ARCH_TEGRA_DISPLAY_H
 
 #include <asm/arch-tegra/dc.h>
-<<<<<<< HEAD
-#include <fdtdec.h>
-#include <asm/gpio.h>
-=======
->>>>>>> 8989c96b
 
 /* This holds information about a window which can be displayed */
 struct disp_ctl_win {

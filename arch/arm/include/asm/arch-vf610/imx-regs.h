--- conflicted
+++ resolved
@@ -75,12 +75,9 @@
 #define ESAI_FIFO_BASE_ADDR	(AIPS0_BASE_ADDR + 0x00063000)
 #define WDOG_BASE_ADDR		(AIPS0_BASE_ADDR + 0x00065000)
 #define I2C1_BASE_ADDR		(AIPS0_BASE_ADDR + 0x00066000)
-<<<<<<< HEAD
-=======
 #define I2C2_BASE_ADDR		(AIPS0_BASE_ADDR + 0x00067000)
 #define I2C3_BASE_ADDR		(AIPS0_BASE_ADDR + 0x000E6000)
 #define I2C4_BASE_ADDR		(AIPS0_BASE_ADDR + 0x000E7000)
->>>>>>> 8989c96b
 #define WKUP_BASE_ADDR		(AIPS0_BASE_ADDR + 0x0006A000)
 #define CCM_BASE_ADDR		(AIPS0_BASE_ADDR + 0x0006B000)
 #define GPC_BASE_ADDR		(AIPS0_BASE_ADDR + 0x0006C000)

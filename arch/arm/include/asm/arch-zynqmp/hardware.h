/*
 * (C) Copyright 2014 - 2015 Xilinx, Inc.
 * Michal Simek <michal.simek@xilinx.com>
 *
 * SPDX-License-Identifier:	GPL-2.0+
 */

#ifndef _ASM_ARCH_HARDWARE_H
#define _ASM_ARCH_HARDWARE_H

#define ZYNQ_SERIAL_BASEADDR0	0xFF000000
#define ZYNQ_SERIAL_BASEADDR1	0xFF001000

<<<<<<< HEAD
#define ZYNQ_GEM_BASEADDR0	0xFF0B0000
#define ZYNQ_GEM_BASEADDR1	0xFF0C0000
#define ZYNQ_GEM_BASEADDR2	0xFF0D0000
#define ZYNQ_GEM_BASEADDR3	0xFF0E0000

#define ZYNQ_SPI_BASEADDR0	0xFF040000
#define ZYNQ_SPI_BASEADDR1	0xFF050000

#define ZYNQMP_QSPI_BASEADDR	0xFF0F0000
=======
#define ZYNQ_SPI_BASEADDR0	0xFF040000
#define ZYNQ_SPI_BASEADDR1	0xFF050000

>>>>>>> 33711bdd
#define ZYNQ_I2C_BASEADDR0	0xFF020000
#define ZYNQ_I2C_BASEADDR1	0xFF030000

#define ZYNQ_SDHCI_BASEADDR0	0xFF160000
#define ZYNQ_SDHCI_BASEADDR1	0xFF170000

#define ARASAN_NAND_BASEADDR	0xFF100000

#define ZYNQMP_SATA_BASEADDR	0xFD0C0000

#define ZYNQMP_CRL_APB_BASEADDR	0xFF5E0000
#define ZYNQMP_CRL_APB_TIMESTAMP_REF_CTRL_CLKACT	0x1000000

struct crlapb_regs {
	u32 reserved0[36];
	u32 cpu_r5_ctrl; /* 0x90 */
	u32 reserved1[37];
	u32 timestamp_ref_ctrl; /* 0x128 */
	u32 reserved2[53];
	u32 boot_mode; /* 0x200 */
	u32 reserved3[14];
	u32 rst_lpd_top; /* 0x23C */
	u32 reserved4[26];
};

#define crlapb_base ((struct crlapb_regs *)ZYNQMP_CRL_APB_BASEADDR)

#if defined(CONFIG_SECURE_IOU)
#define ZYNQMP_IOU_SCNTR	0xFF260000
#else
#define ZYNQMP_IOU_SCNTR	0xFF250000
#endif
#define ZYNQMP_IOU_SCNTR_COUNTER_CONTROL_REGISTER_EN	0x1
#define ZYNQMP_IOU_SCNTR_COUNTER_CONTROL_REGISTER_HDBG	0x2

struct iou_scntr {
	u32 counter_control_register;
	u32 reserved0[7];
	u32 base_frequency_id_register;
};

#define iou_scntr ((struct iou_scntr *)ZYNQMP_IOU_SCNTR)

/* Bootmode setting values */
#define BOOT_MODES_MASK	0x0000000F
<<<<<<< HEAD
#define QSPI_MODE_24BIT	0x00000001
#define QSPI_MODE_32BIT	0x00000002
#define SD_MODE		0x00000003
#define NAND_MODE	0x00000004
#define EMMC_MODE	0x00000006
#define JTAG_MODE	0x00000000

#define ZYNQMP_IOU_SLCR_BASEADDR	0xFF180000

struct iou_slcr_regs {
	u32 mio_pin[78];
	u32 reserved[442];
};

#define slcr_base ((struct iou_slcr_regs *)ZYNQMP_IOU_SLCR_BASEADDR)

=======
#define SD_MODE		0x00000003
#define EMMC_MODE	0x00000006
#define JTAG_MODE	0x00000000

>>>>>>> 33711bdd
#define ZYNQMP_RPU_BASEADDR	0xFF9A0000

struct rpu_regs {
	u32 rpu_glbl_ctrl;
	u32 reserved0[63];
	u32 rpu0_cfg; /* 0x100 */
	u32 reserved1[63];
	u32 rpu1_cfg; /* 0x200 */
};

#define rpu_base ((struct rpu_regs *)ZYNQMP_RPU_BASEADDR)

#define ZYNQMP_CRF_APB_BASEADDR	0xFD1A0000

struct crfapb_regs {
	u32 reserved0[65];
	u32 rst_fpd_apu; /* 0x104 */
	u32 reserved1;
};

#define crfapb_base ((struct crfapb_regs *)ZYNQMP_CRF_APB_BASEADDR)

#define ZYNQMP_APU_BASEADDR	0xFD5C0000

struct apu_regs {
	u32 reserved0[16];
	u32 rvbar_addr0_l; /* 0x40 */
	u32 rvbar_addr0_h; /* 0x44 */
	u32 reserved1[20];
};

#define apu_base ((struct apu_regs *)ZYNQMP_APU_BASEADDR)

/* Board version value */
#define ZYNQMP_CSU_VERSION_SILICON	0x0
#define ZYNQMP_CSU_VERSION_EP108	0x1
#define ZYNQMP_CSU_VERSION_VELOCE	0x2
#define ZYNQMP_CSU_VERSION_QEMU		0x3

#endif /* _ASM_ARCH_HARDWARE_H */<|MERGE_RESOLUTION|>--- conflicted
+++ resolved
@@ -11,7 +11,6 @@
 #define ZYNQ_SERIAL_BASEADDR0	0xFF000000
 #define ZYNQ_SERIAL_BASEADDR1	0xFF001000
 
-<<<<<<< HEAD
 #define ZYNQ_GEM_BASEADDR0	0xFF0B0000
 #define ZYNQ_GEM_BASEADDR1	0xFF0C0000
 #define ZYNQ_GEM_BASEADDR2	0xFF0D0000
@@ -21,11 +20,7 @@
 #define ZYNQ_SPI_BASEADDR1	0xFF050000
 
 #define ZYNQMP_QSPI_BASEADDR	0xFF0F0000
-=======
-#define ZYNQ_SPI_BASEADDR0	0xFF040000
-#define ZYNQ_SPI_BASEADDR1	0xFF050000
 
->>>>>>> 33711bdd
 #define ZYNQ_I2C_BASEADDR0	0xFF020000
 #define ZYNQ_I2C_BASEADDR1	0xFF030000
 
@@ -71,7 +66,6 @@
 
 /* Bootmode setting values */
 #define BOOT_MODES_MASK	0x0000000F
-<<<<<<< HEAD
 #define QSPI_MODE_24BIT	0x00000001
 #define QSPI_MODE_32BIT	0x00000002
 #define SD_MODE		0x00000003
@@ -88,12 +82,6 @@
 
 #define slcr_base ((struct iou_slcr_regs *)ZYNQMP_IOU_SLCR_BASEADDR)
 
-=======
-#define SD_MODE		0x00000003
-#define EMMC_MODE	0x00000006
-#define JTAG_MODE	0x00000000
-
->>>>>>> 33711bdd
 #define ZYNQMP_RPU_BASEADDR	0xFF9A0000
 
 struct rpu_regs {

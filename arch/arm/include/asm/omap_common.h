--- conflicted
+++ resolved
@@ -233,10 +233,7 @@
 	u32 cm_l3init_ocp2scp1_clkctrl;
 	u32 cm_l3init_ocp2scp3_clkctrl;
 	u32 cm_l3init_usb_otg_ss1_clkctrl;
-<<<<<<< HEAD
-=======
 	u32 cm_l3init_usb_otg_ss2_clkctrl;
->>>>>>> 8989c96b
 
 	u32 prm_irqstatus_mpu;
 	u32 prm_irqstatus_mpu_2;
@@ -364,13 +361,10 @@
 	/* IPU */
 	u32 cm_ipu_clkstctrl;
 	u32 cm_ipu_i2c5_clkctrl;
-<<<<<<< HEAD
-=======
 
 	/*l3main1 edma*/
 	u32 cm_l3main1_tptc1_clkctrl;
 	u32 cm_l3main1_tptc2_clkctrl;
->>>>>>> 8989c96b
 };
 
 struct omap_sys_ctrl_regs {
@@ -487,10 +481,7 @@
 	u32 control_padconf_wkup_base;
 	u32 iodelay_config_base;
 	u32 ctrl_core_sma_sw_0;
-<<<<<<< HEAD
-=======
 	u32 ctrl_core_sma_sw_1;
->>>>>>> 8989c96b
 };
 
 struct dpll_params {
@@ -627,16 +618,11 @@
 	       u32 txdone, u32 txdone_mask, u32 opp);
 s8 abb_setup_ldovbb(u32 fuse, u32 ldovbb);
 
-<<<<<<< HEAD
-void usb_fake_mac_from_die_id(u32 *id);
-void usb_set_serial_num_from_die_id(u32 *id);
-=======
 void omap_die_id_serial(void);
 void omap_die_id_get_board_serial(struct tag_serialnr *serialnr);
 void omap_die_id_usbethaddr(void);
 void omap_die_id_display(void);
 
->>>>>>> 8989c96b
 void recalibrate_iodelay(void);
 
 void omap_smc1(u32 service, u32 val);

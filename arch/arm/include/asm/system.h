--- conflicted
+++ resolved
@@ -17,13 +17,6 @@
 #define CR_WXN		(1 << 19)	/* Write Permision Imply XN	*/
 #define CR_EE		(1 << 25)	/* Exception (Big) Endian	*/
 
-<<<<<<< HEAD
-#define PGTABLE_SIZE	(0x10000)
-/* 2MB granularity */
-#define MMU_SECTION_SHIFT	21
-
-=======
->>>>>>> 8989c96b
 #ifndef __ASSEMBLY__
 
 u64 get_page_table_size(void);
@@ -305,9 +298,6 @@
 	isb();
 }
 
-<<<<<<< HEAD
-#ifdef CONFIG_ARMV7
-=======
 #ifdef CONFIG_ARMV7_LPAE
 /* Long-Descriptor Translation Table Level 1/2 Bits */
 #define TTB_SECT_XN_MASK	(1ULL << 54)
@@ -355,16 +345,12 @@
 	DCACHE_WRITEALLOC = TTB_SECT | TTB_SECT_MAIR(3),
 };
 #elif defined(CONFIG_CPU_V7)
->>>>>>> 8989c96b
 /* Short-Descriptor Translation Table Level 1 Bits */
 #define TTB_SECT_NS_MASK	(1 << 19)
 #define TTB_SECT_NG_MASK	(1 << 17)
 #define TTB_SECT_S_MASK		(1 << 16)
 /* Note: TTB AP bits are set elsewhere */
-<<<<<<< HEAD
-=======
 #define TTB_SECT_AP		(3 << 10)
->>>>>>> 8989c96b
 #define TTB_SECT_TEX(x)		((x & 0x7) << 12)
 #define TTB_SECT_DOMAIN(x)	((x & 0xf) << 5)
 #define TTB_SECT_XN_MASK	(1 << 4)
@@ -374,21 +360,13 @@
 
 /* options available for data cache on each page */
 enum dcache_option {
-<<<<<<< HEAD
-	DCACHE_OFF = TTB_SECT_S_MASK | TTB_SECT_DOMAIN(0) |
-					TTB_SECT_XN_MASK | TTB_SECT,
-=======
 	DCACHE_OFF = TTB_SECT_DOMAIN(0) | TTB_SECT_XN_MASK | TTB_SECT,
->>>>>>> 8989c96b
 	DCACHE_WRITETHROUGH = DCACHE_OFF | TTB_SECT_C_MASK,
 	DCACHE_WRITEBACK = DCACHE_WRITETHROUGH | TTB_SECT_B_MASK,
 	DCACHE_WRITEALLOC = DCACHE_WRITEBACK | TTB_SECT_TEX(1),
 };
 #else
-<<<<<<< HEAD
-=======
 #define TTB_SECT_AP		(3 << 10)
->>>>>>> 8989c96b
 /* options available for data cache on each page */
 enum dcache_option {
 	DCACHE_OFF = 0x12,
@@ -408,11 +386,7 @@
 	MMU_SECTION_SIZE	= 1 << MMU_SECTION_SHIFT,
 };
 
-<<<<<<< HEAD
-#ifdef CONFIG_ARMV7
-=======
 #ifdef CONFIG_CPU_V7
->>>>>>> 8989c96b
 /* TTBR0 bits */
 #define TTBR0_BASE_ADDR_MASK	0xFFFFC000
 #define TTBR0_RGN_NC			(0 << 3)

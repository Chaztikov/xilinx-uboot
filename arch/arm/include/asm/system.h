--- conflicted
+++ resolved
@@ -215,13 +215,8 @@
  * @entry_point: kernel entry point
  * @es_flag:     execution state flag, ES_TO_AARCH64 or ES_TO_AARCH32
  */
-<<<<<<< HEAD
-void armv8_switch_to_el2(u64 args, u64 mach_nr, u64 fdt_addr,
-			 u64 arg4, u64 entry_point, u64 es_flag);
-=======
 void __noreturn armv8_switch_to_el2(u64 args, u64 mach_nr, u64 fdt_addr,
 				    u64 arg4, u64 entry_point, u64 es_flag);
->>>>>>> f3dd87e0
 /*
  * Switch from EL2 to EL1 for ARMv8
  *

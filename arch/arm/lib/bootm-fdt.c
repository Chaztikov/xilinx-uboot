--- conflicted
+++ resolved
@@ -43,10 +43,6 @@
 	}
 
 	ret = fdt_fixup_memory_banks(blob, start, size, CONFIG_NR_DRAM_BANKS);
-<<<<<<< HEAD
-#ifdef CONFIG_ARMV7_NONSEC
-=======
->>>>>>> 8989c96b
 	if (ret)
 		return ret;
 

/*
 * (C) Copyright 2002
 * Wolfgang Denk, DENX Software Engineering, wd@denx.de.
 *
 * SPDX-License-Identifier:	GPL-2.0+
 */

#include <common.h>
#include <asm/system.h>
#include <asm/cache.h>
#include <linux/compiler.h>

#if !(defined(CONFIG_SYS_ICACHE_OFF) && defined(CONFIG_SYS_DCACHE_OFF))

DECLARE_GLOBAL_DATA_PTR;

__weak void arm_init_before_mmu(void)
{
}

__weak void arm_init_domains(void)
{
}

static void cp_delay (void)
{
	volatile int i;

	/* copro seems to need some delay between reading and writing */
	for (i = 0; i < 100; i++)
		nop();
	asm volatile("" : : : "memory");
}

void set_section_dcache(int section, enum dcache_option option)
{
#ifdef CONFIG_ARMV7_LPAE
	u64 *page_table = (u64 *)gd->arch.tlb_addr;
	/* Need to set the access flag to not fault */
	u64 value = TTB_SECT_AP | TTB_SECT_AF;
#else
	u32 *page_table = (u32 *)gd->arch.tlb_addr;
	u32 value = TTB_SECT_AP;
#endif

	/* Add the page offset */
	value |= ((u32)section << MMU_SECTION_SHIFT);

	/* Add caching bits */
	value |= option;

	/* Set PTE */
	page_table[section] = value;
}

__weak void mmu_page_table_flush(unsigned long start, unsigned long stop)
{
	debug("%s: Warning: not implemented\n", __func__);
}

void mmu_set_region_dcache_behaviour(phys_addr_t start, size_t size,
				     enum dcache_option option)
{
	u32 *page_table = (u32 *)gd->arch.tlb_addr;
	unsigned long upto, end;

	end = ALIGN(start + size, MMU_SECTION_SIZE) >> MMU_SECTION_SHIFT;
	start = start >> MMU_SECTION_SHIFT;
	debug("%s: start=%pa, size=%zu, option=%d\n", __func__, &start, size,
	      option);
	for (upto = start; upto < end; upto++)
		set_section_dcache(upto, option);
	mmu_page_table_flush((u32)&page_table[start], (u32)&page_table[end]);
}

__weak void dram_bank_mmu_setup(int bank)
{
	bd_t *bd = gd->bd;
	int	i;

	debug("%s: bank: %d\n", __func__, bank);
	for (i = bd->bi_dram[bank].start >> MMU_SECTION_SHIFT;
	     i < (bd->bi_dram[bank].start >> MMU_SECTION_SHIFT) +
		 (bd->bi_dram[bank].size >> MMU_SECTION_SHIFT);
	     i++) {
#if defined(CONFIG_SYS_ARM_CACHE_WRITETHROUGH)
		set_section_dcache(i, DCACHE_WRITETHROUGH);
#elif defined(CONFIG_SYS_ARM_CACHE_WRITEALLOC)
		set_section_dcache(i, DCACHE_WRITEALLOC);
#else
		set_section_dcache(i, DCACHE_WRITEBACK);
#endif
	}
}

/* to activate the MMU we need to set up virtual memory: use 1M areas */
static inline void mmu_setup(void)
{
	int i;
	u32 reg;

	arm_init_before_mmu();
	/* Set up an identity-mapping for all 4GB, rw for everyone */
	for (i = 0; i < ((4096ULL * 1024 * 1024) >> MMU_SECTION_SHIFT); i++)
		set_section_dcache(i, DCACHE_OFF);

	for (i = 0; i < CONFIG_NR_DRAM_BANKS; i++) {
		dram_bank_mmu_setup(i);
	}

<<<<<<< HEAD
#ifdef CONFIG_ARMV7
=======
#ifdef CONFIG_ARMV7_LPAE
	/* Set up 4 PTE entries pointing to our 4 1GB page tables */
	for (i = 0; i < 4; i++) {
		u64 *page_table = (u64 *)(gd->arch.tlb_addr + (4096 * 4));
		u64 tpt = gd->arch.tlb_addr + (4096 * i);
		page_table[i] = tpt | TTB_PAGETABLE;
	}

	reg = TTBCR_EAE;
#if defined(CONFIG_SYS_ARM_CACHE_WRITETHROUGH)
	reg |= TTBCR_ORGN0_WT | TTBCR_IRGN0_WT;
#elif defined(CONFIG_SYS_ARM_CACHE_WRITEALLOC)
	reg |= TTBCR_ORGN0_WBWA | TTBCR_IRGN0_WBWA;
#else
	reg |= TTBCR_ORGN0_WBNWA | TTBCR_IRGN0_WBNWA;
#endif

	if (is_hyp()) {
		/* Set HCTR to enable LPAE */
		asm volatile("mcr p15, 4, %0, c2, c0, 2"
			: : "r" (reg) : "memory");
		/* Set HTTBR0 */
		asm volatile("mcrr p15, 4, %0, %1, c2"
			:
			: "r"(gd->arch.tlb_addr + (4096 * 4)), "r"(0)
			: "memory");
		/* Set HMAIR */
		asm volatile("mcr p15, 4, %0, c10, c2, 0"
			: : "r" (MEMORY_ATTRIBUTES) : "memory");
	} else {
		/* Set TTBCR to enable LPAE */
		asm volatile("mcr p15, 0, %0, c2, c0, 2"
			: : "r" (reg) : "memory");
		/* Set 64-bit TTBR0 */
		asm volatile("mcrr p15, 0, %0, %1, c2"
			:
			: "r"(gd->arch.tlb_addr + (4096 * 4)), "r"(0)
			: "memory");
		/* Set MAIR */
		asm volatile("mcr p15, 0, %0, c10, c2, 0"
			: : "r" (MEMORY_ATTRIBUTES) : "memory");
	}
#elif defined(CONFIG_CPU_V7)
>>>>>>> 8989c96b
	/* Set TTBR0 */
	reg = gd->arch.tlb_addr & TTBR0_BASE_ADDR_MASK;
#if defined(CONFIG_SYS_ARM_CACHE_WRITETHROUGH)
	reg |= TTBR0_RGN_WT | TTBR0_IRGN_WT;
#elif defined(CONFIG_SYS_ARM_CACHE_WRITEALLOC)
	reg |= TTBR0_RGN_WBWA | TTBR0_IRGN_WBWA;
#else
	reg |= TTBR0_RGN_WB | TTBR0_IRGN_WB;
#endif
	asm volatile("mcr p15, 0, %0, c2, c0, 0"
		     : : "r" (reg) : "memory");
#else
	/* Copy the page table address to cp15 */
	asm volatile("mcr p15, 0, %0, c2, c0, 0"
		     : : "r" (gd->arch.tlb_addr) : "memory");
#endif
	/* Set the access control to all-supervisor */
	asm volatile("mcr p15, 0, %0, c3, c0, 0"
		     : : "r" (~0));

	arm_init_domains();

	/* and enable the mmu */
	reg = get_cr();	/* get control reg. */
	cp_delay();
	set_cr(reg | CR_M);
}

static int mmu_enabled(void)
{
	return get_cr() & CR_M;
}

/* cache_bit must be either CR_I or CR_C */
static void cache_enable(uint32_t cache_bit)
{
	uint32_t reg;

	/* The data cache is not active unless the mmu is enabled too */
	if ((cache_bit == CR_C) && !mmu_enabled())
		mmu_setup();
	reg = get_cr();	/* get control reg. */
	cp_delay();
	set_cr(reg | cache_bit);
}

/* cache_bit must be either CR_I or CR_C */
static void cache_disable(uint32_t cache_bit)
{
	uint32_t reg;

	reg = get_cr();
	cp_delay();

	if (cache_bit == CR_C) {
		/* if cache isn;t enabled no need to disable */
		if ((reg & CR_C) != CR_C)
			return;
		/* if disabling data cache, disable mmu too */
		cache_bit |= CR_M;
	}
	reg = get_cr();
	cp_delay();
	if (cache_bit == (CR_C | CR_M))
		flush_dcache_all();
	set_cr(reg & ~cache_bit);
}
#endif

#ifdef CONFIG_SYS_ICACHE_OFF
void icache_enable (void)
{
	return;
}

void icache_disable (void)
{
	return;
}

int icache_status (void)
{
	return 0;					/* always off */
}
#else
void icache_enable(void)
{
	cache_enable(CR_I);
}

void icache_disable(void)
{
	cache_disable(CR_I);
}

int icache_status(void)
{
	return (get_cr() & CR_I) != 0;
}
#endif

#ifdef CONFIG_SYS_DCACHE_OFF
void dcache_enable (void)
{
	return;
}

void dcache_disable (void)
{
	return;
}

int dcache_status (void)
{
	return 0;					/* always off */
}
#else
void dcache_enable(void)
{
	cache_enable(CR_C);
}

void dcache_disable(void)
{
	cache_disable(CR_C);
}

int dcache_status(void)
{
	return (get_cr() & CR_C) != 0;
}
#endif<|MERGE_RESOLUTION|>--- conflicted
+++ resolved
@@ -108,9 +108,6 @@
 		dram_bank_mmu_setup(i);
 	}
 
-<<<<<<< HEAD
-#ifdef CONFIG_ARMV7
-=======
 #ifdef CONFIG_ARMV7_LPAE
 	/* Set up 4 PTE entries pointing to our 4 1GB page tables */
 	for (i = 0; i < 4; i++) {
@@ -154,7 +151,6 @@
 			: : "r" (MEMORY_ATTRIBUTES) : "memory");
 	}
 #elif defined(CONFIG_CPU_V7)
->>>>>>> 8989c96b
 	/* Set TTBR0 */
 	reg = gd->arch.tlb_addr & TTBR0_BASE_ADDR_MASK;
 #if defined(CONFIG_SYS_ARM_CACHE_WRITETHROUGH)

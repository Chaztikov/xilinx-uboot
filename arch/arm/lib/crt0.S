/*
 *  crt0 - C-runtime startup Code for ARM U-Boot
 *
 *  Copyright (c) 2012  Albert ARIBAUD <albert.u.boot@aribaud.net>
 *
 * SPDX-License-Identifier:	GPL-2.0+
 */

#include <config.h>
#include <asm-offsets.h>
#include <linux/linkage.h>
#ifdef CONFIG_CPU_V7M
#include <asm/armv7m.h>
#endif

/*
 * This file handles the target-independent stages of the U-Boot
 * start-up where a C runtime environment is needed. Its entry point
 * is _main and is branched into from the target's start.S file.
 *
 * _main execution sequence is:
 *
 * 1. Set up initial environment for calling board_init_f().
 *    This environment only provides a stack and a place to store
 *    the GD ('global data') structure, both located in some readily
 *    available RAM (SRAM, locked cache...). In this context, VARIABLE
 *    global data, initialized or not (BSS), are UNAVAILABLE; only
 *    CONSTANT initialized data are available. GD should be zeroed
 *    before board_init_f() is called.
 *
 * 2. Call board_init_f(). This function prepares the hardware for
 *    execution from system RAM (DRAM, DDR...) As system RAM may not
 *    be available yet, , board_init_f() must use the current GD to
 *    store any data which must be passed on to later stages. These
 *    data include the relocation destination, the future stack, and
 *    the future GD location.
 *
 * 3. Set up intermediate environment where the stack and GD are the
 *    ones allocated by board_init_f() in system RAM, but BSS and
 *    initialized non-const data are still not available.
 *
 * 4a.For U-Boot proper (not SPL), call relocate_code(). This function
 *    relocates U-Boot from its current location into the relocation
 *    destination computed by board_init_f().
 *
 * 4b.For SPL, board_init_f() just returns (to crt0). There is no
 *    code relocation in SPL.
 *
 * 5. Set up final environment for calling board_init_r(). This
 *    environment has BSS (initialized to 0), initialized non-const
 *    data (initialized to their intended value), and stack in system
 *    RAM (for SPL moving the stack and GD into RAM is optional - see
 *    CONFIG_SPL_STACK_R). GD has retained values set by board_init_f().
 *
 * 6. For U-Boot proper (not SPL), some CPUs have some work left to do
 *    at this point regarding memory, so call c_runtime_cpu_setup.
 *
 * 7. Branch to board_init_r().
 *
 * For more information see 'Board Initialisation Flow in README.
 */

/*
 * entry point of crt0 sequence
 */

ENTRY(_main)

/*
 * Set up initial C runtime environment and call board_init_f(0).
 */

#if defined(CONFIG_SPL_BUILD) && defined(CONFIG_SPL_STACK)
	ldr	sp, =(CONFIG_SPL_STACK)
#else
	ldr	sp, =(CONFIG_SYS_INIT_SP_ADDR)
#endif
#if defined(CONFIG_CPU_V7M)	/* v7M forbids using SP as BIC destination */
	mov	r3, sp
	bic	r3, r3, #7
	mov	sp, r3
#else
	bic	sp, sp, #7	/* 8-byte alignment for ABI compliance */
<<<<<<< HEAD
#endif
	mov	r2, sp
	sub	sp, sp, #GD_SIZE	/* allocate one GD above SP */
#if defined(CONFIG_CPU_V7M)	/* v7M forbids using SP as BIC destination */
	mov	r3, sp
	bic	r3, r3, #7
	mov	sp, r3
#else
	bic	sp, sp, #7	/* 8-byte alignment for ABI compliance */
#endif
	mov	r9, sp		/* GD is above SP */
	mov	r1, sp
	mov	r0, #0
clr_gd:
	cmp	r1, r2			/* while not at end of GD */
#if defined(CONFIG_CPU_V7M)
	itt	lo
#endif
	strlo	r0, [r1]		/* clear 32-bit GD word */
	addlo	r1, r1, #4		/* move to next */
	blo	clr_gd
#if defined(CONFIG_SYS_MALLOC_F_LEN)
	sub	sp, sp, #CONFIG_SYS_MALLOC_F_LEN
	str	sp, [r9, #GD_MALLOC_BASE]
=======
>>>>>>> 8989c96b
#endif
	mov	r0, sp
	bl	board_init_f_alloc_reserve
	mov	sp, r0
	/* set up gd here, outside any C code */
	mov	r9, r0
	bl	board_init_f_init_reserve

	mov	r0, #0
	bl	board_init_f

#if ! defined(CONFIG_SPL_BUILD)

/*
 * Set up intermediate environment (new sp and gd) and call
 * relocate_code(addr_moni). Trick here is that we'll return
 * 'here' but relocated.
 */

	ldr	sp, [r9, #GD_START_ADDR_SP]	/* sp = gd->start_addr_sp */
#if defined(CONFIG_CPU_V7M)	/* v7M forbids using SP as BIC destination */
	mov	r3, sp
	bic	r3, r3, #7
	mov	sp, r3
#else
	bic	sp, sp, #7	/* 8-byte alignment for ABI compliance */
#endif
	ldr	r9, [r9, #GD_BD]		/* r9 = gd->bd */
	sub	r9, r9, #GD_SIZE		/* new GD is below bd */

	adr	lr, here
	ldr	r0, [r9, #GD_RELOC_OFF]		/* r0 = gd->reloc_off */
	add	lr, lr, r0
#if defined(CONFIG_CPU_V7M)
	orr	lr, #1				/* As required by Thumb-only */
#endif
	ldr	r0, [r9, #GD_RELOCADDR]		/* r0 = gd->relocaddr */
	b	relocate_code
here:
/*
 * now relocate vectors
 */

	bl	relocate_vectors

/* Set up final (full) environment */

	bl	c_runtime_cpu_setup	/* we still call old routine here */
#endif
#if !defined(CONFIG_SPL_BUILD) || defined(CONFIG_SPL_FRAMEWORK)
# ifdef CONFIG_SPL_BUILD
	/* Use a DRAM stack for the rest of SPL, if requested */
	bl	spl_relocate_stack_gd
	cmp	r0, #0
	movne	sp, r0
	movne	r9, r0
# endif
	ldr	r0, =__bss_start	/* this is auto-relocated! */

#ifdef CONFIG_USE_ARCH_MEMSET
	ldr	r3, =__bss_end		/* this is auto-relocated! */
	mov	r1, #0x00000000		/* prepare zero to clear BSS */

	subs	r2, r3, r0		/* r2 = memset len */
	bl	memset
#else
	ldr	r1, =__bss_end		/* this is auto-relocated! */
	mov	r2, #0x00000000		/* prepare zero to clear BSS */

clbss_l:cmp	r0, r1			/* while not at end of BSS */
#if defined(CONFIG_CPU_V7M)
	itt	lo
#endif
	strlo	r2, [r0]		/* clear 32-bit BSS word */
	addlo	r0, r0, #4		/* move to next */
	blo	clbss_l
#endif

#if ! defined(CONFIG_SPL_BUILD)
	bl coloured_LED_init
	bl red_led_on
#endif
	/* call board_init_r(gd_t *id, ulong dest_addr) */
	mov     r0, r9                  /* gd_t */
	ldr	r1, [r9, #GD_RELOCADDR]	/* dest_addr */
	/* call board_init_r */
#if defined(CONFIG_SYS_THUMB_BUILD)
	ldr	lr, =board_init_r	/* this is auto-relocated! */
	bx	lr
#else
	ldr	pc, =board_init_r	/* this is auto-relocated! */
#endif
	/* we should not return here. */
#endif

ENDPROC(_main)<|MERGE_RESOLUTION|>--- conflicted
+++ resolved
@@ -81,33 +81,6 @@
 	mov	sp, r3
 #else
 	bic	sp, sp, #7	/* 8-byte alignment for ABI compliance */
-<<<<<<< HEAD
-#endif
-	mov	r2, sp
-	sub	sp, sp, #GD_SIZE	/* allocate one GD above SP */
-#if defined(CONFIG_CPU_V7M)	/* v7M forbids using SP as BIC destination */
-	mov	r3, sp
-	bic	r3, r3, #7
-	mov	sp, r3
-#else
-	bic	sp, sp, #7	/* 8-byte alignment for ABI compliance */
-#endif
-	mov	r9, sp		/* GD is above SP */
-	mov	r1, sp
-	mov	r0, #0
-clr_gd:
-	cmp	r1, r2			/* while not at end of GD */
-#if defined(CONFIG_CPU_V7M)
-	itt	lo
-#endif
-	strlo	r0, [r1]		/* clear 32-bit GD word */
-	addlo	r1, r1, #4		/* move to next */
-	blo	clr_gd
-#if defined(CONFIG_SYS_MALLOC_F_LEN)
-	sub	sp, sp, #CONFIG_SYS_MALLOC_F_LEN
-	str	sp, [r9, #GD_MALLOC_BASE]
-=======
->>>>>>> 8989c96b
 #endif
 	mov	r0, sp
 	bl	board_init_f_alloc_reserve

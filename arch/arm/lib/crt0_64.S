/*
 * crt0 - C-runtime startup Code for AArch64 U-Boot
 *
 * (C) Copyright 2013
 * David Feng <fenghua@phytium.com.cn>
 *
 * (C) Copyright 2012
 * Albert ARIBAUD <albert.u.boot@aribaud.net>
 *
 * SPDX-License-Identifier:	GPL-2.0+
 */

#include <config.h>
#include <asm-offsets.h>
#include <asm/macro.h>
#include <linux/linkage.h>

/*
 * This file handles the target-independent stages of the U-Boot
 * start-up where a C runtime environment is needed. Its entry point
 * is _main and is branched into from the target's start.S file.
 *
 * _main execution sequence is:
 *
 * 1. Set up initial environment for calling board_init_f().
 *    This environment only provides a stack and a place to store
 *    the GD ('global data') structure, both located in some readily
 *    available RAM (SRAM, locked cache...). In this context, VARIABLE
 *    global data, initialized or not (BSS), are UNAVAILABLE; only
 *    CONSTANT initialized data are available. GD should be zeroed
 *    before board_init_f() is called.
 *
 * 2. Call board_init_f(). This function prepares the hardware for
 *    execution from system RAM (DRAM, DDR...) As system RAM may not
 *    be available yet, , board_init_f() must use the current GD to
 *    store any data which must be passed on to later stages. These
 *    data include the relocation destination, the future stack, and
 *    the future GD location.
 *
 * 3. Set up intermediate environment where the stack and GD are the
 *    ones allocated by board_init_f() in system RAM, but BSS and
 *    initialized non-const data are still not available.
 *
 * 4a.For U-Boot proper (not SPL), call relocate_code(). This function
 *    relocates U-Boot from its current location into the relocation
 *    destination computed by board_init_f().
 *
 * 4b.For SPL, board_init_f() just returns (to crt0). There is no
 *    code relocation in SPL.
 *
 * 5. Set up final environment for calling board_init_r(). This
 *    environment has BSS (initialized to 0), initialized non-const
 *    data (initialized to their intended value), and stack in system
 *    RAM (for SPL moving the stack and GD into RAM is optional - see
 *    CONFIG_SPL_STACK_R). GD has retained values set by board_init_f().
 *
 * TODO: For SPL, implement stack relocation on AArch64.
 *
 * 6. For U-Boot proper (not SPL), some CPUs have some work left to do
 *    at this point regarding memory, so call c_runtime_cpu_setup.
 *
 * 7. Branch to board_init_r().
 *
 * For more information see 'Board Initialisation Flow in README.
 */

ENTRY(_main)

/*
 * Set up initial C runtime environment and call board_init_f(0).
 */
#if defined(CONFIG_SPL_BUILD) && defined(CONFIG_SPL_STACK)
	ldr	x0, =(CONFIG_SPL_STACK)
#else
	ldr	x0, =(CONFIG_SYS_INIT_SP_ADDR)
<<<<<<< HEAD
#endif
	sub	x18, x0, #GD_SIZE	/* allocate one GD above SP */
	bic	x18, x18, #0x7		/* 8-byte alignment for GD */
zero_gd:
	sub	x0, x0, #0x8
	str	xzr, [x0]
	cmp	x0, x18
	b.gt	zero_gd
#if defined(CONFIG_SYS_MALLOC_F_LEN)
	sub	x0, x18, #CONFIG_SYS_MALLOC_F_LEN
	str	x0, [x18, #GD_MALLOC_BASE]
=======
>>>>>>> 8989c96b
#endif
	bic	sp, x0, #0xf	/* 16-byte alignment for ABI compliance */
	mov	x0, sp
	bl	board_init_f_alloc_reserve
	mov	sp, x0
	/* set up gd here, outside any C code */
	mov	x18, x0
	bl	board_init_f_init_reserve

	mov	x0, #0
	bl	board_init_f

#if !defined(CONFIG_SPL_BUILD)
/*
 * Set up intermediate environment (new sp and gd) and call
 * relocate_code(addr_moni). Trick here is that we'll return
 * 'here' but relocated.
 */
	ldr	x0, [x18, #GD_START_ADDR_SP]	/* x0 <- gd->start_addr_sp */
	bic	sp, x0, #0xf	/* 16-byte alignment for ABI compliance */
	ldr	x18, [x18, #GD_BD]		/* x18 <- gd->bd */
	sub	x18, x18, #GD_SIZE		/* new GD is below bd */

	adr	lr, relocation_return
	ldr	x9, [x18, #GD_RELOC_OFF]	/* x9 <- gd->reloc_off */
	add	lr, lr, x9	/* new return address after relocation */
	ldr	x0, [x18, #GD_RELOCADDR]	/* x0 <- gd->relocaddr */
	b	relocate_code

relocation_return:

/*
 * Set up final (full) environment
 */
	bl	c_runtime_cpu_setup		/* still call old routine */

/* TODO: For SPL, call spl_relocate_stack_gd() to alloc stack relocation */

/*
 * Clear BSS section
 */
	ldr	x0, =__bss_start		/* this is auto-relocated! */
	ldr	x1, =__bss_end			/* this is auto-relocated! */
	mov	x2, #0
clear_loop:
	str	x2, [x0]
	add	x0, x0, #8
	cmp	x0, x1
	b.lo	clear_loop

	/* call board_init_r(gd_t *id, ulong dest_addr) */
	mov	x0, x18				/* gd_t */
	ldr	x1, [x18, #GD_RELOCADDR]	/* dest_addr */
	b	board_init_r			/* PC relative jump */

	/* NOTREACHED - board_init_r() does not return */

#endif /* !CONFIG_SPL_BUILD */

ENDPROC(_main)<|MERGE_RESOLUTION|>--- conflicted
+++ resolved
@@ -73,20 +73,6 @@
 	ldr	x0, =(CONFIG_SPL_STACK)
 #else
 	ldr	x0, =(CONFIG_SYS_INIT_SP_ADDR)
-<<<<<<< HEAD
-#endif
-	sub	x18, x0, #GD_SIZE	/* allocate one GD above SP */
-	bic	x18, x18, #0x7		/* 8-byte alignment for GD */
-zero_gd:
-	sub	x0, x0, #0x8
-	str	xzr, [x0]
-	cmp	x0, x18
-	b.gt	zero_gd
-#if defined(CONFIG_SYS_MALLOC_F_LEN)
-	sub	x0, x18, #CONFIG_SYS_MALLOC_F_LEN
-	str	x0, [x18, #GD_MALLOC_BASE]
-=======
->>>>>>> 8989c96b
 #endif
 	bic	sp, x0, #0xf	/* 16-byte alignment for ABI compliance */
 	mov	x0, sp

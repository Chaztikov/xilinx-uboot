--- conflicted
+++ resolved
@@ -3,12 +3,6 @@
 choice
 	prompt "DaVinci board select"
 	optional
-<<<<<<< HEAD
-
-config TARGET_ENBW_CMC
-	bool "EnBW CMC board"
-=======
->>>>>>> 8989c96b
 
 config TARGET_IPAM390
 	bool "IPAM390 board"
@@ -18,32 +12,6 @@
 	bool "DA850 EVM board"
 	select SUPPORT_SPL
 
-<<<<<<< HEAD
-config TARGET_CAM_ENC_4XX
-	bool "CAM ENC 4xx board"
-	select SUPPORT_SPL
-
-config TARGET_OMAPL138_LCDK
-	bool "OMAPL138 LCDK"
-	select SUPPORT_SPL
-
-config TARGET_DAVINCI_DM355EVM
-	bool "DM355 EVM board"
-
-config TARGET_DAVINCI_DM355LEOPARD
-	bool "DM355 Leopard board"
-
-config TARGET_DAVINCI_DM365EVM
-	bool "DM365 EVM board"
-
-config TARGET_DAVINCI_DM6467EVM
-	bool "DM6467 EVM board"
-
-config TARGET_DAVINCI_DVEVM
-	bool "DVEVM board"
-
-=======
->>>>>>> 8989c96b
 config TARGET_EA20
 	bool "EA20 board"
 

if TEGRA

config TEGRA_COMMON
	bool "Tegra common options"
	select DM
	select DM_ETH
	select DM_GPIO
	select DM_I2C
	select DM_KEYBOARD
	select DM_PCI
	select DM_PCI_COMPAT
	select DM_PWM
	select DM_SERIAL
	select DM_SPI
	select DM_SPI_FLASH
	select OF_CONTROL
	select VIDCONSOLE_AS_LCD if DM_VIDEO

config TEGRA_ARMV7_COMMON
	bool "Tegra 32-bit common options"
	select CPU_V7
	select SPL
	select SUPPORT_SPL
	select TEGRA_COMMON
	select TEGRA_GPIO

config TEGRA_ARMV8_COMMON
	bool "Tegra 64-bit common options"
	select ARM64
	select TEGRA_COMMON

choice
	prompt "Tegra SoC select"
	optional

config TEGRA20
	bool "Tegra20 family"
	select TEGRA_ARMV7_COMMON

config TEGRA30
	bool "Tegra30 family"
	select TEGRA_ARMV7_COMMON

config TEGRA114
	bool "Tegra114 family"
	select TEGRA_ARMV7_COMMON

config TEGRA124
	bool "Tegra124 family"
	select TEGRA_ARMV7_COMMON

<<<<<<< HEAD
endchoice

=======
config TEGRA210
	bool "Tegra210 family"
	select TEGRA_GPIO
	select TEGRA_ARMV8_COMMON

config TEGRA186
	bool "Tegra186 family"
	select DM_MAILBOX
	select TEGRA186_GPIO
	select TEGRA_ARMV8_COMMON
	select TEGRA_HSP

endchoice

config TEGRA_DISCONNECT_UDC_ON_BOOT
	bool "Disconnect USB device mode controller on boot"
	default y
	help
	  When loading U-Boot into RAM over USB protocols using tools such as
	  tegrarcm or L4T's exec-uboot.sh/tegraflash.py, Tegra's USB device
	  mode controller is initialized and enumerated by the host PC running
	  the tool. Unfortunately, these tools do not shut down the USB
	  controller before executing the downloaded code, and so the host PC
	  does not "de-enumerate" the USB device. This option shuts down the
	  USB controller when U-Boot boots to avoid leaving a stale USB device
	  present.

>>>>>>> 8989c96b
config SYS_MALLOC_F_LEN
	default 0x1800

source "arch/arm/mach-tegra/tegra20/Kconfig"
source "arch/arm/mach-tegra/tegra30/Kconfig"
source "arch/arm/mach-tegra/tegra114/Kconfig"
source "arch/arm/mach-tegra/tegra124/Kconfig"
source "arch/arm/mach-tegra/tegra210/Kconfig"
source "arch/arm/mach-tegra/tegra186/Kconfig"

endif<|MERGE_RESOLUTION|>--- conflicted
+++ resolved
@@ -49,10 +49,6 @@
 	bool "Tegra124 family"
 	select TEGRA_ARMV7_COMMON
 
-<<<<<<< HEAD
-endchoice
-
-=======
 config TEGRA210
 	bool "Tegra210 family"
 	select TEGRA_GPIO
@@ -80,7 +76,6 @@
 	  USB controller when U-Boot boots to avoid leaving a stale USB device
 	  present.
 
->>>>>>> 8989c96b
 config SYS_MALLOC_F_LEN
 	default 0x1800
 

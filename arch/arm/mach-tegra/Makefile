#
# (C) Copyright 2010-2015 Nvidia Corporation.
#
# (C) Copyright 2000-2008
# Wolfgang Denk, DENX Software Engineering, wd@denx.de.
#
# SPDX-License-Identifier:	GPL-2.0+
#

ifndef CONFIG_TEGRA186
ifdef CONFIG_SPL_BUILD
obj-y += spl.o
obj-y += cpu.o
else
obj-$(CONFIG_CMD_ENTERRCM) += cmd_enterrcm.o
obj-$(CONFIG_PWM_TEGRA) += pwm.o
endif

obj-$(CONFIG_ARM64) += arm64-mmu.o
obj-y += ap.o
obj-y += board.o board2.o
obj-y += cache.o
obj-y += clock.o
obj-y += lowlevel_init.o
obj-y += pinmux-common.o
obj-y += powergate.o
obj-y += xusb-padctl-dummy.o
obj-$(CONFIG_DISPLAY_CPUINFO) += sys_info.o
<<<<<<< HEAD
obj-$(CONFIG_TEGRA124) += vpr.o
=======
obj-$(CONFIG_TEGRA_GPU) += gpu.o
>>>>>>> 8989c96b
obj-$(CONFIG_TEGRA_CLOCK_SCALING) += emc.o

ifndef CONFIG_SPL_BUILD
obj-$(CONFIG_ARMV7_PSCI) += psci.o
endif
<<<<<<< HEAD
=======
endif
>>>>>>> 8989c96b

obj-$(CONFIG_TEGRA20) += tegra20/
obj-$(CONFIG_TEGRA30) += tegra30/
obj-$(CONFIG_TEGRA114) += tegra114/
obj-$(CONFIG_TEGRA124) += tegra124/
obj-$(CONFIG_TEGRA186) += tegra186/
obj-$(CONFIG_TEGRA210) += tegra210/<|MERGE_RESOLUTION|>--- conflicted
+++ resolved
@@ -13,7 +13,6 @@
 obj-y += cpu.o
 else
 obj-$(CONFIG_CMD_ENTERRCM) += cmd_enterrcm.o
-obj-$(CONFIG_PWM_TEGRA) += pwm.o
 endif
 
 obj-$(CONFIG_ARM64) += arm64-mmu.o
@@ -26,20 +25,13 @@
 obj-y += powergate.o
 obj-y += xusb-padctl-dummy.o
 obj-$(CONFIG_DISPLAY_CPUINFO) += sys_info.o
-<<<<<<< HEAD
-obj-$(CONFIG_TEGRA124) += vpr.o
-=======
 obj-$(CONFIG_TEGRA_GPU) += gpu.o
->>>>>>> 8989c96b
 obj-$(CONFIG_TEGRA_CLOCK_SCALING) += emc.o
 
 ifndef CONFIG_SPL_BUILD
 obj-$(CONFIG_ARMV7_PSCI) += psci.o
 endif
-<<<<<<< HEAD
-=======
 endif
->>>>>>> 8989c96b
 
 obj-$(CONFIG_TEGRA20) += tegra20/
 obj-$(CONFIG_TEGRA30) += tegra30/

/*
* (C) Copyright 2010-2015
* NVIDIA Corporation <www.nvidia.com>
*
 * SPDX-License-Identifier:	GPL-2.0+
*/

/* Tegra AP (Application Processor) code */

#include <common.h>
#include <linux/bug.h>
#include <asm/io.h>
#include <asm/arch/gp_padctrl.h>
#include <asm/arch/mc.h>
#include <asm/arch-tegra/ap.h>
#include <asm/arch-tegra/clock.h>
#include <asm/arch-tegra/fuse.h>
#include <asm/arch-tegra/pmc.h>
#include <asm/arch-tegra/scu.h>
#include <asm/arch-tegra/tegra.h>
#include <asm/arch-tegra/warmboot.h>

int tegra_get_chip(void)
{
	int rev;
	struct apb_misc_gp_ctlr *gp =
		(struct apb_misc_gp_ctlr *)NV_PA_APB_MISC_GP_BASE;

	/*
	 * This is undocumented, Chip ID is bits 15:8 of the register
	 * APB_MISC + 0x804, and has value 0x20 for Tegra20, 0x30 for
	 * Tegra30, 0x35 for T114, and 0x40 for Tegra124.
	 */
	rev = (readl(&gp->hidrev) & HIDREV_CHIPID_MASK) >> HIDREV_CHIPID_SHIFT;
	debug("%s: CHIPID is 0x%02X\n", __func__, rev);

	return rev;
}

int tegra_get_sku_info(void)
{
	int sku_id;
	struct fuse_regs *fuse = (struct fuse_regs *)NV_PA_FUSE_BASE;

	sku_id = readl(&fuse->sku_info) & 0xff;
	debug("%s: SKU info byte is 0x%02X\n", __func__, sku_id);

	return sku_id;
}

int tegra_get_chip_sku(void)
{
	uint sku_id, chip_id;

	chip_id = tegra_get_chip();
	sku_id = tegra_get_sku_info();

	switch (chip_id) {
	case CHIPID_TEGRA20:
		switch (sku_id) {
		case SKU_ID_T20_7:
		case SKU_ID_T20:
			return TEGRA_SOC_T20;
		case SKU_ID_T25SE:
		case SKU_ID_AP25:
		case SKU_ID_T25:
		case SKU_ID_AP25E:
		case SKU_ID_T25E:
			return TEGRA_SOC_T25;
		}
		break;
	case CHIPID_TEGRA30:
		switch (sku_id) {
		case SKU_ID_T33:
		case SKU_ID_T30:
		case SKU_ID_TM30MQS_P_A3:
		default:
			return TEGRA_SOC_T30;
		}
		break;
	case CHIPID_TEGRA114:
		switch (sku_id) {
		case SKU_ID_T114_ENG:
		case SKU_ID_T114_1:
		default:
			return TEGRA_SOC_T114;
		}
		break;
	case CHIPID_TEGRA124:
		switch (sku_id) {
		case SKU_ID_T124_ENG:
		default:
			return TEGRA_SOC_T124;
		}
		break;
	case CHIPID_TEGRA210:
		switch (sku_id) {
		case SKU_ID_T210_ENG:
		default:
			return TEGRA_SOC_T210;
		}
		break;
	}

	/* unknown chip/sku id */
	printf("%s: ERROR: UNKNOWN CHIP/SKU ID COMBO (0x%02X/0x%02X)\n",
		__func__, chip_id, sku_id);
	return TEGRA_SOC_UNKNOWN;
}

#ifndef CONFIG_ARM64
static void enable_scu(void)
{
	struct scu_ctlr *scu = (struct scu_ctlr *)NV_PA_ARM_PERIPHBASE;
	u32 reg;

	/* Only enable the SCU on T20/T25 */
	if (tegra_get_chip() != CHIPID_TEGRA20)
		return;

	/* If SCU already setup/enabled, return */
	if (readl(&scu->scu_ctrl) & SCU_CTRL_ENABLE)
		return;

	/* Invalidate all ways for all processors */
	writel(0xFFFF, &scu->scu_inv_all);

	/* Enable SCU - bit 0 */
	reg = readl(&scu->scu_ctrl);
	reg |= SCU_CTRL_ENABLE;
	writel(reg, &scu->scu_ctrl);
}

static u32 get_odmdata(void)
{
	/*
	 * ODMDATA is stored in the BCT in IRAM by the BootROM.
	 * The BCT start and size are stored in the BIT in IRAM.
	 * Read the data @ bct_start + (bct_size - 12). This works
	 * on BCTs for currently supported SoCs, which are locked down.
	 * If this changes in new chips, we can revisit this algorithm.
	 */
	unsigned long bct_start;
	u32 odmdata;

	bct_start = readl(NV_PA_BASE_SRAM + NVBOOTINFOTABLE_BCTPTR);
	odmdata = readl(bct_start + BCT_ODMDATA_OFFSET);

	return odmdata;
}

static void init_pmc_scratch(void)
{
	struct pmc_ctlr *const pmc = (struct pmc_ctlr *)NV_PA_PMC_BASE;
	u32 odmdata;
	int i;

	/* SCRATCH0 is initialized by the boot ROM and shouldn't be cleared */
	for (i = 0; i < 23; i++)
		writel(0, &pmc->pmc_scratch1+i);

	/* ODMDATA is for kernel use to determine RAM size, LP config, etc. */
	odmdata = get_odmdata();
	writel(odmdata, &pmc->pmc_scratch20);
}

#ifdef CONFIG_ARMV7_SECURE_RESERVE_SIZE
void protect_secure_section(void)
{
	struct mc_ctlr *mc = (struct mc_ctlr *)NV_PA_MC_BASE;

	/* Must be MB aligned */
	BUILD_BUG_ON(CONFIG_ARMV7_SECURE_BASE & 0xFFFFF);
	BUILD_BUG_ON(CONFIG_ARMV7_SECURE_RESERVE_SIZE & 0xFFFFF);

	writel(CONFIG_ARMV7_SECURE_BASE, &mc->mc_security_cfg0);
	writel(CONFIG_ARMV7_SECURE_RESERVE_SIZE >> 20, &mc->mc_security_cfg1);
}
#endif

#if defined(CONFIG_ARMV7_NONSEC)
static void smmu_flush(struct mc_ctlr *mc)
{
	(void)readl(&mc->mc_smmu_config);
}

static void smmu_enable(void)
{
	struct mc_ctlr *mc = (struct mc_ctlr *)NV_PA_MC_BASE;
	u32 value;

	/*
	 * Enable translation for all clients since access to this register
	 * is restricted to TrustZone-secured requestors. The kernel will use
	 * the per-SWGROUP enable bits to enable or disable translations.
	 */
	writel(0xffffffff, &mc->mc_smmu_translation_enable_0);
	writel(0xffffffff, &mc->mc_smmu_translation_enable_1);
	writel(0xffffffff, &mc->mc_smmu_translation_enable_2);
	writel(0xffffffff, &mc->mc_smmu_translation_enable_3);

	/*
	 * Enable SMMU globally since access to this register is restricted
	 * to TrustZone-secured requestors.
	 */
	value = readl(&mc->mc_smmu_config);
	value |= TEGRA_MC_SMMU_CONFIG_ENABLE;
	writel(value, &mc->mc_smmu_config);

	smmu_flush(mc);
}
#else
static void smmu_enable(void)
{
}
#endif

void s_init(void)
{
	/* Init PMC scratch memory */
	init_pmc_scratch();

	enable_scu();

	/* init the cache */
	config_cache();

	/* enable SMMU */
	smmu_enable();
<<<<<<< HEAD

	/* init vpr */
	config_vpr();
}
=======
}
#endif
>>>>>>> 8989c96b
<|MERGE_RESOLUTION|>--- conflicted
+++ resolved
@@ -227,12 +227,5 @@
 
 	/* enable SMMU */
 	smmu_enable();
-<<<<<<< HEAD
-
-	/* init vpr */
-	config_vpr();
-}
-=======
-}
-#endif
->>>>>>> 8989c96b
+}
+#endif
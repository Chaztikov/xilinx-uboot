#
# (C) Copyright 2013-2014
# NVIDIA Corporation <www.nvidia.com>
#
# SPDX-License-Identifier:     GPL-2.0+
#

obj-$(CONFIG_SPL_BUILD) += cpu.o

obj-y	+= clock.o
obj-y	+= funcmux.o
obj-y	+= pinmux.o
obj-y	+= xusb-padctl.o
<<<<<<< HEAD
=======
obj-y	+= ../xusb-padctl-common.o
>>>>>>> 8989c96b

ifndef CONFIG_SPL_BUILD
obj-$(CONFIG_ARMV7_NONSEC) += psci.o
endif<|MERGE_RESOLUTION|>--- conflicted
+++ resolved
@@ -11,10 +11,7 @@
 obj-y	+= funcmux.o
 obj-y	+= pinmux.o
 obj-y	+= xusb-padctl.o
-<<<<<<< HEAD
-=======
 obj-y	+= ../xusb-padctl-common.o
->>>>>>> 8989c96b
 
 ifndef CONFIG_SPL_BUILD
 obj-$(CONFIG_ARMV7_NONSEC) += psci.o

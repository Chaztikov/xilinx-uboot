--- conflicted
+++ resolved
@@ -6,11 +6,6 @@
 
 ifdef CONFIG_SPL_BUILD
 obj-y	+= cpu.o
-<<<<<<< HEAD
-else
-obj-$(CONFIG_VIDEO_TEGRA) += display.o
-=======
->>>>>>> 8989c96b
 endif
 
 # The AVP is ARMv4T architecture so we must use special compiler

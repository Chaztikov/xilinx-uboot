if ARCH_UNIPHIER

config SYS_CONFIG_NAME
	default "uniphier"

config ARCH_UNIPHIER_32BIT
	bool
	select CPU_V7

config ARCH_UNIPHIER_64BIT
	bool
	select ARM64
	select SPL_SEPARATE_BSS
	select ARMV8_MULTIENTRY

choice
<<<<<<< HEAD
	prompt "UniPhier SoC select"
	default MACH_PH1_PRO4
=======
        prompt "UniPhier SoC select"
        default ARCH_UNIPHIER_PRO4

config ARCH_UNIPHIER_SLD3
	bool "UniPhier PH1-sLD3 SoC"
	select ARCH_UNIPHIER_32BIT

config ARCH_UNIPHIER_LD4_SLD8
	bool "UniPhier PH1-LD4/PH1-sLD8 SoC"
	select ARCH_UNIPHIER_32BIT
>>>>>>> 8989c96b

config ARCH_UNIPHIER_PRO4
	bool "UniPhier PH1-Pro4 SoC"
	select ARCH_UNIPHIER_32BIT

config ARCH_UNIPHIER_PRO5_PXS2_LD6B
	bool "UniPhier PH1-Pro5/ProXstream2/PH1-LD6b SoC"
	select ARCH_UNIPHIER_32BIT

config ARCH_UNIPHIER_LD11
	bool "UniPhier PH1-LD11 SoC"
	select ARCH_UNIPHIER_64BIT

config ARCH_UNIPHIER_LD20
	bool "UniPhier PH1-LD20 SoC"
	select ARCH_UNIPHIER_64BIT
	select OF_BOARD_SETUP

endchoice

config ARCH_UNIPHIER_LD4
	bool "Enable UniPhier PH1-LD4 SoC support"
	depends on ARCH_UNIPHIER_LD4_SLD8
	default y

config ARCH_UNIPHIER_SLD8
	bool "Enable UniPhier PH1-sLD8 SoC support"
	depends on ARCH_UNIPHIER_LD4_SLD8
	default y

config ARCH_UNIPHIER_PRO5
	bool "Enable UniPhier PH1-Pro5 SoC support"
	depends on ARCH_UNIPHIER_PRO5_PXS2_LD6B
	default y

config ARCH_UNIPHIER_PXS2
	bool "Enable UniPhier ProXstream2 SoC support"
	depends on ARCH_UNIPHIER_PRO5_PXS2_LD6B
	default y

config ARCH_UNIPHIER_LD6B
	bool "Enable UniPhier PH1-LD6b SoC support"
	depends on ARCH_UNIPHIER_PRO5_PXS2_LD6B
	default y

config MICRO_SUPPORT_CARD
	bool "Use Micro Support Card"
	help
	  This option provides support for the expansion board, available
	  on some UniPhier reference boards.

	  Say Y to use the on-board UART, Ether, LED devices.

config CMD_PINMON
	bool "Enable boot mode pins monitor command"
	default y
	help
	  The command "pinmon" shows the state of the boot mode pins.
	  The boot mode pins are latched when the system reset is deasserted
	  and determine which device the system should load a boot image from.

config CMD_DDRPHY_DUMP
	bool "Enable dump command of DDR PHY parameters"
	depends on ARCH_UNIPHIER_LD4 || ARCH_UNIPHIER_PRO4 || ARCH_UNIPHIER_SLD8
	default y
	help
	  The command "ddrphy" shows the resulting parameters of DDR PHY
	  training; it is useful for the evaluation of DDR PHY training.

config CMD_DDRMPHY_DUMP
	bool "Enable dump command of DDR Multi PHY parameters"
	depends on ARCH_UNIPHIER_PXS2 || ARCH_UNIPHIER_LD6B
	default y
	help
	  The command "ddrmphy" shows the resulting parameters of DDR Multi PHY
	  training; it is useful for the evaluation of DDR Multi PHY training.

endif<|MERGE_RESOLUTION|>--- conflicted
+++ resolved
@@ -14,10 +14,6 @@
 	select ARMV8_MULTIENTRY
 
 choice
-<<<<<<< HEAD
-	prompt "UniPhier SoC select"
-	default MACH_PH1_PRO4
-=======
         prompt "UniPhier SoC select"
         default ARCH_UNIPHIER_PRO4
 
@@ -28,7 +24,6 @@
 config ARCH_UNIPHIER_LD4_SLD8
 	bool "UniPhier PH1-LD4/PH1-sLD8 SoC"
 	select ARCH_UNIPHIER_32BIT
->>>>>>> 8989c96b
 
 config ARCH_UNIPHIER_PRO4
 	bool "UniPhier PH1-Pro4 SoC"

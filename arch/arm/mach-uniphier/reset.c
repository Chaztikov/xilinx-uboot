--- conflicted
+++ resolved
@@ -6,12 +6,8 @@
 
 #include <common.h>
 #include <linux/io.h>
-<<<<<<< HEAD
-#include <mach/sc-regs.h>
-=======
 
 #include "sc-regs.h"
->>>>>>> 8989c96b
 
 void reset_cpu(unsigned long ignored)
 {

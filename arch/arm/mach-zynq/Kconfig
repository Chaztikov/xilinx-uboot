if ARCH_ZYNQ

config ZYNQ_CUSTOM_INIT
	bool "Use custom ps7_init provided by Xilinx tool"
	help
	  U-Boot includes ps7_init_gpl.[ch] for some Zynq board variants.
	  If you want to override them with customized ones
	  or ps7_init code for your board is missing, please say Y here
	  and add ones into board/xilinx/zynq/custom_hw_platform/ directory.

choice
	prompt "Xilinx Zynq board select"
	default TARGET_ZYNQ_ZC702

config TARGET_ZYNQ_ZED
	bool "Zynq ZedBoard"

config TARGET_ZYNQ_MICROZED
	bool "Zynq MicroZed"

config TARGET_ZYNQ_PICOZED
	bool "Zynq PicoZed"

<<<<<<< HEAD
config TARGET_ZYNQ_PICOZED_SDR2
	bool "Zynq PicoZed SDR2"

config TARGET_ZYNQ_ZC70X
	bool "Zynq ZC702/ZC706 Board (deprecated)"
	select ZYNQ_CUSTOM_INIT
	help
	  This option is deprecated.  Use TARGET_ZYNQ_ZC702
	  or TARGET_ZYNQ_706.

=======
>>>>>>> 0daf88c7
config TARGET_ZYNQ_ZC702
	bool "Zynq ZC702 Board"

config TARGET_ZYNQ_ZC706
	bool "Zynq ZC706 Board"

config TARGET_ZYNQ_ZC770
	bool "Zynq ZC770 Board"
	select ZYNQ_CUSTOM_INIT

config TARGET_ZYNQ_ZYBO
	bool "Zynq Zybo Board"

config TARGET_ZYNQ_AFX
	bool "Zynq AFX Board"
	select ZYNQ_CUSTOM_INIT

config TARGET_ZYNQ_CSE
	bool "Zynq CSE Board"
	select ZYNQ_CUSTOM_INIT

config TARGET_ZYNQ_CC108
	bool "Zynq CC108 Board"

endchoice

config SYS_BOARD
	default "zynq"

config SYS_VENDOR
	default "xilinx"

config SYS_SOC
	default "zynq"

config SYS_CONFIG_NAME
	default "zynq_zed" if TARGET_ZYNQ_ZED
	default "zynq_microzed" if TARGET_ZYNQ_MICROZED
	default "zynq_picozed" if TARGET_ZYNQ_PICOZED
	default "zynq_zc70x" if TARGET_ZYNQ_ZC702 || TARGET_ZYNQ_ZC706
	default "zynq_zc770" if TARGET_ZYNQ_ZC770
	default "zynq_zybo" if TARGET_ZYNQ_ZYBO
	default "zynq_cse" if TARGET_ZYNQ_CSE
	default "zynq_afx" if TARGET_ZYNQ_AFX
	default "zynq_cc108" if TARGET_ZYNQ_CC108
	default "zynq_picozed_sdr2" if TARGET_ZYNQ_PICOZED_SDR2
endif<|MERGE_RESOLUTION|>--- conflicted
+++ resolved
@@ -21,7 +21,6 @@
 config TARGET_ZYNQ_PICOZED
 	bool "Zynq PicoZed"
 
-<<<<<<< HEAD
 config TARGET_ZYNQ_PICOZED_SDR2
 	bool "Zynq PicoZed SDR2"
 
@@ -32,8 +31,6 @@
 	  This option is deprecated.  Use TARGET_ZYNQ_ZC702
 	  or TARGET_ZYNQ_706.
 
-=======
->>>>>>> 0daf88c7
 config TARGET_ZYNQ_ZC702
 	bool "Zynq ZC702 Board"
 

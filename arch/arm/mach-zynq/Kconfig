if ARCH_ZYNQ

config SPL_FAT_SUPPORT
	default y

config SPL_LIBCOMMON_SUPPORT
	default y

config SPL_LIBDISK_SUPPORT
	default y

config SPL_LIBGENERIC_SUPPORT
	default y

config SPL_MMC_SUPPORT
	default y if ZYNQ_SDHCI

config SPL_SERIAL_SUPPORT
	default y

config SPL_SPI_FLASH_SUPPORT
	default y if ZYNQ_QSPI

config SPL_SPI_SUPPORT
	default y if ZYNQ_QSPI

config SYS_BOARD
	default "zynq"

config SYS_VENDOR
	string "Vendor name"
	default "xilinx"

config SYS_SOC
	default "zynq"

config SYS_CONFIG_NAME
	string "Board configuration name"
	default "zynq-common"
	help
	  This option contains information about board configuration name.
	  Based on this option include/configs/<CONFIG_SYS_CONFIG_NAME>.h header
	  will be used for board configuration.

config SYS_MALLOC_F_LEN
	default 0x600

config BOOT_INIT_FILE
	string "boot.bin init register filename"
	default ""
	help
	  Add register writes to boot.bin format (max 256 pairs).
	  Expect a table of register-value pairs, e.g. "0x12345678 0x4321"

<<<<<<< HEAD
config ZYNQ_ENV_FAT
	bool "Store environment on FAT partition"
	default n
=======
# Temporary Kconfig options which needs to be fixed
config SYS_I2C_MUX_ADDR
	int

config SYS_I2C_MUX_EEPROM_SEL
	int
>>>>>>> 92e3dd63

endif<|MERGE_RESOLUTION|>--- conflicted
+++ resolved
@@ -52,17 +52,15 @@
 	  Add register writes to boot.bin format (max 256 pairs).
 	  Expect a table of register-value pairs, e.g. "0x12345678 0x4321"
 
-<<<<<<< HEAD
-config ZYNQ_ENV_FAT
-	bool "Store environment on FAT partition"
-	default n
-=======
 # Temporary Kconfig options which needs to be fixed
 config SYS_I2C_MUX_ADDR
 	int
 
 config SYS_I2C_MUX_EEPROM_SEL
 	int
->>>>>>> 92e3dd63
+
+config ZYNQ_ENV_FAT
+	bool "Store environment on FAT partition"
+	default n
 
 endif
--- conflicted
+++ resolved
@@ -5,13 +5,8 @@
 	default "mips"
 
 config SYS_CPU
-<<<<<<< HEAD
-	default "mips32" if CPU_MIPS32_R1 || CPU_MIPS32_R2
-	default "mips64" if CPU_MIPS64_R1 || CPU_MIPS64_R2
-=======
 	default "mips32" if CPU_MIPS32
 	default "mips64" if CPU_MIPS64
->>>>>>> 8989c96b
 
 choice
 	prompt "Target select"

--- conflicted
+++ resolved
@@ -16,11 +16,7 @@
 #ifdef __GCC_HAVE_BUILTIN_MIPS_CACHE
 	__builtin_mips_cache(op, addr);
 #else
-<<<<<<< HEAD
-	__asm__ __volatile__("cache %0, %1" : : "i"(op), "R"(addr));
-=======
 	__asm__ __volatile__("cache %0, 0(%1)" : : "i"(op), "r"(addr));
->>>>>>> 8989c96b
 #endif
 }
 

menu "Nios II architecture"
	depends on NIOS2

config SYS_ARCH
	default "nios2"

<<<<<<< HEAD
choice
	prompt "Target select"
	optional

config TARGET_NIOS2_GENERIC
	bool "Support nios2-generic"

endchoice

source "board/altera/nios2-generic/Kconfig"
=======
config SYS_CONFIG_NAME
	string "Board header file"
	help
	  This option should contain the base name of board header file.
	  The header file include/configs/<CONFIG_SYS_CONFIG_NAME>.h
	  should be included from include/config.h.
>>>>>>> 8989c96b

endmenu<|MERGE_RESOLUTION|>--- conflicted
+++ resolved
@@ -4,24 +4,11 @@
 config SYS_ARCH
 	default "nios2"
 
-<<<<<<< HEAD
-choice
-	prompt "Target select"
-	optional
-
-config TARGET_NIOS2_GENERIC
-	bool "Support nios2-generic"
-
-endchoice
-
-source "board/altera/nios2-generic/Kconfig"
-=======
 config SYS_CONFIG_NAME
 	string "Board header file"
 	help
 	  This option should contain the base name of board header file.
 	  The header file include/configs/<CONFIG_SYS_CONFIG_NAME>.h
 	  should be included from include/config.h.
->>>>>>> 8989c96b
 
 endmenu
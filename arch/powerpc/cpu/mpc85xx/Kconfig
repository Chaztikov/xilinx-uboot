menu "mpc85xx CPU"
	depends on MPC85xx

config SYS_CPU
	default "mpc85xx"

choice
	prompt "Target select"
	optional

config TARGET_SBC8548
	bool "Support sbc8548"

config TARGET_SOCRATES
	bool "Support socrates"

config TARGET_B4860QDS
	bool "Support B4860QDS"
	select SUPPORT_SPL

config TARGET_BSC9131RDB
	bool "Support BSC9131RDB"
	select SUPPORT_SPL

config TARGET_BSC9132QDS
	bool "Support BSC9132QDS"
	select SUPPORT_SPL

config TARGET_C29XPCIE
	bool "Support C29XPCIE"
	select SUPPORT_SPL
	select SUPPORT_TPL

config TARGET_P3041DS
	bool "Support P3041DS"

config TARGET_P4080DS
	bool "Support P4080DS"

config TARGET_P5020DS
	bool "Support P5020DS"

config TARGET_P5040DS
	bool "Support P5040DS"

config TARGET_MPC8536DS
	bool "Support MPC8536DS"

config TARGET_MPC8540ADS
	bool "Support MPC8540ADS"

config TARGET_MPC8541CDS
	bool "Support MPC8541CDS"

config TARGET_MPC8544DS
	bool "Support MPC8544DS"

config TARGET_MPC8548CDS
	bool "Support MPC8548CDS"

config TARGET_MPC8555CDS
	bool "Support MPC8555CDS"

config TARGET_MPC8560ADS
	bool "Support MPC8560ADS"

config TARGET_MPC8568MDS
	bool "Support MPC8568MDS"

config TARGET_MPC8569MDS
	bool "Support MPC8569MDS"

config TARGET_MPC8572DS
	bool "Support MPC8572DS"

config TARGET_P1010RDB
	bool "Support P1010RDB"
	select SUPPORT_SPL
	select SUPPORT_TPL

config TARGET_P1022DS
	bool "Support P1022DS"
	select SUPPORT_SPL
	select SUPPORT_TPL

config TARGET_P1023RDB
	bool "Support P1023RDB"

config TARGET_P1_P2_RDB_PC
	bool "Support p1_p2_rdb_pc"
	select SUPPORT_SPL
	select SUPPORT_TPL

config TARGET_P1_TWR
	bool "Support p1_twr"

config TARGET_P2041RDB
	bool "Support P2041RDB"

config TARGET_QEMU_PPCE500
	bool "Support qemu-ppce500"

config TARGET_T102XQDS
	bool "Support T102xQDS"
	select SUPPORT_SPL

config TARGET_T102XRDB
	bool "Support T102xRDB"
	select SUPPORT_SPL

config TARGET_T1040QDS
	bool "Support T1040QDS"

config TARGET_T104XRDB
	bool "Support T104xRDB"
	select SUPPORT_SPL

config TARGET_T208XQDS
	bool "Support T208xQDS"
	select SUPPORT_SPL

config TARGET_T208XRDB
	bool "Support T208xRDB"
	select SUPPORT_SPL

config TARGET_T4240QDS
	bool "Support T4240QDS"
	select SUPPORT_SPL

config TARGET_T4240RDB
	bool "Support T4240RDB"
	select SUPPORT_SPL

config TARGET_CONTROLCENTERD
	bool "Support controlcenterd"

config TARGET_KMP204X
	bool "Support kmp204x"

config TARGET_XPEDITE520X
	bool "Support xpedite520x"

config TARGET_XPEDITE537X
	bool "Support xpedite537x"

config TARGET_XPEDITE550X
	bool "Support xpedite550x"

config TARGET_UCP1020
	bool "Support uCP1020"

<<<<<<< HEAD
=======
config TARGET_CYRUS
	bool "Support Varisys Cyrus"

>>>>>>> 8989c96b
endchoice

source "board/freescale/b4860qds/Kconfig"
source "board/freescale/bsc9131rdb/Kconfig"
source "board/freescale/bsc9132qds/Kconfig"
source "board/freescale/c29xpcie/Kconfig"
source "board/freescale/corenet_ds/Kconfig"
source "board/freescale/mpc8536ds/Kconfig"
source "board/freescale/mpc8540ads/Kconfig"
source "board/freescale/mpc8541cds/Kconfig"
source "board/freescale/mpc8544ds/Kconfig"
source "board/freescale/mpc8548cds/Kconfig"
source "board/freescale/mpc8555cds/Kconfig"
source "board/freescale/mpc8560ads/Kconfig"
source "board/freescale/mpc8568mds/Kconfig"
source "board/freescale/mpc8569mds/Kconfig"
source "board/freescale/mpc8572ds/Kconfig"
source "board/freescale/p1010rdb/Kconfig"
source "board/freescale/p1022ds/Kconfig"
source "board/freescale/p1023rdb/Kconfig"
source "board/freescale/p1_p2_rdb_pc/Kconfig"
source "board/freescale/p1_twr/Kconfig"
source "board/freescale/p2041rdb/Kconfig"
source "board/freescale/qemu-ppce500/Kconfig"
source "board/freescale/t102xqds/Kconfig"
source "board/freescale/t102xrdb/Kconfig"
source "board/freescale/t1040qds/Kconfig"
source "board/freescale/t104xrdb/Kconfig"
source "board/freescale/t208xqds/Kconfig"
source "board/freescale/t208xrdb/Kconfig"
source "board/freescale/t4qds/Kconfig"
source "board/freescale/t4rdb/Kconfig"
source "board/gdsys/p1022/Kconfig"
source "board/keymile/kmp204x/Kconfig"
source "board/sbc8548/Kconfig"
source "board/socrates/Kconfig"
source "board/varisys/cyrus/Kconfig"
source "board/xes/xpedite520x/Kconfig"
source "board/xes/xpedite537x/Kconfig"
source "board/xes/xpedite550x/Kconfig"
source "board/Arcturus/ucp1020/Kconfig"

endmenu<|MERGE_RESOLUTION|>--- conflicted
+++ resolved
@@ -149,12 +149,9 @@
 config TARGET_UCP1020
 	bool "Support uCP1020"
 
-<<<<<<< HEAD
-=======
 config TARGET_CYRUS
 	bool "Support Varisys Cyrus"
 
->>>>>>> 8989c96b
 endchoice
 
 source "board/freescale/b4860qds/Kconfig"

--- conflicted
+++ resolved
@@ -7,28 +7,9 @@
 choice
 	prompt "Target select"
 	optional
-<<<<<<< HEAD
-
-config TARGET_CSB272
-	bool "Support csb272"
-
-config TARGET_CSB472
-	bool "Support csb472"
 
 config TARGET_LWMON5
 	bool "Support lwmon5"
-	select SUPPORT_SPL
-
-config TARGET_PCS440EP
-	bool "Support pcs440ep"
-
-config TARGET_SBC405
-	bool "Support sbc405"
-=======
-
-config TARGET_LWMON5
-	bool "Support lwmon5"
->>>>>>> 8989c96b
 
 config TARGET_T3CORP
 	bool "Support t3corp"
@@ -46,12 +27,6 @@
 	bool "Support canyonlands"
 	select DM
 	select DM_SERIAL
-<<<<<<< HEAD
-
-config TARGET_EBONY
-	bool "Support ebony"
-=======
->>>>>>> 8989c96b
 
 config TARGET_KATMAI
 	bool "Support katmai"
@@ -178,13 +153,6 @@
 source "board/mosaixtech/icon/Kconfig"
 source "board/mpl/mip405/Kconfig"
 source "board/mpl/pip405/Kconfig"
-<<<<<<< HEAD
-source "board/pcs440ep/Kconfig"
-source "board/prodrive/alpr/Kconfig"
-source "board/prodrive/p3p440/Kconfig"
-source "board/sbc405/Kconfig"
-=======
->>>>>>> 8989c96b
 source "board/t3corp/Kconfig"
 source "board/xes/xpedite1000/Kconfig"
 source "board/xilinx/ppc405-generic/Kconfig"

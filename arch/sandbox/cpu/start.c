/*
 * Copyright (c) 2011-2012 The Chromium OS Authors.
 * SPDX-License-Identifier:	GPL-2.0+
 */

#include <common.h>
#include <errno.h>
#include <os.h>
#include <cli.h>
#include <malloc.h>
#include <asm/getopt.h>
#include <asm/io.h>
#include <asm/sections.h>
#include <asm/state.h>

DECLARE_GLOBAL_DATA_PTR;

int sandbox_early_getopt_check(void)
{
	struct sandbox_state *state = state_get_current();
	struct sandbox_cmdline_option **sb_opt = __u_boot_sandbox_option_start;
	size_t num_options = __u_boot_sandbox_option_count();
	size_t i;
	int max_arg_len, max_noarg_len;

	/* parse_err will be a string of the faulting option */
	if (!state->parse_err)
		return 0;

	if (strcmp(state->parse_err, "help")) {
		printf("u-boot: error: failed while parsing option: %s\n"
			"\ttry running with --help for more information.\n",
			state->parse_err);
		os_exit(1);
	}

	printf(
		"u-boot, a command line test interface to U-Boot\n\n"
		"Usage: u-boot [options]\n"
		"Options:\n");

	max_arg_len = 0;
	for (i = 0; i < num_options; ++i)
		max_arg_len = max((int)strlen(sb_opt[i]->flag), max_arg_len);
	max_noarg_len = max_arg_len + 7;

	for (i = 0; i < num_options; ++i) {
		struct sandbox_cmdline_option *opt = sb_opt[i];

		/* first output the short flag if it has one */
		if (opt->flag_short >= 0x100)
			printf("      ");
		else
			printf("  -%c, ", opt->flag_short);

		/* then the long flag */
		if (opt->has_arg)
			printf("--%-*s <arg> ", max_arg_len, opt->flag);
		else
			printf("--%-*s", max_noarg_len, opt->flag);

		/* finally the help text */
		printf("  %s\n", opt->help);
	}

	os_exit(0);
}

static int sandbox_cmdline_cb_help(struct sandbox_state *state, const char *arg)
{
	/* just flag to sandbox_early_getopt_check to show usage */
	return 1;
}
SANDBOX_CMDLINE_OPT_SHORT(help, 'h', 0, "Display help");

int sandbox_main_loop_init(void)
{
	struct sandbox_state *state = state_get_current();

	/* Execute command if required */
	if (state->cmd || state->run_distro_boot) {
		int retval = 0;

		cli_init();

<<<<<<< HEAD
=======
#ifdef CONFIG_CMDLINE
>>>>>>> 8989c96b
		if (state->cmd)
			retval = run_command_list(state->cmd, -1, 0);

		if (state->run_distro_boot)
			retval = cli_simple_run_command("run distro_bootcmd",
							0);
<<<<<<< HEAD

=======
#endif
>>>>>>> 8989c96b
		if (!state->interactive)
			os_exit(retval);
	}

	return 0;
}

static int sandbox_cmdline_cb_boot(struct sandbox_state *state,
				      const char *arg)
{
	state->run_distro_boot = true;
	return 0;
}
SANDBOX_CMDLINE_OPT_SHORT(boot, 'b', 0, "Run distro boot commands");

static int sandbox_cmdline_cb_command(struct sandbox_state *state,
				      const char *arg)
{
	state->cmd = arg;
	return 0;
}
SANDBOX_CMDLINE_OPT_SHORT(command, 'c', 1, "Execute U-Boot command");

static int sandbox_cmdline_cb_fdt(struct sandbox_state *state, const char *arg)
{
	state->fdt_fname = arg;
	return 0;
}
SANDBOX_CMDLINE_OPT_SHORT(fdt, 'd', 1, "Specify U-Boot's control FDT");

static int sandbox_cmdline_cb_default_fdt(struct sandbox_state *state,
					  const char *arg)
{
	const char *fmt = "%s.dtb";
	char *fname;
	int len;

	len = strlen(state->argv[0]) + strlen(fmt) + 1;
	fname = os_malloc(len);
	if (!fname)
		return -ENOMEM;
	snprintf(fname, len, fmt, state->argv[0]);
	state->fdt_fname = fname;

	return 0;
}
SANDBOX_CMDLINE_OPT_SHORT(default_fdt, 'D', 0,
		"Use the default u-boot.dtb control FDT in U-Boot directory");

static int sandbox_cmdline_cb_interactive(struct sandbox_state *state,
					  const char *arg)
{
	state->interactive = true;
	return 0;
}

SANDBOX_CMDLINE_OPT_SHORT(interactive, 'i', 0, "Enter interactive mode");

static int sandbox_cmdline_cb_jump(struct sandbox_state *state,
				   const char *arg)
{
	/* Remember to delete this U-Boot image later */
	state->jumped_fname = arg;

	return 0;
}
SANDBOX_CMDLINE_OPT_SHORT(jump, 'j', 1, "Jumped from previous U-Boot");

static int sandbox_cmdline_cb_memory(struct sandbox_state *state,
				     const char *arg)
{
	int err;

	/* For now assume we always want to write it */
	state->write_ram_buf = true;
	state->ram_buf_fname = arg;

	err = os_read_ram_buf(arg);
	if (err) {
		printf("Failed to read RAM buffer\n");
		return err;
	}

	return 0;
}
SANDBOX_CMDLINE_OPT_SHORT(memory, 'm', 1,
			  "Read/write ram_buf memory contents from file");

static int sandbox_cmdline_cb_rm_memory(struct sandbox_state *state,
					const char *arg)
{
	state->ram_buf_rm = true;

	return 0;
}
SANDBOX_CMDLINE_OPT(rm_memory, 0, "Remove memory file after reading");

static int sandbox_cmdline_cb_state(struct sandbox_state *state,
				    const char *arg)
{
	state->state_fname = arg;
	return 0;
}
SANDBOX_CMDLINE_OPT_SHORT(state, 's', 1, "Specify the sandbox state FDT");

static int sandbox_cmdline_cb_read(struct sandbox_state *state,
				   const char *arg)
{
	state->read_state = true;
	return 0;
}
SANDBOX_CMDLINE_OPT_SHORT(read, 'r', 0, "Read the state FDT on startup");

static int sandbox_cmdline_cb_write(struct sandbox_state *state,
				    const char *arg)
{
	state->write_state = true;
	return 0;
}
SANDBOX_CMDLINE_OPT_SHORT(write, 'w', 0, "Write state FDT on exit");

static int sandbox_cmdline_cb_ignore_missing(struct sandbox_state *state,
					     const char *arg)
{
	state->ignore_missing_state_on_read = true;
	return 0;
}
SANDBOX_CMDLINE_OPT_SHORT(ignore_missing, 'n', 0,
			  "Ignore missing state on read");

static int sandbox_cmdline_cb_show_lcd(struct sandbox_state *state,
				       const char *arg)
{
	state->show_lcd = true;
	return 0;
}
SANDBOX_CMDLINE_OPT_SHORT(show_lcd, 'l', 0,
			  "Show the sandbox LCD display");

static const char *term_args[STATE_TERM_COUNT] = {
	"raw-with-sigs",
	"raw",
	"cooked",
};

static int sandbox_cmdline_cb_terminal(struct sandbox_state *state,
				       const char *arg)
{
	int i;

	for (i = 0; i < STATE_TERM_COUNT; i++) {
		if (!strcmp(arg, term_args[i])) {
			state->term_raw = i;
			return 0;
		}
	}

	printf("Unknown terminal setting '%s' (", arg);
	for (i = 0; i < STATE_TERM_COUNT; i++)
		printf("%s%s", i ? ", " : "", term_args[i]);
	puts(")\n");

	return 1;
}
SANDBOX_CMDLINE_OPT_SHORT(terminal, 't', 1,
			  "Set terminal to raw/cooked mode");

static int sandbox_cmdline_cb_verbose(struct sandbox_state *state,
				      const char *arg)
{
	state->show_test_output = true;
	return 0;
}
SANDBOX_CMDLINE_OPT_SHORT(verbose, 'v', 0, "Show test output");

int board_run_command(const char *cmdline)
{
	printf("## Commands are disabled. Please enable CONFIG_CMDLINE.\n");

	return 1;
}

int main(int argc, char *argv[])
{
	struct sandbox_state *state;
	gd_t data;
	int ret;

	ret = state_init();
	if (ret)
		goto err;

	state = state_get_current();
	if (os_parse_args(state, argc, argv))
		return 1;

	ret = sandbox_read_state(state, state->state_fname);
	if (ret)
		goto err;

	/* Remove old memory file if required */
	if (state->ram_buf_rm && state->ram_buf_fname)
		os_unlink(state->ram_buf_fname);

	memset(&data, '\0', sizeof(data));
	gd = &data;
#ifdef CONFIG_SYS_MALLOC_F_LEN
	gd->malloc_base = CONFIG_MALLOC_F_ADDR;
#endif

	/* Do pre- and post-relocation init */
	board_init_f(0);

	board_init_r(gd->new_gd, 0);

	/* NOTREACHED - board_init_r() does not return */
	return 0;

err:
	printf("Error %d\n", ret);
	return 1;
}<|MERGE_RESOLUTION|>--- conflicted
+++ resolved
@@ -83,21 +83,14 @@
 
 		cli_init();
 
-<<<<<<< HEAD
-=======
 #ifdef CONFIG_CMDLINE
->>>>>>> 8989c96b
 		if (state->cmd)
 			retval = run_command_list(state->cmd, -1, 0);
 
 		if (state->run_distro_boot)
 			retval = cli_simple_run_command("run distro_bootcmd",
 							0);
-<<<<<<< HEAD
-
-=======
 #endif
->>>>>>> 8989c96b
 		if (!state->interactive)
 			os_exit(retval);
 	}

--- conflicted
+++ resolved
@@ -117,10 +117,7 @@
 	};
 
 	lcd {
-<<<<<<< HEAD
-=======
 		u-boot,dm-pre-reloc;
->>>>>>> 8989c96b
 		compatible = "sandbox,lcd-sdl";
 		xres = <1366>;
 		yres = <768>;
@@ -140,8 +137,6 @@
 				compatible = "sandbox,swap-case";
 			};
 		};
-<<<<<<< HEAD
-=======
 	};
 
 	pinctrl {
@@ -161,7 +156,6 @@
 
 	reset@1 {
 		compatible = "sandbox,reset";
->>>>>>> 8989c96b
 	};
 
 	spi@0 {
@@ -184,8 +178,6 @@
 		sides = <4>;
 	};
 
-<<<<<<< HEAD
-=======
 	timer {
 		compatible = "sandbox,timer";
 		clock-frequency = <1000000>;
@@ -195,7 +187,6 @@
 		compatible = "google,sandbox-tpm";
 	};
 
->>>>>>> 8989c96b
 	triangle {
 		compatible = "demo-shape";
 		colour = "cyan";
@@ -208,11 +199,8 @@
 	uart0: serial {
 		compatible = "sandbox,serial";
 		sandbox,text-colour = "cyan";
-<<<<<<< HEAD
-=======
 		pinctrl-names = "default";
 		pinctrl-0 = <&pinctrl_serial0>;
->>>>>>> 8989c96b
 	};
 
 	usb@0 {
@@ -244,8 +232,6 @@
 					sandbox,filepath = "flash.bin";
 				};
 			};
-<<<<<<< HEAD
-=======
 		};
 	};
 
@@ -272,20 +258,9 @@
 				#gpio-cells = <2>;
 				gpio-bank-name="spmi";
 			};
->>>>>>> 8989c96b
 		};
 	};
 };
 
-<<<<<<< HEAD
-	usb@2 {
-		compatible = "sandbox,usb";
-		status = "disabled";
-	};
-
-};
-
-=======
->>>>>>> 8989c96b
 #include "cros-ec-keyboard.dtsi"
 #include "sandbox_pmic.dtsi"
/*
 * Copyright (c) 2011 The Chromium OS Authors.
 *
 * SPDX-License-Identifier:	GPL-2.0+
 */

#ifndef __SANDBOX_ASM_IO_H
#define __SANDBOX_ASM_IO_H

/*
 * Given a physical address and a length, return a virtual address
 * that can be used to access the memory range with the caching
 * properties specified by "flags".
 */
#define MAP_NOCACHE	(0)
#define MAP_WRCOMBINE	(0)
#define MAP_WRBACK	(0)
#define MAP_WRTHROUGH	(0)

void *map_physmem(phys_addr_t paddr, unsigned long len, unsigned long flags);

/*
 * Take down a mapping set up by map_physmem().
 */
void unmap_physmem(const void *vaddr, unsigned long flags);

/* For sandbox, we want addresses to point into our RAM buffer */
static inline void *map_sysmem(phys_addr_t paddr, unsigned long len)
{
	return map_physmem(paddr, len, MAP_WRBACK);
}

/* Remove a previous mapping */
static inline void unmap_sysmem(const void *vaddr)
{
	unmap_physmem(vaddr, MAP_WRBACK);
}

/* Map from a pointer to our RAM buffer */
phys_addr_t map_to_sysmem(const void *ptr);

/* Define nops for sandbox I/O access */
#define readb(addr) 0
#define readw(addr) 0
#define readl(addr) 0
#define writeb(v, addr)
#define writew(v, addr)
#define writel(v, addr)

/* I/O access functions */
int inl(unsigned int addr);
int inw(unsigned int addr);
int inb(unsigned int addr);

void outl(unsigned int value, unsigned int addr);
void outw(unsigned int value, unsigned int addr);
void outb(unsigned int value, unsigned int addr);

<<<<<<< HEAD
=======
static inline void _insw(volatile u16 *port, void *buf, int ns)
{
}

static inline void _outsw(volatile u16 *port, const void *buf, int ns)
{
}

#define insw(port, buf, ns)		_insw((u16 *)port, buf, ns)
#define outsw(port, buf, ns)		_outsw((u16 *)port, buf, ns)

/* For systemace.c */
#define out16(addr, val)
#define in16(addr)		0

>>>>>>> 8989c96b
#include <iotrace.h>
#include <asm/types.h>

#endif<|MERGE_RESOLUTION|>--- conflicted
+++ resolved
@@ -56,8 +56,6 @@
 void outw(unsigned int value, unsigned int addr);
 void outb(unsigned int value, unsigned int addr);
 
-<<<<<<< HEAD
-=======
 static inline void _insw(volatile u16 *port, void *buf, int ns)
 {
 }
@@ -73,7 +71,6 @@
 #define out16(addr, val)
 #define in16(addr)		0
 
->>>>>>> 8989c96b
 #include <iotrace.h>
 #include <asm/types.h>
 

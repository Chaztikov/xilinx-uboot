--- conflicted
+++ resolved
@@ -83,10 +83,7 @@
  */
 int sandbox_read_fdt_from_file(void);
 
-<<<<<<< HEAD
-=======
 /* Exit sandbox (quit U-Boot) */
 void sandbox_exit(void);
 
->>>>>>> 8989c96b
 #endif	/* _U_BOOT_SANDBOX_H_ */
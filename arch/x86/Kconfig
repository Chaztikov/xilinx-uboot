--- conflicted
+++ resolved
@@ -8,21 +8,15 @@
 	prompt "Mainboard vendor"
 	default VENDOR_EMULATION
 
-<<<<<<< HEAD
+config VENDOR_CONGATEC
+	bool "congatec"
+
 config VENDOR_COREBOOT
 	bool "coreboot"
 
-=======
-config VENDOR_CONGATEC
-	bool "congatec"
-
-config VENDOR_COREBOOT
-	bool "coreboot"
-
 config VENDOR_EFI
 	bool "efi"
 
->>>>>>> 8989c96b
 config VENDOR_EMULATION
 	bool "emulation"
 
@@ -35,23 +29,16 @@
 endchoice
 
 # board-specific options below
-<<<<<<< HEAD
-source "board/coreboot/Kconfig"
-=======
 source "board/congatec/Kconfig"
 source "board/coreboot/Kconfig"
 source "board/efi/Kconfig"
->>>>>>> 8989c96b
 source "board/emulation/Kconfig"
 source "board/google/Kconfig"
 source "board/intel/Kconfig"
 
 # platform-specific options below
 source "arch/x86/cpu/baytrail/Kconfig"
-<<<<<<< HEAD
-=======
 source "arch/x86/cpu/broadwell/Kconfig"
->>>>>>> 8989c96b
 source "arch/x86/cpu/coreboot/Kconfig"
 source "arch/x86/cpu/ivybridge/Kconfig"
 source "arch/x86/cpu/qemu/Kconfig"
@@ -59,12 +46,9 @@
 source "arch/x86/cpu/queensbay/Kconfig"
 
 # architecture-specific options below
-<<<<<<< HEAD
-=======
 
 config AHCI
 	default y
->>>>>>> 8989c96b
 
 config SYS_MALLOC_F_LEN
 	default 0x800
@@ -216,17 +200,6 @@
 	  to work correctly. It is not exhaustive but can save time by
 	  detecting obvious failures.
 
-<<<<<<< HEAD
-config MARK_GRAPHICS_MEM_WRCOMB
-	bool "Mark graphics memory as write-combining"
-	default n
-	help
-	  The graphics performance may increase if the graphics
-	  memory is set as write-combining cache type. This option
-	  enables marking the graphics memory as write-combining.
-
-=======
->>>>>>> 8989c96b
 config HAVE_FSP
 	bool "Add an Firmware Support Package binary"
 	depends on !EFI
@@ -267,37 +240,6 @@
 	  Stack top address which is used in fsp_init() after DRAM is ready and
 	  CAR is disabled.
 
-<<<<<<< HEAD
-config MAX_CPUS
-        int "Maximum number of CPUs permitted"
-        default 4
-        help
-          When using multi-CPU chips it is possible for U-Boot to start up
-          more than one CPU. The stack memory used by all of these CPUs is
-          pre-allocated so at present U-Boot wants to know the maximum
-          number of CPUs that may be present. Set this to at least as high
-          as the number of CPUs in your system (it uses about 4KB of RAM for
-          each CPU).
-
-config SMP
-	bool "Enable Symmetric Multiprocessing"
-	default n
-	help
-	  Enable use of more than one CPU in U-Boot and the Operating System
-	  when loaded. Each CPU will be started up and information can be
-	  obtained using the 'cpu' command. If this option is disabled, then
-	  only one CPU will be enabled regardless of the number of CPUs
-	  available.
-
-config AP_STACK_SIZE
-	hex
-	default 0x1000
-	help
-	  Each additional CPU started by U-Boot requires its own stack. This
-	  option sets the stack size used by each CPU and directly affects
-	  the memory used by this initialisation process. Typically 4KB is
-	  enough space.
-=======
 config FSP_SYS_MALLOC_F_LEN
 	hex
 	depends on HAVE_FSP
@@ -390,7 +332,6 @@
 	  CAR space is required by the MRC. The CAR space available to U-Boot
 	  is normally at the start and typically extends to 1/4 or 1/2 of the
 	  available size.
->>>>>>> 8989c96b
 
 config DCACHE_RAM_MRC_VAR_SIZE
 	hex
@@ -467,10 +408,7 @@
 	  0x90000 from the beginning of a 1MB flash device.
 
 menu "System tables"
-<<<<<<< HEAD
-=======
 	depends on !EFI && !SYS_COREBOOT
->>>>>>> 8989c96b
 
 config GENERATE_PIRQ_TABLE
 	bool "Generate a PIRQ table"
@@ -496,8 +434,6 @@
 
 	  For more information, see http://simplefirmware.org
 
-<<<<<<< HEAD
-=======
 config GENERATE_MP_TABLE
 	bool "Generate an MP (Multi-Processor) table"
 	default n
@@ -544,7 +480,6 @@
 	  The product name to store in SMBIOS structures.
 	  Change this to override the default one (CONFIG_SYS_BOARD).
 
->>>>>>> 8989c96b
 endmenu
 
 config MAX_PIRQ_LINKS

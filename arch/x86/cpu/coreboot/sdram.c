/*
 * Copyright (c) 2011 The Chromium OS Authors.
 * (C) Copyright 2010,2011
 * Graeme Russ, <graeme.russ@gmail.com>
 *
 * SPDX-License-Identifier:	GPL-2.0+
 */

#include <common.h>
#include <asm/e820.h>
#include <asm/arch/sysinfo.h>

DECLARE_GLOBAL_DATA_PTR;

unsigned install_e820_map(unsigned max_entries, struct e820entry *entries)
{
	unsigned num_entries;
	int i;

	num_entries = min((unsigned)lib_sysinfo.n_memranges, max_entries);
	if (num_entries < lib_sysinfo.n_memranges) {
		printf("Warning: Limiting e820 map to %d entries.\n",
			num_entries);
	}
	for (i = 0; i < num_entries; i++) {
		struct memrange *memrange = &lib_sysinfo.memrange[i];

		entries[i].addr = memrange->base;
		entries[i].size = memrange->size;

		/*
		 * coreboot has some extensions (type 6 & 16) to the E820 types.
		 * When we detect this, mark it as E820_RESERVED.
		 */
		if (memrange->type == CB_MEM_VENDOR_RSVD ||
		    memrange->type == CB_MEM_TABLE)
			entries[i].type = E820_RESERVED;
		else
			entries[i].type = memrange->type;
	}

	return num_entries;
}

/*
 * This function looks for the highest region of memory lower than 4GB which
 * has enough space for U-Boot where U-Boot is aligned on a page boundary. It
 * overrides the default implementation found elsewhere which simply picks the
 * end of ram, wherever that may be. The location of the stack, the relocation
 * address, and how far U-Boot is moved by relocation are set in the global
 * data structure.
 */
ulong board_get_usable_ram_top(ulong total_size)
{
	uintptr_t dest_addr = 0;
	int i;

	for (i = 0; i < lib_sysinfo.n_memranges; i++) {
		struct memrange *memrange = &lib_sysinfo.memrange[i];
		/* Force U-Boot to relocate to a page aligned address. */
		uint64_t start = roundup(memrange->base, 1 << 12);
		uint64_t end = memrange->base + memrange->size;

		/* Ignore non-memory regions. */
		if (memrange->type != CB_MEM_RAM)
			continue;

		/* Filter memory over 4GB. */
		if (end > 0xffffffffULL)
			end = 0x100000000ULL;
		/* Skip this region if it's too small. */
		if (end - start < total_size)
			continue;

		/* Use this address if it's the largest so far. */
		if (end > dest_addr)
			dest_addr = end;
	}

	/* If no suitable area was found, return an error. */
	if (!dest_addr)
		panic("No available memory found for relocation");

	return (ulong)dest_addr;
}

int dram_init(void)
{
	int i;
	phys_size_t ram_size = 0;

	for (i = 0; i < lib_sysinfo.n_memranges; i++) {
		struct memrange *memrange = &lib_sysinfo.memrange[i];
		unsigned long long end = memrange->base + memrange->size;

<<<<<<< HEAD
		if (memrange->type == CB_MEM_RAM && end > ram_size &&
		    memrange->base < (1ULL << 32))
			ram_size = end;
=======
		if (memrange->type == CB_MEM_RAM && end > ram_size)
			ram_size += memrange->size;
>>>>>>> 8989c96b
	}

	gd->ram_size = ram_size;
	if (ram_size == 0)
		return -1;

	return 0;
}

void dram_init_banksize(void)
{
	int i, j;

	if (CONFIG_NR_DRAM_BANKS) {
		for (i = 0, j = 0; i < lib_sysinfo.n_memranges; i++) {
			struct memrange *memrange = &lib_sysinfo.memrange[i];

			if (memrange->type == CB_MEM_RAM &&
			    memrange->base < (1ULL << 32)) {
				gd->bd->bi_dram[j].start = memrange->base;
				gd->bd->bi_dram[j].size = memrange->size;
				j++;
				if (j >= CONFIG_NR_DRAM_BANKS)
					break;
			}
		}
	}
}<|MERGE_RESOLUTION|>--- conflicted
+++ resolved
@@ -93,14 +93,8 @@
 		struct memrange *memrange = &lib_sysinfo.memrange[i];
 		unsigned long long end = memrange->base + memrange->size;
 
-<<<<<<< HEAD
-		if (memrange->type == CB_MEM_RAM && end > ram_size &&
-		    memrange->base < (1ULL << 32))
-			ram_size = end;
-=======
 		if (memrange->type == CB_MEM_RAM && end > ram_size)
 			ram_size += memrange->size;
->>>>>>> 8989c96b
 	}
 
 	gd->ram_size = ram_size;
@@ -118,8 +112,7 @@
 		for (i = 0, j = 0; i < lib_sysinfo.n_memranges; i++) {
 			struct memrange *memrange = &lib_sysinfo.memrange[i];
 
-			if (memrange->type == CB_MEM_RAM &&
-			    memrange->base < (1ULL << 32)) {
+			if (memrange->type == CB_MEM_RAM) {
 				gd->bd->bi_dram[j].start = memrange->base;
 				gd->bd->bi_dram[j].size = memrange->size;
 				j++;

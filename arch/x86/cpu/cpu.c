--- conflicted
+++ resolved
@@ -21,10 +21,6 @@
 
 #include <common.h>
 #include <command.h>
-<<<<<<< HEAD
-#include <cpu.h>
-=======
->>>>>>> 8989c96b
 #include <dm.h>
 #include <errno.h>
 #include <malloc.h>
@@ -146,10 +142,6 @@
 
 void arch_setup_gd(gd_t *new_gd)
 {
-<<<<<<< HEAD
-	id->arch.gdt = gdt_addr;
-	/* CS: code, read/execute, 4 GB, base 0 */
-=======
 	u64 *gdt_addr;
 
 	gdt_addr = new_gd->arch.gdt;
@@ -160,7 +152,6 @@
 	 * Some OS (like VxWorks) requires GDT entry 1 to be the 32-bit CS
 	 */
 	gdt_addr[X86_GDT_ENTRY_UNUSED] = GDT_ENTRY(0xc09b, 0, 0xfffff);
->>>>>>> 8989c96b
 	gdt_addr[X86_GDT_ENTRY_32BIT_CS] = GDT_ENTRY(0xc09b, 0, 0xfffff);
 
 	/* DS: data, read/write, 4 GB, base 0 */
@@ -482,22 +473,14 @@
 __weak void reset_cpu(ulong addr)
 {
 	/* Do a hard reset through the chipset's reset control register */
-<<<<<<< HEAD
-	outb(SYS_RST | RST_CPU, PORT_RESET);
-=======
 	outb(SYS_RST | RST_CPU, IO_PORT_RESET);
->>>>>>> 8989c96b
 	for (;;)
 		cpu_hlt();
 }
 
 void x86_full_reset(void)
 {
-<<<<<<< HEAD
-	outb(FULL_RST | SYS_RST | RST_CPU, PORT_RESET);
-=======
 	outb(FULL_RST | SYS_RST | RST_CPU, IO_PORT_RESET);
->>>>>>> 8989c96b
 }
 
 int dcache_status(void)
@@ -624,16 +607,6 @@
 	return ptr;
 }
 
-int x86_cpu_get_desc(struct udevice *dev, char *buf, int size)
-{
-	if (size < CPU_MAX_NAME_LEN)
-		return -ENOSPC;
-
-	cpu_get_name(buf);
-
-	return 0;
-}
-
 int default_print_cpuinfo(void)
 {
 	printf("CPU: %s, vendor %s, device %xh\n",
@@ -754,45 +727,6 @@
 	 */
 	uclass_first_device(UCLASS_CPU, &dev);
 #endif
-<<<<<<< HEAD
-	outb(val, POST_PORT);
-}
-
-#ifndef CONFIG_SYS_COREBOOT
-int last_stage_init(void)
-{
-	write_tables();
-
-	return 0;
-}
-#endif
-
-__weak int x86_init_cpus(void)
-{
-	return 0;
-}
-
-int cpu_init_r(void)
-{
-	return x86_init_cpus();
-}
-
-static const struct cpu_ops cpu_x86_ops = {
-	.get_desc	= x86_cpu_get_desc,
-};
-
-static const struct udevice_id cpu_x86_ids[] = {
-	{ .compatible = "cpu-x86" },
-	{ }
-};
-
-U_BOOT_DRIVER(cpu_x86_drv) = {
-	.name		= "cpu_x86",
-	.id		= UCLASS_CPU,
-	.of_match	= cpu_x86_ids,
-	.ops		= &cpu_x86_ops,
-};
-=======
 
 	return 0;
 }
@@ -838,5 +772,4 @@
 
 	return 0;
 }
-#endif
->>>>>>> 8989c96b
+#endif
/*
 * From Coreboot file of the same name
 *
 * Copyright (C) 2011 Chromium OS Authors
 *
 * SPDX-License-Identifier:	GPL-2.0
 */

#include <common.h>
#include <bios_emul.h>
#include <dm.h>
#include <errno.h>
#include <fdtdec.h>
#include <pci_rom.h>
#include <asm/intel_regs.h>
#include <asm/io.h>
#include <asm/mtrr.h>
#include <asm/pci.h>
#include <asm/arch/pch.h>
#include <asm/arch/sandybridge.h>

struct gt_powermeter {
	u16 reg;
	u32 value;
};

static const struct gt_powermeter snb_pm_gt1[] = {
	{ 0xa200, 0xcc000000 },
	{ 0xa204, 0x07000040 },
	{ 0xa208, 0x0000fe00 },
	{ 0xa20c, 0x00000000 },
	{ 0xa210, 0x17000000 },
	{ 0xa214, 0x00000021 },
	{ 0xa218, 0x0817fe19 },
	{ 0xa21c, 0x00000000 },
	{ 0xa220, 0x00000000 },
	{ 0xa224, 0xcc000000 },
	{ 0xa228, 0x07000040 },
	{ 0xa22c, 0x0000fe00 },
	{ 0xa230, 0x00000000 },
	{ 0xa234, 0x17000000 },
	{ 0xa238, 0x00000021 },
	{ 0xa23c, 0x0817fe19 },
	{ 0xa240, 0x00000000 },
	{ 0xa244, 0x00000000 },
	{ 0xa248, 0x8000421e },
	{ 0 }
};

static const struct gt_powermeter snb_pm_gt2[] = {
	{ 0xa200, 0x330000a6 },
	{ 0xa204, 0x402d0031 },
	{ 0xa208, 0x00165f83 },
	{ 0xa20c, 0xf1000000 },
	{ 0xa210, 0x00000000 },
	{ 0xa214, 0x00160016 },
	{ 0xa218, 0x002a002b },
	{ 0xa21c, 0x00000000 },
	{ 0xa220, 0x00000000 },
	{ 0xa224, 0x330000a6 },
	{ 0xa228, 0x402d0031 },
	{ 0xa22c, 0x00165f83 },
	{ 0xa230, 0xf1000000 },
	{ 0xa234, 0x00000000 },
	{ 0xa238, 0x00160016 },
	{ 0xa23c, 0x002a002b },
	{ 0xa240, 0x00000000 },
	{ 0xa244, 0x00000000 },
	{ 0xa248, 0x8000421e },
	{ 0 }
};

static const struct gt_powermeter ivb_pm_gt1[] = {
	{ 0xa800, 0x00000000 },
	{ 0xa804, 0x00021c00 },
	{ 0xa808, 0x00000403 },
	{ 0xa80c, 0x02001700 },
	{ 0xa810, 0x05000200 },
	{ 0xa814, 0x00000000 },
	{ 0xa818, 0x00690500 },
	{ 0xa81c, 0x0000007f },
	{ 0xa820, 0x01002501 },
	{ 0xa824, 0x00000300 },
	{ 0xa828, 0x01000331 },
	{ 0xa82c, 0x0000000c },
	{ 0xa830, 0x00010016 },
	{ 0xa834, 0x01100101 },
	{ 0xa838, 0x00010103 },
	{ 0xa83c, 0x00041300 },
	{ 0xa840, 0x00000b30 },
	{ 0xa844, 0x00000000 },
	{ 0xa848, 0x7f000000 },
	{ 0xa84c, 0x05000008 },
	{ 0xa850, 0x00000001 },
	{ 0xa854, 0x00000004 },
	{ 0xa858, 0x00000007 },
	{ 0xa85c, 0x00000000 },
	{ 0xa860, 0x00010000 },
	{ 0xa248, 0x0000221e },
	{ 0xa900, 0x00000000 },
	{ 0xa904, 0x00001c00 },
	{ 0xa908, 0x00000000 },
	{ 0xa90c, 0x06000000 },
	{ 0xa910, 0x09000200 },
	{ 0xa914, 0x00000000 },
	{ 0xa918, 0x00590000 },
	{ 0xa91c, 0x00000000 },
	{ 0xa920, 0x04002501 },
	{ 0xa924, 0x00000100 },
	{ 0xa928, 0x03000410 },
	{ 0xa92c, 0x00000000 },
	{ 0xa930, 0x00020000 },
	{ 0xa934, 0x02070106 },
	{ 0xa938, 0x00010100 },
	{ 0xa93c, 0x00401c00 },
	{ 0xa940, 0x00000000 },
	{ 0xa944, 0x00000000 },
	{ 0xa948, 0x10000e00 },
	{ 0xa94c, 0x02000004 },
	{ 0xa950, 0x00000001 },
	{ 0xa954, 0x00000004 },
	{ 0xa960, 0x00060000 },
	{ 0xaa3c, 0x00001c00 },
	{ 0xaa54, 0x00000004 },
	{ 0xaa60, 0x00060000 },
	{ 0 }
};

static const struct gt_powermeter ivb_pm_gt2[] = {
	{ 0xa800, 0x10000000 },
	{ 0xa804, 0x00033800 },
	{ 0xa808, 0x00000902 },
	{ 0xa80c, 0x0c002f00 },
	{ 0xa810, 0x12000400 },
	{ 0xa814, 0x00000000 },
	{ 0xa818, 0x00d20800 },
	{ 0xa81c, 0x00000002 },
	{ 0xa820, 0x03004b02 },
	{ 0xa824, 0x00000600 },
	{ 0xa828, 0x07000773 },
	{ 0xa82c, 0x00000000 },
	{ 0xa830, 0x00010032 },
	{ 0xa834, 0x1520040d },
	{ 0xa838, 0x00020105 },
	{ 0xa83c, 0x00083700 },
	{ 0xa840, 0x0000151d },
	{ 0xa844, 0x00000000 },
	{ 0xa848, 0x20001b00 },
	{ 0xa84c, 0x0a000010 },
	{ 0xa850, 0x00000000 },
	{ 0xa854, 0x00000008 },
	{ 0xa858, 0x00000008 },
	{ 0xa85c, 0x00000000 },
	{ 0xa860, 0x00020000 },
	{ 0xa248, 0x0000221e },
	{ 0xa900, 0x00000000 },
	{ 0xa904, 0x00003500 },
	{ 0xa908, 0x00000000 },
	{ 0xa90c, 0x0c000000 },
	{ 0xa910, 0x12000500 },
	{ 0xa914, 0x00000000 },
	{ 0xa918, 0x00b20000 },
	{ 0xa91c, 0x00000000 },
	{ 0xa920, 0x08004b02 },
	{ 0xa924, 0x00000200 },
	{ 0xa928, 0x07000820 },
	{ 0xa92c, 0x00000000 },
	{ 0xa930, 0x00030000 },
	{ 0xa934, 0x050f020d },
	{ 0xa938, 0x00020300 },
	{ 0xa93c, 0x00903900 },
	{ 0xa940, 0x00000000 },
	{ 0xa944, 0x00000000 },
	{ 0xa948, 0x20001b00 },
	{ 0xa94c, 0x0a000010 },
	{ 0xa950, 0x00000000 },
	{ 0xa954, 0x00000008 },
	{ 0xa960, 0x00110000 },
	{ 0xaa3c, 0x00003900 },
	{ 0xaa54, 0x00000008 },
	{ 0xaa60, 0x00110000 },
	{ 0 }
};

static const struct gt_powermeter ivb_pm_gt2_17w[] = {
	{ 0xa800, 0x20000000 },
	{ 0xa804, 0x000e3800 },
	{ 0xa808, 0x00000806 },
	{ 0xa80c, 0x0c002f00 },
	{ 0xa810, 0x0c000800 },
	{ 0xa814, 0x00000000 },
	{ 0xa818, 0x00d20d00 },
	{ 0xa81c, 0x000000ff },
	{ 0xa820, 0x03004b02 },
	{ 0xa824, 0x00000600 },
	{ 0xa828, 0x07000773 },
	{ 0xa82c, 0x00000000 },
	{ 0xa830, 0x00020032 },
	{ 0xa834, 0x1520040d },
	{ 0xa838, 0x00020105 },
	{ 0xa83c, 0x00083700 },
	{ 0xa840, 0x000016ff },
	{ 0xa844, 0x00000000 },
	{ 0xa848, 0xff000000 },
	{ 0xa84c, 0x0a000010 },
	{ 0xa850, 0x00000002 },
	{ 0xa854, 0x00000008 },
	{ 0xa858, 0x0000000f },
	{ 0xa85c, 0x00000000 },
	{ 0xa860, 0x00020000 },
	{ 0xa248, 0x0000221e },
	{ 0xa900, 0x00000000 },
	{ 0xa904, 0x00003800 },
	{ 0xa908, 0x00000000 },
	{ 0xa90c, 0x0c000000 },
	{ 0xa910, 0x12000800 },
	{ 0xa914, 0x00000000 },
	{ 0xa918, 0x00b20000 },
	{ 0xa91c, 0x00000000 },
	{ 0xa920, 0x08004b02 },
	{ 0xa924, 0x00000300 },
	{ 0xa928, 0x01000820 },
	{ 0xa92c, 0x00000000 },
	{ 0xa930, 0x00030000 },
	{ 0xa934, 0x15150406 },
	{ 0xa938, 0x00020300 },
	{ 0xa93c, 0x00903900 },
	{ 0xa940, 0x00000000 },
	{ 0xa944, 0x00000000 },
	{ 0xa948, 0x20001b00 },
	{ 0xa94c, 0x0a000010 },
	{ 0xa950, 0x00000000 },
	{ 0xa954, 0x00000008 },
	{ 0xa960, 0x00110000 },
	{ 0xaa3c, 0x00003900 },
	{ 0xaa54, 0x00000008 },
	{ 0xaa60, 0x00110000 },
	{ 0 }
};

static const struct gt_powermeter ivb_pm_gt2_35w[] = {
	{ 0xa800, 0x00000000 },
	{ 0xa804, 0x00030400 },
	{ 0xa808, 0x00000806 },
	{ 0xa80c, 0x0c002f00 },
	{ 0xa810, 0x0c000300 },
	{ 0xa814, 0x00000000 },
	{ 0xa818, 0x00d20d00 },
	{ 0xa81c, 0x000000ff },
	{ 0xa820, 0x03004b02 },
	{ 0xa824, 0x00000600 },
	{ 0xa828, 0x07000773 },
	{ 0xa82c, 0x00000000 },
	{ 0xa830, 0x00020032 },
	{ 0xa834, 0x1520040d },
	{ 0xa838, 0x00020105 },
	{ 0xa83c, 0x00083700 },
	{ 0xa840, 0x000016ff },
	{ 0xa844, 0x00000000 },
	{ 0xa848, 0xff000000 },
	{ 0xa84c, 0x0a000010 },
	{ 0xa850, 0x00000001 },
	{ 0xa854, 0x00000008 },
	{ 0xa858, 0x00000008 },
	{ 0xa85c, 0x00000000 },
	{ 0xa860, 0x00020000 },
	{ 0xa248, 0x0000221e },
	{ 0xa900, 0x00000000 },
	{ 0xa904, 0x00003800 },
	{ 0xa908, 0x00000000 },
	{ 0xa90c, 0x0c000000 },
	{ 0xa910, 0x12000800 },
	{ 0xa914, 0x00000000 },
	{ 0xa918, 0x00b20000 },
	{ 0xa91c, 0x00000000 },
	{ 0xa920, 0x08004b02 },
	{ 0xa924, 0x00000300 },
	{ 0xa928, 0x01000820 },
	{ 0xa92c, 0x00000000 },
	{ 0xa930, 0x00030000 },
	{ 0xa934, 0x15150406 },
	{ 0xa938, 0x00020300 },
	{ 0xa93c, 0x00903900 },
	{ 0xa940, 0x00000000 },
	{ 0xa944, 0x00000000 },
	{ 0xa948, 0x20001b00 },
	{ 0xa94c, 0x0a000010 },
	{ 0xa950, 0x00000000 },
	{ 0xa954, 0x00000008 },
	{ 0xa960, 0x00110000 },
	{ 0xaa3c, 0x00003900 },
	{ 0xaa54, 0x00000008 },
	{ 0xaa60, 0x00110000 },
	{ 0 }
};

/*
 * Some vga option roms are used for several chipsets but they only have one
 * PCI ID in their header. If we encounter such an option rom, we need to do
 * the mapping ourselves.
 */

u32 map_oprom_vendev(u32 vendev)
{
	u32 new_vendev = vendev;

	switch (vendev) {
	case 0x80860102:		/* GT1 Desktop */
	case 0x8086010a:		/* GT1 Server */
	case 0x80860112:		/* GT2 Desktop */
	case 0x80860116:		/* GT2 Mobile */
	case 0x80860122:		/* GT2 Desktop >=1.3GHz */
	case 0x80860126:		/* GT2 Mobile >=1.3GHz */
	case 0x80860156:		/* IVB */
	case 0x80860166:		/* IVB */
		/* Set to GT1 Mobile */
		new_vendev = 0x80860106;
		break;
	}

	return new_vendev;
}

static inline u32 gtt_read(void *bar, u32 reg)
{
	return readl(bar + reg);
}

static inline void gtt_write(void *bar, u32 reg, u32 data)
{
	writel(data, bar + reg);
}

static void gtt_write_powermeter(void *bar, const struct gt_powermeter *pm)
{
	for (; pm && pm->reg; pm++)
		gtt_write(bar, pm->reg, pm->value);
}

#define GTT_RETRY 1000
static int gtt_poll(void *bar, u32 reg, u32 mask, u32 value)
{
	unsigned try = GTT_RETRY;
	u32 data;

	while (try--) {
		data = gtt_read(bar, reg);
		if ((data & mask) == value)
			return 1;
		udelay(10);
	}

	printf("GT init timeout\n");
	return 0;
}

static int gma_pm_init_pre_vbios(void *gtt_bar, int rev)
{
	u32 reg32;

	debug("GT Power Management Init, silicon = %#x\n", rev);

	if (rev < IVB_STEP_C0) {
		/* 1: Enable force wake */
		gtt_write(gtt_bar, 0xa18c, 0x00000001);
		gtt_poll(gtt_bar, 0x130090, (1 << 0), (1 << 0));
	} else {
		gtt_write(gtt_bar, 0xa180, 1 << 5);
		gtt_write(gtt_bar, 0xa188, 0xffff0001);
		gtt_poll(gtt_bar, 0x130040, (1 << 0), (1 << 0));
	}

	if ((rev & BASE_REV_MASK) == BASE_REV_SNB) {
		/* 1d: Set GTT+0x42004 [15:14]=11 (SnB C1+) */
		reg32 = gtt_read(gtt_bar, 0x42004);
		reg32 |= (1 << 14) | (1 << 15);
		gtt_write(gtt_bar, 0x42004, reg32);
	}

	if (rev >= IVB_STEP_A0) {
		/* Display Reset Acknowledge Settings */
		reg32 = gtt_read(gtt_bar, 0x45010);
		reg32 |= (1 << 1) | (1 << 0);
		gtt_write(gtt_bar, 0x45010, reg32);
	}

	/* 2: Get GT SKU from GTT+0x911c[13] */
	reg32 = gtt_read(gtt_bar, 0x911c);
	if ((rev & BASE_REV_MASK) == BASE_REV_SNB) {
		if (reg32 & (1 << 13)) {
			debug("SNB GT1 Power Meter Weights\n");
			gtt_write_powermeter(gtt_bar, snb_pm_gt1);
		} else {
			debug("SNB GT2 Power Meter Weights\n");
			gtt_write_powermeter(gtt_bar, snb_pm_gt2);
		}
	} else {
		u32 unit = readl(MCHBAR_REG(0x5938)) & 0xf;

		if (reg32 & (1 << 13)) {
			/* GT1 SKU */
			debug("IVB GT1 Power Meter Weights\n");
			gtt_write_powermeter(gtt_bar, ivb_pm_gt1);
		} else {
			/* GT2 SKU */
			u32 tdp = readl(MCHBAR_REG(0x5930)) & 0x7fff;
			tdp /= (1 << unit);

			if (tdp <= 17) {
				/* <=17W ULV */
				debug("IVB GT2 17W Power Meter Weights\n");
				gtt_write_powermeter(gtt_bar, ivb_pm_gt2_17w);
			} else if ((tdp >= 25) && (tdp <= 35)) {
				/* 25W-35W */
				debug("IVB GT2 25W-35W Power Meter Weights\n");
				gtt_write_powermeter(gtt_bar, ivb_pm_gt2_35w);
			} else {
				/* All others */
				debug("IVB GT2 35W Power Meter Weights\n");
				gtt_write_powermeter(gtt_bar, ivb_pm_gt2_35w);
			}
		}
	}

	/* 3: Gear ratio map */
	gtt_write(gtt_bar, 0xa004, 0x00000010);

	/* 4: GFXPAUSE */
	gtt_write(gtt_bar, 0xa000, 0x00070020);

	/* 5: Dynamic EU trip control */
	gtt_write(gtt_bar, 0xa080, 0x00000004);

	/* 6: ECO bits */
	reg32 = gtt_read(gtt_bar, 0xa180);
	reg32 |= (1 << 26) | (1 << 31);
	/* (bit 20=1 for SNB step D1+ / IVB A0+) */
	if (rev >= SNB_STEP_D1)
		reg32 |= (1 << 20);
	gtt_write(gtt_bar, 0xa180, reg32);

	/* 6a: for SnB step D2+ only */
	if (((rev & BASE_REV_MASK) == BASE_REV_SNB) &&
	    (rev >= SNB_STEP_D2)) {
		reg32 = gtt_read(gtt_bar, 0x9400);
		reg32 |= (1 << 7);
		gtt_write(gtt_bar, 0x9400, reg32);

		reg32 = gtt_read(gtt_bar, 0x941c);
		reg32 &= 0xf;
		reg32 |= (1 << 1);
		gtt_write(gtt_bar, 0x941c, reg32);
		gtt_poll(gtt_bar, 0x941c, (1 << 1), (0 << 1));
	}

	if ((rev & BASE_REV_MASK) == BASE_REV_IVB) {
		reg32 = gtt_read(gtt_bar, 0x907c);
		reg32 |= (1 << 16);
		gtt_write(gtt_bar, 0x907c, reg32);

		/* 6b: Clocking reset controls */
		gtt_write(gtt_bar, 0x9424, 0x00000001);
	} else {
		/* 6b: Clocking reset controls */
		gtt_write(gtt_bar, 0x9424, 0x00000000);
	}

	/* 7 */
	if (gtt_poll(gtt_bar, 0x138124, (1 << 31), (0 << 31))) {
		gtt_write(gtt_bar, 0x138128, 0x00000029); /* Mailbox Data */
		/* Mailbox Cmd for RC6 VID */
		gtt_write(gtt_bar, 0x138124, 0x80000004);
		if (gtt_poll(gtt_bar, 0x138124, (1 << 31), (0 << 31)))
			gtt_write(gtt_bar, 0x138124, 0x8000000a);
		gtt_poll(gtt_bar, 0x138124, (1 << 31), (0 << 31));
	}

	/* 8 */
	gtt_write(gtt_bar, 0xa090, 0x00000000); /* RC Control */
	gtt_write(gtt_bar, 0xa098, 0x03e80000); /* RC1e Wake Rate Limit */
	gtt_write(gtt_bar, 0xa09c, 0x0028001e); /* RC6/6p Wake Rate Limit */
	gtt_write(gtt_bar, 0xa0a0, 0x0000001e); /* RC6pp Wake Rate Limit */
	gtt_write(gtt_bar, 0xa0a8, 0x0001e848); /* RC Evaluation Interval */
	gtt_write(gtt_bar, 0xa0ac, 0x00000019); /* RC Idle Hysteresis */

	/* 9 */
	gtt_write(gtt_bar, 0x2054, 0x0000000a); /* Render Idle Max Count */
	gtt_write(gtt_bar, 0x12054, 0x0000000a); /* Video Idle Max Count */
	gtt_write(gtt_bar, 0x22054, 0x0000000a); /* Blitter Idle Max Count */

	/* 10 */
	gtt_write(gtt_bar, 0xa0b0, 0x00000000); /* Unblock Ack to Busy */
	gtt_write(gtt_bar, 0xa0b4, 0x000003e8); /* RC1e Threshold */
	gtt_write(gtt_bar, 0xa0b8, 0x0000c350); /* RC6 Threshold */
	gtt_write(gtt_bar, 0xa0bc, 0x000186a0); /* RC6p Threshold */
	gtt_write(gtt_bar, 0xa0c0, 0x0000fa00); /* RC6pp Threshold */

	/* 11 */
	gtt_write(gtt_bar, 0xa010, 0x000f4240); /* RP Down Timeout */
	gtt_write(gtt_bar, 0xa014, 0x12060000); /* RP Interrupt Limits */
	gtt_write(gtt_bar, 0xa02c, 0x00015f90); /* RP Up Threshold */
	gtt_write(gtt_bar, 0xa030, 0x000186a0); /* RP Down Threshold */
	gtt_write(gtt_bar, 0xa068, 0x000186a0); /* RP Up EI */
	gtt_write(gtt_bar, 0xa06c, 0x000493e0); /* RP Down EI */
	gtt_write(gtt_bar, 0xa070, 0x0000000a); /* RP Idle Hysteresis */

	/* 11a: Enable Render Standby (RC6) */
	if ((rev & BASE_REV_MASK) == BASE_REV_IVB) {
		/*
		 * IvyBridge should also support DeepRenderStandby.
		 *
		 * Unfortunately it does not work reliably on all SKUs so
		 * disable it here and it can be enabled by the kernel.
		 */
		gtt_write(gtt_bar, 0xa090, 0x88040000); /* HW RC Control */
	} else {
		gtt_write(gtt_bar, 0xa090, 0x88040000); /* HW RC Control */
	}

	/* 12: Normal Frequency Request */
	/* RPNFREQ_VAL comes from MCHBAR 0x5998 23:16 (8 bits!? use 7) */
	reg32 = readl(MCHBAR_REG(0x5998));
	reg32 >>= 16;
	reg32 &= 0xef;
	reg32 <<= 25;
	gtt_write(gtt_bar, 0xa008, reg32);

	/* 13: RP Control */
	gtt_write(gtt_bar, 0xa024, 0x00000592);

	/* 14: Enable PM Interrupts */
	gtt_write(gtt_bar, 0x4402c, 0x03000076);

	/* Clear 0x6c024 [8:6] */
	reg32 = gtt_read(gtt_bar, 0x6c024);
	reg32 &= ~0x000001c0;
	gtt_write(gtt_bar, 0x6c024, reg32);

	return 0;
}

int gma_pm_init_post_vbios(struct udevice *dev, int rev, void *gtt_bar)
{
	const void *blob = gd->fdt_blob;
	int node = dev->of_offset;
	u32 reg32, cycle_delay;

	debug("GT Power Management Init (post VBIOS)\n");

	/* 15: Deassert Force Wake */
	if (rev < IVB_STEP_C0) {
		gtt_write(gtt_bar, 0xa18c, gtt_read(gtt_bar, 0xa18c) & ~1);
		gtt_poll(gtt_bar, 0x130090, (1 << 0), (0 << 0));
	} else {
		gtt_write(gtt_bar, 0xa188, 0x1fffe);
		if (gtt_poll(gtt_bar, 0x130040, (1 << 0), (0 << 0))) {
			gtt_write(gtt_bar, 0xa188,
				  gtt_read(gtt_bar, 0xa188) | 1);
		}
	}

	/* 16: SW RC Control */
	gtt_write(gtt_bar, 0xa094, 0x00060000);

	/* Setup Digital Port Hotplug */
	reg32 = gtt_read(gtt_bar, 0xc4030);
	if (!reg32) {
		u32 dp_hotplug[3];

		if (fdtdec_get_int_array(blob, node, "intel,dp_hotplug",
					 dp_hotplug, ARRAY_SIZE(dp_hotplug)))
			return -EINVAL;

		reg32 = (dp_hotplug[0] & 0x7) << 2;
		reg32 |= (dp_hotplug[0] & 0x7) << 10;
		reg32 |= (dp_hotplug[0] & 0x7) << 18;
		gtt_write(gtt_bar, 0xc4030, reg32);
	}

	/* Setup Panel Power On Delays */
	reg32 = gtt_read(gtt_bar, 0xc7208);
	if (!reg32) {
		reg32 = (unsigned)fdtdec_get_int(blob, node,
						 "panel-port-select", 0) << 30;
		reg32 |= fdtdec_get_int(blob, node, "panel-power-up-delay", 0)
				<< 16;
		reg32 |= fdtdec_get_int(blob, node,
					"panel-power-backlight-on-delay", 0);
		gtt_write(gtt_bar, 0xc7208, reg32);
	}

	/* Setup Panel Power Off Delays */
	reg32 = gtt_read(gtt_bar, 0xc720c);
	if (!reg32) {
		reg32 = fdtdec_get_int(blob, node, "panel-power-down-delay", 0)
				<< 16;
		reg32 |= fdtdec_get_int(blob, node,
					"panel-power-backlight-off-delay", 0);
		gtt_write(gtt_bar, 0xc720c, reg32);
	}

	/* Setup Panel Power Cycle Delay */
	cycle_delay = fdtdec_get_int(blob, node,
				     "intel,panel-power-cycle-delay", 0);
	if (cycle_delay) {
		reg32 = gtt_read(gtt_bar, 0xc7210);
		reg32 &= ~0xff;
		reg32 |= cycle_delay;
		gtt_write(gtt_bar, 0xc7210, reg32);
	}

	/* Enable Backlight if needed */
	reg32 = fdtdec_get_int(blob, node, "intel,cpu-backlight", 0);
	if (reg32) {
		gtt_write(gtt_bar, 0x48250, (1 << 31));
		gtt_write(gtt_bar, 0x48254, reg32);
	}
	reg32 = fdtdec_get_int(blob, node, "intel,pch-backlight", 0);
	if (reg32) {
		gtt_write(gtt_bar, 0xc8250, (1 << 31));
		gtt_write(gtt_bar, 0xc8254, reg32);
	}

	return 0;
}

/*
 * Some vga option roms are used for several chipsets but they only have one
 * PCI ID in their header. If we encounter such an option rom, we need to do
 * the mapping ourselves.
 */

uint32_t board_map_oprom_vendev(uint32_t vendev)
{
	switch (vendev) {
	case 0x80860102:		/* GT1 Desktop */
	case 0x8086010a:		/* GT1 Server */
	case 0x80860112:		/* GT2 Desktop */
	case 0x80860116:		/* GT2 Mobile */
	case 0x80860122:		/* GT2 Desktop >=1.3GHz */
	case 0x80860126:		/* GT2 Mobile >=1.3GHz */
	case 0x80860156:                /* IVB */
	case 0x80860166:                /* IVB */
		return 0x80860106;	/* GT1 Mobile */
	}

	return vendev;
}

static int int15_handler(void)
{
	int res = 0;

	debug("%s: INT15 function %04x!\n", __func__, M.x86.R_AX);

	switch (M.x86.R_AX) {
	case 0x5f34:
		/*
		 * Set Panel Fitting Hook:
		 *  bit 2 = Graphics Stretching
		 *  bit 1 = Text Stretching
		 *  bit 0 = Centering (do not set with bit1 or bit2)
		 *  0     = video bios default
		 */
		M.x86.R_AX = 0x005f;
		M.x86.R_CL = 0x00; /* Use video bios default */
		res = 1;
		break;
	case 0x5f35:
		/*
		 * Boot Display Device Hook:
		 *  bit 0 = CRT
		 *  bit 1 = TV (eDP)
		 *  bit 2 = EFP
		 *  bit 3 = LFP
		 *  bit 4 = CRT2
		 *  bit 5 = TV2 (eDP)
		 *  bit 6 = EFP2
		 *  bit 7 = LFP2
		 */
		M.x86.R_AX = 0x005f;
		M.x86.R_CX = 0x0000; /* Use video bios default */
		res = 1;
		break;
	case 0x5f51:
		/*
		 * Hook to select active LFP configuration:
		 *  00h = No LVDS, VBIOS does not enable LVDS
		 *  01h = Int-LVDS, LFP driven by integrated LVDS decoder
		 *  02h = SVDO-LVDS, LFP driven by SVDO decoder
		 *  03h = eDP, LFP Driven by Int-DisplayPort encoder
		 */
		M.x86.R_AX = 0x005f;
		M.x86.R_CX = 0x0003; /* eDP */
		res = 1;
		break;
	case 0x5f70:
		switch (M.x86.R_CH) {
		case 0:
			/* Get Mux */
			M.x86.R_AX = 0x005f;
			M.x86.R_CX = 0x0000;
			res = 1;
			break;
		case 1:
			/* Set Mux */
			M.x86.R_AX = 0x005f;
			M.x86.R_CX = 0x0000;
			res = 1;
			break;
		case 2:
			/* Get SG/Non-SG mode */
			M.x86.R_AX = 0x005f;
			M.x86.R_CX = 0x0000;
			res = 1;
			break;
		default:
			/* Interrupt was not handled */
			debug("Unknown INT15 5f70 function: 0x%02x\n",
			      M.x86.R_CH);
			break;
		}
		break;
	case 0x5fac:
		res = 1;
		break;
	default:
		debug("Unknown INT15 function %04x!\n", M.x86.R_AX);
		break;
	}
	return res;
}

void sandybridge_setup_graphics(struct udevice *dev, struct udevice *video_dev)
{
	u32 reg32;
	u16 reg16;
	u8 reg8;

	dm_pci_read_config16(video_dev, PCI_DEVICE_ID, &reg16);
	switch (reg16) {
	case 0x0102: /* GT1 Desktop */
	case 0x0106: /* GT1 Mobile */
	case 0x010a: /* GT1 Server */
	case 0x0112: /* GT2 Desktop */
	case 0x0116: /* GT2 Mobile */
	case 0x0122: /* GT2 Desktop >=1.3GHz */
	case 0x0126: /* GT2 Mobile >=1.3GHz */
	case 0x0156: /* IvyBridge */
	case 0x0166: /* IvyBridge */
		break;
	default:
		debug("Graphics not supported by this CPU/chipset\n");
		return;
	}

	debug("Initialising Graphics\n");

	/* Setup IGD memory by setting GGC[7:3] = 1 for 32MB */
	dm_pci_read_config16(dev, GGC, &reg16);
	reg16 &= ~0x00f8;
	reg16 |= 1 << 3;
	/* Program GTT memory by setting GGC[9:8] = 2MB */
	reg16 &= ~0x0300;
	reg16 |= 2 << 8;
	/* Enable VGA decode */
	reg16 &= ~0x0002;
	dm_pci_write_config16(dev, GGC, reg16);

	/* Enable 256MB aperture */
	dm_pci_read_config8(video_dev, MSAC, &reg8);
	reg8 &= ~0x06;
	reg8 |= 0x02;
	dm_pci_write_config8(video_dev, MSAC, reg8);

	/* Erratum workarounds */
	reg32 = readl(MCHBAR_REG(0x5f00));
	reg32 |= (1 << 9) | (1 << 10);
	writel(reg32, MCHBAR_REG(0x5f00));

	/* Enable SA Clock Gating */
	reg32 = readl(MCHBAR_REG(0x5f00));
	writel(reg32 | 1, MCHBAR_REG(0x5f00));

	/* GPU RC6 workaround for sighting 366252 */
	reg32 = readl(MCHBAR_REG(0x5d14));
	reg32 |= (1 << 31);
	writel(reg32, MCHBAR_REG(0x5d14));

	/* VLW */
	reg32 = readl(MCHBAR_REG(0x6120));
	reg32 &= ~(1 << 0);
	writel(reg32, MCHBAR_REG(0x6120));

	reg32 = readl(MCHBAR_REG(0x5418));
	reg32 |= (1 << 4) | (1 << 5);
	writel(reg32, MCHBAR_REG(0x5418));
}

int gma_func0_init(struct udevice *dev)
{
#ifdef CONFIG_VIDEO
	ulong start;
#endif
	struct udevice *nbridge;
	void *gtt_bar;
	ulong base;
	u32 reg32;
	int ret;
	int rev;

	/* Enable PCH Display Port */
	writew(0x0010, RCB_REG(DISPBDF));
	setbits_le32(RCB_REG(FD2), PCH_ENABLE_DBDF);

	ret = uclass_first_device_err(UCLASS_NORTHBRIDGE, &nbridge);
	if (ret)
		return ret;
	rev = bridge_silicon_revision(nbridge);
	sandybridge_setup_graphics(nbridge, dev);

	/* IGD needs to be Bus Master */
<<<<<<< HEAD
	reg32 = x86_pci_read_config32(dev, PCI_COMMAND);
	reg32 |= PCI_COMMAND_MASTER | PCI_COMMAND_MEMORY | PCI_COMMAND_IO;
	x86_pci_write_config32(dev, PCI_COMMAND, reg32);
=======
	dm_pci_read_config32(dev, PCI_COMMAND, &reg32);
	reg32 |= PCI_COMMAND_MASTER | PCI_COMMAND_MEMORY | PCI_COMMAND_IO;
	dm_pci_write_config32(dev, PCI_COMMAND, reg32);
>>>>>>> 8989c96b

	/* Use write-combining for the graphics memory, 256MB */
	base = dm_pci_read_bar32(dev, 2);
	mtrr_add_request(MTRR_TYPE_WRCOMB, base, 256 << 20);
	mtrr_commit(true);

	gtt_bar = (void *)dm_pci_read_bar32(dev, 0);
	debug("GT bar %p\n", gtt_bar);
	ret = gma_pm_init_pre_vbios(gtt_bar, rev);
	if (ret)
		return ret;

#ifdef CONFIG_VIDEO
	start = get_timer(0);
	ret = dm_pci_run_vga_bios(dev, int15_handler,
				  PCI_ROM_USE_NATIVE | PCI_ROM_ALLOW_FALLBACK);
	debug("BIOS ran in %lums\n", get_timer(start));
#endif
	/* Post VBIOS init */
	ret = gma_pm_init_post_vbios(dev, rev, gtt_bar);
	if (ret)
		return ret;

	return 0;
}<|MERGE_RESOLUTION|>--- conflicted
+++ resolved
@@ -820,15 +820,9 @@
 	sandybridge_setup_graphics(nbridge, dev);
 
 	/* IGD needs to be Bus Master */
-<<<<<<< HEAD
-	reg32 = x86_pci_read_config32(dev, PCI_COMMAND);
-	reg32 |= PCI_COMMAND_MASTER | PCI_COMMAND_MEMORY | PCI_COMMAND_IO;
-	x86_pci_write_config32(dev, PCI_COMMAND, reg32);
-=======
 	dm_pci_read_config32(dev, PCI_COMMAND, &reg32);
 	reg32 |= PCI_COMMAND_MASTER | PCI_COMMAND_MEMORY | PCI_COMMAND_IO;
 	dm_pci_write_config32(dev, PCI_COMMAND, reg32);
->>>>>>> 8989c96b
 
 	/* Use write-combining for the graphics memory, 256MB */
 	base = dm_pci_read_bar32(dev, 2);

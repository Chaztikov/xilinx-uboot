/*
 * From coreboot southbridge/intel/bd82x6x/lpc.c
 *
 * Copyright (C) 2008-2009 coresystems GmbH
 *
 * SPDX-License-Identifier:	GPL-2.0
 */

#include <common.h>
#include <dm.h>
#include <errno.h>
#include <fdtdec.h>
#include <rtc.h>
#include <pci.h>
#include <asm/intel_regs.h>
#include <asm/interrupt.h>
#include <asm/io.h>
#include <asm/ioapic.h>
#include <asm/lpc_common.h>
#include <asm/pci.h>
#include <asm/arch/pch.h>

#define NMI_OFF				0

#define ENABLE_ACPI_MODE_IN_COREBOOT	0
#define TEST_SMM_FLASH_LOCKDOWN		0

static int pch_enable_apic(struct udevice *pch)
{
	u32 reg32;
	int i;

	/* Enable ACPI I/O and power management. Set SCI IRQ to IRQ9 */
<<<<<<< HEAD
	x86_pci_write_config8(dev, ACPI_CNTL, 0x80);
=======
	dm_pci_write_config8(pch, ACPI_CNTL, 0x80);
>>>>>>> 8989c96b

	writel(0, IO_APIC_INDEX);
	writel(1 << 25, IO_APIC_DATA);

	/* affirm full set of redirection table entries ("write once") */
	writel(1, IO_APIC_INDEX);
	reg32 = readl(IO_APIC_DATA);
	writel(1, IO_APIC_INDEX);
	writel(reg32, IO_APIC_DATA);

	writel(0, IO_APIC_INDEX);
	reg32 = readl(IO_APIC_DATA);
	debug("PCH APIC ID = %x\n", (reg32 >> 24) & 0x0f);
	if (reg32 != (1 << 25)) {
		printf("APIC Error - cannot write to registers\n");
		return -EPERM;
	}

	debug("Dumping IOAPIC registers\n");
	for (i = 0;  i < 3; i++) {
		writel(i, IO_APIC_INDEX);
		debug("  reg 0x%04x:", i);
		reg32 = readl(IO_APIC_DATA);
		debug(" 0x%08x\n", reg32);
	}

	/* Select Boot Configuration register. */
	writel(3, IO_APIC_INDEX);

	/* Use Processor System Bus to deliver interrupts. */
	writel(1, IO_APIC_DATA);

	return 0;
}

static void pch_enable_serial_irqs(struct udevice *pch)
{
	u32 value;

	/* Set packet length and toggle silent mode bit for one frame. */
	value = (1 << 7) | (1 << 6) | ((21 - 17) << 2) | (0 << 0);
#ifdef CONFIG_SERIRQ_CONTINUOUS_MODE
<<<<<<< HEAD
	x86_pci_write_config8(dev, SERIRQ_CNTL, value);
#else
	x86_pci_write_config8(dev, SERIRQ_CNTL, value | (1 << 6));
=======
	dm_pci_write_config8(pch, SERIRQ_CNTL, value);
#else
	dm_pci_write_config8(pch, SERIRQ_CNTL, value | (1 << 6));
>>>>>>> 8989c96b
#endif
}

static int pch_pirq_init(struct udevice *pch)
{
	uint8_t route[8], *ptr;

	if (fdtdec_get_byte_array(gd->fdt_blob, pch->of_offset,
				  "intel,pirq-routing", route, sizeof(route)))
		return -EINVAL;
	ptr = route;
<<<<<<< HEAD
	x86_pci_write_config8(dev, PIRQA_ROUT, *ptr++);
	x86_pci_write_config8(dev, PIRQB_ROUT, *ptr++);
	x86_pci_write_config8(dev, PIRQC_ROUT, *ptr++);
	x86_pci_write_config8(dev, PIRQD_ROUT, *ptr++);

	x86_pci_write_config8(dev, PIRQE_ROUT, *ptr++);
	x86_pci_write_config8(dev, PIRQF_ROUT, *ptr++);
	x86_pci_write_config8(dev, PIRQG_ROUT, *ptr++);
	x86_pci_write_config8(dev, PIRQH_ROUT, *ptr++);
=======
	dm_pci_write_config8(pch, PIRQA_ROUT, *ptr++);
	dm_pci_write_config8(pch, PIRQB_ROUT, *ptr++);
	dm_pci_write_config8(pch, PIRQC_ROUT, *ptr++);
	dm_pci_write_config8(pch, PIRQD_ROUT, *ptr++);

	dm_pci_write_config8(pch, PIRQE_ROUT, *ptr++);
	dm_pci_write_config8(pch, PIRQF_ROUT, *ptr++);
	dm_pci_write_config8(pch, PIRQG_ROUT, *ptr++);
	dm_pci_write_config8(pch, PIRQH_ROUT, *ptr++);
>>>>>>> 8989c96b

	/*
	 * TODO(sjg@chromium.org): U-Boot does not set up the interrupts
	 * here. It's unclear if it is needed
	 */
	return 0;
}

static int pch_gpi_routing(struct udevice *pch)
{
	u8 route[16];
	u32 reg;
	int gpi;

	if (fdtdec_get_byte_array(gd->fdt_blob, pch->of_offset,
				  "intel,gpi-routing", route, sizeof(route)))
		return -EINVAL;

	for (reg = 0, gpi = 0; gpi < ARRAY_SIZE(route); gpi++)
		reg |= route[gpi] << (gpi * 2);

<<<<<<< HEAD
	x86_pci_write_config32(dev, 0xb8, reg);
=======
	dm_pci_write_config32(pch, 0xb8, reg);
>>>>>>> 8989c96b

	return 0;
}

static int pch_power_options(struct udevice *pch)
{
	const void *blob = gd->fdt_blob;
	int node = pch->of_offset;
	u8 reg8;
	u16 reg16, pmbase;
	u32 reg32;
	const char *state;
	int pwr_on;
	int nmi_option;
	int ret;

	/*
	 * Which state do we want to goto after g3 (power restored)?
	 * 0 == S0 Full On
	 * 1 == S5 Soft Off
	 *
	 * If the option is not existent (Laptops), use Kconfig setting.
	 * TODO(sjg@chromium.org): Make this configurable
	 */
	pwr_on = MAINBOARD_POWER_ON;

<<<<<<< HEAD
	reg16 = x86_pci_read_config16(dev, GEN_PMCON_3);
=======
	dm_pci_read_config16(pch, GEN_PMCON_3, &reg16);
>>>>>>> 8989c96b
	reg16 &= 0xfffe;
	switch (pwr_on) {
	case MAINBOARD_POWER_OFF:
		reg16 |= 1;
		state = "off";
		break;
	case MAINBOARD_POWER_ON:
		reg16 &= ~1;
		state = "on";
		break;
	case MAINBOARD_POWER_KEEP:
		reg16 &= ~1;
		state = "state keep";
		break;
	default:
		state = "undefined";
	}

	reg16 &= ~(3 << 4);	/* SLP_S4# Assertion Stretch 4s */
	reg16 |= (1 << 3);	/* SLP_S4# Assertion Stretch Enable */

	reg16 &= ~(1 << 10);
	reg16 |= (1 << 11);	/* SLP_S3# Min Assertion Width 50ms */

	reg16 |= (1 << 12);	/* Disable SLP stretch after SUS well */

<<<<<<< HEAD
	x86_pci_write_config16(dev, GEN_PMCON_3, reg16);
=======
	dm_pci_write_config16(pch, GEN_PMCON_3, reg16);
>>>>>>> 8989c96b
	debug("Set power %s after power failure.\n", state);

	/* Set up NMI on errors. */
	reg8 = inb(0x61);
	reg8 &= 0x0f;		/* Higher Nibble must be 0 */
	reg8 &= ~(1 << 3);	/* IOCHK# NMI Enable */
	reg8 |= (1 << 2); /* PCI SERR# Disable for now */
	outb(reg8, 0x61);

	reg8 = inb(0x70);
	/* TODO(sjg@chromium.org): Make this configurable */
	nmi_option = NMI_OFF;
	if (nmi_option) {
		debug("NMI sources enabled.\n");
		reg8 &= ~(1 << 7);	/* Set NMI. */
	} else {
		debug("NMI sources disabled.\n");
		/* Can't mask NMI from PCI-E and NMI_NOW */
		reg8 |= (1 << 7);
	}
	outb(reg8, 0x70);

	/* Enable CPU_SLP# and Intel Speedstep, set SMI# rate down */
<<<<<<< HEAD
	reg16 = x86_pci_read_config16(dev, GEN_PMCON_1);
=======
	dm_pci_read_config16(pch, GEN_PMCON_1, &reg16);
>>>>>>> 8989c96b
	reg16 &= ~(3 << 0);	/* SMI# rate 1 minute */
	reg16 &= ~(1 << 10);	/* Disable BIOS_PCI_EXP_EN for native PME */
#if DEBUG_PERIODIC_SMIS
	/* Set DEBUG_PERIODIC_SMIS in pch.h to debug using periodic SMIs */
	reg16 |= (3 << 0);	/* Periodic SMI every 8s */
#endif
<<<<<<< HEAD
	x86_pci_write_config16(dev, GEN_PMCON_1, reg16);
=======
	dm_pci_write_config16(pch, GEN_PMCON_1, reg16);
>>>>>>> 8989c96b

	/* Set the board's GPI routing. */
	ret = pch_gpi_routing(pch);
	if (ret)
		return ret;

<<<<<<< HEAD
	pmbase = x86_pci_read_config16(dev, 0x40) & 0xfffe;
=======
	dm_pci_read_config16(pch, 0x40, &pmbase);
	pmbase &= 0xfffe;
>>>>>>> 8989c96b

	writel(pmbase + GPE0_EN, fdtdec_get_int(blob, node,
						"intel,gpe0-enable", 0));
	writew(pmbase + ALT_GP_SMI_EN, fdtdec_get_int(blob, node,
						"intel,alt-gp-smi-enable", 0));

	/* Set up power management block and determine sleep mode */
	reg32 = inl(pmbase + 0x04); /* PM1_CNT */
	reg32 &= ~(7 << 10);	/* SLP_TYP */
	reg32 |= (1 << 0);	/* SCI_EN */
	outl(reg32, pmbase + 0x04);

	/* Clear magic status bits to prevent unexpected wake */
	setbits_le32(RCB_REG(0x3310), (1 << 4) | (1 << 5) | (1 << 0));
	clrbits_le32(RCB_REG(0x3f02), 0xf);

	return 0;
}

static void pch_rtc_init(struct udevice *pch)
{
	int rtc_failed;
	u8 reg8;

<<<<<<< HEAD
	reg8 = x86_pci_read_config8(dev, GEN_PMCON_3);
	rtc_failed = reg8 & RTC_BATTERY_DEAD;
	if (rtc_failed) {
		reg8 &= ~RTC_BATTERY_DEAD;
		x86_pci_write_config8(dev, GEN_PMCON_3, reg8);
=======
	dm_pci_read_config8(pch, GEN_PMCON_3, &reg8);
	rtc_failed = reg8 & RTC_BATTERY_DEAD;
	if (rtc_failed) {
		reg8 &= ~RTC_BATTERY_DEAD;
		dm_pci_write_config8(pch, GEN_PMCON_3, reg8);
>>>>>>> 8989c96b
	}
	debug("rtc_failed = 0x%x\n", rtc_failed);

	/* TODO: Handle power failure */
	if (rtc_failed)
		printf("RTC power failed\n");
}

/* CougarPoint PCH Power Management init */
static void cpt_pm_init(struct udevice *pch)
{
	debug("CougarPoint PM init\n");
<<<<<<< HEAD
	x86_pci_write_config8(dev, 0xa9, 0x47);
=======
	dm_pci_write_config8(pch, 0xa9, 0x47);
>>>>>>> 8989c96b
	setbits_le32(RCB_REG(0x2238), (1 << 6) | (1 << 0));

	setbits_le32(RCB_REG(0x228c), 1 << 0);
	setbits_le32(RCB_REG(0x1100), (1 << 13) | (1 << 14));
	setbits_le32(RCB_REG(0x0900), 1 << 14);
	writel(0xc0388400, RCB_REG(0x2304));
	setbits_le32(RCB_REG(0x2314), (1 << 5) | (1 << 18));
	setbits_le32(RCB_REG(0x2320), (1 << 15) | (1 << 1));
	clrsetbits_le32(RCB_REG(0x3314), ~0x1f, 0xf);
	writel(0x050f0000, RCB_REG(0x3318));
	writel(0x04000000, RCB_REG(0x3324));
	setbits_le32(RCB_REG(0x3340), 0xfffff);
	setbits_le32(RCB_REG(0x3344), 1 << 1);

	writel(0x0001c000, RCB_REG(0x3360));
	writel(0x00061100, RCB_REG(0x3368));
	writel(0x7f8fdfff, RCB_REG(0x3378));
	writel(0x000003fc, RCB_REG(0x337c));
	writel(0x00001000, RCB_REG(0x3388));
	writel(0x0001c000, RCB_REG(0x3390));
	writel(0x00000800, RCB_REG(0x33a0));
	writel(0x00001000, RCB_REG(0x33b0));
	writel(0x00093900, RCB_REG(0x33c0));
	writel(0x24653002, RCB_REG(0x33cc));
	writel(0x062108fe, RCB_REG(0x33d0));
	clrsetbits_le32(RCB_REG(0x33d4), 0x0fff0fff, 0x00670060);
	writel(0x01010000, RCB_REG(0x3a28));
	writel(0x01010404, RCB_REG(0x3a2c));
	writel(0x01041041, RCB_REG(0x3a80));
	clrsetbits_le32(RCB_REG(0x3a84), 0x0000ffff, 0x00001001);
	setbits_le32(RCB_REG(0x3a84), 1 << 24); /* SATA 2/3 disabled */
	setbits_le32(RCB_REG(0x3a88), 1 << 0);  /* SATA 4/5 disabled */
	writel(0x00000001, RCB_REG(0x3a6c));
	clrsetbits_le32(RCB_REG(0x2344), ~0x00ffff00, 0xff00000c);
	clrsetbits_le32(RCB_REG(0x80c), 0xff << 20, 0x11 << 20);
	writel(0, RCB_REG(0x33c8));
	setbits_le32(RCB_REG(0x21b0), 0xf);
}

/* PantherPoint PCH Power Management init */
static void ppt_pm_init(struct udevice *pch)
{
	debug("PantherPoint PM init\n");
<<<<<<< HEAD
	x86_pci_write_config8(dev, 0xa9, 0x47);
=======
	dm_pci_write_config8(pch, 0xa9, 0x47);
>>>>>>> 8989c96b
	setbits_le32(RCB_REG(0x2238), 1 << 0);
	setbits_le32(RCB_REG(0x228c), 1 << 0);
	setbits_le16(RCB_REG(0x1100), (1 << 13) | (1 << 14));
	setbits_le16(RCB_REG(0x0900), 1 << 14);
	writel(0xc03b8400, RCB_REG(0x2304));
	setbits_le32(RCB_REG(0x2314), (1 << 5) | (1 << 18));
	setbits_le32(RCB_REG(0x2320), (1 << 15) | (1 << 1));
	clrsetbits_le32(RCB_REG(0x3314), 0x1f, 0xf);
	writel(0x054f0000, RCB_REG(0x3318));
	writel(0x04000000, RCB_REG(0x3324));
	setbits_le32(RCB_REG(0x3340), 0xfffff);
	setbits_le32(RCB_REG(0x3344), (1 << 1) | (1 << 0));
	writel(0x0001c000, RCB_REG(0x3360));
	writel(0x00061100, RCB_REG(0x3368));
	writel(0x7f8fdfff, RCB_REG(0x3378));
	writel(0x000003fd, RCB_REG(0x337c));
	writel(0x00001000, RCB_REG(0x3388));
	writel(0x0001c000, RCB_REG(0x3390));
	writel(0x00000800, RCB_REG(0x33a0));
	writel(0x00001000, RCB_REG(0x33b0));
	writel(0x00093900, RCB_REG(0x33c0));
	writel(0x24653002, RCB_REG(0x33cc));
	writel(0x067388fe, RCB_REG(0x33d0));
	clrsetbits_le32(RCB_REG(0x33d4), 0x0fff0fff, 0x00670060);
	writel(0x01010000, RCB_REG(0x3a28));
	writel(0x01010404, RCB_REG(0x3a2c));
	writel(0x01040000, RCB_REG(0x3a80));
	clrsetbits_le32(RCB_REG(0x3a84), 0x0000ffff, 0x00001001);
	/* SATA 2/3 disabled */
	setbits_le32(RCB_REG(0x3a84), 1 << 24);
	/* SATA 4/5 disabled */
	setbits_le32(RCB_REG(0x3a88), 1 << 0);
	writel(0x00000001, RCB_REG(0x3a6c));
	clrsetbits_le32(RCB_REG(0x2344), 0xff0000ff, 0xff00000c);
	clrsetbits_le32(RCB_REG(0x80c), 0xff << 20, 0x11 << 20);
	setbits_le32(RCB_REG(0x33a4), (1 << 0));
	writel(0, RCB_REG(0x33c8));
	setbits_le32(RCB_REG(0x21b0), 0xf);
}

static void enable_hpet(void)
{
	/* Move HPET to default address 0xfed00000 and enable it */
	clrsetbits_le32(RCB_REG(HPTC), 3 << 0, 1 << 7);
}

static void enable_clock_gating(struct udevice *pch)
{
	u32 reg32;
	u16 reg16;

	setbits_le32(RCB_REG(0x2234), 0xf);

<<<<<<< HEAD
	reg16 = x86_pci_read_config16(dev, GEN_PMCON_1);
	reg16 |= (1 << 2) | (1 << 11);
	x86_pci_write_config16(dev, GEN_PMCON_1, reg16);
=======
	dm_pci_read_config16(pch, GEN_PMCON_1, &reg16);
	reg16 |= (1 << 2) | (1 << 11);
	dm_pci_write_config16(pch, GEN_PMCON_1, reg16);
>>>>>>> 8989c96b

	pch_iobp_update(pch, 0xEB007F07, ~0UL, (1 << 31));
	pch_iobp_update(pch, 0xEB004000, ~0UL, (1 << 7));
	pch_iobp_update(pch, 0xEC007F07, ~0UL, (1 << 31));
	pch_iobp_update(pch, 0xEC004000, ~0UL, (1 << 7));

	reg32 = readl(RCB_REG(CG));
	reg32 |= (1 << 31);
	reg32 |= (1 << 29) | (1 << 28);
	reg32 |= (1 << 27) | (1 << 26) | (1 << 25) | (1 << 24);
	reg32 |= (1 << 16);
	reg32 |= (1 << 17);
	reg32 |= (1 << 18);
	reg32 |= (1 << 22);
	reg32 |= (1 << 23);
	reg32 &= ~(1 << 20);
	reg32 |= (1 << 19);
	reg32 |= (1 << 0);
	reg32 |= (0xf << 1);
	writel(reg32, RCB_REG(CG));

	setbits_le32(RCB_REG(0x38c0), 0x7);
	setbits_le32(RCB_REG(0x36d4), 0x6680c004);
	setbits_le32(RCB_REG(0x3564), 0x3);
}

<<<<<<< HEAD
#if CONFIG_HAVE_SMI_HANDLER
static void pch_lock_smm(pci_dev_t dev)
{
#if TEST_SMM_FLASH_LOCKDOWN
	u8 reg8;
#endif

	if (acpi_slp_type != 3) {
#if ENABLE_ACPI_MODE_IN_COREBOOT
		debug("Enabling ACPI via APMC:\n");
		outb(0xe1, 0xb2); /* Enable ACPI mode */
		debug("done.\n");
#else
		debug("Disabling ACPI via APMC:\n");
		outb(0x1e, 0xb2); /* Disable ACPI mode */
		debug("done.\n");
#endif
	}

	/* Don't allow evil boot loaders, kernels, or
	 * userspace applications to deceive us:
	 */
	smm_lock();

#if TEST_SMM_FLASH_LOCKDOWN
	/* Now try this: */
	debug("Locking BIOS to RO... ");
	reg8 = x86_pci_read_config8(dev, 0xdc);	/* BIOS_CNTL */
	debug(" BLE: %s; BWE: %s\n", (reg8 & 2) ? "on" : "off",
	      (reg8 & 1) ? "rw" : "ro");
	reg8 &= ~(1 << 0);			/* clear BIOSWE */
	x86_pci_write_config8(dev, 0xdc, reg8);
	reg8 |= (1 << 1);			/* set BLE */
	x86_pci_write_config8(dev, 0xdc, reg8);
	debug("ok.\n");
	reg8 = x86_pci_read_config8(dev, 0xdc);	/* BIOS_CNTL */
	debug(" BLE: %s; BWE: %s\n", (reg8 & 2) ? "on" : "off",
	      (reg8 & 1) ? "rw" : "ro");

	debug("Writing:\n");
	writeb(0, 0xfff00000);
	debug("Testing:\n");
	reg8 |= (1 << 0);			/* set BIOSWE */
	x86_pci_write_config8(dev, 0xdc, reg8);

	reg8 = x86_pci_read_config8(dev, 0xdc);	/* BIOS_CNTL */
	debug(" BLE: %s; BWE: %s\n", (reg8 & 2) ? "on" : "off",
	      (reg8 & 1) ? "rw" : "ro");
	debug("Done.\n");
#endif
}
#endif

static void pch_disable_smm_only_flashing(pci_dev_t dev)
=======
static void pch_disable_smm_only_flashing(struct udevice *pch)
>>>>>>> 8989c96b
{
	u8 reg8;

	debug("Enabling BIOS updates outside of SMM... ");
<<<<<<< HEAD
	reg8 = x86_pci_read_config8(dev, 0xdc);	/* BIOS_CNTL */
	reg8 &= ~(1 << 5);
	x86_pci_write_config8(dev, 0xdc, reg8);
=======
	dm_pci_read_config8(pch, 0xdc, &reg8);	/* BIOS_CNTL */
	reg8 &= ~(1 << 5);
	dm_pci_write_config8(pch, 0xdc, reg8);
>>>>>>> 8989c96b
}

static void pch_fixups(struct udevice *pch)
{
	u8 gen_pmcon_2;

	/* Indicate DRAM init done for MRC S3 to know it can resume */
<<<<<<< HEAD
	gen_pmcon_2 = x86_pci_read_config8(dev, GEN_PMCON_2);
	gen_pmcon_2 |= (1 << 7);
	x86_pci_write_config8(dev, GEN_PMCON_2, gen_pmcon_2);
=======
	dm_pci_read_config8(pch, GEN_PMCON_2, &gen_pmcon_2);
	gen_pmcon_2 |= (1 << 7);
	dm_pci_write_config8(pch, GEN_PMCON_2, gen_pmcon_2);
>>>>>>> 8989c96b

	/* Enable DMI ASPM in the PCH */
	clrbits_le32(RCB_REG(0x2304), 1 << 10);
	setbits_le32(RCB_REG(0x21a4), (1 << 11) | (1 << 10));
	setbits_le32(RCB_REG(0x21a8), 0x3);
}

static void set_spi_speed(void)
{
<<<<<<< HEAD
	struct reg_info {
		u32 base;
		u32 size;
	} values[4], *ptr;
	int count;
	int i;

	count = fdtdec_get_int_array_count(blob, node, "intel,gen-dec",
			(u32 *)values, sizeof(values) / sizeof(u32));
	if (count < 0)
		return -EINVAL;

	/* Set COM1/COM2 decode range */
	x86_pci_write_config16(dev, LPC_IO_DEC, 0x0010);

	/* Enable PS/2 Keyboard/Mouse, EC areas and COM1 */
	x86_pci_write_config16(dev, LPC_EN, KBC_LPC_EN | MC_LPC_EN |
			   GAMEL_LPC_EN | COMA_LPC_EN);
=======
	u32 fdod;

	/* Observe SPI Descriptor Component Section 0 */
	writel(0x1000, RCB_REG(SPI_DESC_COMP0));
>>>>>>> 8989c96b

	/* Extract the1 Write/Erase SPI Frequency from descriptor */
	fdod = readl(RCB_REG(SPI_FREQ_WR_ERA));
	fdod >>= 24;
	fdod &= 7;

<<<<<<< HEAD
		if (i < count)
			reg = ptr->base | PCI_COMMAND_IO | (ptr->size << 16);
		x86_pci_write_config32(dev, LPC_GENX_DEC(i), reg);
	}

	return 0;
=======
	/* Set Software Sequence frequency to match */
	clrsetbits_8(RCB_REG(SPI_FREQ_SWSEQ), 7, fdod);
>>>>>>> 8989c96b
}

static int lpc_init_extra(struct udevice *dev)
{
	struct udevice *pch = dev->parent;
	const void *blob = gd->fdt_blob;
	int node;

	debug("pch: lpc_init\n");
	dm_pci_write_bar32(pch, 0, 0);
	dm_pci_write_bar32(pch, 1, 0xff800000);
	dm_pci_write_bar32(pch, 2, 0xfec00000);
	dm_pci_write_bar32(pch, 3, 0x800);
	dm_pci_write_bar32(pch, 4, 0x900);

	node = fdtdec_next_compatible(blob, 0, COMPAT_INTEL_PCH);
	if (node < 0)
		return -ENOENT;

	/* Set the value for PCI command register. */
<<<<<<< HEAD
	x86_pci_write_config16(dev, PCI_COMMAND, 0x000f);
=======
	dm_pci_write_config16(pch, PCI_COMMAND, 0x000f);
>>>>>>> 8989c96b

	/* IO APIC initialization. */
	pch_enable_apic(pch);

	pch_enable_serial_irqs(pch);

	/* Setup the PIRQ. */
	pch_pirq_init(pch);

	/* Setup power options. */
	pch_power_options(pch);

	/* Initialize power management */
	switch (pch_silicon_type(pch)) {
	case PCH_TYPE_CPT: /* CougarPoint */
		cpt_pm_init(pch);
		break;
	case PCH_TYPE_PPT: /* PantherPoint */
		ppt_pm_init(pch);
		break;
	default:
		printf("Unknown Chipset: %s\n", pch->name);
		return -ENOSYS;
	}

	/* Initialize the real time clock. */
	pch_rtc_init(pch);

	/* Initialize the High Precision Event Timers, if present. */
	enable_hpet();

	/* Initialize Clock Gating */
	enable_clock_gating(pch);

	pch_disable_smm_only_flashing(pch);

	pch_fixups(pch);

	return 0;
}

static int bd82x6x_lpc_early_init(struct udevice *dev)
{
	set_spi_speed();

	/* Setting up Southbridge. In the northbridge code. */
	debug("Setting up static southbridge registers\n");
	dm_pci_write_config32(dev->parent, PCH_RCBA_BASE,
			      RCB_BASE_ADDRESS | 1);
	dm_pci_write_config32(dev->parent, PMBASE, DEFAULT_PMBASE | 1);

	/* Enable ACPI BAR */
	dm_pci_write_config8(dev->parent, ACPI_CNTL, 0x80);

	debug("Disabling watchdog reboot\n");
	setbits_le32(RCB_REG(GCS), 1 >> 5);	/* No reset */
	outw(1 << 11, DEFAULT_PMBASE | 0x60 | 0x08);	/* halt timer */

	dm_pci_write_config32(dev->parent, GPIO_BASE, DEFAULT_GPIOBASE | 1);
	dm_pci_write_config32(dev->parent, GPIO_CNTL, 0x10);

	return 0;
}

static int bd82x6x_lpc_probe(struct udevice *dev)
{
<<<<<<< HEAD
	/* Enable PCH Display Port */
	writew(0x0010, RCB_REG(DISPBDF));
	setbits_le32(RCB_REG(FD2), PCH_ENABLE_DBDF);
=======
	int ret;

	if (!(gd->flags & GD_FLG_RELOC)) {
		ret = lpc_common_early_init(dev);
		if (ret) {
			debug("%s: lpc_early_init() failed\n", __func__);
			return ret;
		}

		return bd82x6x_lpc_early_init(dev);
	}

	return lpc_init_extra(dev);
>>>>>>> 8989c96b
}

static const struct udevice_id bd82x6x_lpc_ids[] = {
	{ .compatible = "intel,bd82x6x-lpc" },
	{ }
};

U_BOOT_DRIVER(bd82x6x_lpc_drv) = {
	.name		= "lpc",
	.id		= UCLASS_LPC,
	.of_match	= bd82x6x_lpc_ids,
<<<<<<< HEAD
=======
	.probe		= bd82x6x_lpc_probe,
>>>>>>> 8989c96b
};<|MERGE_RESOLUTION|>--- conflicted
+++ resolved
@@ -31,11 +31,7 @@
 	int i;
 
 	/* Enable ACPI I/O and power management. Set SCI IRQ to IRQ9 */
-<<<<<<< HEAD
-	x86_pci_write_config8(dev, ACPI_CNTL, 0x80);
-=======
 	dm_pci_write_config8(pch, ACPI_CNTL, 0x80);
->>>>>>> 8989c96b
 
 	writel(0, IO_APIC_INDEX);
 	writel(1 << 25, IO_APIC_DATA);
@@ -78,15 +74,9 @@
 	/* Set packet length and toggle silent mode bit for one frame. */
 	value = (1 << 7) | (1 << 6) | ((21 - 17) << 2) | (0 << 0);
 #ifdef CONFIG_SERIRQ_CONTINUOUS_MODE
-<<<<<<< HEAD
-	x86_pci_write_config8(dev, SERIRQ_CNTL, value);
-#else
-	x86_pci_write_config8(dev, SERIRQ_CNTL, value | (1 << 6));
-=======
 	dm_pci_write_config8(pch, SERIRQ_CNTL, value);
 #else
 	dm_pci_write_config8(pch, SERIRQ_CNTL, value | (1 << 6));
->>>>>>> 8989c96b
 #endif
 }
 
@@ -98,17 +88,6 @@
 				  "intel,pirq-routing", route, sizeof(route)))
 		return -EINVAL;
 	ptr = route;
-<<<<<<< HEAD
-	x86_pci_write_config8(dev, PIRQA_ROUT, *ptr++);
-	x86_pci_write_config8(dev, PIRQB_ROUT, *ptr++);
-	x86_pci_write_config8(dev, PIRQC_ROUT, *ptr++);
-	x86_pci_write_config8(dev, PIRQD_ROUT, *ptr++);
-
-	x86_pci_write_config8(dev, PIRQE_ROUT, *ptr++);
-	x86_pci_write_config8(dev, PIRQF_ROUT, *ptr++);
-	x86_pci_write_config8(dev, PIRQG_ROUT, *ptr++);
-	x86_pci_write_config8(dev, PIRQH_ROUT, *ptr++);
-=======
 	dm_pci_write_config8(pch, PIRQA_ROUT, *ptr++);
 	dm_pci_write_config8(pch, PIRQB_ROUT, *ptr++);
 	dm_pci_write_config8(pch, PIRQC_ROUT, *ptr++);
@@ -118,7 +97,6 @@
 	dm_pci_write_config8(pch, PIRQF_ROUT, *ptr++);
 	dm_pci_write_config8(pch, PIRQG_ROUT, *ptr++);
 	dm_pci_write_config8(pch, PIRQH_ROUT, *ptr++);
->>>>>>> 8989c96b
 
 	/*
 	 * TODO(sjg@chromium.org): U-Boot does not set up the interrupts
@@ -140,11 +118,7 @@
 	for (reg = 0, gpi = 0; gpi < ARRAY_SIZE(route); gpi++)
 		reg |= route[gpi] << (gpi * 2);
 
-<<<<<<< HEAD
-	x86_pci_write_config32(dev, 0xb8, reg);
-=======
 	dm_pci_write_config32(pch, 0xb8, reg);
->>>>>>> 8989c96b
 
 	return 0;
 }
@@ -171,11 +145,7 @@
 	 */
 	pwr_on = MAINBOARD_POWER_ON;
 
-<<<<<<< HEAD
-	reg16 = x86_pci_read_config16(dev, GEN_PMCON_3);
-=======
 	dm_pci_read_config16(pch, GEN_PMCON_3, &reg16);
->>>>>>> 8989c96b
 	reg16 &= 0xfffe;
 	switch (pwr_on) {
 	case MAINBOARD_POWER_OFF:
@@ -202,11 +172,7 @@
 
 	reg16 |= (1 << 12);	/* Disable SLP stretch after SUS well */
 
-<<<<<<< HEAD
-	x86_pci_write_config16(dev, GEN_PMCON_3, reg16);
-=======
 	dm_pci_write_config16(pch, GEN_PMCON_3, reg16);
->>>>>>> 8989c96b
 	debug("Set power %s after power failure.\n", state);
 
 	/* Set up NMI on errors. */
@@ -230,34 +196,22 @@
 	outb(reg8, 0x70);
 
 	/* Enable CPU_SLP# and Intel Speedstep, set SMI# rate down */
-<<<<<<< HEAD
-	reg16 = x86_pci_read_config16(dev, GEN_PMCON_1);
-=======
 	dm_pci_read_config16(pch, GEN_PMCON_1, &reg16);
->>>>>>> 8989c96b
 	reg16 &= ~(3 << 0);	/* SMI# rate 1 minute */
 	reg16 &= ~(1 << 10);	/* Disable BIOS_PCI_EXP_EN for native PME */
 #if DEBUG_PERIODIC_SMIS
 	/* Set DEBUG_PERIODIC_SMIS in pch.h to debug using periodic SMIs */
 	reg16 |= (3 << 0);	/* Periodic SMI every 8s */
 #endif
-<<<<<<< HEAD
-	x86_pci_write_config16(dev, GEN_PMCON_1, reg16);
-=======
 	dm_pci_write_config16(pch, GEN_PMCON_1, reg16);
->>>>>>> 8989c96b
 
 	/* Set the board's GPI routing. */
 	ret = pch_gpi_routing(pch);
 	if (ret)
 		return ret;
 
-<<<<<<< HEAD
-	pmbase = x86_pci_read_config16(dev, 0x40) & 0xfffe;
-=======
 	dm_pci_read_config16(pch, 0x40, &pmbase);
 	pmbase &= 0xfffe;
->>>>>>> 8989c96b
 
 	writel(pmbase + GPE0_EN, fdtdec_get_int(blob, node,
 						"intel,gpe0-enable", 0));
@@ -282,19 +236,11 @@
 	int rtc_failed;
 	u8 reg8;
 
-<<<<<<< HEAD
-	reg8 = x86_pci_read_config8(dev, GEN_PMCON_3);
-	rtc_failed = reg8 & RTC_BATTERY_DEAD;
-	if (rtc_failed) {
-		reg8 &= ~RTC_BATTERY_DEAD;
-		x86_pci_write_config8(dev, GEN_PMCON_3, reg8);
-=======
 	dm_pci_read_config8(pch, GEN_PMCON_3, &reg8);
 	rtc_failed = reg8 & RTC_BATTERY_DEAD;
 	if (rtc_failed) {
 		reg8 &= ~RTC_BATTERY_DEAD;
 		dm_pci_write_config8(pch, GEN_PMCON_3, reg8);
->>>>>>> 8989c96b
 	}
 	debug("rtc_failed = 0x%x\n", rtc_failed);
 
@@ -307,11 +253,7 @@
 static void cpt_pm_init(struct udevice *pch)
 {
 	debug("CougarPoint PM init\n");
-<<<<<<< HEAD
-	x86_pci_write_config8(dev, 0xa9, 0x47);
-=======
 	dm_pci_write_config8(pch, 0xa9, 0x47);
->>>>>>> 8989c96b
 	setbits_le32(RCB_REG(0x2238), (1 << 6) | (1 << 0));
 
 	setbits_le32(RCB_REG(0x228c), 1 << 0);
@@ -355,11 +297,7 @@
 static void ppt_pm_init(struct udevice *pch)
 {
 	debug("PantherPoint PM init\n");
-<<<<<<< HEAD
-	x86_pci_write_config8(dev, 0xa9, 0x47);
-=======
 	dm_pci_write_config8(pch, 0xa9, 0x47);
->>>>>>> 8989c96b
 	setbits_le32(RCB_REG(0x2238), 1 << 0);
 	setbits_le32(RCB_REG(0x228c), 1 << 0);
 	setbits_le16(RCB_REG(0x1100), (1 << 13) | (1 << 14));
@@ -413,15 +351,9 @@
 
 	setbits_le32(RCB_REG(0x2234), 0xf);
 
-<<<<<<< HEAD
-	reg16 = x86_pci_read_config16(dev, GEN_PMCON_1);
-	reg16 |= (1 << 2) | (1 << 11);
-	x86_pci_write_config16(dev, GEN_PMCON_1, reg16);
-=======
 	dm_pci_read_config16(pch, GEN_PMCON_1, &reg16);
 	reg16 |= (1 << 2) | (1 << 11);
 	dm_pci_write_config16(pch, GEN_PMCON_1, reg16);
->>>>>>> 8989c96b
 
 	pch_iobp_update(pch, 0xEB007F07, ~0UL, (1 << 31));
 	pch_iobp_update(pch, 0xEB004000, ~0UL, (1 << 7));
@@ -448,77 +380,14 @@
 	setbits_le32(RCB_REG(0x3564), 0x3);
 }
 
-<<<<<<< HEAD
-#if CONFIG_HAVE_SMI_HANDLER
-static void pch_lock_smm(pci_dev_t dev)
-{
-#if TEST_SMM_FLASH_LOCKDOWN
+static void pch_disable_smm_only_flashing(struct udevice *pch)
+{
 	u8 reg8;
-#endif
-
-	if (acpi_slp_type != 3) {
-#if ENABLE_ACPI_MODE_IN_COREBOOT
-		debug("Enabling ACPI via APMC:\n");
-		outb(0xe1, 0xb2); /* Enable ACPI mode */
-		debug("done.\n");
-#else
-		debug("Disabling ACPI via APMC:\n");
-		outb(0x1e, 0xb2); /* Disable ACPI mode */
-		debug("done.\n");
-#endif
-	}
-
-	/* Don't allow evil boot loaders, kernels, or
-	 * userspace applications to deceive us:
-	 */
-	smm_lock();
-
-#if TEST_SMM_FLASH_LOCKDOWN
-	/* Now try this: */
-	debug("Locking BIOS to RO... ");
-	reg8 = x86_pci_read_config8(dev, 0xdc);	/* BIOS_CNTL */
-	debug(" BLE: %s; BWE: %s\n", (reg8 & 2) ? "on" : "off",
-	      (reg8 & 1) ? "rw" : "ro");
-	reg8 &= ~(1 << 0);			/* clear BIOSWE */
-	x86_pci_write_config8(dev, 0xdc, reg8);
-	reg8 |= (1 << 1);			/* set BLE */
-	x86_pci_write_config8(dev, 0xdc, reg8);
-	debug("ok.\n");
-	reg8 = x86_pci_read_config8(dev, 0xdc);	/* BIOS_CNTL */
-	debug(" BLE: %s; BWE: %s\n", (reg8 & 2) ? "on" : "off",
-	      (reg8 & 1) ? "rw" : "ro");
-
-	debug("Writing:\n");
-	writeb(0, 0xfff00000);
-	debug("Testing:\n");
-	reg8 |= (1 << 0);			/* set BIOSWE */
-	x86_pci_write_config8(dev, 0xdc, reg8);
-
-	reg8 = x86_pci_read_config8(dev, 0xdc);	/* BIOS_CNTL */
-	debug(" BLE: %s; BWE: %s\n", (reg8 & 2) ? "on" : "off",
-	      (reg8 & 1) ? "rw" : "ro");
-	debug("Done.\n");
-#endif
-}
-#endif
-
-static void pch_disable_smm_only_flashing(pci_dev_t dev)
-=======
-static void pch_disable_smm_only_flashing(struct udevice *pch)
->>>>>>> 8989c96b
-{
-	u8 reg8;
 
 	debug("Enabling BIOS updates outside of SMM... ");
-<<<<<<< HEAD
-	reg8 = x86_pci_read_config8(dev, 0xdc);	/* BIOS_CNTL */
-	reg8 &= ~(1 << 5);
-	x86_pci_write_config8(dev, 0xdc, reg8);
-=======
 	dm_pci_read_config8(pch, 0xdc, &reg8);	/* BIOS_CNTL */
 	reg8 &= ~(1 << 5);
 	dm_pci_write_config8(pch, 0xdc, reg8);
->>>>>>> 8989c96b
 }
 
 static void pch_fixups(struct udevice *pch)
@@ -526,15 +395,9 @@
 	u8 gen_pmcon_2;
 
 	/* Indicate DRAM init done for MRC S3 to know it can resume */
-<<<<<<< HEAD
-	gen_pmcon_2 = x86_pci_read_config8(dev, GEN_PMCON_2);
-	gen_pmcon_2 |= (1 << 7);
-	x86_pci_write_config8(dev, GEN_PMCON_2, gen_pmcon_2);
-=======
 	dm_pci_read_config8(pch, GEN_PMCON_2, &gen_pmcon_2);
 	gen_pmcon_2 |= (1 << 7);
 	dm_pci_write_config8(pch, GEN_PMCON_2, gen_pmcon_2);
->>>>>>> 8989c96b
 
 	/* Enable DMI ASPM in the PCH */
 	clrbits_le32(RCB_REG(0x2304), 1 << 10);
@@ -544,48 +407,18 @@
 
 static void set_spi_speed(void)
 {
-<<<<<<< HEAD
-	struct reg_info {
-		u32 base;
-		u32 size;
-	} values[4], *ptr;
-	int count;
-	int i;
-
-	count = fdtdec_get_int_array_count(blob, node, "intel,gen-dec",
-			(u32 *)values, sizeof(values) / sizeof(u32));
-	if (count < 0)
-		return -EINVAL;
-
-	/* Set COM1/COM2 decode range */
-	x86_pci_write_config16(dev, LPC_IO_DEC, 0x0010);
-
-	/* Enable PS/2 Keyboard/Mouse, EC areas and COM1 */
-	x86_pci_write_config16(dev, LPC_EN, KBC_LPC_EN | MC_LPC_EN |
-			   GAMEL_LPC_EN | COMA_LPC_EN);
-=======
 	u32 fdod;
 
 	/* Observe SPI Descriptor Component Section 0 */
 	writel(0x1000, RCB_REG(SPI_DESC_COMP0));
->>>>>>> 8989c96b
 
 	/* Extract the1 Write/Erase SPI Frequency from descriptor */
 	fdod = readl(RCB_REG(SPI_FREQ_WR_ERA));
 	fdod >>= 24;
 	fdod &= 7;
 
-<<<<<<< HEAD
-		if (i < count)
-			reg = ptr->base | PCI_COMMAND_IO | (ptr->size << 16);
-		x86_pci_write_config32(dev, LPC_GENX_DEC(i), reg);
-	}
-
-	return 0;
-=======
 	/* Set Software Sequence frequency to match */
 	clrsetbits_8(RCB_REG(SPI_FREQ_SWSEQ), 7, fdod);
->>>>>>> 8989c96b
 }
 
 static int lpc_init_extra(struct udevice *dev)
@@ -606,11 +439,7 @@
 		return -ENOENT;
 
 	/* Set the value for PCI command register. */
-<<<<<<< HEAD
-	x86_pci_write_config16(dev, PCI_COMMAND, 0x000f);
-=======
 	dm_pci_write_config16(pch, PCI_COMMAND, 0x000f);
->>>>>>> 8989c96b
 
 	/* IO APIC initialization. */
 	pch_enable_apic(pch);
@@ -677,11 +506,6 @@
 
 static int bd82x6x_lpc_probe(struct udevice *dev)
 {
-<<<<<<< HEAD
-	/* Enable PCH Display Port */
-	writew(0x0010, RCB_REG(DISPBDF));
-	setbits_le32(RCB_REG(FD2), PCH_ENABLE_DBDF);
-=======
 	int ret;
 
 	if (!(gd->flags & GD_FLG_RELOC)) {
@@ -695,7 +519,6 @@
 	}
 
 	return lpc_init_extra(dev);
->>>>>>> 8989c96b
 }
 
 static const struct udevice_id bd82x6x_lpc_ids[] = {
@@ -707,8 +530,5 @@
 	.name		= "lpc",
 	.id		= UCLASS_LPC,
 	.of_match	= bd82x6x_lpc_ids,
-<<<<<<< HEAD
-=======
 	.probe		= bd82x6x_lpc_probe,
->>>>>>> 8989c96b
 };
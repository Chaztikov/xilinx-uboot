--- conflicted
+++ resolved
@@ -21,21 +21,6 @@
 
 int bridge_silicon_revision(struct udevice *dev)
 {
-<<<<<<< HEAD
-	if (bridge_revision_id < 0) {
-		struct cpuid_result result;
-		uint8_t stepping, bridge_id;
-		pci_dev_t dev;
-
-		result = cpuid(1);
-		stepping = result.eax & 0xf;
-		dev = PCI_BDF(0, 0, 0);
-		bridge_id = x86_pci_read_config16(dev, PCI_DEVICE_ID) & 0xf0;
-		bridge_revision_id = bridge_id | stepping;
-	}
-
-	return bridge_revision_id;
-=======
 	struct cpuid_result result;
 	u16 bridge_id;
 	u8 stepping;
@@ -45,7 +30,6 @@
 	dm_pci_read_config16(dev, PCI_DEVICE_ID, &bridge_id);
 	bridge_id &= 0xf0;
 	return bridge_id | stepping;
->>>>>>> 8989c96b
 }
 
 /*
@@ -65,11 +49,7 @@
 	*base = 0;
 	*len = 0;
 
-<<<<<<< HEAD
-	pciexbar_reg = x86_pci_read_config32(dev, PCIEXBAR);
-=======
 	dm_pci_read_config32(dev, PCIEXBAR, &pciexbar_reg);
->>>>>>> 8989c96b
 
 	if (!(pciexbar_reg & (1 << 0)))
 		return 0;
@@ -208,22 +188,6 @@
 
 static int bd82x6x_northbridge_early_init(struct udevice *dev)
 {
-<<<<<<< HEAD
-#if CONFIG_HAVE_ACPI_RESUME
-	switch (x86_pci_read_config32(dev, SKPAD)) {
-	case 0xcafebabe:
-		debug("Normal boot.\n");
-		apci_set_slp_type(0);
-		break;
-	case 0xcafed00d:
-		debug("S3 Resume.\n");
-		apci_set_slp_type(3);
-		break;
-	default:
-		debug("Unknown boot method, assuming normal.\n");
-		apci_set_slp_type(0);
-		break;
-=======
 	const int chipset_type = SANDYBRIDGE_MOBILE;
 	u32 capid0_a;
 	u8 reg8;
@@ -238,7 +202,6 @@
 			reg8 |= 1; /* Set bit 0 */
 
 		dm_pci_write_config8(dev, 0xf3, reg8);
->>>>>>> 8989c96b
 	}
 
 	sandybridge_setup_northbridge_bars(dev);

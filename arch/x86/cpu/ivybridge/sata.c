/*
 * From Coreboot
 * Copyright (C) 2008-2009 coresystems GmbH
 *
 * SPDX-License-Identifier:	GPL-2.0
 */

#include <common.h>
#include <dm.h>
#include <fdtdec.h>
#include <asm/io.h>
#include <asm/pch_common.h>
#include <asm/pci.h>
#include <asm/arch/pch.h>
#include <asm/arch/bd82x6x.h>

<<<<<<< HEAD
static inline u32 sir_read(pci_dev_t dev, int idx)
{
	x86_pci_write_config32(dev, SATA_SIRI, idx);
	return x86_pci_read_config32(dev, SATA_SIRD);
}

static inline void sir_write(pci_dev_t dev, int idx, u32 value)
{
	x86_pci_write_config32(dev, SATA_SIRI, idx);
	x86_pci_write_config32(dev, SATA_SIRD, value);
}
=======
DECLARE_GLOBAL_DATA_PTR;
>>>>>>> 8989c96b

static void common_sata_init(struct udevice *dev, unsigned int port_map)
{
	u32 reg32;
	u16 reg16;

	/* Set IDE I/O Configuration */
	reg32 = SIG_MODE_PRI_NORMAL | FAST_PCB1 | FAST_PCB0 | PCB1 | PCB0;
<<<<<<< HEAD
	x86_pci_write_config32(dev, IDE_CONFIG, reg32);

	/* Port enable */
	reg16 = x86_pci_read_config16(dev, 0x92);
	reg16 &= ~0x3f;
	reg16 |= port_map;
	x86_pci_write_config16(dev, 0x92, reg16);

	/* SATA Initialization register */
	port_map &= 0xff;
	x86_pci_write_config32(dev, 0x94, ((port_map ^ 0x3f) << 24) | 0x183);
=======
	dm_pci_write_config32(dev, IDE_CONFIG, reg32);

	/* Port enable */
	dm_pci_read_config16(dev, 0x92, &reg16);
	reg16 &= ~0x3f;
	reg16 |= port_map;
	dm_pci_write_config16(dev, 0x92, reg16);

	/* SATA Initialization register */
	port_map &= 0xff;
	dm_pci_write_config32(dev, 0x94, ((port_map ^ 0x3f) << 24) | 0x183);
>>>>>>> 8989c96b
}

static void bd82x6x_sata_init(struct udevice *dev, struct udevice *pch)
{
	unsigned int port_map, speed_support, port_tx;
	const void *blob = gd->fdt_blob;
	int node = dev->of_offset;
	const char *mode;
	u32 reg32;
	u16 reg16;

	debug("SATA: Initializing...\n");

	/* SATA configuration */
	port_map = fdtdec_get_int(blob, node, "intel,sata-port-map", 0);
	speed_support = fdtdec_get_int(blob, node,
				       "sata_interface_speed_support", 0);

<<<<<<< HEAD
	/* Enable BARs */
	x86_pci_write_config16(dev, PCI_COMMAND, 0x0007);

=======
>>>>>>> 8989c96b
	mode = fdt_getprop(blob, node, "intel,sata-mode", NULL);
	if (!mode || !strcmp(mode, "ahci")) {
		u32 abar;

		debug("SATA: Controller in AHCI mode\n");

<<<<<<< HEAD
		/* Set Interrupt Line, Interrupt Pin is set by D31IP.PIP */
		x86_pci_write_config8(dev, INTR_LN, 0x0a);

		/* Set timings */
		x86_pci_write_config16(dev, IDE_TIM_PRI, IDE_DECODE_ENABLE |
				IDE_ISP_3_CLOCKS | IDE_RCT_1_CLOCKS |
				IDE_PPE0 | IDE_IE0 | IDE_TIME0);
		x86_pci_write_config16(dev, IDE_TIM_SEC, IDE_DECODE_ENABLE |
				IDE_ISP_5_CLOCKS | IDE_RCT_4_CLOCKS);

		/* Sync DMA */
		x86_pci_write_config16(dev, IDE_SDMA_CNT, IDE_PSDE0);
		x86_pci_write_config16(dev, IDE_SDMA_TIM, 0x0001);
=======
		/* Set timings */
		dm_pci_write_config16(dev, IDE_TIM_PRI, IDE_DECODE_ENABLE |
				IDE_ISP_3_CLOCKS | IDE_RCT_1_CLOCKS |
				IDE_PPE0 | IDE_IE0 | IDE_TIME0);
		dm_pci_write_config16(dev, IDE_TIM_SEC, IDE_DECODE_ENABLE |
				IDE_ISP_5_CLOCKS | IDE_RCT_4_CLOCKS);

		/* Sync DMA */
		dm_pci_write_config16(dev, IDE_SDMA_CNT, IDE_PSDE0);
		dm_pci_write_config16(dev, IDE_SDMA_TIM, 0x0001);
>>>>>>> 8989c96b

		common_sata_init(dev, 0x8000 | port_map);

		/* Initialize AHCI memory-mapped space */
		abar = dm_pci_read_bar32(dev, 5);
		debug("ABAR: %08X\n", abar);
		/* CAP (HBA Capabilities) : enable power management */
		reg32 = readl(abar + 0x00);
		reg32 |= 0x0c006000;  /* set PSC+SSC+SALP+SSS */
		reg32 &= ~0x00020060; /* clear SXS+EMS+PMS */
		/* Set ISS, if available */
		if (speed_support) {
			reg32 &= ~0x00f00000;
			reg32 |= (speed_support & 0x03) << 20;
		}
		writel(reg32, abar + 0x00);
		/* PI (Ports implemented) */
		writel(port_map, abar + 0x0c);
		(void) readl(abar + 0x0c); /* Read back 1 */
		(void) readl(abar + 0x0c); /* Read back 2 */
		/* CAP2 (HBA Capabilities Extended)*/
		reg32 = readl(abar + 0x24);
		reg32 &= ~0x00000002;
		writel(reg32, abar + 0x24);
		/* VSP (Vendor Specific Register */
		reg32 = readl(abar + 0xa0);
		reg32 &= ~0x00000005;
		writel(reg32, abar + 0xa0);
	} else if (!strcmp(mode, "combined")) {
		debug("SATA: Controller in combined mode\n");

		/* No AHCI: clear AHCI base */
		dm_pci_write_bar32(dev, 5, 0x00000000);
		/* And without AHCI BAR no memory decoding */
<<<<<<< HEAD
		reg16 = x86_pci_read_config16(dev, PCI_COMMAND);
		reg16 &= ~PCI_COMMAND_MEMORY;
		x86_pci_write_config16(dev, PCI_COMMAND, reg16);

		x86_pci_write_config8(dev, 0x09, 0x80);

		/* Set timings */
		x86_pci_write_config16(dev, IDE_TIM_PRI, IDE_DECODE_ENABLE |
				IDE_ISP_5_CLOCKS | IDE_RCT_4_CLOCKS);
		x86_pci_write_config16(dev, IDE_TIM_SEC, IDE_DECODE_ENABLE |
=======
		dm_pci_read_config16(dev, PCI_COMMAND, &reg16);
		reg16 &= ~PCI_COMMAND_MEMORY;
		dm_pci_write_config16(dev, PCI_COMMAND, reg16);

		dm_pci_write_config8(dev, 0x09, 0x80);

		/* Set timings */
		dm_pci_write_config16(dev, IDE_TIM_PRI, IDE_DECODE_ENABLE |
				IDE_ISP_5_CLOCKS | IDE_RCT_4_CLOCKS);
		dm_pci_write_config16(dev, IDE_TIM_SEC, IDE_DECODE_ENABLE |
>>>>>>> 8989c96b
				IDE_ISP_3_CLOCKS | IDE_RCT_1_CLOCKS |
				IDE_PPE0 | IDE_IE0 | IDE_TIME0);

		/* Sync DMA */
<<<<<<< HEAD
		x86_pci_write_config16(dev, IDE_SDMA_CNT, IDE_SSDE0);
		x86_pci_write_config16(dev, IDE_SDMA_TIM, 0x0200);
=======
		dm_pci_write_config16(dev, IDE_SDMA_CNT, IDE_SSDE0);
		dm_pci_write_config16(dev, IDE_SDMA_TIM, 0x0200);
>>>>>>> 8989c96b

		common_sata_init(dev, port_map);
	} else {
		debug("SATA: Controller in plain-ide mode\n");

		/* No AHCI: clear AHCI base */
		dm_pci_write_bar32(dev, 5, 0x00000000);

		/* And without AHCI BAR no memory decoding */
<<<<<<< HEAD
		reg16 = x86_pci_read_config16(dev, PCI_COMMAND);
		reg16 &= ~PCI_COMMAND_MEMORY;
		x86_pci_write_config16(dev, PCI_COMMAND, reg16);
=======
		dm_pci_read_config16(dev, PCI_COMMAND, &reg16);
		reg16 &= ~PCI_COMMAND_MEMORY;
		dm_pci_write_config16(dev, PCI_COMMAND, reg16);
>>>>>>> 8989c96b

		/*
		 * Native mode capable on both primary and secondary (0xa)
		 * OR'ed with enabled (0x50) = 0xf
		 */
<<<<<<< HEAD
		x86_pci_write_config8(dev, 0x09, 0x8f);

		/* Set Interrupt Line */
		/* Interrupt Pin is set by D31IP.PIP */
		x86_pci_write_config8(dev, INTR_LN, 0xff);

		/* Set timings */
		x86_pci_write_config16(dev, IDE_TIM_PRI, IDE_DECODE_ENABLE |
				IDE_ISP_3_CLOCKS | IDE_RCT_1_CLOCKS |
				IDE_PPE0 | IDE_IE0 | IDE_TIME0);
		x86_pci_write_config16(dev, IDE_TIM_SEC, IDE_DECODE_ENABLE |
=======
		dm_pci_write_config8(dev, 0x09, 0x8f);

		/* Set timings */
		dm_pci_write_config16(dev, IDE_TIM_PRI, IDE_DECODE_ENABLE |
				IDE_ISP_3_CLOCKS | IDE_RCT_1_CLOCKS |
				IDE_PPE0 | IDE_IE0 | IDE_TIME0);
		dm_pci_write_config16(dev, IDE_TIM_SEC, IDE_DECODE_ENABLE |
>>>>>>> 8989c96b
				IDE_SITRE | IDE_ISP_3_CLOCKS |
				IDE_RCT_1_CLOCKS | IDE_IE0 | IDE_TIME0);

		/* Sync DMA */
<<<<<<< HEAD
		x86_pci_write_config16(dev, IDE_SDMA_CNT,
				       IDE_SSDE0 | IDE_PSDE0);
		x86_pci_write_config16(dev, IDE_SDMA_TIM, 0x0201);
=======
		dm_pci_write_config16(dev, IDE_SDMA_CNT, IDE_SSDE0 | IDE_PSDE0);
		dm_pci_write_config16(dev, IDE_SDMA_TIM, 0x0201);
>>>>>>> 8989c96b

		common_sata_init(dev, port_map);
	}

	/* Set Gen3 Transmitter settings if needed */
	port_tx = fdtdec_get_int(blob, node, "intel,sata-port0-gen3-tx", 0);
	if (port_tx)
		pch_iobp_update(pch, SATA_IOBP_SP0G3IR, 0, port_tx);

	port_tx = fdtdec_get_int(blob, node, "intel,sata-port1-gen3-tx", 0);
	if (port_tx)
		pch_iobp_update(pch, SATA_IOBP_SP1G3IR, 0, port_tx);

	/* Additional Programming Requirements */
	pch_common_sir_write(dev, 0x04, 0x00001600);
	pch_common_sir_write(dev, 0x28, 0xa0000033);
	reg32 = pch_common_sir_read(dev, 0x54);
	reg32 &= 0xff000000;
	reg32 |= 0x5555aa;
	pch_common_sir_write(dev, 0x54, reg32);
	pch_common_sir_write(dev, 0x64, 0xcccc8484);
	reg32 = pch_common_sir_read(dev, 0x68);
	reg32 &= 0xffff0000;
	reg32 |= 0xcccc;
	pch_common_sir_write(dev, 0x68, reg32);
	reg32 = pch_common_sir_read(dev, 0x78);
	reg32 &= 0x0000ffff;
	reg32 |= 0x88880000;
	pch_common_sir_write(dev, 0x78, reg32);
	pch_common_sir_write(dev, 0x84, 0x001c7000);
	pch_common_sir_write(dev, 0x88, 0x88338822);
	pch_common_sir_write(dev, 0xa0, 0x001c7000);
	pch_common_sir_write(dev, 0xc4, 0x0c0c0c0c);
	pch_common_sir_write(dev, 0xc8, 0x0c0c0c0c);
	pch_common_sir_write(dev, 0xd4, 0x10000000);

	pch_iobp_update(pch, 0xea004001, 0x3fffffff, 0xc0000000);
	pch_iobp_update(pch, 0xea00408a, 0xfffffcff, 0x00000100);
}

static void bd82x6x_sata_enable(struct udevice *dev)
{
	const void *blob = gd->fdt_blob;
	int node = dev->of_offset;
	unsigned port_map;
	const char *mode;
	u16 map = 0;

	/*
	 * Set SATA controller mode early so the resource allocator can
	 * properly assign IO/Memory resources for the controller.
	 */
	mode = fdt_getprop(blob, node, "intel,sata-mode", NULL);
	if (mode && !strcmp(mode, "ahci"))
		map = 0x0060;
	port_map = fdtdec_get_int(blob, node, "intel,sata-port-map", 0);

	map |= (port_map ^ 0x3f) << 8;
<<<<<<< HEAD
	x86_pci_write_config16(dev, 0x90, map);
}
=======
	dm_pci_write_config16(dev, 0x90, map);
}

static int bd82x6x_sata_probe(struct udevice *dev)
{
	struct udevice *pch;
	int ret;

	ret = uclass_first_device_err(UCLASS_PCH, &pch);
	if (ret)
		return ret;

	if (!(gd->flags & GD_FLG_RELOC))
		bd82x6x_sata_enable(dev);
	else
		bd82x6x_sata_init(dev, pch);

	return 0;
}

static const struct udevice_id bd82x6x_ahci_ids[] = {
	{ .compatible = "intel,pantherpoint-ahci" },
	{ }
};

U_BOOT_DRIVER(ahci_ivybridge_drv) = {
	.name		= "ahci_ivybridge",
	.id		= UCLASS_AHCI,
	.of_match	= bd82x6x_ahci_ids,
	.probe		= bd82x6x_sata_probe,
};
>>>>>>> 8989c96b
<|MERGE_RESOLUTION|>--- conflicted
+++ resolved
@@ -14,21 +14,7 @@
 #include <asm/arch/pch.h>
 #include <asm/arch/bd82x6x.h>
 
-<<<<<<< HEAD
-static inline u32 sir_read(pci_dev_t dev, int idx)
-{
-	x86_pci_write_config32(dev, SATA_SIRI, idx);
-	return x86_pci_read_config32(dev, SATA_SIRD);
-}
-
-static inline void sir_write(pci_dev_t dev, int idx, u32 value)
-{
-	x86_pci_write_config32(dev, SATA_SIRI, idx);
-	x86_pci_write_config32(dev, SATA_SIRD, value);
-}
-=======
 DECLARE_GLOBAL_DATA_PTR;
->>>>>>> 8989c96b
 
 static void common_sata_init(struct udevice *dev, unsigned int port_map)
 {
@@ -37,19 +23,6 @@
 
 	/* Set IDE I/O Configuration */
 	reg32 = SIG_MODE_PRI_NORMAL | FAST_PCB1 | FAST_PCB0 | PCB1 | PCB0;
-<<<<<<< HEAD
-	x86_pci_write_config32(dev, IDE_CONFIG, reg32);
-
-	/* Port enable */
-	reg16 = x86_pci_read_config16(dev, 0x92);
-	reg16 &= ~0x3f;
-	reg16 |= port_map;
-	x86_pci_write_config16(dev, 0x92, reg16);
-
-	/* SATA Initialization register */
-	port_map &= 0xff;
-	x86_pci_write_config32(dev, 0x94, ((port_map ^ 0x3f) << 24) | 0x183);
-=======
 	dm_pci_write_config32(dev, IDE_CONFIG, reg32);
 
 	/* Port enable */
@@ -61,7 +34,6 @@
 	/* SATA Initialization register */
 	port_map &= 0xff;
 	dm_pci_write_config32(dev, 0x94, ((port_map ^ 0x3f) << 24) | 0x183);
->>>>>>> 8989c96b
 }
 
 static void bd82x6x_sata_init(struct udevice *dev, struct udevice *pch)
@@ -80,33 +52,12 @@
 	speed_support = fdtdec_get_int(blob, node,
 				       "sata_interface_speed_support", 0);
 
-<<<<<<< HEAD
-	/* Enable BARs */
-	x86_pci_write_config16(dev, PCI_COMMAND, 0x0007);
-
-=======
->>>>>>> 8989c96b
 	mode = fdt_getprop(blob, node, "intel,sata-mode", NULL);
 	if (!mode || !strcmp(mode, "ahci")) {
 		u32 abar;
 
 		debug("SATA: Controller in AHCI mode\n");
 
-<<<<<<< HEAD
-		/* Set Interrupt Line, Interrupt Pin is set by D31IP.PIP */
-		x86_pci_write_config8(dev, INTR_LN, 0x0a);
-
-		/* Set timings */
-		x86_pci_write_config16(dev, IDE_TIM_PRI, IDE_DECODE_ENABLE |
-				IDE_ISP_3_CLOCKS | IDE_RCT_1_CLOCKS |
-				IDE_PPE0 | IDE_IE0 | IDE_TIME0);
-		x86_pci_write_config16(dev, IDE_TIM_SEC, IDE_DECODE_ENABLE |
-				IDE_ISP_5_CLOCKS | IDE_RCT_4_CLOCKS);
-
-		/* Sync DMA */
-		x86_pci_write_config16(dev, IDE_SDMA_CNT, IDE_PSDE0);
-		x86_pci_write_config16(dev, IDE_SDMA_TIM, 0x0001);
-=======
 		/* Set timings */
 		dm_pci_write_config16(dev, IDE_TIM_PRI, IDE_DECODE_ENABLE |
 				IDE_ISP_3_CLOCKS | IDE_RCT_1_CLOCKS |
@@ -117,7 +68,6 @@
 		/* Sync DMA */
 		dm_pci_write_config16(dev, IDE_SDMA_CNT, IDE_PSDE0);
 		dm_pci_write_config16(dev, IDE_SDMA_TIM, 0x0001);
->>>>>>> 8989c96b
 
 		common_sata_init(dev, 0x8000 | port_map);
 
@@ -152,18 +102,6 @@
 		/* No AHCI: clear AHCI base */
 		dm_pci_write_bar32(dev, 5, 0x00000000);
 		/* And without AHCI BAR no memory decoding */
-<<<<<<< HEAD
-		reg16 = x86_pci_read_config16(dev, PCI_COMMAND);
-		reg16 &= ~PCI_COMMAND_MEMORY;
-		x86_pci_write_config16(dev, PCI_COMMAND, reg16);
-
-		x86_pci_write_config8(dev, 0x09, 0x80);
-
-		/* Set timings */
-		x86_pci_write_config16(dev, IDE_TIM_PRI, IDE_DECODE_ENABLE |
-				IDE_ISP_5_CLOCKS | IDE_RCT_4_CLOCKS);
-		x86_pci_write_config16(dev, IDE_TIM_SEC, IDE_DECODE_ENABLE |
-=======
 		dm_pci_read_config16(dev, PCI_COMMAND, &reg16);
 		reg16 &= ~PCI_COMMAND_MEMORY;
 		dm_pci_write_config16(dev, PCI_COMMAND, reg16);
@@ -174,18 +112,12 @@
 		dm_pci_write_config16(dev, IDE_TIM_PRI, IDE_DECODE_ENABLE |
 				IDE_ISP_5_CLOCKS | IDE_RCT_4_CLOCKS);
 		dm_pci_write_config16(dev, IDE_TIM_SEC, IDE_DECODE_ENABLE |
->>>>>>> 8989c96b
 				IDE_ISP_3_CLOCKS | IDE_RCT_1_CLOCKS |
 				IDE_PPE0 | IDE_IE0 | IDE_TIME0);
 
 		/* Sync DMA */
-<<<<<<< HEAD
-		x86_pci_write_config16(dev, IDE_SDMA_CNT, IDE_SSDE0);
-		x86_pci_write_config16(dev, IDE_SDMA_TIM, 0x0200);
-=======
 		dm_pci_write_config16(dev, IDE_SDMA_CNT, IDE_SSDE0);
 		dm_pci_write_config16(dev, IDE_SDMA_TIM, 0x0200);
->>>>>>> 8989c96b
 
 		common_sata_init(dev, port_map);
 	} else {
@@ -195,33 +127,14 @@
 		dm_pci_write_bar32(dev, 5, 0x00000000);
 
 		/* And without AHCI BAR no memory decoding */
-<<<<<<< HEAD
-		reg16 = x86_pci_read_config16(dev, PCI_COMMAND);
-		reg16 &= ~PCI_COMMAND_MEMORY;
-		x86_pci_write_config16(dev, PCI_COMMAND, reg16);
-=======
 		dm_pci_read_config16(dev, PCI_COMMAND, &reg16);
 		reg16 &= ~PCI_COMMAND_MEMORY;
 		dm_pci_write_config16(dev, PCI_COMMAND, reg16);
->>>>>>> 8989c96b
 
 		/*
 		 * Native mode capable on both primary and secondary (0xa)
 		 * OR'ed with enabled (0x50) = 0xf
 		 */
-<<<<<<< HEAD
-		x86_pci_write_config8(dev, 0x09, 0x8f);
-
-		/* Set Interrupt Line */
-		/* Interrupt Pin is set by D31IP.PIP */
-		x86_pci_write_config8(dev, INTR_LN, 0xff);
-
-		/* Set timings */
-		x86_pci_write_config16(dev, IDE_TIM_PRI, IDE_DECODE_ENABLE |
-				IDE_ISP_3_CLOCKS | IDE_RCT_1_CLOCKS |
-				IDE_PPE0 | IDE_IE0 | IDE_TIME0);
-		x86_pci_write_config16(dev, IDE_TIM_SEC, IDE_DECODE_ENABLE |
-=======
 		dm_pci_write_config8(dev, 0x09, 0x8f);
 
 		/* Set timings */
@@ -229,19 +142,12 @@
 				IDE_ISP_3_CLOCKS | IDE_RCT_1_CLOCKS |
 				IDE_PPE0 | IDE_IE0 | IDE_TIME0);
 		dm_pci_write_config16(dev, IDE_TIM_SEC, IDE_DECODE_ENABLE |
->>>>>>> 8989c96b
 				IDE_SITRE | IDE_ISP_3_CLOCKS |
 				IDE_RCT_1_CLOCKS | IDE_IE0 | IDE_TIME0);
 
 		/* Sync DMA */
-<<<<<<< HEAD
-		x86_pci_write_config16(dev, IDE_SDMA_CNT,
-				       IDE_SSDE0 | IDE_PSDE0);
-		x86_pci_write_config16(dev, IDE_SDMA_TIM, 0x0201);
-=======
 		dm_pci_write_config16(dev, IDE_SDMA_CNT, IDE_SSDE0 | IDE_PSDE0);
 		dm_pci_write_config16(dev, IDE_SDMA_TIM, 0x0201);
->>>>>>> 8989c96b
 
 		common_sata_init(dev, port_map);
 	}
@@ -300,10 +206,6 @@
 	port_map = fdtdec_get_int(blob, node, "intel,sata-port-map", 0);
 
 	map |= (port_map ^ 0x3f) << 8;
-<<<<<<< HEAD
-	x86_pci_write_config16(dev, 0x90, map);
-}
-=======
 	dm_pci_write_config16(dev, 0x90, map);
 }
 
@@ -334,5 +236,4 @@
 	.id		= UCLASS_AHCI,
 	.of_match	= bd82x6x_ahci_ids,
 	.probe		= bd82x6x_sata_probe,
-};
->>>>>>> 8989c96b
+};
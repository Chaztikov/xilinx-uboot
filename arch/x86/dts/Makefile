--- conflicted
+++ resolved
@@ -1,7 +1,3 @@
-<<<<<<< HEAD
-dtb-y += chromebook_link.dtb \
-	chromebox_panther.dtb \
-=======
 #
 # SPDX-License-Identifier:	GPL-2.0+
 #
@@ -12,18 +8,13 @@
 	chromebook_samus.dtb \
 	conga-qeval20-qa3-e3845.dtb \
 	cougarcanyon2.dtb \
->>>>>>> 8989c96b
 	crownbay.dtb \
 	efi.dtb \
 	galileo.dtb \
 	minnowmax.dtb \
 	qemu-x86_i440fx.dtb \
-<<<<<<< HEAD
-	qemu-x86_q35.dtb
-=======
 	qemu-x86_q35.dtb \
 	broadwell_som-6896.dtb
->>>>>>> 8989c96b
 
 targets += $(dtb-y)
 

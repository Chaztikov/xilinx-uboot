/*
 * Copyright (C) 2015, Bin Meng <bmeng.cn@gmail.com>
 *
 * SPDX-License-Identifier:	GPL-2.0+
 */

/dts-v1/;

#include <dt-bindings/mrc/quark.h>
#include <dt-bindings/interrupt-router/intel-irq.h>

/include/ "skeleton.dtsi"
/include/ "rtc.dtsi"
/include/ "tsc_timer.dtsi"

/ {
	model = "Intel Galileo";
	compatible = "intel,galileo", "intel,quark";

	aliases {
<<<<<<< HEAD
		spi0 = "/spi";
=======
		spi0 = &spi;
>>>>>>> 8989c96b
	};

	config {
		silent_console = <0>;
	};

	chosen {
		stdout-path = &pciuart0;
	};

	cpus {
		#address-cells = <1>;
		#size-cells = <0>;

		cpu@0 {
			device_type = "cpu";
			compatible = "cpu-x86";
			reg = <0>;
			intel,apic-id = <0>;
		};
	};

	tsc-timer {
		clock-frequency = <400000000>;
	};

	mrc {
		compatible = "intel,quark-mrc";
		flags = <MRC_FLAG_SCRAMBLE_EN>;
		dram-width = <DRAM_WIDTH_X8>;
		dram-speed = <DRAM_FREQ_800>;
		dram-type = <DRAM_TYPE_DDR3>;
		rank-mask = <DRAM_RANK(0)>;
		chan-mask = <DRAM_CHANNEL(0)>;
		chan-width = <DRAM_CHANNEL_WIDTH_X16>;
		addr-mode = <DRAM_ADDR_MODE0>;
		refresh-rate = <DRAM_REFRESH_RATE_785US>;
		sr-temp-range = <DRAM_SRT_RANGE_NORMAL>;
		ron-value = <DRAM_RON_34OHM>;
		rtt-nom-value = <DRAM_RTT_NOM_120OHM>;
		rd-odt-value = <DRAM_RD_ODT_OFF>;
		dram-density = <DRAM_DENSITY_1G>;
		dram-cl = <6>;
		dram-ras = <0x0000927c>;
		dram-wtr = <0x00002710>;
		dram-rrd = <0x00002710>;
		dram-faw = <0x00009c40>;
	};

	pci {
		#address-cells = <3>;
		#size-cells = <2>;
		compatible = "pci-x86";
		u-boot,dm-pre-reloc;
		ranges = <0x02000000 0x0 0x90000000 0x90000000 0 0x20000000
			  0x42000000 0x0 0xb0000000 0xb0000000 0 0x20000000
			  0x01000000 0x0 0x2000 0x2000 0 0xe000>;

		pciuart0: uart@14,5 {
			compatible = "pci8086,0936.00",
					"pci8086,0936",
					"pciclass,070002",
					"pciclass,0700",
					"ns16550";
			u-boot,dm-pre-reloc;
			reg = <0x0000a500 0x0 0x0 0x0 0x0
			       0x0200a510 0x0 0x0 0x0 0x0>;
			reg-shift = <2>;
			clock-frequency = <44236800>;
			current-speed = <115200>;
		};
<<<<<<< HEAD

		irq-router@1f,0 {
			reg = <0x0000f800 0 0 0 0>;
			compatible = "intel,irq-router";
			intel,pirq-config = "pci";
			intel,pirq-link = <0x60 8>;
			intel,pirq-mask = <0xdef8>;
			intel,pirq-routing = <
				PCI_BDF(0, 20, 0) INTA PIRQE
				PCI_BDF(0, 20, 1) INTB PIRQF
				PCI_BDF(0, 20, 2) INTC PIRQG
				PCI_BDF(0, 20, 3) INTD PIRQH
				PCI_BDF(0, 20, 4) INTA PIRQE
				PCI_BDF(0, 20, 5) INTB PIRQF
				PCI_BDF(0, 20, 6) INTC PIRQG
				PCI_BDF(0, 20, 7) INTD PIRQH
				PCI_BDF(0, 21, 0) INTA PIRQE
				PCI_BDF(0, 21, 1) INTB PIRQF
				PCI_BDF(0, 21, 2) INTC PIRQG
			>;
		};
	};
=======
>>>>>>> 8989c96b

		pch@1f,0 {
			reg = <0x0000f800 0 0 0 0>;
			compatible = "intel,pch7";
			#address-cells = <1>;
			#size-cells = <1>;

			irq-router {
				compatible = "intel,quark-irq-router";
				intel,pirq-config = "pci";
				intel,actl-addr = <0x58>;
				intel,pirq-link = <0x60 8>;
				intel,pirq-mask = <0xdef8>;
				intel,pirq-routing = <
					PCI_BDF(0, 20, 0) INTA PIRQE
					PCI_BDF(0, 20, 1) INTB PIRQF
					PCI_BDF(0, 20, 2) INTC PIRQG
					PCI_BDF(0, 20, 3) INTD PIRQH
					PCI_BDF(0, 20, 4) INTA PIRQE
					PCI_BDF(0, 20, 5) INTB PIRQF
					PCI_BDF(0, 20, 6) INTC PIRQG
					PCI_BDF(0, 20, 7) INTD PIRQH
					PCI_BDF(0, 21, 0) INTA PIRQE
					PCI_BDF(0, 21, 1) INTB PIRQF
					PCI_BDF(0, 21, 2) INTC PIRQG
					PCI_BDF(0, 23, 0) INTA PIRQA
					PCI_BDF(0, 23, 1) INTB PIRQB

					/* PCIe root ports downstream interrupts */
					PCI_BDF(1, 0, 0) INTA PIRQA
					PCI_BDF(1, 0, 0) INTB PIRQB
					PCI_BDF(1, 0, 0) INTC PIRQC
					PCI_BDF(1, 0, 0) INTD PIRQD
					PCI_BDF(2, 0, 0) INTA PIRQB
					PCI_BDF(2, 0, 0) INTB PIRQC
					PCI_BDF(2, 0, 0) INTC PIRQD
					PCI_BDF(2, 0, 0) INTD PIRQA
				>;
			};

			spi: spi {
				#address-cells = <1>;
				#size-cells = <0>;
				compatible = "intel,ich7-spi";
				spi-flash@0 {
					#size-cells = <1>;
					#address-cells = <1>;
					reg = <0>;
					compatible = "winbond,w25q64",
						"spi-flash";
					memory-map = <0xff800000 0x00800000>;
					rw-mrc-cache {
						label = "rw-mrc-cache";
						reg = <0x00010000 0x00010000>;
					};
				};
			};

			gpioa {
				compatible = "intel,ich6-gpio";
				u-boot,dm-pre-reloc;
				reg = <0 0x20>;
				bank-name = "A";
			};

			gpiob {
				compatible = "intel,ich6-gpio";
				u-boot,dm-pre-reloc;
				reg = <0x20 0x20>;
				bank-name = "B";
			};
		};
	};

};<|MERGE_RESOLUTION|>--- conflicted
+++ resolved
@@ -18,11 +18,7 @@
 	compatible = "intel,galileo", "intel,quark";
 
 	aliases {
-<<<<<<< HEAD
-		spi0 = "/spi";
-=======
 		spi0 = &spi;
->>>>>>> 8989c96b
 	};
 
 	config {
@@ -94,31 +90,6 @@
 			clock-frequency = <44236800>;
 			current-speed = <115200>;
 		};
-<<<<<<< HEAD
-
-		irq-router@1f,0 {
-			reg = <0x0000f800 0 0 0 0>;
-			compatible = "intel,irq-router";
-			intel,pirq-config = "pci";
-			intel,pirq-link = <0x60 8>;
-			intel,pirq-mask = <0xdef8>;
-			intel,pirq-routing = <
-				PCI_BDF(0, 20, 0) INTA PIRQE
-				PCI_BDF(0, 20, 1) INTB PIRQF
-				PCI_BDF(0, 20, 2) INTC PIRQG
-				PCI_BDF(0, 20, 3) INTD PIRQH
-				PCI_BDF(0, 20, 4) INTA PIRQE
-				PCI_BDF(0, 20, 5) INTB PIRQF
-				PCI_BDF(0, 20, 6) INTC PIRQG
-				PCI_BDF(0, 20, 7) INTD PIRQH
-				PCI_BDF(0, 21, 0) INTA PIRQE
-				PCI_BDF(0, 21, 1) INTB PIRQF
-				PCI_BDF(0, 21, 2) INTC PIRQG
-			>;
-		};
-	};
-=======
->>>>>>> 8989c96b
 
 		pch@1f,0 {
 			reg = <0x0000f800 0 0 0 0>;

--- conflicted
+++ resolved
@@ -7,10 +7,7 @@
 /dts-v1/;
 
 #include <dt-bindings/gpio/x86-gpio.h>
-<<<<<<< HEAD
-=======
 #include <dt-bindings/interrupt-router/intel-irq.h>
->>>>>>> 8989c96b
 
 /include/ "skeleton.dtsi"
 /include/ "serial.dtsi"
@@ -23,11 +20,7 @@
 
 	aliases {
 		serial0 = &serial;
-<<<<<<< HEAD
-		spi0 = "/spi";
-=======
 		spi0 = &spi;
->>>>>>> 8989c96b
 	};
 
 	config {
@@ -36,9 +29,6 @@
 
 	pch_pinctrl {
 		compatible = "intel,x86-pinctrl";
-<<<<<<< HEAD
-		io-base = <0x4c>;
-=======
 		reg = <0 0>;
 
 		/* GPIO E0 */
@@ -67,7 +57,6 @@
 			output-value = <0>;
 			direction = <PIN_OUTPUT>;
 		};
->>>>>>> 8989c96b
 
 		pin_usb_host_en0@0 {
 			gpio-offset = <0x80 8>;
@@ -79,59 +68,11 @@
 
 		pin_usb_host_en1@0 {
 			gpio-offset = <0x80 9>;
-<<<<<<< HEAD
-			pad-offset = <0x258>;
-=======
 			pad-offset = <0x250>;
->>>>>>> 8989c96b
 			mode-gpio;
 			output-value = <1>;
 			direction = <PIN_OUTPUT>;
 		};
-<<<<<<< HEAD
-	};
-
-	gpioa {
-		compatible = "intel,ich6-gpio";
-		u-boot,dm-pre-reloc;
-		reg = <0 0x20>;
-		bank-name = "A";
-	};
-
-	gpiob {
-		compatible = "intel,ich6-gpio";
-		u-boot,dm-pre-reloc;
-		reg = <0x20 0x20>;
-		bank-name = "B";
-	};
-
-	gpioc {
-		compatible = "intel,ich6-gpio";
-		u-boot,dm-pre-reloc;
-		reg = <0x40 0x20>;
-		bank-name = "C";
-	};
-
-	gpiod {
-		compatible = "intel,ich6-gpio";
-		u-boot,dm-pre-reloc;
-		reg = <0x60 0x20>;
-		bank-name = "D";
-	};
-
-	gpioe {
-		compatible = "intel,ich6-gpio";
-		u-boot,dm-pre-reloc;
-		reg = <0x80 0x20>;
-		bank-name = "E";
-	};
-
-	gpiof {
-		compatible = "intel,ich6-gpio";
-		u-boot,dm-pre-reloc;
-		reg = <0xA0 0x20>;
-		bank-name = "F";
-=======
 
 		/*
 		 * As of today, the latest version FSP (gold4) for BayTrail
@@ -147,7 +88,6 @@
 			pad-offset = <0x3a0>;
 			mode-func = <1>;
 		};
->>>>>>> 8989c96b
 	};
 
 	chosen {
@@ -155,35 +95,6 @@
 	};
 
 	cpus {
-<<<<<<< HEAD
-		#address-cells = <1>;
-		#size-cells = <0>;
-
-		cpu@0 {
-			device_type = "cpu";
-			compatible = "intel,baytrail-cpu";
-			reg = <0>;
-			intel,apic-id = <0>;
-		};
-
-		cpu@1 {
-			device_type = "cpu";
-			compatible = "intel,baytrail-cpu";
-			reg = <1>;
-			intel,apic-id = <4>;
-		};
-
-	};
-
-	spi {
-		#address-cells = <1>;
-		#size-cells = <0>;
-		compatible = "intel,ich-spi";
-		spi-flash@0 {
-			reg = <0>;
-			compatible = "stmicro,n25q064a", "spi-flash";
-			memory-map = <0xff800000 0x00800000>;
-=======
 		#address-cells = <1>;
 		#size-cells = <0>;
 
@@ -398,7 +309,6 @@
 			fsp,dimm-trrd = <6>;
 			fsp,dimm-trtp = <6>;
 			fsp,dimm-tfaw = <0x14>;
->>>>>>> 8989c96b
 		};
 	};
 

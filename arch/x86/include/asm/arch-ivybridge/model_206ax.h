/*
 * From Coreboot file of the same name
 *
 * Copyright (C) 2011 The ChromiumOS Authors.
 *
 * SPDX-License-Identifier:	GPL-2.0
 */

#ifndef _ASM_ARCH_MODEL_206AX_H
#define _ASM_ARCH_MODEL_206AX_H

/* SandyBridge/IvyBridge bus clock is fixed at 100MHz */
#define SANDYBRIDGE_BCLK		100

#define  CPUID_VMX			(1 << 5)
#define  CPUID_SMX			(1 << 6)
#define MSR_FEATURE_CONFIG		0x13c
#define IA32_PLATFORM_DCA_CAP		0x1f8
#define IA32_MISC_ENABLE		0x1a0
#define MSR_TEMPERATURE_TARGET		0x1a2
#define IA32_THERM_INTERRUPT		0x19b
#define IA32_ENERGY_PERFORMANCE_BIAS	0x1b0
#define  ENERGY_POLICY_PERFORMANCE	0
#define  ENERGY_POLICY_NORMAL		6
#define  ENERGY_POLICY_POWERSAVE	15
#define IA32_PACKAGE_THERM_INTERRUPT	0x1b2
#define MSR_LT_LOCK_MEMORY		0x2e7
#define IA32_MC0_STATUS		0x401

#define MSR_MISC_PWR_MGMT		0x1aa
#define  MISC_PWR_MGMT_EIST_HW_DIS	(1 << 0)
<<<<<<< HEAD
#define MSR_TURBO_RATIO_LIMIT		0x1ad
=======
>>>>>>> 8989c96b

#define MSR_PKGC3_IRTL			0x60a
#define MSR_PKGC6_IRTL			0x60b
#define MSR_PKGC7_IRTL			0x60c
#define  IRTL_VALID			(1 << 15)
#define  IRTL_1_NS			(0 << 10)
#define  IRTL_32_NS			(1 << 10)
#define  IRTL_1024_NS			(2 << 10)
#define  IRTL_32768_NS			(3 << 10)
#define  IRTL_1048576_NS		(4 << 10)
#define  IRTL_33554432_NS		(5 << 10)
#define  IRTL_RESPONSE_MASK		(0x3ff)

#define MSR_PP0_CURRENT_CONFIG		0x601
#define  PP0_CURRENT_LIMIT		(112 << 3) /* 112 A */
#define MSR_PP1_CURRENT_CONFIG		0x602
#define  PP1_CURRENT_LIMIT_SNB		(35 << 3) /* 35 A */
#define  PP1_CURRENT_LIMIT_IVB		(50 << 3) /* 50 A */
#define MSR_PKG_POWER_SKU		0x614

#define IVB_CONFIG_TDP_MIN_CPUID	0x306a2
#define MSR_CONFIG_TDP_LEVEL1		0x649
#define MSR_CONFIG_TDP_LEVEL2		0x64a
#define MSR_CONFIG_TDP_CONTROL		0x64b

/* P-state configuration */
#define PSS_MAX_ENTRIES			8
#define PSS_RATIO_STEP			2
#define PSS_LATENCY_TRANSITION		10
#define PSS_LATENCY_BUSMASTER		10

/* Configure power limits for turbo mode */
void set_power_limits(u8 power_limit_1_time);
int cpu_config_tdp_levels(void);

#endif<|MERGE_RESOLUTION|>--- conflicted
+++ resolved
@@ -29,10 +29,6 @@
 
 #define MSR_MISC_PWR_MGMT		0x1aa
 #define  MISC_PWR_MGMT_EIST_HW_DIS	(1 << 0)
-<<<<<<< HEAD
-#define MSR_TURBO_RATIO_LIMIT		0x1ad
-=======
->>>>>>> 8989c96b
 
 #define MSR_PKGC3_IRTL			0x60a
 #define MSR_PKGC6_IRTL			0x60b

/*
 * Copyright (c) 2012, Google Inc. All rights reserved.
 * SPDX-License-Identifier:	GPL-2.0
 */

#ifndef _X86_GPIO_H_
#define _X86_GPIO_H_

#include <asm-generic/gpio.h>

struct ich6_bank_platdata {
	uint16_t base_addr;
	const char *bank_name;
	int offset;
};

<<<<<<< HEAD
#define GPIO_MODE_NATIVE	0
#define GPIO_MODE_GPIO		1
#define GPIO_MODE_NONE		1

#define GPIO_DIR_OUTPUT		0
#define GPIO_DIR_INPUT		1

#define GPIO_NO_INVERT		0
#define GPIO_INVERT		1

#define GPIO_LEVEL_LOW		0
#define GPIO_LEVEL_HIGH		1

#define GPIO_NO_BLINK		0
#define GPIO_BLINK		1

#define GPIO_RESET_PWROK	0
#define GPIO_RESET_RSMRST	1

struct pch_gpio_set1 {
	u32 gpio0:1;
	u32 gpio1:1;
	u32 gpio2:1;
	u32 gpio3:1;
	u32 gpio4:1;
	u32 gpio5:1;
	u32 gpio6:1;
	u32 gpio7:1;
	u32 gpio8:1;
	u32 gpio9:1;
	u32 gpio10:1;
	u32 gpio11:1;
	u32 gpio12:1;
	u32 gpio13:1;
	u32 gpio14:1;
	u32 gpio15:1;
	u32 gpio16:1;
	u32 gpio17:1;
	u32 gpio18:1;
	u32 gpio19:1;
	u32 gpio20:1;
	u32 gpio21:1;
	u32 gpio22:1;
	u32 gpio23:1;
	u32 gpio24:1;
	u32 gpio25:1;
	u32 gpio26:1;
	u32 gpio27:1;
	u32 gpio28:1;
	u32 gpio29:1;
	u32 gpio30:1;
	u32 gpio31:1;
} __packed;

struct pch_gpio_set2 {
	u32 gpio32:1;
	u32 gpio33:1;
	u32 gpio34:1;
	u32 gpio35:1;
	u32 gpio36:1;
	u32 gpio37:1;
	u32 gpio38:1;
	u32 gpio39:1;
	u32 gpio40:1;
	u32 gpio41:1;
	u32 gpio42:1;
	u32 gpio43:1;
	u32 gpio44:1;
	u32 gpio45:1;
	u32 gpio46:1;
	u32 gpio47:1;
	u32 gpio48:1;
	u32 gpio49:1;
	u32 gpio50:1;
	u32 gpio51:1;
	u32 gpio52:1;
	u32 gpio53:1;
	u32 gpio54:1;
	u32 gpio55:1;
	u32 gpio56:1;
	u32 gpio57:1;
	u32 gpio58:1;
	u32 gpio59:1;
	u32 gpio60:1;
	u32 gpio61:1;
	u32 gpio62:1;
	u32 gpio63:1;
} __packed;

struct pch_gpio_set3 {
	u32 gpio64:1;
	u32 gpio65:1;
	u32 gpio66:1;
	u32 gpio67:1;
	u32 gpio68:1;
	u32 gpio69:1;
	u32 gpio70:1;
	u32 gpio71:1;
	u32 gpio72:1;
	u32 gpio73:1;
	u32 gpio74:1;
	u32 gpio75:1;
} __packed;

/*
 * This hilariously complex structure came from Coreboot. The
 * setup_pch_gpios() function uses it. It could be move to device tree, or
 * adjust to use masks instead of bitfields.
 */
struct pch_gpio_map {
	struct {
		const struct pch_gpio_set1 *mode;
		const struct pch_gpio_set1 *direction;
		const struct pch_gpio_set1 *level;
		const struct pch_gpio_set1 *reset;
		const struct pch_gpio_set1 *invert;
		const struct pch_gpio_set1 *blink;
	} set1;
	struct {
		const struct pch_gpio_set2 *mode;
		const struct pch_gpio_set2 *direction;
		const struct pch_gpio_set2 *level;
		const struct pch_gpio_set2 *reset;
	} set2;
	struct {
		const struct pch_gpio_set3 *mode;
		const struct pch_gpio_set3 *direction;
		const struct pch_gpio_set3 *level;
		const struct pch_gpio_set3 *reset;
	} set3;
};

int gpio_ich6_pinctrl_init(void);
void setup_pch_gpios(u16 gpiobase, const struct pch_gpio_map *gpio);
void ich_gpio_set_gpio_map(const struct pch_gpio_map *map);

=======
>>>>>>> 8989c96b
#endif /* _X86_GPIO_H_ */<|MERGE_RESOLUTION|>--- conflicted
+++ resolved
@@ -14,143 +14,4 @@
 	int offset;
 };
 
-<<<<<<< HEAD
-#define GPIO_MODE_NATIVE	0
-#define GPIO_MODE_GPIO		1
-#define GPIO_MODE_NONE		1
-
-#define GPIO_DIR_OUTPUT		0
-#define GPIO_DIR_INPUT		1
-
-#define GPIO_NO_INVERT		0
-#define GPIO_INVERT		1
-
-#define GPIO_LEVEL_LOW		0
-#define GPIO_LEVEL_HIGH		1
-
-#define GPIO_NO_BLINK		0
-#define GPIO_BLINK		1
-
-#define GPIO_RESET_PWROK	0
-#define GPIO_RESET_RSMRST	1
-
-struct pch_gpio_set1 {
-	u32 gpio0:1;
-	u32 gpio1:1;
-	u32 gpio2:1;
-	u32 gpio3:1;
-	u32 gpio4:1;
-	u32 gpio5:1;
-	u32 gpio6:1;
-	u32 gpio7:1;
-	u32 gpio8:1;
-	u32 gpio9:1;
-	u32 gpio10:1;
-	u32 gpio11:1;
-	u32 gpio12:1;
-	u32 gpio13:1;
-	u32 gpio14:1;
-	u32 gpio15:1;
-	u32 gpio16:1;
-	u32 gpio17:1;
-	u32 gpio18:1;
-	u32 gpio19:1;
-	u32 gpio20:1;
-	u32 gpio21:1;
-	u32 gpio22:1;
-	u32 gpio23:1;
-	u32 gpio24:1;
-	u32 gpio25:1;
-	u32 gpio26:1;
-	u32 gpio27:1;
-	u32 gpio28:1;
-	u32 gpio29:1;
-	u32 gpio30:1;
-	u32 gpio31:1;
-} __packed;
-
-struct pch_gpio_set2 {
-	u32 gpio32:1;
-	u32 gpio33:1;
-	u32 gpio34:1;
-	u32 gpio35:1;
-	u32 gpio36:1;
-	u32 gpio37:1;
-	u32 gpio38:1;
-	u32 gpio39:1;
-	u32 gpio40:1;
-	u32 gpio41:1;
-	u32 gpio42:1;
-	u32 gpio43:1;
-	u32 gpio44:1;
-	u32 gpio45:1;
-	u32 gpio46:1;
-	u32 gpio47:1;
-	u32 gpio48:1;
-	u32 gpio49:1;
-	u32 gpio50:1;
-	u32 gpio51:1;
-	u32 gpio52:1;
-	u32 gpio53:1;
-	u32 gpio54:1;
-	u32 gpio55:1;
-	u32 gpio56:1;
-	u32 gpio57:1;
-	u32 gpio58:1;
-	u32 gpio59:1;
-	u32 gpio60:1;
-	u32 gpio61:1;
-	u32 gpio62:1;
-	u32 gpio63:1;
-} __packed;
-
-struct pch_gpio_set3 {
-	u32 gpio64:1;
-	u32 gpio65:1;
-	u32 gpio66:1;
-	u32 gpio67:1;
-	u32 gpio68:1;
-	u32 gpio69:1;
-	u32 gpio70:1;
-	u32 gpio71:1;
-	u32 gpio72:1;
-	u32 gpio73:1;
-	u32 gpio74:1;
-	u32 gpio75:1;
-} __packed;
-
-/*
- * This hilariously complex structure came from Coreboot. The
- * setup_pch_gpios() function uses it. It could be move to device tree, or
- * adjust to use masks instead of bitfields.
- */
-struct pch_gpio_map {
-	struct {
-		const struct pch_gpio_set1 *mode;
-		const struct pch_gpio_set1 *direction;
-		const struct pch_gpio_set1 *level;
-		const struct pch_gpio_set1 *reset;
-		const struct pch_gpio_set1 *invert;
-		const struct pch_gpio_set1 *blink;
-	} set1;
-	struct {
-		const struct pch_gpio_set2 *mode;
-		const struct pch_gpio_set2 *direction;
-		const struct pch_gpio_set2 *level;
-		const struct pch_gpio_set2 *reset;
-	} set2;
-	struct {
-		const struct pch_gpio_set3 *mode;
-		const struct pch_gpio_set3 *direction;
-		const struct pch_gpio_set3 *level;
-		const struct pch_gpio_set3 *reset;
-	} set3;
-};
-
-int gpio_ich6_pinctrl_init(void);
-void setup_pch_gpios(u16 gpiobase, const struct pch_gpio_map *gpio);
-void ich_gpio_set_gpio_map(const struct pch_gpio_map *map);
-
-=======
->>>>>>> 8989c96b
 #endif /* _X86_GPIO_H_ */
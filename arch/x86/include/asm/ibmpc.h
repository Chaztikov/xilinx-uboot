--- conflicted
+++ resolved
@@ -24,10 +24,7 @@
 #define UART0_IRQ	4
 #define UART1_IRQ	3
 
-<<<<<<< HEAD
-=======
 #define KBD_IRQ		1
 #define MSE_IRQ		12
 
->>>>>>> 8989c96b
 #endif
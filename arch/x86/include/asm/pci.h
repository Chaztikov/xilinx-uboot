/*
 * (C) Copyright 2002
 * Daniel Engström, Omicron Ceti AB, daniel@omicron.se
 *
 * SPDX-License-Identifier:	GPL-2.0+
 */

#ifndef _PCI_I386_H_
#define _PCI_I386_H_

#include <pci.h>

/* bus mapping constants (used for PCI core initialization) */
#define PCI_REG_ADDR	0xcf8
#define PCI_REG_DATA	0xcfc

#define PCI_CFG_EN	0x80000000

#ifndef __ASSEMBLY__

int pci_x86_read_config(struct udevice *bus, pci_dev_t bdf, uint offset,
			ulong *valuep, enum pci_size_t size);

int pci_x86_write_config(struct udevice *bus, pci_dev_t bdf, uint offset,
			 ulong value, enum pci_size_t size);

/**
 * Assign IRQ number to a PCI device
 *
 * This function assigns IRQ for a PCI device. If the device does not exist
 * or does not require interrupts then this function has no effect.
 *
 * @bus:	PCI bus number
 * @device:	PCI device number
 * @irq:	An array of IRQ numbers that are assigned to INTA through
 *		INTD of this PCI device.
 */
<<<<<<< HEAD
int pci_early_init_hose(struct pci_controller **hosep);

int board_pci_pre_scan(struct pci_controller *hose);
int board_pci_post_scan(struct pci_controller *hose);

/*
 * Simple PCI access routines - these work from either the early PCI hose
 * or the 'real' one, created after U-Boot has memory available
 */
unsigned int x86_pci_read_config8(pci_dev_t dev, unsigned where);
unsigned int x86_pci_read_config16(pci_dev_t dev, unsigned where);
unsigned int x86_pci_read_config32(pci_dev_t dev, unsigned where);

void x86_pci_write_config8(pci_dev_t dev, unsigned where, unsigned value);
void x86_pci_write_config16(pci_dev_t dev, unsigned where, unsigned value);
void x86_pci_write_config32(pci_dev_t dev, unsigned where, unsigned value);

int pci_x86_read_config(struct udevice *bus, pci_dev_t bdf, uint offset,
			ulong *valuep, enum pci_size_t size);

int pci_x86_write_config(struct udevice *bus, pci_dev_t bdf, uint offset,
			 ulong value, enum pci_size_t size);

/**
 * Assign IRQ number to a PCI device
 *
 * This function assigns IRQ for a PCI device. If the device does not exist
 * or does not require interrupts then this function has no effect.
 *
 * @bus:	PCI bus number
 * @device:	PCI device number
 * @func:	PCI function number
 * @irq:	An array of IRQ numbers that are assigned to INTA through
 *		INTD of this PCI device.
 */
void pci_assign_irqs(int bus, int device, int func, u8 irq[4]);
=======
void pci_assign_irqs(int bus, int device, u8 irq[4]);
>>>>>>> 8989c96b

#endif /* __ASSEMBLY__ */

#endif /* _PCI_I386_H_ */<|MERGE_RESOLUTION|>--- conflicted
+++ resolved
@@ -35,46 +35,7 @@
  * @irq:	An array of IRQ numbers that are assigned to INTA through
  *		INTD of this PCI device.
  */
-<<<<<<< HEAD
-int pci_early_init_hose(struct pci_controller **hosep);
-
-int board_pci_pre_scan(struct pci_controller *hose);
-int board_pci_post_scan(struct pci_controller *hose);
-
-/*
- * Simple PCI access routines - these work from either the early PCI hose
- * or the 'real' one, created after U-Boot has memory available
- */
-unsigned int x86_pci_read_config8(pci_dev_t dev, unsigned where);
-unsigned int x86_pci_read_config16(pci_dev_t dev, unsigned where);
-unsigned int x86_pci_read_config32(pci_dev_t dev, unsigned where);
-
-void x86_pci_write_config8(pci_dev_t dev, unsigned where, unsigned value);
-void x86_pci_write_config16(pci_dev_t dev, unsigned where, unsigned value);
-void x86_pci_write_config32(pci_dev_t dev, unsigned where, unsigned value);
-
-int pci_x86_read_config(struct udevice *bus, pci_dev_t bdf, uint offset,
-			ulong *valuep, enum pci_size_t size);
-
-int pci_x86_write_config(struct udevice *bus, pci_dev_t bdf, uint offset,
-			 ulong value, enum pci_size_t size);
-
-/**
- * Assign IRQ number to a PCI device
- *
- * This function assigns IRQ for a PCI device. If the device does not exist
- * or does not require interrupts then this function has no effect.
- *
- * @bus:	PCI bus number
- * @device:	PCI device number
- * @func:	PCI function number
- * @irq:	An array of IRQ numbers that are assigned to INTA through
- *		INTD of this PCI device.
- */
-void pci_assign_irqs(int bus, int device, int func, u8 irq[4]);
-=======
 void pci_assign_irqs(int bus, int device, u8 irq[4]);
->>>>>>> 8989c96b
 
 #endif /* __ASSEMBLY__ */
 

/*
 * (C) Copyright 2002
 * Daniel Engström, Omicron Ceti AB, daniel@omicron.se
 *
 * SPDX-License-Identifier:	GPL-2.0+
 */

#ifndef __ASM_PROCESSOR_H_
#define __ASM_PROCESSOR_H_ 1

#define X86_GDT_ENTRY_SIZE		8

#define X86_GDT_ENTRY_NULL		0
#define X86_GDT_ENTRY_UNUSED		1
#define X86_GDT_ENTRY_32BIT_CS		2
#define X86_GDT_ENTRY_32BIT_DS		3
#define X86_GDT_ENTRY_32BIT_FS		4
#define X86_GDT_ENTRY_16BIT_CS		5
#define X86_GDT_ENTRY_16BIT_DS		6
#define X86_GDT_ENTRY_16BIT_FLAT_CS	7
#define X86_GDT_ENTRY_16BIT_FLAT_DS	8
#define X86_GDT_NUM_ENTRIES		9

#define X86_GDT_SIZE		(X86_GDT_NUM_ENTRIES * X86_GDT_ENTRY_SIZE)

/* Length of the public header on Intel microcode blobs */
#define UCODE_HEADER_LEN	0x30

#ifndef __ASSEMBLY__

/*
 * This register is documented in (for example) the Intel Atom Processor E3800
 * Product Family Datasheet in "PCU - Power Management Controller (PMC)".
 *
 * RST_CNT: Reset Control Register (RST_CNT) Offset cf9.
 *
 * The naming follows Intel's naming.
 */
<<<<<<< HEAD
#define PORT_RESET		0xcf9
=======
#define IO_PORT_RESET		0xcf9

enum {
	SYS_RST		= 1 << 1,	/* 0 for soft reset, 1 for hard reset */
	RST_CPU		= 1 << 2,	/* initiate reset */
	FULL_RST	= 1 << 3,	/* full power cycle */
};

/**
 * x86_full_reset() - reset everything: perform a full power cycle
 */
void x86_full_reset(void);
>>>>>>> 8989c96b

enum {
	SYS_RST		= 1 << 1,	/* 0 for soft reset, 1 for hard reset */
	RST_CPU		= 1 << 2,	/* initiate reset */
	FULL_RST	= 1 << 3,	/* full power cycle */
};

/**
 * x86_full_reset() - reset everything: perform a full power cycle
 */
void x86_full_reset(void);

static inline __attribute__((always_inline)) void cpu_hlt(void)
{
	asm("hlt");
}

static inline ulong cpu_get_sp(void)
{
	ulong result;

	asm volatile(
		"mov %%esp, %%eax"
		: "=a" (result));
	return result;
}

#endif /* __ASSEMBLY__ */

#endif<|MERGE_RESOLUTION|>--- conflicted
+++ resolved
@@ -36,22 +36,7 @@
  *
  * The naming follows Intel's naming.
  */
-<<<<<<< HEAD
-#define PORT_RESET		0xcf9
-=======
 #define IO_PORT_RESET		0xcf9
-
-enum {
-	SYS_RST		= 1 << 1,	/* 0 for soft reset, 1 for hard reset */
-	RST_CPU		= 1 << 2,	/* initiate reset */
-	FULL_RST	= 1 << 3,	/* full power cycle */
-};
-
-/**
- * x86_full_reset() - reset everything: perform a full power cycle
- */
-void x86_full_reset(void);
->>>>>>> 8989c96b
 
 enum {
 	SYS_RST		= 1 << 1,	/* 0 for soft reset, 1 for hard reset */

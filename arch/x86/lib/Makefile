#
# (C) Copyright 2002-2006
# Wolfgang Denk, DENX Software Engineering, wd@denx.de.
#
# SPDX-License-Identifier:	GPL-2.0+
#

obj-y += bios.o
obj-y += bios_asm.o
obj-y += bios_interrupts.o
obj-$(CONFIG_CMD_BOOTM) += bootm.o
obj-y	+= cmd_boot.o
obj-$(CONFIG_SEABIOS) += coreboot_table.o
obj-$(CONFIG_EFI) += efi/
obj-y	+= e820.o
obj-y	+= gcc.o
obj-y	+= init_helpers.o
obj-y	+= interrupts.o
obj-y	+= lpc-uclass.o
<<<<<<< HEAD
obj-y += cmd_mtrr.o
obj-$(CONFIG_SYS_PCAT_INTERRUPTS) += pcat_interrupts.o
obj-$(CONFIG_SYS_PCAT_TIMER) += pcat_timer.o
ifndef CONFIG_DM_PCI
obj-$(CONFIG_PCI) += pci_type1.o
endif
obj-y	+= pch-uclass.o
=======
obj-y	+= mpspec.o
obj-$(CONFIG_ENABLE_MRC_CACHE) += mrccache.o
obj-y += cmd_mtrr.o
obj-y	+= northbridge-uclass.o
obj-$(CONFIG_I8259_PIC) += i8259.o
obj-$(CONFIG_I8254_TIMER) += i8254.o
obj-y	+= pinctrl_ich6.o
>>>>>>> 8989c96b
obj-y	+= pirq_routing.o
obj-y	+= relocate.o
obj-y += physmem.o
obj-$(CONFIG_X86_RAMTEST) += ramtest.o
obj-y += sfi.o
<<<<<<< HEAD
obj-y	+= string.o
obj-y	+= tables.o
obj-$(CONFIG_SYS_X86_TSC_TIMER)	+= tsc_timer.o
=======
obj-$(CONFIG_GENERATE_SMBIOS_TABLE) += smbios.o
obj-y	+= string.o
ifndef CONFIG_QEMU
obj-$(CONFIG_GENERATE_ACPI_TABLE) += acpi_table.o
endif
obj-y	+= tables.o
>>>>>>> 8989c96b
obj-$(CONFIG_CMD_ZBOOT)	+= zimage.o
obj-$(CONFIG_HAVE_FSP) += fsp/

extra-$(CONFIG_USE_PRIVATE_LIBGCC) += lib.a

NORMAL_LIBGCC = $(shell $(CC) $(PLATFORM_CPPFLAGS) -print-libgcc-file-name)
OBJCOPYFLAGS := --prefix-symbols=__normal_
$(obj)/lib.a: $(NORMAL_LIBGCC) FORCE
	$(call if_changed,objcopy)<|MERGE_RESOLUTION|>--- conflicted
+++ resolved
@@ -17,15 +17,6 @@
 obj-y	+= init_helpers.o
 obj-y	+= interrupts.o
 obj-y	+= lpc-uclass.o
-<<<<<<< HEAD
-obj-y += cmd_mtrr.o
-obj-$(CONFIG_SYS_PCAT_INTERRUPTS) += pcat_interrupts.o
-obj-$(CONFIG_SYS_PCAT_TIMER) += pcat_timer.o
-ifndef CONFIG_DM_PCI
-obj-$(CONFIG_PCI) += pci_type1.o
-endif
-obj-y	+= pch-uclass.o
-=======
 obj-y	+= mpspec.o
 obj-$(CONFIG_ENABLE_MRC_CACHE) += mrccache.o
 obj-y += cmd_mtrr.o
@@ -33,24 +24,17 @@
 obj-$(CONFIG_I8259_PIC) += i8259.o
 obj-$(CONFIG_I8254_TIMER) += i8254.o
 obj-y	+= pinctrl_ich6.o
->>>>>>> 8989c96b
 obj-y	+= pirq_routing.o
 obj-y	+= relocate.o
 obj-y += physmem.o
 obj-$(CONFIG_X86_RAMTEST) += ramtest.o
 obj-y += sfi.o
-<<<<<<< HEAD
-obj-y	+= string.o
-obj-y	+= tables.o
-obj-$(CONFIG_SYS_X86_TSC_TIMER)	+= tsc_timer.o
-=======
 obj-$(CONFIG_GENERATE_SMBIOS_TABLE) += smbios.o
 obj-y	+= string.o
 ifndef CONFIG_QEMU
 obj-$(CONFIG_GENERATE_ACPI_TABLE) += acpi_table.o
 endif
 obj-y	+= tables.o
->>>>>>> 8989c96b
 obj-$(CONFIG_CMD_ZBOOT)	+= zimage.o
 obj-$(CONFIG_HAVE_FSP) += fsp/
 

/*
 * From Coreboot
 *
 * Copyright (C) 2001 Ronald G. Minnich
 * Copyright (C) 2005 Nick.Barker9@btinternet.com
 * Copyright (C) 2007-2009 coresystems GmbH
 *
 * SPDX-License-Identifier:	GPL-2.0
 */

#include <common.h>
#include <asm/pci.h>
#include "bios_emul.h"

/* errors go in AH. Just set these up so that word assigns will work */
enum {
	PCIBIOS_SUCCESSFUL = 0x0000,
	PCIBIOS_UNSUPPORTED = 0x8100,
	PCIBIOS_BADVENDOR = 0x8300,
	PCIBIOS_NODEV = 0x8600,
	PCIBIOS_BADREG = 0x8700
};

int int10_handler(void)
{
	static u8 cursor_row, cursor_col;
	int res = 0;

	switch ((M.x86.R_EAX & 0xff00) >> 8) {
	case 0x01: /* Set cursor shape */
		res = 1;
		break;
	case 0x02: /* Set cursor position */
		if (cursor_row != ((M.x86.R_EDX >> 8) & 0xff) ||
		    cursor_col >= (M.x86.R_EDX & 0xff)) {
			debug("\n");
		}
		cursor_row = (M.x86.R_EDX >> 8) & 0xff;
		cursor_col = M.x86.R_EDX & 0xff;
		res = 1;
		break;
	case 0x03: /* Get cursor position */
		M.x86.R_EAX &= 0x00ff;
		M.x86.R_ECX = 0x0607;
		M.x86.R_EDX = (cursor_row << 8) | cursor_col;
		res = 1;
		break;
	case 0x06: /* Scroll up */
		debug("\n");
		res = 1;
		break;
	case 0x08: /* Get Character and Mode at Cursor Position */
		M.x86.R_EAX = 0x0f00 | 'A'; /* White on black 'A' */
		res = 1;
		break;
	case 0x09: /* Write Character and attribute */
	case 0x0e: /* Write Character */
		debug("%c", M.x86.R_EAX & 0xff);
		res = 1;
		break;
	case 0x0f: /* Get video mode */
		M.x86.R_EAX = 0x5002; /*80 x 25 */
		M.x86.R_EBX &= 0x00ff;
		res = 1;
		break;
	default:
		printf("Unknown INT10 function %04x\n", M.x86.R_EAX & 0xffff);
		break;
	}
	return res;
}

int int12_handler(void)
{
	M.x86.R_EAX = 64 * 1024;
	return 1;
}

int int16_handler(void)
{
	int res = 0;

	switch ((M.x86.R_EAX & 0xff00) >> 8) {
	case 0x00: /* Check for Keystroke */
		M.x86.R_EAX = 0x6120; /* Space Bar, Space */
		res = 1;
		break;
	case 0x01: /* Check for Keystroke */
		M.x86.R_EFLG |= 1 << 6; /* Zero Flag set (no key available) */
		res = 1;
		break;
	default:
		printf("Unknown INT16 function %04x\n", M.x86.R_EAX & 0xffff);

break;
	}
	return res;
}

#define PCI_CONFIG_SPACE_TYPE1	(1 << 0)
#define PCI_SPECIAL_CYCLE_TYPE1	(1 << 4)

int int1a_handler(void)
{
	unsigned short func = (unsigned short)M.x86.R_EAX;
	int retval = 1;
	unsigned short devid, vendorid, devfn;
	struct udevice *dev;
	/* Use short to get rid of gabage in upper half of 32-bit register */
	short devindex;
	unsigned char bus;
	pci_dev_t bdf;
	u32 dword;
	u16 word;
	u8 byte, reg;
	int ret;

	switch (func) {
	case 0xb101: /* PCIBIOS Check */
		M.x86.R_EDX = 0x20494350;	/* ' ICP' */
		M.x86.R_EAX &= 0xffff0000; /* Clear AH / AL */
		M.x86.R_EAX |= PCI_CONFIG_SPACE_TYPE1 |
				PCI_SPECIAL_CYCLE_TYPE1;
		/*
		 * last bus in the system. Hard code to 255 for now.
		 * dev_enumerate() does not seem to tell us (publically)
		 */
		M.x86.R_ECX = 0xff;
		M.x86.R_EDI = 0x00000000;	/* protected mode entry */
		retval = 1;
		break;
	case 0xb102: /* Find Device */
		devid = M.x86.R_ECX;
		vendorid = M.x86.R_EDX;
		devindex = M.x86.R_ESI;
		bdf = -1;
		ret = dm_pci_find_device(vendorid, devid, devindex, &dev);
		if (!ret) {
			unsigned short busdevfn;

			bdf = dm_pci_get_bdf(dev);
			M.x86.R_EAX &= 0xffff00ff; /* Clear AH */
			M.x86.R_EAX |= PCIBIOS_SUCCESSFUL;
			/*
			 * busnum is an unsigned char;
			 * devfn is an int, so we mask it off.
			 */
			busdevfn = (PCI_BUS(bdf) << 8) | PCI_DEV(bdf) << 3 |
				PCI_FUNC(bdf);
			debug("0x%x: return 0x%x\n", func, busdevfn);
			M.x86.R_EBX = busdevfn;
			retval = 1;
		} else {
			M.x86.R_EAX &= 0xffff00ff; /* Clear AH */
			M.x86.R_EAX |= PCIBIOS_NODEV;
			retval = 0;
		}
		break;
	case 0xb10a: /* Read Config Dword */
	case 0xb109: /* Read Config Word */
	case 0xb108: /* Read Config Byte */
	case 0xb10d: /* Write Config Dword */
	case 0xb10c: /* Write Config Word */
	case 0xb10b: /* Write Config Byte */
		devfn = M.x86.R_EBX & 0xff;
		bus = M.x86.R_EBX >> 8;
		reg = M.x86.R_EDI;
		bdf = PCI_BDF(bus, devfn >> 3, devfn & 7);

		ret = dm_pci_bus_find_bdf(bdf, &dev);
		if (ret) {
			debug("%s: Device %x not found\n", __func__, bdf);
			break;
		}

		switch (func) {
		case 0xb108: /* Read Config Byte */
<<<<<<< HEAD
			byte = x86_pci_read_config8(dev, reg);
			M.x86.R_ECX = byte;
			break;
		case 0xb109: /* Read Config Word */
			word = x86_pci_read_config16(dev, reg);
			M.x86.R_ECX = word;
			break;
		case 0xb10a: /* Read Config Dword */
			dword = x86_pci_read_config32(dev, reg);
=======
			dm_pci_read_config8(dev, reg, &byte);
			M.x86.R_ECX = byte;
			break;
		case 0xb109: /* Read Config Word */
			dm_pci_read_config16(dev, reg, &word);
			M.x86.R_ECX = word;
			break;
		case 0xb10a: /* Read Config Dword */
			dm_pci_read_config32(dev, reg, &dword);
>>>>>>> 8989c96b
			M.x86.R_ECX = dword;
			break;
		case 0xb10b: /* Write Config Byte */
			byte = M.x86.R_ECX;
<<<<<<< HEAD
			x86_pci_write_config8(dev, reg, byte);
			break;
		case 0xb10c: /* Write Config Word */
			word = M.x86.R_ECX;
			x86_pci_write_config16(dev, reg, word);
			break;
		case 0xb10d: /* Write Config Dword */
			dword = M.x86.R_ECX;
			x86_pci_write_config32(dev, reg, dword);
=======
			dm_pci_write_config8(dev, reg, byte);
			break;
		case 0xb10c: /* Write Config Word */
			word = M.x86.R_ECX;
			dm_pci_write_config16(dev, reg, word);
			break;
		case 0xb10d: /* Write Config Dword */
			dword = M.x86.R_ECX;
			dm_pci_write_config32(dev, reg, dword);
>>>>>>> 8989c96b
			break;
		}
#ifdef CONFIG_REALMODE_DEBUG
		debug("0x%x: bus %d devfn 0x%x reg 0x%x val 0x%x\n", func,
		      bus, devfn, reg, M.x86.R_ECX);
#endif
		M.x86.R_EAX &= 0xffff00ff; /* Clear AH */
		M.x86.R_EAX |= PCIBIOS_SUCCESSFUL;
		retval = 1;
		break;
	default:
		printf("UNSUPPORTED PCIBIOS FUNCTION 0x%x\n", func);
		M.x86.R_EAX &= 0xffff00ff; /* Clear AH */
		M.x86.R_EAX |= PCIBIOS_UNSUPPORTED;
		retval = 0;
		break;
	}

	return retval;
}<|MERGE_RESOLUTION|>--- conflicted
+++ resolved
@@ -175,17 +175,6 @@
 
 		switch (func) {
 		case 0xb108: /* Read Config Byte */
-<<<<<<< HEAD
-			byte = x86_pci_read_config8(dev, reg);
-			M.x86.R_ECX = byte;
-			break;
-		case 0xb109: /* Read Config Word */
-			word = x86_pci_read_config16(dev, reg);
-			M.x86.R_ECX = word;
-			break;
-		case 0xb10a: /* Read Config Dword */
-			dword = x86_pci_read_config32(dev, reg);
-=======
 			dm_pci_read_config8(dev, reg, &byte);
 			M.x86.R_ECX = byte;
 			break;
@@ -195,22 +184,10 @@
 			break;
 		case 0xb10a: /* Read Config Dword */
 			dm_pci_read_config32(dev, reg, &dword);
->>>>>>> 8989c96b
 			M.x86.R_ECX = dword;
 			break;
 		case 0xb10b: /* Write Config Byte */
 			byte = M.x86.R_ECX;
-<<<<<<< HEAD
-			x86_pci_write_config8(dev, reg, byte);
-			break;
-		case 0xb10c: /* Write Config Word */
-			word = M.x86.R_ECX;
-			x86_pci_write_config16(dev, reg, word);
-			break;
-		case 0xb10d: /* Write Config Dword */
-			dword = M.x86.R_ECX;
-			x86_pci_write_config32(dev, reg, dword);
-=======
 			dm_pci_write_config8(dev, reg, byte);
 			break;
 		case 0xb10c: /* Write Config Word */
@@ -220,7 +197,6 @@
 		case 0xb10d: /* Write Config Dword */
 			dword = M.x86.R_ECX;
 			dm_pci_write_config32(dev, reg, dword);
->>>>>>> 8989c96b
 			break;
 		}
 #ifdef CONFIG_REALMODE_DEBUG

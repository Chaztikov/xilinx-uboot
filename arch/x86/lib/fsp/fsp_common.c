/*
 * Copyright (C) 2014, Bin Meng <bmeng.cn@gmail.com>
 *
 * SPDX-License-Identifier:	GPL-2.0+
 */

#include <common.h>
#include <errno.h>
#include <asm/io.h>
#include <asm/mrccache.h>
#include <asm/post.h>
#include <asm/processor.h>
#include <asm/fsp/fsp_support.h>

DECLARE_GLOBAL_DATA_PTR;

int print_cpuinfo(void)
{
	post_code(POST_CPU_INFO);
	return default_print_cpuinfo();
}

<<<<<<< HEAD
int board_pci_post_scan(struct pci_controller *hose)
=======
int fsp_init_phase_pci(void)
>>>>>>> 8989c96b
{
	u32 status;

	/* call into FspNotify */
	debug("Calling into FSP (notify phase INIT_PHASE_PCI): ");
	status = fsp_notify(NULL, INIT_PHASE_PCI);
	if (status)
		debug("fail, error code %x\n", status);
	else
		debug("OK\n");

	return status ? -EPERM : 0;
}

void board_final_cleanup(void)
{
	u32 status;

	/* call into FspNotify */
	debug("Calling into FSP (notify phase INIT_PHASE_BOOT): ");
	status = fsp_notify(NULL, INIT_PHASE_BOOT);
	if (status)
		debug("fail, error code %x\n", status);
	else
		debug("OK\n");

	return;
}

static __maybe_unused void *fsp_prepare_mrc_cache(void)
{
	struct mrc_data_container *cache;
	struct mrc_region entry;
	int ret;

	ret = mrccache_get_region(NULL, &entry);
	if (ret)
		return NULL;

	cache = mrccache_find_current(&entry);
	if (!cache)
		return NULL;

	debug("%s: mrc cache at %p, size %x checksum %04x\n", __func__,
	      cache->data, cache->data_size, cache->checksum);

	return cache->data;
}

int x86_fsp_init(void)
{
	void *nvs;

	if (!gd->arch.hob_list) {
#ifdef CONFIG_ENABLE_MRC_CACHE
		nvs = fsp_prepare_mrc_cache();
#else
		nvs = NULL;
#endif
		/*
		 * The first time we enter here, call fsp_init().
		 * Note the execution does not return to this function,
		 * instead it jumps to fsp_continue().
		 */
		fsp_init(CONFIG_FSP_TEMP_RAM_ADDR, BOOT_FULL_CONFIG, nvs);
	} else {
		/*
		 * The second time we enter here, adjust the size of malloc()
		 * pool before relocation. Given gd->malloc_base was adjusted
		 * after the call to board_init_f_init_reserve() in arch/x86/
		 * cpu/start.S, we should fix up gd->malloc_limit here.
		 */
		gd->malloc_limit += CONFIG_FSP_SYS_MALLOC_F_LEN;
	}

	return 0;
}<|MERGE_RESOLUTION|>--- conflicted
+++ resolved
@@ -20,11 +20,7 @@
 	return default_print_cpuinfo();
 }
 
-<<<<<<< HEAD
-int board_pci_post_scan(struct pci_controller *hose)
-=======
 int fsp_init_phase_pci(void)
->>>>>>> 8989c96b
 {
 	u32 status;
 

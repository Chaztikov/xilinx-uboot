/*
 * Copyright (c) 2011 The Chromium OS Authors.
 * (C) Copyright 2002
 * Daniel Engström, Omicron Ceti AB, <daniel@omicron.se>
 *
 * SPDX-License-Identifier:	GPL-2.0+
 */

/*
 * Linux x86 zImage and bzImage loading
 *
 * based on the procdure described in
 * linux/Documentation/i386/boot.txt
 */

#include <common.h>
#include <asm/io.h>
#include <asm/ptrace.h>
#include <asm/zimage.h>
#include <asm/byteorder.h>
#include <asm/bootm.h>
#include <asm/bootparam.h>
#ifdef CONFIG_SYS_COREBOOT
#include <asm/arch/timestamp.h>
#endif
#include <linux/compiler.h>

DECLARE_GLOBAL_DATA_PTR;

/*
 * Memory lay-out:
 *
 * relative to setup_base (which is 0x90000 currently)
 *
 *	0x0000-0x7FFF	Real mode kernel
 *	0x8000-0x8FFF	Stack and heap
 *	0x9000-0x90FF	Kernel command line
 */
#define DEFAULT_SETUP_BASE	0x90000
#define COMMAND_LINE_OFFSET	0x9000
#define HEAP_END_OFFSET		0x8e00

#define COMMAND_LINE_SIZE	2048

<<<<<<< HEAD
/*
 * Install a default e820 table with 3 entries as follows:
 *
 *	0x000000-0x0a0000	Useable RAM
 *	0x0a0000-0x100000	Reserved for ISA
 *	0x100000-gd->ram_size	Useable RAM
 */
__weak unsigned install_e820_map(unsigned max_entries,
				 struct e820entry *entries)
{
	entries[0].addr = 0;
	entries[0].size = ISA_START_ADDRESS;
	entries[0].type = E820_RAM;
	entries[1].addr = ISA_START_ADDRESS;
	entries[1].size = ISA_END_ADDRESS - ISA_START_ADDRESS;
	entries[1].type = E820_RESERVED;
	entries[2].addr = ISA_END_ADDRESS;
	entries[2].size = gd->ram_size - ISA_END_ADDRESS;
	entries[2].type = E820_RAM;

	return 3;
}

=======
>>>>>>> 8989c96b
static void build_command_line(char *command_line, int auto_boot)
{
	char *env_command_line;

	command_line[0] = '\0';

	env_command_line =  getenv("bootargs");

	/* set console= argument if we use a serial console */
	if (!strstr(env_command_line, "console=")) {
		if (!strcmp(getenv("stdout"), "serial")) {

			/* We seem to use serial console */
			sprintf(command_line, "console=ttyS0,%s ",
				getenv("baudrate"));
		}
	}

	if (auto_boot)
		strcat(command_line, "auto ");

	if (env_command_line)
		strcat(command_line, env_command_line);

	printf("Kernel command line: \"%s\"\n", command_line);
}

static int kernel_magic_ok(struct setup_header *hdr)
{
	if (KERNEL_MAGIC != hdr->boot_flag) {
		printf("Error: Invalid Boot Flag "
			"(found 0x%04x, expected 0x%04x)\n",
			hdr->boot_flag, KERNEL_MAGIC);
		return 0;
	} else {
		printf("Valid Boot Flag\n");
		return 1;
	}
}

static int get_boot_protocol(struct setup_header *hdr)
{
	if (hdr->header == KERNEL_V2_MAGIC) {
		printf("Magic signature found\n");
		return hdr->version;
	} else {
		/* Very old kernel */
		printf("Magic signature not found\n");
		return 0x0100;
	}
}

struct boot_params *load_zimage(char *image, unsigned long kernel_size,
				ulong *load_addressp)
{
	struct boot_params *setup_base;
	int setup_size;
	int bootproto;
	int big_image;

	struct boot_params *params = (struct boot_params *)image;
	struct setup_header *hdr = &params->hdr;

	/* base address for real-mode segment */
	setup_base = (struct boot_params *)DEFAULT_SETUP_BASE;

	if (!kernel_magic_ok(hdr))
		return 0;

	/* determine size of setup */
	if (0 == hdr->setup_sects) {
		printf("Setup Sectors = 0 (defaulting to 4)\n");
		setup_size = 5 * 512;
	} else {
		setup_size = (hdr->setup_sects + 1) * 512;
	}

	printf("Setup Size = 0x%8.8lx\n", (ulong)setup_size);

	if (setup_size > SETUP_MAX_SIZE)
		printf("Error: Setup is too large (%d bytes)\n", setup_size);

	/* determine boot protocol version */
	bootproto = get_boot_protocol(hdr);

	printf("Using boot protocol version %x.%02x\n",
	       (bootproto & 0xff00) >> 8, bootproto & 0xff);

	if (bootproto >= 0x0200) {
		if (hdr->setup_sects >= 15) {
			printf("Linux kernel version %s\n",
				(char *)params +
				hdr->kernel_version + 0x200);
		} else {
			printf("Setup Sectors < 15 - "
				"Cannot print kernel version.\n");
		}
	}

	/* Determine image type */
	big_image = (bootproto >= 0x0200) &&
		    (hdr->loadflags & BIG_KERNEL_FLAG);

	/* Determine load address */
	if (big_image)
		*load_addressp = BZIMAGE_LOAD_ADDR;
	else
		*load_addressp = ZIMAGE_LOAD_ADDR;

	printf("Building boot_params at 0x%8.8lx\n", (ulong)setup_base);
	memset(setup_base, 0, sizeof(*setup_base));
	setup_base->hdr = params->hdr;

	if (bootproto >= 0x0204)
		kernel_size = hdr->syssize * 16;
	else
		kernel_size -= setup_size;

	if (bootproto == 0x0100) {
		/*
		 * A very old kernel MUST have its real-mode code
		 * loaded at 0x90000
		 */
		if ((u32)setup_base != 0x90000) {
			/* Copy the real-mode kernel */
			memmove((void *)0x90000, setup_base, setup_size);

			/* Copy the command line */
			memmove((void *)0x99000,
				(u8 *)setup_base + COMMAND_LINE_OFFSET,
				COMMAND_LINE_SIZE);

			 /* Relocated */
			setup_base = (struct boot_params *)0x90000;
		}

		/* It is recommended to clear memory up to the 32K mark */
		memset((u8 *)0x90000 + setup_size, 0,
		       SETUP_MAX_SIZE - setup_size);
	}

	if (big_image) {
		if (kernel_size > BZIMAGE_MAX_SIZE) {
			printf("Error: bzImage kernel too big! "
				"(size: %ld, max: %d)\n",
				kernel_size, BZIMAGE_MAX_SIZE);
			return 0;
		}
	} else if ((kernel_size) > ZIMAGE_MAX_SIZE) {
		printf("Error: zImage kernel too big! (size: %ld, max: %d)\n",
		       kernel_size, ZIMAGE_MAX_SIZE);
		return 0;
	}

	printf("Loading %s at address %lx (%ld bytes)\n",
	       big_image ? "bzImage" : "zImage", *load_addressp, kernel_size);

	memmove((void *)*load_addressp, image + setup_size, kernel_size);

	return setup_base;
}

int setup_zimage(struct boot_params *setup_base, char *cmd_line, int auto_boot,
		 unsigned long initrd_addr, unsigned long initrd_size)
{
	struct setup_header *hdr = &setup_base->hdr;
	int bootproto = get_boot_protocol(hdr);

	setup_base->e820_entries = install_e820_map(
		ARRAY_SIZE(setup_base->e820_map), setup_base->e820_map);

	if (bootproto == 0x0100) {
		setup_base->screen_info.cl_magic = COMMAND_LINE_MAGIC;
		setup_base->screen_info.cl_offset = COMMAND_LINE_OFFSET;
	}
	if (bootproto >= 0x0200) {
		hdr->type_of_loader = 8;

		if (initrd_addr) {
			printf("Initial RAM disk at linear address "
			       "0x%08lx, size %ld bytes\n",
			       initrd_addr, initrd_size);

			hdr->ramdisk_image = initrd_addr;
			hdr->ramdisk_size = initrd_size;
		}
	}

	if (bootproto >= 0x0201) {
		hdr->heap_end_ptr = HEAP_END_OFFSET;
		hdr->loadflags |= HEAP_FLAG;
	}

	if (cmd_line) {
		if (bootproto >= 0x0202) {
			hdr->cmd_line_ptr = (uintptr_t)cmd_line;
		} else if (bootproto >= 0x0200) {
			setup_base->screen_info.cl_magic = COMMAND_LINE_MAGIC;
			setup_base->screen_info.cl_offset =
				(uintptr_t)cmd_line - (uintptr_t)setup_base;

			hdr->setup_move_size = 0x9100;
		}

		/* build command line at COMMAND_LINE_OFFSET */
		build_command_line(cmd_line, auto_boot);
	}

	setup_video(&setup_base->screen_info);

	return 0;
}

void setup_pcat_compatibility(void)
	__attribute__((weak, alias("__setup_pcat_compatibility")));

void __setup_pcat_compatibility(void)
{
}

int do_zboot(cmd_tbl_t *cmdtp, int flag, int argc, char *const argv[])
{
	struct boot_params *base_ptr;
	void *bzImage_addr = NULL;
	ulong load_address;
	char *s;
	ulong bzImage_size = 0;
	ulong initrd_addr = 0;
	ulong initrd_size = 0;

	disable_interrupts();

	/* Setup board for maximum PC/AT Compatibility */
	setup_pcat_compatibility();

	if (argc >= 2) {
		/* argv[1] holds the address of the bzImage */
		s = argv[1];
	} else {
		s = getenv("fileaddr");
	}

	if (s)
		bzImage_addr = (void *)simple_strtoul(s, NULL, 16);

	if (argc >= 3) {
		/* argv[2] holds the size of the bzImage */
		bzImage_size = simple_strtoul(argv[2], NULL, 16);
	}

	if (argc >= 4)
		initrd_addr = simple_strtoul(argv[3], NULL, 16);
	if (argc >= 5)
		initrd_size = simple_strtoul(argv[4], NULL, 16);

	/* Lets look for */
	base_ptr = load_zimage(bzImage_addr, bzImage_size, &load_address);

	if (!base_ptr) {
		puts("## Kernel loading failed ...\n");
		return -1;
	}
	if (setup_zimage(base_ptr, (char *)base_ptr + COMMAND_LINE_OFFSET,
			0, initrd_addr, initrd_size)) {
		puts("Setting up boot parameters failed ...\n");
		return -1;
	}

	/* we assume that the kernel is in place */
	return boot_linux_kernel((ulong)base_ptr, load_address, false);
}

U_BOOT_CMD(
	zboot, 5, 0,	do_zboot,
	"Boot bzImage",
	"[addr] [size] [initrd addr] [initrd size]\n"
	"      addr -        The optional starting address of the bzimage.\n"
	"                    If not set it defaults to the environment\n"
	"                    variable \"fileaddr\".\n"
	"      size -        The optional size of the bzimage. Defaults to\n"
	"                    zero.\n"
	"      initrd addr - The address of the initrd image to use, if any.\n"
	"      initrd size - The size of the initrd image to use, if any.\n"
);<|MERGE_RESOLUTION|>--- conflicted
+++ resolved
@@ -42,32 +42,6 @@
 
 #define COMMAND_LINE_SIZE	2048
 
-<<<<<<< HEAD
-/*
- * Install a default e820 table with 3 entries as follows:
- *
- *	0x000000-0x0a0000	Useable RAM
- *	0x0a0000-0x100000	Reserved for ISA
- *	0x100000-gd->ram_size	Useable RAM
- */
-__weak unsigned install_e820_map(unsigned max_entries,
-				 struct e820entry *entries)
-{
-	entries[0].addr = 0;
-	entries[0].size = ISA_START_ADDRESS;
-	entries[0].type = E820_RAM;
-	entries[1].addr = ISA_START_ADDRESS;
-	entries[1].size = ISA_END_ADDRESS - ISA_START_ADDRESS;
-	entries[1].type = E820_RESERVED;
-	entries[2].addr = ISA_END_ADDRESS;
-	entries[2].size = gd->ram_size - ISA_END_ADDRESS;
-	entries[2].type = E820_RAM;
-
-	return 3;
-}
-
-=======
->>>>>>> 8989c96b
 static void build_command_line(char *command_line, int auto_boot)
 {
 	char *env_command_line;

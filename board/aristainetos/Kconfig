--- conflicted
+++ resolved
@@ -23,22 +23,7 @@
 config SYS_BOARD
 	default "aristainetos"
 
-<<<<<<< HEAD
-endif
-
-if TARGET_ARISTAINETOS2
-
-config SYS_BOARD
-	default "aristainetos"
-
-config SYS_SOC
-	default "mx6"
-
-config SYS_CONFIG_NAME
-	default "aristainetos2"
-=======
 config SYS_CONFIG_NAME
 	default "aristainetos2b"
->>>>>>> 8989c96b
 
 endif
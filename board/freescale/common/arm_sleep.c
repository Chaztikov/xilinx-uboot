/*
 * Copyright 2014 Freescale Semiconductor, Inc.
 *
 * SPDX-License-Identifier:	GPL-2.0+
 */

#include <common.h>
#include <asm/io.h>
#ifndef CONFIG_ARMV7_NONSEC
#error " Deep sleep needs non-secure mode support. "
#else
#include <asm/secure.h>
#endif
#include <asm/armv7.h>

#if defined(CONFIG_LS102XA)
#include <asm/arch/immap_ls102xa.h>
#endif

#include "sleep.h"
#ifdef CONFIG_U_QE
<<<<<<< HEAD
#include "../../../drivers/qe/qe.h"
=======
#include <fsl_qe.h>
>>>>>>> 8989c96b
#endif

DECLARE_GLOBAL_DATA_PTR;

void __weak board_mem_sleep_setup(void)
{
}

void __weak board_sleep_prepare(void)
{
}

bool is_warm_boot(void)
{
	struct ccsr_gur __iomem *gur = (void *)CONFIG_SYS_FSL_GUTS_ADDR;

	if (in_be32(&gur->crstsr) & DCFG_CCSR_CRSTSR_WDRFR)
		return 1;

	return 0;
}

void fsl_dp_disable_console(void)
{
	gd->flags |= GD_FLG_SILENT | GD_FLG_DISABLE_CONSOLE;
}

/*
 * When wakeup from deep sleep, the first 128 bytes space
 * will be used to do DDR training which corrupts the data
 * in there. This function will restore them.
 */
static void dp_ddr_restore(void)
{
	u64 *src, *dst;
	int i;
	struct ccsr_scfg __iomem *scfg = (void *)CONFIG_SYS_FSL_SCFG_ADDR;

	/* get the address of ddr date from SPARECR3 */
	src = (u64 *)in_le32(&scfg->sparecr[2]);
	dst = (u64 *)CONFIG_SYS_SDRAM_BASE;

	for (i = 0; i < DDR_BUFF_LEN / 8; i++)
		*dst++ = *src++;
}

static void dp_resume_prepare(void)
{
	dp_ddr_restore();
	board_sleep_prepare();
	armv7_init_nonsec();
<<<<<<< HEAD
	cleanup_before_linux();
=======
>>>>>>> 8989c96b
#ifdef CONFIG_U_QE
	u_qe_resume();
#endif
}

int fsl_dp_resume(void)
{
	u32 start_addr;
	void (*kernel_resume)(void);
	struct ccsr_scfg __iomem *scfg = (void *)CONFIG_SYS_FSL_SCFG_ADDR;

	if (!is_warm_boot())
		return 0;

	dp_resume_prepare();

	/* Get the entry address and jump to kernel */
	start_addr = in_le32(&scfg->sparecr[1]);
	debug("Entry address is 0x%08x\n", start_addr);
	kernel_resume = (void (*)(void))start_addr;
	secure_ram_addr(_do_nonsec_entry)(kernel_resume, 0, 0, 0);

	return 0;
}<|MERGE_RESOLUTION|>--- conflicted
+++ resolved
@@ -19,11 +19,7 @@
 
 #include "sleep.h"
 #ifdef CONFIG_U_QE
-<<<<<<< HEAD
-#include "../../../drivers/qe/qe.h"
-=======
 #include <fsl_qe.h>
->>>>>>> 8989c96b
 #endif
 
 DECLARE_GLOBAL_DATA_PTR;
@@ -75,10 +71,6 @@
 	dp_ddr_restore();
 	board_sleep_prepare();
 	armv7_init_nonsec();
-<<<<<<< HEAD
-	cleanup_before_linux();
-=======
->>>>>>> 8989c96b
 #ifdef CONFIG_U_QE
 	u_qe_resume();
 #endif

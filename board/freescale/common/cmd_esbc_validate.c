/*
 * Copyright 2015 Freescale Semiconductor, Inc.
 *
 * SPDX-License-Identifier:	GPL-2.0+
 */

#include <common.h>
#include <command.h>
#include <fsl_validate.h>

<<<<<<< HEAD
static int do_esbc_halt(cmd_tbl_t *cmdtp, int flag, int argc,
				char * const argv[])
{
=======
int do_esbc_halt(cmd_tbl_t *cmdtp, int flag, int argc,
				char * const argv[])
{
	if (fsl_check_boot_mode_secure() == 0) {
		printf("Boot Mode is Non-Secure. Not entering spin loop.\n");
		return 0;
	}

>>>>>>> 8989c96b
	printf("Core is entering spin loop.\n");
loop:
	goto loop;

	return 0;
}

static int do_esbc_validate(cmd_tbl_t *cmdtp, int flag, int argc,
				char * const argv[])
{
	char *hash_str = NULL;
	uintptr_t haddr;
	int ret;
	uintptr_t img_addr = 0;
	char buf[20];

	if (argc < 2)
		return cmd_usage(cmdtp);
	else if (argc > 2)
		/* Second arg - Optional - Hash Str*/
		hash_str = argv[2];

	/* First argument - header address -32/64bit */
	haddr = (uintptr_t)simple_strtoul(argv[1], NULL, 16);

	/* With esbc_validate command, Image address must be
	 * part of header. So, the function is called
	 * by passing this argument as 0.
	 */
	ret = fsl_secboot_validate(haddr, hash_str, &img_addr);

	/* Need to set "img_addr" even if validation failure.
	 * Required when SB_EN in RCW set and non-fatal error
	 * to continue U-Boot
	 */
	sprintf(buf, "%lx", img_addr);
	setenv("img_addr", buf);

	if (ret)
		return 1;

	printf("esbc_validate command successful\n");
	return 0;
}

/***************************************************/
static char esbc_validate_help_text[] =
	"esbc_validate hdr_addr <hash_val> - Validates signature using\n"
	"                          RSA verification\n"
	"                          $hdr_addr Address of header of the image\n"
	"                          to be validated.\n"
	"                          $hash_val -Optional\n"
	"                          It provides Hash of public/srk key to be\n"
	"                          used to verify signature.\n";

U_BOOT_CMD(
	esbc_validate,	3,	0,	do_esbc_validate,
	"Validates signature on a given image using RSA verification",
	esbc_validate_help_text
);

U_BOOT_CMD(
	esbc_halt,	1,	0,	do_esbc_halt,
<<<<<<< HEAD
	"Put the core in spin loop ",
=======
	"Put the core in spin loop (Secure Boot Only)",
>>>>>>> 8989c96b
	""
);<|MERGE_RESOLUTION|>--- conflicted
+++ resolved
@@ -8,11 +8,6 @@
 #include <command.h>
 #include <fsl_validate.h>
 
-<<<<<<< HEAD
-static int do_esbc_halt(cmd_tbl_t *cmdtp, int flag, int argc,
-				char * const argv[])
-{
-=======
 int do_esbc_halt(cmd_tbl_t *cmdtp, int flag, int argc,
 				char * const argv[])
 {
@@ -21,7 +16,6 @@
 		return 0;
 	}
 
->>>>>>> 8989c96b
 	printf("Core is entering spin loop.\n");
 loop:
 	goto loop;
@@ -85,10 +79,6 @@
 
 U_BOOT_CMD(
 	esbc_halt,	1,	0,	do_esbc_halt,
-<<<<<<< HEAD
-	"Put the core in spin loop ",
-=======
 	"Put the core in spin loop (Secure Boot Only)",
->>>>>>> 8989c96b
 	""
 );
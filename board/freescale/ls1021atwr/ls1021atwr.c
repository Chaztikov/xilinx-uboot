--- conflicted
+++ resolved
@@ -10,13 +10,9 @@
 #include <asm/arch/immap_ls102xa.h>
 #include <asm/arch/clock.h>
 #include <asm/arch/fsl_serdes.h>
-<<<<<<< HEAD
-#include <asm/arch/ls102xa_stream_id.h>
-=======
 #include <asm/arch/ls102xa_devdis.h>
 #include <asm/arch/ls102xa_soc.h>
 #include <asm/arch/ls102xa_sata.h>
->>>>>>> 8989c96b
 #include <hwconfig.h>
 #include <mmc.h>
 #include <fsl_csu.h>
@@ -143,17 +139,6 @@
 	return 0;
 }
 
-unsigned int get_soc_major_rev(void)
-{
-	struct ccsr_gur __iomem *gur = (void *)(CONFIG_SYS_FSL_GUTS_ADDR);
-	unsigned int svr, major;
-
-	svr = in_be32(&gur->svr);
-	major = SVR_MAJ(svr);
-
-	return major;
-}
-
 void ddrmc_init(void)
 {
 	struct ccsr_ddr *ddr = (struct ccsr_ddr *)CONFIG_SYS_FSL_DDR_ADDR;
@@ -334,11 +319,7 @@
 }
 #endif
 
-<<<<<<< HEAD
-#ifndef CONFIG_QSPI_BOOT
-=======
 #if !defined(CONFIG_QSPI_BOOT) && !defined(CONFIG_SD_BOOT_QSPI)
->>>>>>> 8989c96b
 int config_board_mux(void)
 {
 	struct cpld_data *cpld_data = (void *)(CONFIG_SYS_CPLD_BASE);
@@ -403,11 +384,6 @@
 int board_early_init_f(void)
 {
 	struct ccsr_scfg *scfg = (struct ccsr_scfg *)CONFIG_SYS_FSL_SCFG_ADDR;
-<<<<<<< HEAD
-	struct ccsr_cci400 *cci = (struct ccsr_cci400 *)CONFIG_SYS_CCI400_ADDR;
-	unsigned int major;
-=======
->>>>>>> 8989c96b
 
 #ifdef CONFIG_TSEC_ENET
 	/* clear BD & FR bits for BE BD's and frame data */
@@ -428,26 +404,6 @@
 	}
 #endif
 
-<<<<<<< HEAD
-	/*
-	 * Enable snoop requests and DVM message requests for
-	 * Slave insterface S4 (A7 core cluster)
-	 */
-	out_le32(&cci->slave[4].snoop_ctrl,
-		 CCI400_DVM_MESSAGE_REQ_EN | CCI400_SNOOP_REQ_EN);
-
-	major = get_soc_major_rev();
-	if (major == SOC_MAJOR_VER_1_0) {
-		/*
-		 * Set CCI-400 Slave interface S1, S2 Shareable Override
-		 * Register All transactions are treated as non-shareable
-		 */
-		out_le32(&cci->slave[1].sha_ord, CCI400_SHAORD_NON_SHAREABLE);
-		out_le32(&cci->slave[2].sha_ord, CCI400_SHAORD_NON_SHAREABLE);
-	}
-
-=======
->>>>>>> 8989c96b
 	return 0;
 }
 
@@ -564,14 +520,10 @@
 #if defined(CONFIG_MISC_INIT_R)
 int misc_init_r(void)
 {
-<<<<<<< HEAD
-#ifndef CONFIG_QSPI_BOOT
-=======
 #ifdef CONFIG_FSL_DEVICE_DISABLE
 	device_disable(devdis_tbl, ARRAY_SIZE(devdis_tbl));
 #endif
 #if !defined(CONFIG_QSPI_BOOT) && !defined(CONFIG_SD_BOOT_QSPI)
->>>>>>> 8989c96b
 	config_board_mux();
 #endif
 

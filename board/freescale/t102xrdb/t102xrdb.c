/*
 * Copyright 2014 Freescale Semiconductor, Inc.
 *
 * SPDX-License-Identifier:     GPL-2.0+
 */

#include <common.h>
#include <command.h>
#include <i2c.h>
#include <netdev.h>
#include <linux/compiler.h>
#include <asm/mmu.h>
#include <asm/processor.h>
#include <asm/immap_85xx.h>
#include <asm/fsl_law.h>
#include <asm/fsl_serdes.h>
#include <asm/fsl_liodn.h>
#include <fm_eth.h>
#include "t102xrdb.h"
#ifdef CONFIG_T1024RDB
#include "cpld.h"
<<<<<<< HEAD
=======
#elif defined(CONFIG_T1023RDB)
#include <i2c.h>
#include <mmc.h>
>>>>>>> 8989c96b
#endif
#include "../common/sleep.h"

DECLARE_GLOBAL_DATA_PTR;

#ifdef CONFIG_T1023RDB
enum {
<<<<<<< HEAD
	GPIO1_SD_SEL    = 0x00020000, /* GPIO1_14, 0: EMMC, 1:SD/MMC */
	GPIO1_EMMC_SEL,
	GPIO1_VBANK0,
	GPIO1_VBANK4    = 0x00008000, /* GPIO1_16/20/22,  100:vBank4 */
	GPIO1_VBANK_MASK = 0x00008a00,
	GPIO1_DIR_OUTPUT = 0x00028a00,
	GPIO1_GET_VAL,
=======
	GPIO1_SD_SEL    = 0x00020000, /* GPIO1_14, 0: eMMC, 1:SD/MMC */
	GPIO1_EMMC_SEL,
	GPIO3_GET_VERSION,	       /* GPIO3_4/5, 00:RevB, 01: RevC */
	GPIO3_BRD_VER_MASK = 0x0c000000,
	GPIO3_OFFSET = 0x2000,
	I2C_GET_BANK,
	I2C_SET_BANK0,
	I2C_SET_BANK4,
>>>>>>> 8989c96b
};
#endif

int checkboard(void)
{
	struct cpu_type *cpu = gd->arch.cpu;
	static const char *freq[3] = {"100.00MHZ", "125.00MHz", "156.25MHZ"};
	ccsr_gur_t __iomem *gur = (void *)(CONFIG_SYS_MPC85xx_GUTS_ADDR);
	u32 srds_s1;

	srds_s1 = in_be32(&gur->rcwsr[4]) & FSL_CORENET2_RCWSR4_SRDS1_PRTCL;
	srds_s1 >>= FSL_CORENET2_RCWSR4_SRDS1_PRTCL_SHIFT;

	printf("Board: %sRDB, ", cpu->name);
<<<<<<< HEAD
#ifdef CONFIG_T1024RDB
	printf("Board rev: 0x%02x CPLD ver: 0x%02x, ",
	       CPLD_READ(hw_ver), CPLD_READ(sw_ver));
=======
#if defined(CONFIG_T1024RDB)
	printf("Board rev: 0x%02x CPLD ver: 0x%02x, ",
	       CPLD_READ(hw_ver), CPLD_READ(sw_ver));
#elif defined(CONFIG_T1023RDB)
	printf("Rev%c, ", t1023rdb_ctrl(GPIO3_GET_VERSION) + 'B');
>>>>>>> 8989c96b
#endif
	printf("boot from ");

#ifdef CONFIG_SDCARD
	puts("SD/MMC\n");
#elif CONFIG_SPIFLASH
	puts("SPI\n");
#elif defined(CONFIG_T1024RDB)
	u8 reg;

	reg = CPLD_READ(flash_csr);

	if (reg & CPLD_BOOT_SEL) {
		puts("NAND\n");
	} else {
		reg = ((reg & CPLD_LBMAP_MASK) >> CPLD_LBMAP_SHIFT);
		printf("NOR vBank%d\n", reg);
	}
#elif defined(CONFIG_T1023RDB)
#ifdef CONFIG_NAND
	puts("NAND\n");
#else
<<<<<<< HEAD
	printf("NOR vBank%d\n", (t1023rdb_gpio_ctrl(GPIO1_GET_VAL) &
	       GPIO1_VBANK4) >> 15 ? 4 : 0);
=======
	printf("NOR vBank%d\n", t1023rdb_ctrl(I2C_GET_BANK));
>>>>>>> 8989c96b
#endif
#endif

	puts("SERDES Reference Clocks:\n");
	if (srds_s1 == 0x95)
		printf("SD1_CLK1=%s, SD1_CLK2=%s\n", freq[2], freq[0]);
	else
		printf("SD1_CLK1=%s, SD1_CLK2=%s\n", freq[0], freq[1]);

	return 0;
}

#ifdef CONFIG_T1024RDB
static void board_mux_lane(void)
{
	ccsr_gur_t __iomem *gur = (void *)(CONFIG_SYS_MPC85xx_GUTS_ADDR);
	u32 srds_prtcl_s1;
	u8 reg = CPLD_READ(misc_ctl_status);

	srds_prtcl_s1 = in_be32(&gur->rcwsr[4]) &
				FSL_CORENET2_RCWSR4_SRDS1_PRTCL;
	srds_prtcl_s1 >>= FSL_CORENET2_RCWSR4_SRDS1_PRTCL_SHIFT;

	if (srds_prtcl_s1 == 0x95) {
		/* Route Lane B to PCIE */
		CPLD_WRITE(misc_ctl_status, reg & ~CPLD_PCIE_SGMII_MUX);
	} else {
		/* Route Lane B to SGMII */
		CPLD_WRITE(misc_ctl_status, reg | CPLD_PCIE_SGMII_MUX);
	}
	CPLD_WRITE(boot_override, CPLD_OVERRIDE_MUX_EN);
}
#endif

int board_early_init_f(void)
{
#if defined(CONFIG_DEEP_SLEEP)
	if (is_warm_boot())
		fsl_dp_disable_console();
#endif

	return 0;
}

int board_early_init_r(void)
{
#ifdef CONFIG_SYS_FLASH_BASE
	const unsigned int flashbase = CONFIG_SYS_FLASH_BASE;
	int flash_esel = find_tlb_idx((void *)flashbase, 1);
	/*
	 * Remap Boot flash region to caching-inhibited
	 * so that flash can be erased properly.
	 */

	/* Flush d-cache and invalidate i-cache of any FLASH data */
	flush_dcache();
	invalidate_icache();
	if (flash_esel == -1) {
		/* very unlikely unless something is messed up */
		puts("Error: Could not find TLB for FLASH BASE\n");
		flash_esel = 2;	/* give our best effort to continue */
	} else {
		/* invalidate existing TLB entry for flash + promjet */
		disable_tlb(flash_esel);
	}

	set_tlb(1, flashbase, CONFIG_SYS_FLASH_BASE_PHYS,
		MAS3_SX|MAS3_SW|MAS3_SR, MAS2_I|MAS2_G,
		0, flash_esel, BOOKE_PAGESZ_256M, 1);
#endif

<<<<<<< HEAD
	set_liodns();
#ifdef CONFIG_SYS_DPAA_QBMAN
	setup_portals();
#endif
=======
>>>>>>> 8989c96b
#ifdef CONFIG_T1024RDB
	board_mux_lane();
#endif

	return 0;
}

unsigned long get_board_sys_clk(void)
{
	return CONFIG_SYS_CLK_FREQ;
}

unsigned long get_board_ddr_clk(void)
{
	return CONFIG_DDR_CLK_FREQ;
}

int misc_init_r(void)
{
	return 0;
}

int ft_board_setup(void *blob, bd_t *bd)
{
	phys_addr_t base;
	phys_size_t size;

	ft_cpu_setup(blob, bd);

	base = getenv_bootm_low();
	size = getenv_bootm_size();

	fdt_fixup_memory(blob, (u64)base, (u64)size);

#ifdef CONFIG_PCI
	pci_of_setup(blob, bd);
#endif

	fdt_fixup_liodn(blob);
	fdt_fixup_dr_usb(blob, bd);

#ifdef CONFIG_SYS_DPAA_FMAN
	fdt_fixup_fman_ethernet(blob);
	fdt_fixup_board_enet(blob);
#endif

#ifdef CONFIG_T1023RDB
	if (t1023rdb_ctrl(GPIO3_GET_VERSION) > 0)
		fdt_enable_nor(blob);
#endif

	return 0;
}

<<<<<<< HEAD

#ifdef CONFIG_T1023RDB
static u32 t1023rdb_gpio_ctrl(u32 ctrl_type)
{
	ccsr_gpio_t *pgpio = (void *)(CONFIG_SYS_MPC85xx_GPIO_ADDR);
	u32 gpioval;

	setbits_be32(&pgpio->gpdir, GPIO1_DIR_OUTPUT);
	gpioval = in_be32(&pgpio->gpdat);

	switch (ctrl_type) {
	case GPIO1_SD_SEL:
		gpioval |= GPIO1_SD_SEL;
		break;
	case GPIO1_EMMC_SEL:
		gpioval &= ~GPIO1_SD_SEL;
		break;
	case GPIO1_VBANK0:
		gpioval &= ~GPIO1_VBANK_MASK;
		break;
	case GPIO1_VBANK4:
		gpioval &= ~GPIO1_VBANK_MASK;
		gpioval |= GPIO1_VBANK4;
		break;
	case GPIO1_GET_VAL:
		return gpioval;
	default:
		break;
	}
	out_be32(&pgpio->gpdat, gpioval);

	return 0;
}

static int gpio_cmd(cmd_tbl_t *cmdtp, int flag, int argc,
=======
#ifdef CONFIG_T1023RDB
/* Enable NOR flash for RevC */
static void fdt_enable_nor(void *blob)
{
	int nodeoff = fdt_node_offset_by_compatible(blob, 0, "cfi-flash");

	if (nodeoff >= 0)
		fdt_status_okay(blob, nodeoff);
	else
		printf("WARNING unable to set status for NOR\n");
}

int board_mmc_getcd(struct mmc *mmc)
{
	ccsr_gpio_t __iomem *pgpio = (void *)(CONFIG_SYS_MPC85xx_GPIO_ADDR);
	u32 val = in_be32(&pgpio->gpdat);

	/* GPIO1_14, 0: eMMC, 1: SD/MMC */
	val &= GPIO1_SD_SEL;

	return val ? -1 : 1;
}

int board_mmc_getwp(struct mmc *mmc)
{
	ccsr_gpio_t __iomem *pgpio = (void *)(CONFIG_SYS_MPC85xx_GPIO_ADDR);
	u32 val = in_be32(&pgpio->gpdat);

	val &= GPIO1_SD_SEL;

	return val ? -1 : 0;
}

static u32 t1023rdb_ctrl(u32 ctrl_type)
{
	ccsr_gpio_t __iomem *pgpio = (void *)(CONFIG_SYS_MPC85xx_GPIO_ADDR);
	ccsr_gur_t __iomem  *gur = (void *)(CONFIG_SYS_MPC85xx_GUTS_ADDR);
	u32 val, orig_bus = i2c_get_bus_num();
	u8 tmp;

	switch (ctrl_type) {
	case GPIO1_SD_SEL:
		val = in_be32(&pgpio->gpdat);
		val |= GPIO1_SD_SEL;
		out_be32(&pgpio->gpdat, val);
		setbits_be32(&pgpio->gpdir, GPIO1_SD_SEL);
		break;
	case GPIO1_EMMC_SEL:
		val = in_be32(&pgpio->gpdat);
		val &= ~GPIO1_SD_SEL;
		out_be32(&pgpio->gpdat, val);
		setbits_be32(&pgpio->gpdir, GPIO1_SD_SEL);
		break;
	case GPIO3_GET_VERSION:
		pgpio = (ccsr_gpio_t *)(CONFIG_SYS_MPC85xx_GPIO_ADDR
			 + GPIO3_OFFSET);
		val = in_be32(&pgpio->gpdat);
		val = ((val & GPIO3_BRD_VER_MASK) >> 26) & 0x3;
		if (val == 0x3) /* GPIO3_4/5 not used on RevB */
			val = 0;
		return val;
	case I2C_GET_BANK:
		i2c_set_bus_num(I2C_PCA6408_BUS_NUM);
		i2c_read(I2C_PCA6408_ADDR, 0, 1, &tmp, 1);
		tmp &= 0x7;
		tmp = ((tmp & 1) << 2) | (tmp & 2) | ((tmp & 4) >> 2);
		i2c_set_bus_num(orig_bus);
		return tmp;
	case I2C_SET_BANK0:
		i2c_set_bus_num(I2C_PCA6408_BUS_NUM);
		tmp = 0x0;
		i2c_write(I2C_PCA6408_ADDR, 1, 1, &tmp, 1);
		tmp = 0xf8;
		i2c_write(I2C_PCA6408_ADDR, 3, 1, &tmp, 1);
		/* asserting HRESET_REQ */
		out_be32(&gur->rstcr, 0x2);
		break;
	case I2C_SET_BANK4:
		i2c_set_bus_num(I2C_PCA6408_BUS_NUM);
		tmp = 0x1;
		i2c_write(I2C_PCA6408_ADDR, 1, 1, &tmp, 1);
		tmp = 0xf8;
		i2c_write(I2C_PCA6408_ADDR, 3, 1, &tmp, 1);
		out_be32(&gur->rstcr, 0x2);
		break;
	default:
		break;
	}
	return 0;
}

static int switch_cmd(cmd_tbl_t *cmdtp, int flag, int argc,
>>>>>>> 8989c96b
		    char * const argv[])
{
	if (argc < 2)
		return CMD_RET_USAGE;
<<<<<<< HEAD
	if (!strcmp(argv[1], "vbank0"))
		t1023rdb_gpio_ctrl(GPIO1_VBANK0);
	else if (!strcmp(argv[1], "vbank4"))
		t1023rdb_gpio_ctrl(GPIO1_VBANK4);
	else if (!strcmp(argv[1], "sd"))
		t1023rdb_gpio_ctrl(GPIO1_SD_SEL);
	else if (!strcmp(argv[1], "EMMC"))
		t1023rdb_gpio_ctrl(GPIO1_EMMC_SEL);
=======
	if (!strcmp(argv[1], "bank0"))
		t1023rdb_ctrl(I2C_SET_BANK0);
	else if (!strcmp(argv[1], "bank4") || !strcmp(argv[1], "altbank"))
		t1023rdb_ctrl(I2C_SET_BANK4);
	else if (!strcmp(argv[1], "sd"))
		t1023rdb_ctrl(GPIO1_SD_SEL);
	else if (!strcmp(argv[1], "emmc"))
		t1023rdb_ctrl(GPIO1_EMMC_SEL);
>>>>>>> 8989c96b
	else
		return CMD_RET_USAGE;
	return 0;
}

U_BOOT_CMD(
<<<<<<< HEAD
	gpio, 2, 0, gpio_cmd,
	"for vbank0/vbank4/SD/eMMC switch control in runtime",
	"command (e.g. gpio vbank4)"
=======
	switch, 2, 0, switch_cmd,
	"for bank0/bank4/sd/emmc switch control in runtime",
	"command (e.g. switch bank4)"
>>>>>>> 8989c96b
);
#endif<|MERGE_RESOLUTION|>--- conflicted
+++ resolved
@@ -19,12 +19,9 @@
 #include "t102xrdb.h"
 #ifdef CONFIG_T1024RDB
 #include "cpld.h"
-<<<<<<< HEAD
-=======
 #elif defined(CONFIG_T1023RDB)
 #include <i2c.h>
 #include <mmc.h>
->>>>>>> 8989c96b
 #endif
 #include "../common/sleep.h"
 
@@ -32,15 +29,6 @@
 
 #ifdef CONFIG_T1023RDB
 enum {
-<<<<<<< HEAD
-	GPIO1_SD_SEL    = 0x00020000, /* GPIO1_14, 0: EMMC, 1:SD/MMC */
-	GPIO1_EMMC_SEL,
-	GPIO1_VBANK0,
-	GPIO1_VBANK4    = 0x00008000, /* GPIO1_16/20/22,  100:vBank4 */
-	GPIO1_VBANK_MASK = 0x00008a00,
-	GPIO1_DIR_OUTPUT = 0x00028a00,
-	GPIO1_GET_VAL,
-=======
 	GPIO1_SD_SEL    = 0x00020000, /* GPIO1_14, 0: eMMC, 1:SD/MMC */
 	GPIO1_EMMC_SEL,
 	GPIO3_GET_VERSION,	       /* GPIO3_4/5, 00:RevB, 01: RevC */
@@ -49,7 +37,6 @@
 	I2C_GET_BANK,
 	I2C_SET_BANK0,
 	I2C_SET_BANK4,
->>>>>>> 8989c96b
 };
 #endif
 
@@ -64,17 +51,11 @@
 	srds_s1 >>= FSL_CORENET2_RCWSR4_SRDS1_PRTCL_SHIFT;
 
 	printf("Board: %sRDB, ", cpu->name);
-<<<<<<< HEAD
-#ifdef CONFIG_T1024RDB
-	printf("Board rev: 0x%02x CPLD ver: 0x%02x, ",
-	       CPLD_READ(hw_ver), CPLD_READ(sw_ver));
-=======
 #if defined(CONFIG_T1024RDB)
 	printf("Board rev: 0x%02x CPLD ver: 0x%02x, ",
 	       CPLD_READ(hw_ver), CPLD_READ(sw_ver));
 #elif defined(CONFIG_T1023RDB)
 	printf("Rev%c, ", t1023rdb_ctrl(GPIO3_GET_VERSION) + 'B');
->>>>>>> 8989c96b
 #endif
 	printf("boot from ");
 
@@ -97,12 +78,7 @@
 #ifdef CONFIG_NAND
 	puts("NAND\n");
 #else
-<<<<<<< HEAD
-	printf("NOR vBank%d\n", (t1023rdb_gpio_ctrl(GPIO1_GET_VAL) &
-	       GPIO1_VBANK4) >> 15 ? 4 : 0);
-=======
 	printf("NOR vBank%d\n", t1023rdb_ctrl(I2C_GET_BANK));
->>>>>>> 8989c96b
 #endif
 #endif
 
@@ -174,13 +150,6 @@
 		0, flash_esel, BOOKE_PAGESZ_256M, 1);
 #endif
 
-<<<<<<< HEAD
-	set_liodns();
-#ifdef CONFIG_SYS_DPAA_QBMAN
-	setup_portals();
-#endif
-=======
->>>>>>> 8989c96b
 #ifdef CONFIG_T1024RDB
 	board_mux_lane();
 #endif
@@ -235,43 +204,6 @@
 	return 0;
 }
 
-<<<<<<< HEAD
-
-#ifdef CONFIG_T1023RDB
-static u32 t1023rdb_gpio_ctrl(u32 ctrl_type)
-{
-	ccsr_gpio_t *pgpio = (void *)(CONFIG_SYS_MPC85xx_GPIO_ADDR);
-	u32 gpioval;
-
-	setbits_be32(&pgpio->gpdir, GPIO1_DIR_OUTPUT);
-	gpioval = in_be32(&pgpio->gpdat);
-
-	switch (ctrl_type) {
-	case GPIO1_SD_SEL:
-		gpioval |= GPIO1_SD_SEL;
-		break;
-	case GPIO1_EMMC_SEL:
-		gpioval &= ~GPIO1_SD_SEL;
-		break;
-	case GPIO1_VBANK0:
-		gpioval &= ~GPIO1_VBANK_MASK;
-		break;
-	case GPIO1_VBANK4:
-		gpioval &= ~GPIO1_VBANK_MASK;
-		gpioval |= GPIO1_VBANK4;
-		break;
-	case GPIO1_GET_VAL:
-		return gpioval;
-	default:
-		break;
-	}
-	out_be32(&pgpio->gpdat, gpioval);
-
-	return 0;
-}
-
-static int gpio_cmd(cmd_tbl_t *cmdtp, int flag, int argc,
-=======
 #ifdef CONFIG_T1023RDB
 /* Enable NOR flash for RevC */
 static void fdt_enable_nor(void *blob)
@@ -364,21 +296,10 @@
 }
 
 static int switch_cmd(cmd_tbl_t *cmdtp, int flag, int argc,
->>>>>>> 8989c96b
 		    char * const argv[])
 {
 	if (argc < 2)
 		return CMD_RET_USAGE;
-<<<<<<< HEAD
-	if (!strcmp(argv[1], "vbank0"))
-		t1023rdb_gpio_ctrl(GPIO1_VBANK0);
-	else if (!strcmp(argv[1], "vbank4"))
-		t1023rdb_gpio_ctrl(GPIO1_VBANK4);
-	else if (!strcmp(argv[1], "sd"))
-		t1023rdb_gpio_ctrl(GPIO1_SD_SEL);
-	else if (!strcmp(argv[1], "EMMC"))
-		t1023rdb_gpio_ctrl(GPIO1_EMMC_SEL);
-=======
 	if (!strcmp(argv[1], "bank0"))
 		t1023rdb_ctrl(I2C_SET_BANK0);
 	else if (!strcmp(argv[1], "bank4") || !strcmp(argv[1], "altbank"))
@@ -387,21 +308,14 @@
 		t1023rdb_ctrl(GPIO1_SD_SEL);
 	else if (!strcmp(argv[1], "emmc"))
 		t1023rdb_ctrl(GPIO1_EMMC_SEL);
->>>>>>> 8989c96b
 	else
 		return CMD_RET_USAGE;
 	return 0;
 }
 
 U_BOOT_CMD(
-<<<<<<< HEAD
-	gpio, 2, 0, gpio_cmd,
-	"for vbank0/vbank4/SD/eMMC switch control in runtime",
-	"command (e.g. gpio vbank4)"
-=======
 	switch, 2, 0, switch_cmd,
 	"for bank0/bank4/sd/emmc switch control in runtime",
 	"command (e.g. switch bank4)"
->>>>>>> 8989c96b
 );
 #endif
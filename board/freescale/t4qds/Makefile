--- conflicted
+++ resolved
@@ -7,12 +7,7 @@
 ifdef CONFIG_SPL_BUILD
 obj-y	+= spl.o
 else
-<<<<<<< HEAD
-obj-$(CONFIG_T4240QDS) += t4240qds.o
-obj-$(CONFIG_T4240QDS)+= eth.o
-=======
 obj-$(CONFIG_T4240QDS)	+= t4240qds.o eth.o
->>>>>>> 8989c96b
 obj-$(CONFIG_PCI)	+= pci.o
 endif
 

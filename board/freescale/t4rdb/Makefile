#
# Copyright 2014 Freescale Semiconductor, Inc.
#
# SPDX-License-Identifier: GPL-2.0+
#

ifdef CONFIG_SPL_BUILD
<<<<<<< HEAD
obj-y += spl.o
else
obj-$(CONFIG_T4240RDB) += t4240rdb.o
obj-y	+= cpld.o
obj-y	+= eth.o
obj-$(CONFIG_PCI)	+= pci.o
endif
=======
obj-y	+= spl.o
else
obj-$(CONFIG_T4240RDB)	+= t4240rdb.o
obj-y			+= cpld.o
obj-y			+= eth.o
obj-$(CONFIG_PCI)	+= pci.o
endif

>>>>>>> 8989c96b
obj-y	+= ddr.o
obj-y	+= law.o
obj-y	+= tlb.o<|MERGE_RESOLUTION|>--- conflicted
+++ resolved
@@ -5,15 +5,6 @@
 #
 
 ifdef CONFIG_SPL_BUILD
-<<<<<<< HEAD
-obj-y += spl.o
-else
-obj-$(CONFIG_T4240RDB) += t4240rdb.o
-obj-y	+= cpld.o
-obj-y	+= eth.o
-obj-$(CONFIG_PCI)	+= pci.o
-endif
-=======
 obj-y	+= spl.o
 else
 obj-$(CONFIG_T4240RDB)	+= t4240rdb.o
@@ -22,7 +13,6 @@
 obj-$(CONFIG_PCI)	+= pci.o
 endif
 
->>>>>>> 8989c96b
 obj-y	+= ddr.o
 obj-y	+= law.o
 obj-y	+= tlb.o
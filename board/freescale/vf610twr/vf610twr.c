--- conflicted
+++ resolved
@@ -28,65 +28,6 @@
 #define ENET_PAD_CTRL	(PAD_CTL_PUS_47K_UP | PAD_CTL_SPEED_HIGH | \
 			PAD_CTL_DSE_50ohm | PAD_CTL_OBE_IBE_ENABLE)
 
-<<<<<<< HEAD
-int dram_init(void)
-{
-	struct ddrmc_lvl_info lvl = {
-		.wrlvl_reg_en = 1,
-		.wrlvl_dl_0 = 0,
-		.wrlvl_dl_1 = 0,
-		.rdlvl_gt_reg_en = 1,
-		.rdlvl_gt_dl_0 = 4,
-		.rdlvl_gt_dl_1 = 4,
-		.rdlvl_reg_en = 1,
-		.rdlvl_dl_0 = 0,
-		.rdlvl_dl_1 = 0,
-	};
-
-	static const struct ddr3_jedec_timings timings = {
-		.tinit           = 5,
-		.trst_pwron      = 80000,
-		.cke_inactive    = 200000,
-		.wrlat           = 5,
-		.caslat_lin      = 12,
-		.trc             = 21,
-		.trrd            = 4,
-		.tccd            = 4,
-		.tfaw            = 20,
-		.trp             = 6,
-		.twtr            = 4,
-		.tras_min        = 15,
-		.tmrd            = 4,
-		.trtp            = 4,
-		.tras_max        = 28080,
-		.tmod            = 12,
-		.tckesr          = 4,
-		.tcke            = 3,
-		.trcd_int        = 6,
-		.tdal            = 12,
-		.tdll            = 512,
-		.trp_ab          = 6,
-		.tref            = 3120,
-		.trfc            = 44,
-		.tpdex           = 3,
-		.txpdll          = 10,
-		.txsnr           = 48,
-		.txsr            = 468,
-		.cksrx           = 5,
-		.cksre           = 5,
-		.zqcl            = 256,
-		.zqinit          = 512,
-		.zqcs            = 64,
-		.ref_per_zq      = 64,
-		.aprebit         = 10,
-		.wlmrd           = 40,
-		.wldqsen         = 25,
-	};
-
-	ddrmc_setup_iomux();
-
-	ddrmc_ctrl_init_ddr3(&timings, &lvl, 1, 3);
-=======
 static struct ddrmc_cr_setting vf610twr_cr_settings[] = {
 	/* levelling */
 	{ DDRMC_CR97_WRLVL_EN, 97 },
@@ -198,7 +139,6 @@
 	ddrmc_setup_iomux(NULL, 0);
 
 	ddrmc_ctrl_init_ddr3(&timings, vf610twr_cr_settings, NULL, 1, 3);
->>>>>>> 8989c96b
 	gd->ram_size = get_ram_size((void *)PHYS_SDRAM, PHYS_SDRAM_SIZE);
 
 	return 0;

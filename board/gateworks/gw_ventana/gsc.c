/*
 * Copyright (C) 2013 Gateworks Corporation
 *
 * Author: Tim Harvey <tharvey@gateworks.com>
 *
 * SPDX-License-Identifier: GPL-2.0+
 */

#include <asm/errno.h>
#include <common.h>
#include <i2c.h>
#include <linux/ctype.h>

#include "ventana_eeprom.h"
#include "gsc.h"

/*
 * The Gateworks System Controller will fail to ACK a master transaction if
 * it is busy, which can occur during its 1HZ timer tick while reading ADC's.
 * When this does occur, it will never be busy long enough to fail more than
 * 2 back-to-back transfers.  Thus we wrap i2c_read and i2c_write with
 * 3 retries.
 */
int gsc_i2c_read(uchar chip, uint addr, int alen, uchar *buf, int len)
{
	int retry = 3;
	int n = 0;
	int ret;

	while (n++ < retry) {
		ret = i2c_read(chip, addr, alen, buf, len);
		if (!ret)
			break;
		debug("%s: 0x%02x 0x%02x retry%d: %d\n", __func__, chip, addr,
		      n, ret);
		if (ret != -ENODEV)
			break;
		mdelay(10);
	}
	return ret;
}

int gsc_i2c_write(uchar chip, uint addr, int alen, uchar *buf, int len)
{
	int retry = 3;
	int n = 0;
	int ret;

	while (n++ < retry) {
		ret = i2c_write(chip, addr, alen, buf, len);
		if (!ret)
			break;
		debug("%s: 0x%02x 0x%02x retry%d: %d\n", __func__, chip, addr,
		      n, ret);
		if (ret != -ENODEV)
			break;
		mdelay(10);
	}
	mdelay(100);
	return ret;
}

static void read_hwmon(const char *name, uint reg, uint size)
{
	unsigned char buf[3];
	uint ui;

	printf("%-8s:", name);
	memset(buf, 0, sizeof(buf));
	if (gsc_i2c_read(GSC_HWMON_ADDR, reg, 1, buf, size)) {
		puts("fRD\n");
	} else {
		ui = buf[0] | (buf[1]<<8) | (buf[2]<<16);
		if (reg == GSC_HWMON_TEMP && ui > 0x8000)
			ui -= 0xffff;
		if (ui == 0xffffff)
			puts("invalid\n");
		else
			printf("%d\n", ui);
	}
}

int gsc_info(int verbose)
{
<<<<<<< HEAD
	const char *model = getenv("model");
=======
>>>>>>> 8989c96b
	unsigned char buf[16];

	i2c_set_bus_num(0);
	if (gsc_i2c_read(GSC_SC_ADDR, 0, 1, buf, 16))
		return CMD_RET_FAILURE;

	printf("GSC:   v%d", buf[GSC_SC_FWVER]);
	printf(" 0x%04x", buf[GSC_SC_FWCRC] | buf[GSC_SC_FWCRC+1]<<8);
	printf(" WDT:%sabled", (buf[GSC_SC_CTRL1] & (1<<GSC_SC_CTRL1_WDEN))
		? "en" : "dis");
	if (buf[GSC_SC_STATUS] & (1 << GSC_SC_IRQ_WATCHDOG)) {
		buf[GSC_SC_STATUS] &= ~(1 << GSC_SC_IRQ_WATCHDOG);
		puts(" WDT_RESET");
		gsc_i2c_write(GSC_SC_ADDR, GSC_SC_STATUS, 1,
			      &buf[GSC_SC_STATUS], 1);
	}
<<<<<<< HEAD
=======
	if (!gsc_i2c_read(GSC_HWMON_ADDR, GSC_HWMON_TEMP, 1, buf, 2)) {
		int ui = buf[0] | buf[1]<<8;
		if (ui > 0x8000)
			ui -= 0xffff;
		printf(" board temp at %dC", ui / 10);
	}
>>>>>>> 8989c96b
	puts("\n");
	if (!verbose)
		return CMD_RET_SUCCESS;

	read_hwmon("Temp",     GSC_HWMON_TEMP, 2);
	read_hwmon("VIN",      GSC_HWMON_VIN, 3);
	read_hwmon("VBATT",    GSC_HWMON_VBATT, 3);
	read_hwmon("VDD_3P3",  GSC_HWMON_VDD_3P3, 3);
	read_hwmon("VDD_ARM",  GSC_HWMON_VDD_CORE, 3);
	read_hwmon("VDD_SOC",  GSC_HWMON_VDD_SOC, 3);
	read_hwmon("VDD_HIGH", GSC_HWMON_VDD_HIGH, 3);
	read_hwmon("VDD_DDR",  GSC_HWMON_VDD_DDR, 3);
	read_hwmon("VDD_5P0",  GSC_HWMON_VDD_5P0, 3);
<<<<<<< HEAD
	read_hwmon("VDD_2P5",  GSC_HWMON_VDD_2P5, 3);
	read_hwmon("VDD_1P8",  GSC_HWMON_VDD_1P8, 3);
	read_hwmon("VDD_IO2",  GSC_HWMON_VDD_IO2, 3);
	switch (model[3]) {
=======
	if (strncasecmp((const char*) ventana_info.model, "GW553", 5))
		read_hwmon("VDD_2P5",  GSC_HWMON_VDD_2P5, 3);
	read_hwmon("VDD_1P8",  GSC_HWMON_VDD_1P8, 3);
	read_hwmon("VDD_IO2",  GSC_HWMON_VDD_IO2, 3);
	switch (ventana_info.model[3]) {
>>>>>>> 8989c96b
	case '1': /* GW51xx */
		read_hwmon("VDD_IO3",  GSC_HWMON_VDD_IO4, 3); /* -C rev */
		break;
	case '2': /* GW52xx */
		break;
	case '3': /* GW53xx */
		read_hwmon("VDD_IO4",  GSC_HWMON_VDD_IO4, 3); /* -C rev */
		read_hwmon("VDD_GPS",  GSC_HWMON_VDD_IO3, 3);
		break;
	case '4': /* GW54xx */
		read_hwmon("VDD_IO3",  GSC_HWMON_VDD_IO4, 3); /* -C rev */
		read_hwmon("VDD_GPS",  GSC_HWMON_VDD_IO3, 3);
		break;
	case '5': /* GW55xx */
		break;
	}
	return 0;
}

/*
 *  The Gateworks System Controller implements a boot
 *  watchdog (always enabled) as a workaround for IMX6 boot related
 *  errata such as:
 *    ERR005768 - no fix scheduled
 *    ERR006282 - fixed in silicon r1.2
 *    ERR007117 - fixed in silicon r1.3
 *    ERR007220 - fixed in silicon r1.3
 *    ERR007926 - no fix scheduled
 *  see http://cache.freescale.com/files/32bit/doc/errata/IMX6DQCE.pdf
 *
 * Disable the boot watchdog
 */
int gsc_boot_wd_disable(void)
{
	u8 reg;

	i2c_set_bus_num(CONFIG_I2C_GSC);
	if (!gsc_i2c_read(GSC_SC_ADDR, GSC_SC_CTRL1, 1, &reg, 1)) {
		reg |= (1 << GSC_SC_CTRL1_WDDIS);
		if (!gsc_i2c_write(GSC_SC_ADDR, GSC_SC_CTRL1, 1, &reg, 1))
			return 0;
	}
	puts("Error: could not disable GSC Watchdog\n");
	return 1;
}

#ifdef CONFIG_CMD_GSC
<<<<<<< HEAD
=======
static int do_gsc_sleep(cmd_tbl_t *cmdtp, int flag, int argc,
			char * const argv[])
{
	unsigned char reg;
	unsigned long secs = 0;

	if (argc < 2)
		return CMD_RET_USAGE;

	secs = simple_strtoul(argv[1], NULL, 10);
	printf("GSC Sleeping for %ld seconds\n", secs);

	i2c_set_bus_num(0);
	reg = (secs >> 24) & 0xff;
	if (gsc_i2c_write(GSC_SC_ADDR, 9, 1, &reg, 1))
		goto error;
	reg = (secs >> 16) & 0xff;
	if (gsc_i2c_write(GSC_SC_ADDR, 8, 1, &reg, 1))
		goto error;
	reg = (secs >> 8) & 0xff;
	if (gsc_i2c_write(GSC_SC_ADDR, 7, 1, &reg, 1))
		goto error;
	reg = secs & 0xff;
	if (gsc_i2c_write(GSC_SC_ADDR, 6, 1, &reg, 1))
		goto error;
	if (gsc_i2c_read(GSC_SC_ADDR, GSC_SC_CTRL1, 1, &reg, 1))
		goto error;
	reg |= (1 << 2);
	if (gsc_i2c_write(GSC_SC_ADDR, GSC_SC_CTRL1, 1, &reg, 1))
		goto error;
	reg &= ~(1 << 2);
	reg |= 0x3;
	if (gsc_i2c_write(GSC_SC_ADDR, GSC_SC_CTRL1, 1, &reg, 1))
		goto error;

	return CMD_RET_SUCCESS;

error:
	printf("i2c error\n");
	return CMD_RET_FAILURE;
}

>>>>>>> 8989c96b
static int do_gsc_wd(cmd_tbl_t *cmdtp, int flag, int argc, char * const argv[])
{
	unsigned char reg;

	if (argc < 2)
		return CMD_RET_USAGE;

	if (strcasecmp(argv[1], "enable") == 0) {
		int timeout = 0;

		if (argc > 2)
			timeout = simple_strtoul(argv[2], NULL, 10);
		i2c_set_bus_num(0);
		if (gsc_i2c_read(GSC_SC_ADDR, GSC_SC_CTRL1, 1, &reg, 1))
			return CMD_RET_FAILURE;
		reg &= ~((1 << GSC_SC_CTRL1_WDEN) | (1 << GSC_SC_CTRL1_WDTIME));
		if (timeout == 60)
			reg |= (1 << GSC_SC_CTRL1_WDTIME);
		else
			timeout = 30;
		reg |= (1 << GSC_SC_CTRL1_WDEN);
		if (gsc_i2c_write(GSC_SC_ADDR, GSC_SC_CTRL1, 1, &reg, 1))
			return CMD_RET_FAILURE;
		printf("GSC Watchdog enabled with timeout=%d seconds\n",
		       timeout);
	} else if (strcasecmp(argv[1], "disable") == 0) {
		i2c_set_bus_num(0);
		if (gsc_i2c_read(GSC_SC_ADDR, GSC_SC_CTRL1, 1, &reg, 1))
			return CMD_RET_FAILURE;
		reg &= ~((1 << GSC_SC_CTRL1_WDEN) | (1 << GSC_SC_CTRL1_WDTIME));
		if (gsc_i2c_write(GSC_SC_ADDR, GSC_SC_CTRL1, 1, &reg, 1))
			return CMD_RET_FAILURE;
		printf("GSC Watchdog disabled\n");
	} else {
		return CMD_RET_USAGE;
	}
	return CMD_RET_SUCCESS;
}

static int do_gsc(cmd_tbl_t *cmdtp, int flag, int argc, char * const argv[])
{
	if (argc < 2)
		return gsc_info(1);

	if (strcasecmp(argv[1], "wd") == 0)
		return do_gsc_wd(cmdtp, flag, --argc, ++argv);
<<<<<<< HEAD
=======
	else if (strcasecmp(argv[1], "sleep") == 0)
		return do_gsc_sleep(cmdtp, flag, --argc, ++argv);
>>>>>>> 8989c96b

	return CMD_RET_USAGE;
}

U_BOOT_CMD(
	gsc, 4, 1, do_gsc, "GSC configuration",
<<<<<<< HEAD
	"[wd enable [30|60]]|[wd disable]\n"
=======
	"[wd enable [30|60]]|[wd disable]|[sleep <secs>]\n"
>>>>>>> 8989c96b
	);

#endif /* CONFIG_CMD_GSC */<|MERGE_RESOLUTION|>--- conflicted
+++ resolved
@@ -82,10 +82,6 @@
 
 int gsc_info(int verbose)
 {
-<<<<<<< HEAD
-	const char *model = getenv("model");
-=======
->>>>>>> 8989c96b
 	unsigned char buf[16];
 
 	i2c_set_bus_num(0);
@@ -102,15 +98,12 @@
 		gsc_i2c_write(GSC_SC_ADDR, GSC_SC_STATUS, 1,
 			      &buf[GSC_SC_STATUS], 1);
 	}
-<<<<<<< HEAD
-=======
 	if (!gsc_i2c_read(GSC_HWMON_ADDR, GSC_HWMON_TEMP, 1, buf, 2)) {
 		int ui = buf[0] | buf[1]<<8;
 		if (ui > 0x8000)
 			ui -= 0xffff;
 		printf(" board temp at %dC", ui / 10);
 	}
->>>>>>> 8989c96b
 	puts("\n");
 	if (!verbose)
 		return CMD_RET_SUCCESS;
@@ -124,18 +117,11 @@
 	read_hwmon("VDD_HIGH", GSC_HWMON_VDD_HIGH, 3);
 	read_hwmon("VDD_DDR",  GSC_HWMON_VDD_DDR, 3);
 	read_hwmon("VDD_5P0",  GSC_HWMON_VDD_5P0, 3);
-<<<<<<< HEAD
-	read_hwmon("VDD_2P5",  GSC_HWMON_VDD_2P5, 3);
-	read_hwmon("VDD_1P8",  GSC_HWMON_VDD_1P8, 3);
-	read_hwmon("VDD_IO2",  GSC_HWMON_VDD_IO2, 3);
-	switch (model[3]) {
-=======
 	if (strncasecmp((const char*) ventana_info.model, "GW553", 5))
 		read_hwmon("VDD_2P5",  GSC_HWMON_VDD_2P5, 3);
 	read_hwmon("VDD_1P8",  GSC_HWMON_VDD_1P8, 3);
 	read_hwmon("VDD_IO2",  GSC_HWMON_VDD_IO2, 3);
 	switch (ventana_info.model[3]) {
->>>>>>> 8989c96b
 	case '1': /* GW51xx */
 		read_hwmon("VDD_IO3",  GSC_HWMON_VDD_IO4, 3); /* -C rev */
 		break;
@@ -183,8 +169,6 @@
 }
 
 #ifdef CONFIG_CMD_GSC
-<<<<<<< HEAD
-=======
 static int do_gsc_sleep(cmd_tbl_t *cmdtp, int flag, int argc,
 			char * const argv[])
 {
@@ -227,7 +211,6 @@
 	return CMD_RET_FAILURE;
 }
 
->>>>>>> 8989c96b
 static int do_gsc_wd(cmd_tbl_t *cmdtp, int flag, int argc, char * const argv[])
 {
 	unsigned char reg;
@@ -274,22 +257,15 @@
 
 	if (strcasecmp(argv[1], "wd") == 0)
 		return do_gsc_wd(cmdtp, flag, --argc, ++argv);
-<<<<<<< HEAD
-=======
 	else if (strcasecmp(argv[1], "sleep") == 0)
 		return do_gsc_sleep(cmdtp, flag, --argc, ++argv);
->>>>>>> 8989c96b
 
 	return CMD_RET_USAGE;
 }
 
 U_BOOT_CMD(
 	gsc, 4, 1, do_gsc, "GSC configuration",
-<<<<<<< HEAD
-	"[wd enable [30|60]]|[wd disable]\n"
-=======
 	"[wd enable [30|60]]|[wd disable]|[sleep <secs>]\n"
->>>>>>> 8989c96b
 	);
 
 #endif /* CONFIG_CMD_GSC */
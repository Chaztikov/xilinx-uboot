--- conflicted
+++ resolved
@@ -14,17 +14,6 @@
 
 int arch_early_init_r(void)
 {
-<<<<<<< HEAD
-	struct udevice *dev;
-	int ret;
-
-	/* Make sure the platform controller hub is up and running */
-	ret = uclass_get_device(UCLASS_PCH, 0, &dev);
-	if (ret)
-		return ret;
-
-=======
->>>>>>> 8989c96b
 	return 0;
 }
 

/*
 * Copyright (C) 2015, Bin Meng <bmeng.cn@gmail.com>
 *
 * SPDX-License-Identifier:	GPL-2.0+
 */

#include <common.h>
<<<<<<< HEAD
=======
#include <asm/io.h>
#include <asm/arch/device.h>
#include <asm/arch/quark.h>
>>>>>>> 8989c96b

int board_early_init_f(void)
{
	return 0;
}

/*
 * Intel Galileo gen2 board uses GPIO Resume Well bank pin0 as the PERST# pin.
 *
 * We cannot use any public GPIO APIs in <asm-generic/gpio.h> to control this
 * pin, as these APIs will eventually call into gpio_ich6_ofdata_to_platdata()
 * in the Intel ICH6 GPIO driver where it calls PCI configuration space access
 * APIs which will trigger PCI enumeration process.
 *
 * Check <asm/arch-quark/quark.h> for more details.
 */
void board_assert_perst(void)
{
	u32 base, port, val;

	/* retrieve the GPIO IO base */
	qrk_pci_read_config_dword(QUARK_LEGACY_BRIDGE, LB_GBA, &base);
	base = (base & 0xffff) & ~0x7f;

	/* enable the pin */
	port = base + 0x20;
	val = inl(port);
	val |= (1 << 0);
	outl(val, port);

	/* configure the pin as output */
	port = base + 0x24;
	val = inl(port);
	val &= ~(1 << 0);
	outl(val, port);

	/* pull it down (assert) */
	port = base + 0x28;
	val = inl(port);
	val &= ~(1 << 0);
	outl(val, port);
}

void board_deassert_perst(void)
{
	u32 base, port, val;

	/* retrieve the GPIO IO base */
	qrk_pci_read_config_dword(QUARK_LEGACY_BRIDGE, LB_GBA, &base);
	base = (base & 0xffff) & ~0x7f;

	/* pull it up (de-assert) */
	port = base + 0x28;
	val = inl(port);
	val |= (1 << 0);
	outl(val, port);
}<|MERGE_RESOLUTION|>--- conflicted
+++ resolved
@@ -5,12 +5,9 @@
  */
 
 #include <common.h>
-<<<<<<< HEAD
-=======
 #include <asm/io.h>
 #include <asm/arch/device.h>
 #include <asm/arch/quark.h>
->>>>>>> 8989c96b
 
 int board_early_init_f(void)
 {

--- conflicted
+++ resolved
@@ -36,14 +36,9 @@
 
 int tegra_board_id(void)
 {
-<<<<<<< HEAD
-	static const int vector[] = {GPIO_PQ3, GPIO_PT1, GPIO_PX1,
-					GPIO_PX4, -1};
-=======
 	static const int vector[] = {TEGRA_GPIO(Q, 3), TEGRA_GPIO(T, 1),
 					TEGRA_GPIO(X, 1), TEGRA_GPIO(X, 4),
 					-1};
->>>>>>> 8989c96b
 
 	gpio_claim_vector(vector, "board_id%d");
 	return gpio_get_values_as_int(vector);

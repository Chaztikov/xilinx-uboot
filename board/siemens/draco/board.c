--- conflicted
+++ resolved
@@ -246,11 +246,6 @@
 
 	config_ddr(DDR_PLL_FREQ, &draco_ddr3_ioregs, &draco_ddr3_data,
 		   &draco_ddr3_cmd_ctrl_data, &draco_ddr3_emif_reg_data, 0);
-
-	/* For Samsung 2Gbit RAM we need this delay otherwise config fails after
-	 * soft reset.
-	 */
-	udelay(2000);
 }
 
 static void spl_siemens_board_init(void)
@@ -262,9 +257,6 @@
 #ifdef CONFIG_BOARD_LATE_INIT
 int board_late_init(void)
 {
-<<<<<<< HEAD
-	omap_nand_switch_ecc(1, 8);
-=======
 	int ret;
 
 	ret = draco_read_nand_geometry();
@@ -277,7 +269,6 @@
 	nand_curr_device = 1;
 	omap_nand_switch_ecc(1, ecc_type);
 #endif
->>>>>>> 8989c96b
 #ifdef CONFIG_FACTORYSET
 	/* Set ASN in environment*/
 	if (factory_dat.asn[0] != 0) {
@@ -373,8 +364,6 @@
 #endif /* #if defined(CONFIG_DRIVER_TI_CPSW) */
 #endif /* #if (defined(CONFIG_DRIVER_TI_CPSW) && !defined(CONFIG_SPL_BUILD)) */
 
-<<<<<<< HEAD
-=======
 #ifdef CONFIG_NAND_CS_INIT
 /* GPMC definitions for second nand cs1 */
 static const u32 gpmc_nand_config[] = {
@@ -394,5 +383,4 @@
 }
 #endif
 
->>>>>>> 8989c96b
 #include "../common/board.c"
--- conflicted
+++ resolved
@@ -21,12 +21,9 @@
 #include <asm/arch/gpio.h>
 #include <asm/arch/mmc.h>
 #include <asm/arch/usb_phy.h>
-<<<<<<< HEAD
-=======
 #ifndef CONFIG_ARM64
 #include <asm/armv7.h>
 #endif
->>>>>>> 8989c96b
 #include <asm/gpio.h>
 #include <asm/io.h>
 #include <nand.h>
@@ -79,11 +76,7 @@
 /* add board specific code here */
 int board_init(void)
 {
-<<<<<<< HEAD
-	int id_pfr1, ret;
-=======
 	__maybe_unused int id_pfr1, ret;
->>>>>>> 8989c96b
 
 	gd->bd->bi_boot_params = (PHYS_SDRAM_0 + 0x100);
 
@@ -120,8 +113,6 @@
 	if (ret)
 		return ret;
 
-<<<<<<< HEAD
-=======
 #ifdef CONFIG_SATAPWR
 	gpio_request(CONFIG_SATAPWR, "satapwr");
 	gpio_direction_output(CONFIG_SATAPWR, 1);
@@ -131,7 +122,6 @@
 	gpio_direction_output(CONFIG_MACPWR, 1);
 #endif
 
->>>>>>> 8989c96b
 	/* Uses dm gpio code so do this here and not in i2c_init_board() */
 	return soft_i2c_board_init();
 }
@@ -297,11 +287,7 @@
 			sunxi_gpio_set_pull(SUNXI_GPC(24), SUNXI_GPIO_PULL_UP);
 			sunxi_gpio_set_drv(SUNXI_GPC(24), 2);
 		}
-<<<<<<< HEAD
-#elif defined(CONFIG_MACH_SUN8I)
-=======
 #elif defined(CONFIG_MACH_SUN8I) || defined(CONFIG_MACH_SUN50I)
->>>>>>> 8989c96b
 		/* SDC2: PC5-PC6, PC8-PC16 */
 		for (pin = SUNXI_GPC(5); pin <= SUNXI_GPC(6); pin++) {
 			sunxi_gpio_set_cfgpin(pin, SUNXI_GPC_SDC2);
@@ -468,15 +454,12 @@
 	sunxi_gpio_set_cfgpin(SUNXI_GPI(3), SUN7I_GPI_TWI4);
 	clock_twi_onoff(4, 1);
 #endif
-<<<<<<< HEAD
-=======
 #endif
 
 #ifdef CONFIG_R_I2C_ENABLE
 	clock_twi_onoff(5, 1);
 	sunxi_gpio_set_cfgpin(SUNXI_GPL(0), SUN8I_H3_GPL_R_TWI);
 	sunxi_gpio_set_cfgpin(SUNXI_GPL(1), SUN8I_H3_GPL_R_TWI);
->>>>>>> 8989c96b
 #endif
 }
 
@@ -561,17 +544,6 @@
 }
 #endif
 
-<<<<<<< HEAD
-#if defined(CONFIG_MUSB_HOST) || defined(CONFIG_MUSB_GADGET)
-extern const struct musb_platform_ops sunxi_musb_ops;
-
-static struct musb_hdrc_config musb_config = {
-	.multipoint     = 1,
-	.dyn_fifo       = 1,
-	.num_eps        = 6,
-	.ram_bits       = 11,
-};
-=======
 #ifdef CONFIG_USB_GADGET
 int g_dnl_board_usb_cable_connected(void)
 {
@@ -584,7 +556,6 @@
 {
 	char *serial_string;
 	unsigned long long serial;
->>>>>>> 8989c96b
 
 	serial_string = getenv("serial#");
 
@@ -625,33 +596,6 @@
 }
 #endif
 
-#ifdef CONFIG_USB_GADGET
-int g_dnl_board_usb_cable_connected(void)
-{
-	return sunxi_usb_phy_vbus_detect(0);
-}
-#endif
-
-#ifdef CONFIG_SERIAL_TAG
-void get_board_serial(struct tag_serialnr *serialnr)
-{
-	char *serial_string;
-	unsigned long long serial;
-
-	serial_string = getenv("serial#");
-
-	if (serial_string) {
-		serial = simple_strtoull(serial_string, NULL, 16);
-
-		serialnr->high = (unsigned int) (serial >> 32);
-		serialnr->low = (unsigned int) (serial & 0xffffffff);
-	} else {
-		serialnr->high = 0;
-		serialnr->low = 0;
-	}
-}
-#endif
-
 #ifdef CONFIG_MISC_INIT_R
 int misc_init_r(void)
 {
@@ -660,7 +604,16 @@
 	uint8_t mac_addr[6];
 	int ret;
 
-<<<<<<< HEAD
+#if !defined(CONFIG_SPL_BUILD)
+	setenv("fel_booted", NULL);
+	setenv("fel_scriptaddr", NULL);
+	/* determine if we are running in FEL mode */
+	if (!is_boot0_magic(SPL_ADDR + 4)) { /* eGON.BT0 */
+		setenv("fel_booted", "1");
+		parse_spl_header(SPL_ADDR);
+	}
+#endif
+
 	ret = sunxi_get_sid(sid);
 	if (ret == 0 && sid[0] != 0 && sid[3] != 0) {
 		if (!getenv("ethaddr")) {
@@ -675,32 +628,6 @@
 			eth_setenv_enetaddr("ethaddr", mac_addr);
 		}
 
-=======
-#if !defined(CONFIG_SPL_BUILD)
-	setenv("fel_booted", NULL);
-	setenv("fel_scriptaddr", NULL);
-	/* determine if we are running in FEL mode */
-	if (!is_boot0_magic(SPL_ADDR + 4)) { /* eGON.BT0 */
-		setenv("fel_booted", "1");
-		parse_spl_header(SPL_ADDR);
-	}
-#endif
-
-	ret = sunxi_get_sid(sid);
-	if (ret == 0 && sid[0] != 0 && sid[3] != 0) {
-		if (!getenv("ethaddr")) {
-			/* Non OUI / registered MAC address */
-			mac_addr[0] = 0x02;
-			mac_addr[1] = (sid[0] >>  0) & 0xff;
-			mac_addr[2] = (sid[3] >> 24) & 0xff;
-			mac_addr[3] = (sid[3] >> 16) & 0xff;
-			mac_addr[4] = (sid[3] >>  8) & 0xff;
-			mac_addr[5] = (sid[3] >>  0) & 0xff;
-
-			eth_setenv_enetaddr("ethaddr", mac_addr);
-		}
-
->>>>>>> 8989c96b
 		if (!getenv("serial#")) {
 			snprintf(serial_string, sizeof(serial_string),
 				"%08x%08x", sid[0], sid[3]);
@@ -713,12 +640,6 @@
 	ret = sunxi_usb_phy_probe();
 	if (ret)
 		return ret;
-<<<<<<< HEAD
-#endif
-#if defined(CONFIG_MUSB_HOST) || defined(CONFIG_MUSB_GADGET)
-	musb_register(&musb_plat, NULL, (void *)SUNXI_USB0_BASE);
-=======
->>>>>>> 8989c96b
 #endif
 	sunxi_musb_board_init();
 

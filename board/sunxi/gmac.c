--- conflicted
+++ resolved
@@ -78,20 +78,5 @@
 		sunxi_gpio_set_cfgpin(pin, SUN6I_GPA_GMAC);
 	for (pin = SUNXI_GPA(26); pin <= SUNXI_GPA(27); pin++)
 		sunxi_gpio_set_cfgpin(pin, SUN6I_GPA_GMAC);
-<<<<<<< HEAD
-#endif
-
-#ifdef CONFIG_DM_ETH
-	return 0;
-#else
-# ifdef CONFIG_RGMII
-	return designware_initialize(SUNXI_GMAC_BASE, PHY_INTERFACE_MODE_RGMII);
-# elif defined CONFIG_GMII
-	return designware_initialize(SUNXI_GMAC_BASE, PHY_INTERFACE_MODE_GMII);
-# else
-	return designware_initialize(SUNXI_GMAC_BASE, PHY_INTERFACE_MODE_MII);
-# endif
-=======
->>>>>>> 8989c96b
 #endif
 }
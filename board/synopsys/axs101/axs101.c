/*
 * Copyright (C) 2013-2014 Synopsys, Inc. All rights reserved.
 *
 * SPDX-License-Identifier:	GPL-2.0+
 */

#include <common.h>
#include <dwmmc.h>
#include <malloc.h>
#include "axs10x.h"

DECLARE_GLOBAL_DATA_PTR;

int board_mmc_init(bd_t *bis)
{
	struct dwmci_host *host = NULL;

	host = malloc(sizeof(struct dwmci_host));
	if (!host) {
		printf("dwmci_host malloc fail!\n");
		return 1;
	}

	memset(host, 0, sizeof(struct dwmci_host));
	host->name = "Synopsys Mobile storage";
	host->ioaddr = (void *)ARC_DWMMC_BASE;
	host->buswidth = 4;
	host->dev_index = 0;
	host->bus_hz = 50000000;

	add_dwmci(host, host->bus_hz / 2, 400000);

	return 0;
}

#define AXS_MB_CREG	0xE0011000

int board_early_init_f(void)
{
	if (readl((void __iomem *)AXS_MB_CREG + 0x234) & (1 << 28))
		gd->board_type = AXS_MB_V3;
	else
		gd->board_type = AXS_MB_V2;

	return 0;
}

#ifdef CONFIG_ISA_ARCV2
#define RESET_VECTOR_ADDR	0x0

void smp_set_core_boot_addr(unsigned long addr, int corenr)
{
	/* All cores have reset vector pointing to 0 */
	writel(addr, (void __iomem *)RESET_VECTOR_ADDR);

	/* Make sure other cores see written value in memory */
<<<<<<< HEAD
	flush_dcache_range(RESET_VECTOR_ADDR, RESET_VECTOR_ADDR + sizeof(int));
=======
	flush_dcache_all();
>>>>>>> 8989c96b
}

void smp_kick_all_cpus(void)
{
/* CPU start CREG */
#define AXC003_CREG_CPU_START	0xF0001400

/* Bits positions in CPU start CREG */
#define BITS_START	0
#define BITS_POLARITY	8
#define BITS_CORE_SEL	9
#define BITS_MULTICORE	12

#define CMD	(1 << BITS_MULTICORE) | (1 << BITS_CORE_SEL) | \
		(1 << BITS_POLARITY) | (1 << BITS_START)

	writel(CMD, (void __iomem *)AXC003_CREG_CPU_START);
}
#endif<|MERGE_RESOLUTION|>--- conflicted
+++ resolved
@@ -54,11 +54,7 @@
 	writel(addr, (void __iomem *)RESET_VECTOR_ADDR);
 
 	/* Make sure other cores see written value in memory */
-<<<<<<< HEAD
-	flush_dcache_range(RESET_VECTOR_ADDR, RESET_VECTOR_ADDR + sizeof(int));
-=======
 	flush_dcache_all();
->>>>>>> 8989c96b
 }
 
 void smp_kick_all_cpus(void)

if TARGET_AM335X_EVM

config SYS_BOARD
	default "am335x"

config SYS_VENDOR
	default "ti"

config SYS_SOC
	default "am33xx"

config SYS_CONFIG_NAME
	default "am335x_evm"

config CONS_INDEX
	int "UART used for console"
	range 1 6
	default 1
	help
	  The AM335x SoC has a total of 6 UARTs (UART0 to UART5 as referenced
	  in documentation, etc) available to it.  Depending on your specific
	  board you may want something other than UART0 as for example the IDK
	  uses UART3 so enter 4 here.

config NOR
	bool "Support for NOR flash"
	help
	  The AM335x SoC supports having a NOR flash connected to the GPMC.
	  In practice this is seen as a NOR flash module connected to the
	  "memory cape" for the BeagleBone family.

<<<<<<< HEAD
config NOR_BOOT
	bool "Support for booting from NOR flash"
	depends on NOR
	help
	  Enabling this will make a U-Boot binary that is capable of being
	  booted via NOR.  In this case we will enable certain pinmux early
	  as the ROM only partially sets up pinmux.  We also default to using
	  NOR for environment.
=======
source "board/ti/common/Kconfig"
>>>>>>> 8989c96b

endif<|MERGE_RESOLUTION|>--- conflicted
+++ resolved
@@ -29,17 +29,6 @@
 	  In practice this is seen as a NOR flash module connected to the
 	  "memory cape" for the BeagleBone family.
 
-<<<<<<< HEAD
-config NOR_BOOT
-	bool "Support for booting from NOR flash"
-	depends on NOR
-	help
-	  Enabling this will make a U-Boot binary that is capable of being
-	  booted via NOR.  In this case we will enable certain pinmux early
-	  as the ROM only partially sets up pinmux.  We also default to using
-	  NOR for environment.
-=======
 source "board/ti/common/Kconfig"
->>>>>>> 8989c96b
 
 endif
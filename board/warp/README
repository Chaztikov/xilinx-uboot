How to Update U-Boot on Warp board
----------------------------------

Required software on the host PC:

- imx_usb_loader: https://github.com/boundarydevices/imx_usb_loader

- dfu-util: http://dfu-util.sourceforge.net/releases/

Build U-Boot for Warp:

$ make mrproper
$ make warp_config
$ make

This will generate the U-Boot binary called u-boot.imx.

Put warp board in USB download mode

Connect a USB to serial adapter between the host PC and warp

Connect a USB cable between the OTG warp port and the host PC

Open a terminal program such as minicom

Copy u-boot.imx to the imx_usb_loader folder.

Load u-boot.imx via USB:

$ sudo ./imx_usb u-boot.imx

Then U-Boot should start and its messages will appear in the console program.

Use the default environment variables:

=> env default -f -a
=> saveenv

Run the DFU command:
=> dfu 0 mmc 0

Transfer u-boot.imx that will be flashed into the eMMC:

$ sudo dfu-util -D u-boot.imx -a boot

<<<<<<< HEAD
Then on the U-boot prompt the following message should be seen after a
=======
Then on the U-Boot prompt the following message should be seen after a
>>>>>>> 8989c96b
successful upgrade:

#DOWNLOAD ... OK
Ctrl+C to exit ...

Remove power from the warp board.

Put warp board into normal boot mode

Power up the board and the new updated U-Boot should boot from eMMC<|MERGE_RESOLUTION|>--- conflicted
+++ resolved
@@ -43,11 +43,7 @@
 
 $ sudo dfu-util -D u-boot.imx -a boot
 
-<<<<<<< HEAD
-Then on the U-boot prompt the following message should be seen after a
-=======
 Then on the U-Boot prompt the following message should be seen after a
->>>>>>> 8989c96b
 successful upgrade:
 
 #DOWNLOAD ... OK

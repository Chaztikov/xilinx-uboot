--- conflicted
+++ resolved
@@ -11,7 +11,6 @@
 
 #define xil_printf(...)
 
-<<<<<<< HEAD
 void Xil_ICacheEnable(void);
 void Xil_DCacheEnable(void);
 void Xil_ICacheDisable(void);
@@ -21,37 +20,6 @@
 void prog_reg(unsigned long addr, unsigned long mask,
 		     unsigned long shift, unsigned long value);
 
-void mask_delay(u32 delay);
 void usleep(u32 sleep);
-int mask_poll(u32 add, u32 mask);
-int mask_pollOnValue(u32 add, u32 mask, u32 value);
-=======
-void Xil_ICacheEnable(void)
-{}
-
-void Xil_DCacheEnable(void)
-{}
-
-void Xil_ICacheDisable(void)
-{}
-
-void Xil_DCacheDisable(void)
-{}
-
-void Xil_Out32(unsigned long addr, unsigned long val)
-{
-	writel(val, addr);
-}
-
-int Xil_In32(unsigned long addr)
-{
-	return readl(addr);
-}
-
-void usleep(u32 sleep)
-{
-	udelay(sleep);
-}
->>>>>>> 92e3dd63
 
 #endif /* XIL_IO_H */
/*
 * (C) Copyright 2014 - 2015 Xilinx, Inc.
 * Michal Simek <michal.simek@xilinx.com>
 *
 * SPDX-License-Identifier:	GPL-2.0+
 */

#include <common.h>
<<<<<<< HEAD
#include <dwc3-uboot.h>
#include <netdev.h>
#include <ahci.h>
#include <scsi.h>
#include <usb.h>
=======
#include <sata.h>
#include <ahci.h>
#include <scsi.h>
#include <malloc.h>
#include <asm/arch/clk.h>
>>>>>>> 8989c96b
#include <asm/arch/hardware.h>
#include <asm/arch/sys_proto.h>
#include <asm/io.h>
#include <usb.h>
#include <dwc3-uboot.h>
#include <zynqmppl.h>
#include <i2c.h>
#include <g_dnl.h>

DECLARE_GLOBAL_DATA_PTR;

#if defined(CONFIG_FPGA) && defined(CONFIG_FPGA_ZYNQMPPL) && \
    !defined(CONFIG_SPL_BUILD)
static xilinx_desc zynqmppl = XILINX_ZYNQMP_DESC;

static const struct {
	uint32_t id;
	char *name;
} zynqmp_devices[] = {
	{
		.id = 0x10,
		.name = "3eg",
	},
	{
		.id = 0x11,
		.name = "2eg",
	},
	{
		.id = 0x20,
		.name = "5ev",
	},
	{
		.id = 0x21,
		.name = "4ev",
	},
	{
		.id = 0x30,
		.name = "7ev",
	},
	{
		.id = 0x38,
		.name = "9eg",
	},
	{
		.id = 0x39,
		.name = "6eg",
	},
	{
		.id = 0x40,
		.name = "11eg",
	},
	{
		.id = 0x50,
		.name = "15eg",
	},
	{
		.id = 0x58,
		.name = "19eg",
	},
	{
		.id = 0x59,
		.name = "17eg",
	},
};

static int chip_id(void)
{
	struct pt_regs regs;
	regs.regs[0] = ZYNQMP_SIP_SVC_CSU_DMA_CHIPID;
	regs.regs[1] = 0;
	regs.regs[2] = 0;
	regs.regs[3] = 0;

	smc_call(&regs);

	/*
	 * SMC returns:
	 * regs[0][31:0]  = status of the operation
	 * regs[0][63:32] = CSU.IDCODE register
	 * regs[1][31:0]  = CSU.version register
	 */
	regs.regs[0] = upper_32_bits(regs.regs[0]);
	regs.regs[0] &= ZYNQMP_CSU_IDCODE_DEVICE_CODE_MASK |
			ZYNQMP_CSU_IDCODE_SVD_MASK;
	regs.regs[0] >>= ZYNQMP_CSU_IDCODE_SVD_SHIFT;

	return regs.regs[0];
}

static char *zynqmp_get_silicon_idcode_name(void)
{
	uint32_t i, id;

	id = chip_id();
	for (i = 0; i < ARRAY_SIZE(zynqmp_devices); i++) {
		if (zynqmp_devices[i].id == id)
			return zynqmp_devices[i].name;
	}
	return "unknown";
}
#endif

#define ZYNQMP_VERSION_SIZE	9

int board_init(void)
{
	printf("EL Level:\tEL%d\n", current_el());

<<<<<<< HEAD
=======
#if defined(CONFIG_FPGA) && defined(CONFIG_FPGA_ZYNQMPPL) && \
    !defined(CONFIG_SPL_BUILD) || (defined(CONFIG_SPL_FPGA_SUPPORT) && \
    defined(CONFIG_SPL_BUILD))
	if (current_el() != 3) {
		static char version[ZYNQMP_VERSION_SIZE];

		strncat(version, "xczu", ZYNQMP_VERSION_SIZE);
		zynqmppl.name = strncat(version,
					zynqmp_get_silicon_idcode_name(),
					ZYNQMP_VERSION_SIZE);
		printf("Chip ID:\t%s\n", zynqmppl.name);
		fpga_init();
		fpga_add(fpga_xilinx, &zynqmppl);
	}
#endif

>>>>>>> 8989c96b
	return 0;
}

int board_early_init_r(void)
{
	u32 val;

	if (current_el() == 3) {
		val = readl(&crlapb_base->timestamp_ref_ctrl);
		val |= ZYNQMP_CRL_APB_TIMESTAMP_REF_CTRL_CLKACT;
		writel(val, &crlapb_base->timestamp_ref_ctrl);

		/* Program freq register in System counter */
		writel(zynqmp_get_system_timer_freq(),
		       &iou_scntr_secure->base_frequency_id_register);
		/* And enable system counter */
		writel(ZYNQMP_IOU_SCNTR_COUNTER_CONTROL_REGISTER_EN,
		       &iou_scntr_secure->counter_control_register);
	}
	/* Program freq register in System counter and enable system counter */
	writel(gd->cpu_clk, &iou_scntr->base_frequency_id_register);
	writel(ZYNQMP_IOU_SCNTR_COUNTER_CONTROL_REGISTER_HDBG |
	       ZYNQMP_IOU_SCNTR_COUNTER_CONTROL_REGISTER_EN,
	       &iou_scntr->counter_control_register);

	return 0;
}

int zynq_board_read_rom_ethaddr(unsigned char *ethaddr)
{
#if defined(CONFIG_ZYNQ_GEM_EEPROM_ADDR) && \
    defined(CONFIG_ZYNQ_GEM_I2C_MAC_OFFSET) && \
    defined(CONFIG_ZYNQ_EEPROM_BUS)
	i2c_set_bus_num(CONFIG_ZYNQ_EEPROM_BUS);

	if (eeprom_read(CONFIG_ZYNQ_GEM_EEPROM_ADDR,
			CONFIG_ZYNQ_GEM_I2C_MAC_OFFSET,
			ethaddr, 6))
		printf("I2C EEPROM MAC address read failed\n");
#endif

	return 0;
}

#if !defined(CONFIG_SYS_SDRAM_BASE) && !defined(CONFIG_SYS_SDRAM_SIZE)
/*
 * fdt_get_reg - Fill buffer by information from DT
 */
static phys_size_t fdt_get_reg(const void *fdt, int nodeoffset, void *buf,
			       const u32 *cell, int n)
{
	int i = 0, b, banks;
	int parent_offset = fdt_parent_offset(fdt, nodeoffset);
	int address_cells = fdt_address_cells(fdt, parent_offset);
	int size_cells = fdt_size_cells(fdt, parent_offset);
	char *p = buf;
	u64 val;
	u64 vals;

	debug("%s: addr_cells=%x, size_cell=%x, buf=%p, cell=%p\n",
	      __func__, address_cells, size_cells, buf, cell);

	/* Check memory bank setup */
	banks = n % (address_cells + size_cells);
	if (banks)
		panic("Incorrect memory setup cells=%d, ac=%d, sc=%d\n",
		      n, address_cells, size_cells);

	banks = n / (address_cells + size_cells);

	for (b = 0; b < banks; b++) {
		debug("%s: Bank #%d:\n", __func__, b);
		if (address_cells == 2) {
			val = cell[i + 1];
			val <<= 32;
			val |= cell[i];
			val = fdt64_to_cpu(val);
			debug("%s: addr64=%llx, ptr=%p, cell=%p\n",
			      __func__, val, p, &cell[i]);
			*(phys_addr_t *)p = val;
		} else {
			debug("%s: addr32=%x, ptr=%p\n",
			      __func__, fdt32_to_cpu(cell[i]), p);
			*(phys_addr_t *)p = fdt32_to_cpu(cell[i]);
		}
		p += sizeof(phys_addr_t);
		i += address_cells;

		debug("%s: pa=%p, i=%x, size=%zu\n", __func__, p, i,
		      sizeof(phys_addr_t));

		if (size_cells == 2) {
			vals = cell[i + 1];
			vals <<= 32;
			vals |= cell[i];
			vals = fdt64_to_cpu(vals);

			debug("%s: size64=%llx, ptr=%p, cell=%p\n",
			      __func__, vals, p, &cell[i]);
			*(phys_size_t *)p = vals;
		} else {
			debug("%s: size32=%x, ptr=%p\n",
			      __func__, fdt32_to_cpu(cell[i]), p);
			*(phys_size_t *)p = fdt32_to_cpu(cell[i]);
		}
		p += sizeof(phys_size_t);
		i += size_cells;

		debug("%s: ps=%p, i=%x, size=%zu\n",
		      __func__, p, i, sizeof(phys_size_t));
	}

	/* Return the first address size */
	return *(phys_size_t *)((char *)buf + sizeof(phys_addr_t));
}

#define FDT_REG_SIZE  sizeof(u32)
/* Temp location for sharing data for storing */
/* Up to 64-bit address + 64-bit size */
static u8 tmp[CONFIG_NR_DRAM_BANKS * 16];

void dram_init_banksize(void)
{
	int bank;

	memcpy(&gd->bd->bi_dram[0], &tmp, sizeof(tmp));

	for (bank = 0; bank < CONFIG_NR_DRAM_BANKS; bank++) {
		debug("Bank #%d: start %llx\n", bank,
		      (unsigned long long)gd->bd->bi_dram[bank].start);
		debug("Bank #%d: size %llx\n", bank,
		      (unsigned long long)gd->bd->bi_dram[bank].size);
	}
}

int dram_init(void)
{
<<<<<<< HEAD
	ahci_init((void __iomem *)ZYNQMP_SATA_BASEADDR);
	scsi_scan(1);
=======
	int node, len;
	const void *blob = gd->fdt_blob;
	const u32 *cell;

	memset(&tmp, 0, sizeof(tmp));

	/* find or create "/memory" node. */
	node = fdt_subnode_offset(blob, 0, "memory");
	if (node < 0) {
		printf("%s: Can't get memory node\n", __func__);
		return node;
	}

	/* Get pointer to cells and lenght of it */
	cell = fdt_getprop(blob, node, "reg", &len);
	if (!cell) {
		printf("%s: Can't get reg property\n", __func__);
		return -1;
	}

	gd->ram_size = fdt_get_reg(blob, node, &tmp, cell, len / FDT_REG_SIZE);

	debug("%s: Initial DRAM size %llx\n", __func__, (u64)gd->ram_size);

	return 0;
>>>>>>> 8989c96b
}
#else
int dram_init(void)
{
	gd->ram_size = CONFIG_SYS_SDRAM_SIZE;

	return 0;
}
#endif

void reset_cpu(ulong addr)
{
}

#ifdef CONFIG_SCSI_AHCI_PLAT
void scsi_init(void)
{
#if defined(CONFIG_SATA_CEVA)
	init_sata(0);
#endif
	ahci_init((void __iomem *)ZYNQMP_SATA_BASEADDR);
	scsi_scan(1);
}
#endif

int board_late_init(void)
{
	u32 ver, reg = 0;
	u8 bootmode;
	const char *mode;
	char *new_targets;

	if (!(gd->flags & GD_FLG_ENV_DEFAULT)) {
		debug("Saved variables - Skipping\n");
		return 0;
	}

	ver = zynqmp_get_silicon_version();

	switch (ver) {
	case ZYNQMP_CSU_VERSION_VELOCE:
		setenv("setup", "setenv baudrate 4800 && setenv bootcmd run veloce");
	case ZYNQMP_CSU_VERSION_EP108:
	case ZYNQMP_CSU_VERSION_SILICON:
<<<<<<< HEAD
		setenv("setup", "setenv serverip 10.10.70.101 && setenv ipaddr 10.10.71.100 && setenv partid auto");
		break;
	case ZYNQMP_CSU_VERSION_QEMU:
	default:
		setenv("setup", "setenv serverip 10.0.2.2 && setenv ipaddr 10.0.2.15 && setenv partid 0");
=======
		setenv("setup", "setenv partid auto");
		break;
	case ZYNQMP_CSU_VERSION_QEMU:
	default:
		setenv("setup", "setenv partid 0");
>>>>>>> 8989c96b
	}

	reg = readl(&crlapb_base->boot_mode);
	bootmode = reg & BOOT_MODES_MASK;

	puts("Bootmode: ");
	switch (bootmode) {
	case USB_MODE:
		puts("USB_MODE\n");
		mode = "usb";
		setenv("modeboot", "usb_dfu_spl");
		break;
	case JTAG_MODE:
		puts("JTAG_MODE\n");
<<<<<<< HEAD
=======
		mode = "pxe dhcp";
>>>>>>> 8989c96b
		setenv("modeboot", "jtagboot");
		break;
	case QSPI_MODE_24BIT:
	case QSPI_MODE_32BIT:
		mode = "qspi0";
		puts("QSPI_MODE\n");
		setenv("modeboot", "qspiboot");
		puts("QSPI_MODE\n");
		break;
	case EMMC_MODE:
		puts("EMMC_MODE\n");
<<<<<<< HEAD
=======
		mode = "mmc0";
>>>>>>> 8989c96b
		setenv("modeboot", "sdboot");
		break;
	case SD_MODE:
		puts("SD_MODE\n");
<<<<<<< HEAD
=======
		mode = "mmc0";
		setenv("modeboot", "sdboot");
		break;
	case SD1_LSHFT_MODE:
		puts("LVL_SHFT_");
		/* fall through */
	case SD_MODE1:
		puts("SD_MODE1\n");
#if defined(CONFIG_ZYNQ_SDHCI0) && defined(CONFIG_ZYNQ_SDHCI1)
		mode = "mmc1";
		setenv("sdbootdev", "1");
#else
		mode = "mmc0";
#endif
>>>>>>> 8989c96b
		setenv("modeboot", "sdboot");
		break;
	case SD_MODE1:
		puts("SD_MODE1\n");
		setenv("modeboot", "sdboot1");
		break;
	case NAND_MODE:
		puts("NAND_MODE\n");
<<<<<<< HEAD
=======
		mode = "nand0";
>>>>>>> 8989c96b
		setenv("modeboot", "nandboot");
		break;
	default:
		mode = "";
		printf("Invalid Boot Mode:0x%x\n", bootmode);
		break;
	}

	/*
	 * One terminating char + one byte for space between mode
	 * and default boot_targets
	 */
	new_targets = calloc(1, strlen(mode) +
				strlen(getenv("boot_targets")) + 2);

	sprintf(new_targets, "%s %s", mode, getenv("boot_targets"));
	setenv("boot_targets", new_targets);

	return 0;
}

int checkboard(void)
{
	puts("Board: Xilinx ZynqMP\n");
	return 0;
}

#ifdef CONFIG_USB_DWC3
static struct dwc3_device dwc3_device_data0 = {
	.maximum_speed = USB_SPEED_HIGH,
	.base = ZYNQMP_USB0_XHCI_BASEADDR,
	.dr_mode = USB_DR_MODE_PERIPHERAL,
	.index = 0,
};

static struct dwc3_device dwc3_device_data1 = {
	.maximum_speed = USB_SPEED_HIGH,
	.base = ZYNQMP_USB1_XHCI_BASEADDR,
	.dr_mode = USB_DR_MODE_PERIPHERAL,
	.index = 1,
};

int usb_gadget_handle_interrupts(int index)
{
	dwc3_uboot_handle_interrupt(index);
	return 0;
}

<<<<<<< HEAD
int checkboard(void)
{
	puts("Board:\tXilinx ZynqMP\n");
	return 0;
}

#ifdef CONFIG_USB_DWC3
static struct dwc3_device dwc3_device_data = {
	.maximum_speed = USB_SPEED_HIGH,
	.base = ZYNQMP_USB0_XHCI_BASEADDR,
	.dr_mode = USB_DR_MODE_PERIPHERAL,
	.index = 0,
};

int usb_gadget_handle_interrupts(void)
{
	dwc3_uboot_handle_interrupt(0);
	return 0;
}

int board_usb_init(int index, enum usb_init_type init)
{
	return dwc3_uboot_init(&dwc3_device_data);
=======
int board_usb_init(int index, enum usb_init_type init)
{
	debug("%s: index %x\n", __func__, index);

#if defined(CONFIG_USB_GADGET_DOWNLOAD)
	g_dnl_set_serialnumber(CONFIG_SYS_CONFIG_NAME);
#endif

	switch (index) {
	case 0:
		return dwc3_uboot_init(&dwc3_device_data0);
	case 1:
		return dwc3_uboot_init(&dwc3_device_data1);
	};

	return -1;
>>>>>>> 8989c96b
}

int board_usb_cleanup(int index, enum usb_init_type init)
{
	dwc3_uboot_exit(index);
	return 0;
}
<<<<<<< HEAD
#endif
=======
#endif

void reset_misc(void)
{
	psci_system_reset(true);
}
>>>>>>> 8989c96b
<|MERGE_RESOLUTION|>--- conflicted
+++ resolved
@@ -6,19 +6,11 @@
  */
 
 #include <common.h>
-<<<<<<< HEAD
-#include <dwc3-uboot.h>
-#include <netdev.h>
-#include <ahci.h>
-#include <scsi.h>
-#include <usb.h>
-=======
 #include <sata.h>
 #include <ahci.h>
 #include <scsi.h>
 #include <malloc.h>
 #include <asm/arch/clk.h>
->>>>>>> 8989c96b
 #include <asm/arch/hardware.h>
 #include <asm/arch/sys_proto.h>
 #include <asm/io.h>
@@ -127,8 +119,6 @@
 {
 	printf("EL Level:\tEL%d\n", current_el());
 
-<<<<<<< HEAD
-=======
 #if defined(CONFIG_FPGA) && defined(CONFIG_FPGA_ZYNQMPPL) && \
     !defined(CONFIG_SPL_BUILD) || (defined(CONFIG_SPL_FPGA_SUPPORT) && \
     defined(CONFIG_SPL_BUILD))
@@ -145,7 +135,6 @@
 	}
 #endif
 
->>>>>>> 8989c96b
 	return 0;
 }
 
@@ -283,10 +272,6 @@
 
 int dram_init(void)
 {
-<<<<<<< HEAD
-	ahci_init((void __iomem *)ZYNQMP_SATA_BASEADDR);
-	scsi_scan(1);
-=======
 	int node, len;
 	const void *blob = gd->fdt_blob;
 	const u32 *cell;
@@ -312,7 +297,6 @@
 	debug("%s: Initial DRAM size %llx\n", __func__, (u64)gd->ram_size);
 
 	return 0;
->>>>>>> 8989c96b
 }
 #else
 int dram_init(void)
@@ -357,19 +341,11 @@
 		setenv("setup", "setenv baudrate 4800 && setenv bootcmd run veloce");
 	case ZYNQMP_CSU_VERSION_EP108:
 	case ZYNQMP_CSU_VERSION_SILICON:
-<<<<<<< HEAD
-		setenv("setup", "setenv serverip 10.10.70.101 && setenv ipaddr 10.10.71.100 && setenv partid auto");
-		break;
-	case ZYNQMP_CSU_VERSION_QEMU:
-	default:
-		setenv("setup", "setenv serverip 10.0.2.2 && setenv ipaddr 10.0.2.15 && setenv partid 0");
-=======
 		setenv("setup", "setenv partid auto");
 		break;
 	case ZYNQMP_CSU_VERSION_QEMU:
 	default:
 		setenv("setup", "setenv partid 0");
->>>>>>> 8989c96b
 	}
 
 	reg = readl(&crlapb_base->boot_mode);
@@ -384,10 +360,7 @@
 		break;
 	case JTAG_MODE:
 		puts("JTAG_MODE\n");
-<<<<<<< HEAD
-=======
 		mode = "pxe dhcp";
->>>>>>> 8989c96b
 		setenv("modeboot", "jtagboot");
 		break;
 	case QSPI_MODE_24BIT:
@@ -395,20 +368,14 @@
 		mode = "qspi0";
 		puts("QSPI_MODE\n");
 		setenv("modeboot", "qspiboot");
-		puts("QSPI_MODE\n");
 		break;
 	case EMMC_MODE:
 		puts("EMMC_MODE\n");
-<<<<<<< HEAD
-=======
 		mode = "mmc0";
->>>>>>> 8989c96b
 		setenv("modeboot", "sdboot");
 		break;
 	case SD_MODE:
 		puts("SD_MODE\n");
-<<<<<<< HEAD
-=======
 		mode = "mmc0";
 		setenv("modeboot", "sdboot");
 		break;
@@ -423,19 +390,11 @@
 #else
 		mode = "mmc0";
 #endif
->>>>>>> 8989c96b
 		setenv("modeboot", "sdboot");
-		break;
-	case SD_MODE1:
-		puts("SD_MODE1\n");
-		setenv("modeboot", "sdboot1");
 		break;
 	case NAND_MODE:
 		puts("NAND_MODE\n");
-<<<<<<< HEAD
-=======
 		mode = "nand0";
->>>>>>> 8989c96b
 		setenv("modeboot", "nandboot");
 		break;
 	default:
@@ -484,31 +443,6 @@
 	return 0;
 }
 
-<<<<<<< HEAD
-int checkboard(void)
-{
-	puts("Board:\tXilinx ZynqMP\n");
-	return 0;
-}
-
-#ifdef CONFIG_USB_DWC3
-static struct dwc3_device dwc3_device_data = {
-	.maximum_speed = USB_SPEED_HIGH,
-	.base = ZYNQMP_USB0_XHCI_BASEADDR,
-	.dr_mode = USB_DR_MODE_PERIPHERAL,
-	.index = 0,
-};
-
-int usb_gadget_handle_interrupts(void)
-{
-	dwc3_uboot_handle_interrupt(0);
-	return 0;
-}
-
-int board_usb_init(int index, enum usb_init_type init)
-{
-	return dwc3_uboot_init(&dwc3_device_data);
-=======
 int board_usb_init(int index, enum usb_init_type init)
 {
 	debug("%s: index %x\n", __func__, index);
@@ -525,7 +459,6 @@
 	};
 
 	return -1;
->>>>>>> 8989c96b
 }
 
 int board_usb_cleanup(int index, enum usb_init_type init)
@@ -533,13 +466,9 @@
 	dwc3_uboot_exit(index);
 	return 0;
 }
-<<<<<<< HEAD
-#endif
-=======
 #endif
 
 void reset_misc(void)
 {
 	psci_system_reset(true);
-}
->>>>>>> 8989c96b
+}
/*
 * Copyright (c) 2011 The Chromium OS Authors.
 * (C) Copyright 2002-2006
 * Wolfgang Denk, DENX Software Engineering, wd@denx.de.
 *
 * (C) Copyright 2002
 * Sysgo Real-Time Solutions, GmbH <www.elinos.com>
 * Marius Groeger <mgroeger@sysgo.de>
 *
 * SPDX-License-Identifier:	GPL-2.0+
 */

#include <common.h>
/* TODO: can we just include all these headers whether needed or not? */
#if defined(CONFIG_CMD_BEDBUG)
#include <bedbug/type.h>
#endif
#include <command.h>
#include <console.h>
#ifdef CONFIG_HAS_DATAFLASH
#include <dataflash.h>
#endif
#include <dm.h>
#include <environment.h>
#include <fdtdec.h>
#if defined(CONFIG_CMD_IDE)
#include <ide.h>
#endif
#include <initcall.h>
#ifdef CONFIG_PS2KBD
#include <keyboard.h>
#endif
#if defined(CONFIG_CMD_KGDB)
#include <kgdb.h>
#endif
#include <logbuff.h>
#include <malloc.h>
#include <mapmem.h>
#ifdef CONFIG_BITBANGMII
#include <miiphy.h>
#endif
#include <mmc.h>
#include <nand.h>
#include <onenand_uboot.h>
#include <scsi.h>
#include <serial.h>
#include <spi.h>
#include <stdio_dev.h>
#include <timer.h>
#include <trace.h>
#include <watchdog.h>
#ifdef CONFIG_CMD_AMBAPP
#include <ambapp.h>
#endif
#ifdef CONFIG_ADDR_MAP
#include <asm/mmu.h>
#endif
#include <asm/sections.h>
#ifdef CONFIG_X86
#include <asm/init_helpers.h>
#endif
#include <dm/root.h>
#include <linux/compiler.h>
#include <linux/err.h>
#ifdef CONFIG_AVR32
#include <asm/arch/mmu.h>
#endif
#include <efi_loader.h>

DECLARE_GLOBAL_DATA_PTR;

#if defined(CONFIG_SPARC)
extern int prom_init(void);
#endif

ulong monitor_flash_len;

__weak int board_flash_wp_on(void)
{
	/*
	 * Most flashes can't be detected when write protection is enabled,
	 * so provide a way to let U-Boot gracefully ignore write protected
	 * devices.
	 */
	return 0;
}

__weak void cpu_secondary_init_r(void)
{
}

static int initr_secondary_cpu(void)
{
	/*
	 * after non-volatile devices & environment is setup and cpu code have
	 * another round to deal with any initialization that might require
	 * full access to the environment or loading of some image (firmware)
	 * from a non-volatile device
	 */
	/* TODO: maybe define this for all archs? */
	cpu_secondary_init_r();

	return 0;
}

static int initr_trace(void)
{
#ifdef CONFIG_TRACE
	trace_init(gd->trace_buff, CONFIG_TRACE_BUFFER_SIZE);
#endif

	return 0;
}

static int initr_reloc(void)
{
	/* tell others: relocation done */
	gd->flags |= GD_FLG_RELOC | GD_FLG_FULL_MALLOC_INIT;

	return 0;
}

#ifdef CONFIG_ARM
/*
 * Some of these functions are needed purely because the functions they
 * call return void. If we change them to return 0, these stubs can go away.
 */
static int initr_caches(void)
{
	/* Enable caches */
	enable_caches();
	return 0;
}
#endif

__weak int fixup_cpu(void)
{
	return 0;
}

static int initr_reloc_global_data(void)
{
#ifdef __ARM__
	monitor_flash_len = _end - __image_copy_start;
#elif defined(CONFIG_NDS32)
	monitor_flash_len = (ulong)&_end - (ulong)&_start;
#elif !defined(CONFIG_SANDBOX) && !defined(CONFIG_NIOS2)
	monitor_flash_len = (ulong)&__init_end - gd->relocaddr;
#endif
#if defined(CONFIG_MPC85xx) || defined(CONFIG_MPC86xx)
	/*
	 * The gd->cpu pointer is set to an address in flash before relocation.
	 * We need to update it to point to the same CPU entry in RAM.
	 * TODO: why not just add gd->reloc_ofs?
	 */
	gd->arch.cpu += gd->relocaddr - CONFIG_SYS_MONITOR_BASE;

	/*
	 * If we didn't know the cpu mask & # cores, we can save them of
	 * now rather than 'computing' them constantly
	 */
	fixup_cpu();
#endif
#ifdef CONFIG_SYS_EXTRA_ENV_RELOC
	/*
	 * Some systems need to relocate the env_addr pointer early because the
	 * location it points to will get invalidated before env_relocate is
	 * called.  One example is on systems that might use a L2 or L3 cache
	 * in SRAM mode and initialize that cache from SRAM mode back to being
	 * a cache in cpu_init_r.
	 */
	gd->env_addr += gd->relocaddr - CONFIG_SYS_MONITOR_BASE;
#endif
#ifdef CONFIG_OF_EMBED
	/*
	* The fdt_blob needs to be moved to new relocation address
	* incase of FDT blob is embedded with in image
	*/
	gd->fdt_blob += gd->reloc_off;
#endif
#ifdef CONFIG_EFI_LOADER
	efi_runtime_relocate(gd->relocaddr, NULL);
#endif

	return 0;
}

static int initr_serial(void)
{
	serial_initialize();
	return 0;
}

#if defined(CONFIG_PPC) || defined(CONFIG_M68K)
static int initr_trap(void)
{
	/*
	 * Setup trap handlers
	 */
#if defined(CONFIG_PPC)
	trap_init(gd->relocaddr);
#else
	trap_init(CONFIG_SYS_SDRAM_BASE);
#endif
	return 0;
}
#endif

#ifdef CONFIG_ADDR_MAP
static int initr_addr_map(void)
{
	init_addr_map();

	return 0;
}
#endif

#ifdef CONFIG_LOGBUFFER
unsigned long logbuffer_base(void)
{
	return gd->ram_top - LOGBUFF_LEN;
}

static int initr_logbuffer(void)
{
	logbuff_init_ptrs();
	return 0;
}
#endif

#ifdef CONFIG_POST
static int initr_post_backlog(void)
{
	post_output_backlog();
	return 0;
}
#endif

#ifdef CONFIG_SYS_DELAYED_ICACHE
static int initr_icache_enable(void)
{
	return 0;
}
#endif

#if defined(CONFIG_SYS_INIT_RAM_LOCK) && defined(CONFIG_E500)
static int initr_unlock_ram_in_cache(void)
{
	unlock_ram_in_cache();	/* it's time to unlock D-cache in e500 */
	return 0;
}
#endif

#ifdef CONFIG_PCI
static int initr_pci(void)
{
#ifndef CONFIG_DM_PCI
	pci_init();
#endif

	return 0;
}
#endif

#ifdef CONFIG_WINBOND_83C553
static int initr_w83c553f(void)
{
	/*
	 * Initialise the ISA bridge
	 */
	initialise_w83c553f();
	return 0;
}
#endif

static int initr_barrier(void)
{
#ifdef CONFIG_PPC
	/* TODO: Can we not use dmb() macros for this? */
	asm("sync ; isync");
#endif
	return 0;
}

static int initr_malloc(void)
{
	ulong malloc_start;

#ifdef CONFIG_SYS_MALLOC_F_LEN
	debug("Pre-reloc malloc() used %#lx bytes (%ld KB)\n", gd->malloc_ptr,
	      gd->malloc_ptr / 1024);
#endif
	/* The malloc area is immediately below the monitor copy in DRAM */
	malloc_start = gd->relocaddr - TOTAL_MALLOC_LEN;
	mem_malloc_init((ulong)map_sysmem(malloc_start, TOTAL_MALLOC_LEN),
			TOTAL_MALLOC_LEN);
	return 0;
}

static int initr_console_record(void)
{
#if defined(CONFIG_CONSOLE_RECORD)
	return console_record_init();
#else
	return 0;
#endif
}

#ifdef CONFIG_SYS_NONCACHED_MEMORY
static int initr_noncached(void)
{
	noncached_init();
	return 0;
}
#endif

#ifdef CONFIG_DM
static int initr_dm(void)
{
	int ret;

	/* Save the pre-reloc driver model and start a new one */
	gd->dm_root_f = gd->dm_root;
	gd->dm_root = NULL;
#ifdef CONFIG_TIMER
	gd->timer = NULL;
#endif
	ret = dm_init_and_scan(false);
	if (ret)
		return ret;
#ifdef CONFIG_TIMER_EARLY
	ret = dm_timer_init();
	if (ret)
		return ret;
#endif

	return 0;
}
#endif

static int initr_bootstage(void)
{
	/* We cannot do this before initr_dm() */
	bootstage_mark_name(BOOTSTAGE_ID_START_UBOOT_R, "board_init_r");

	return 0;
}

__weak int power_init_board(void)
{
	return 0;
}

static int initr_announce(void)
{
	debug("Now running in RAM - U-Boot at: %08lx\n", gd->relocaddr);
	return 0;
}

#ifdef CONFIG_NEEDS_MANUAL_RELOC
static int initr_manual_reloc_cmdtable(void)
{
	fixup_cmdtable(ll_entry_start(cmd_tbl_t, cmd),
		       ll_entry_count(cmd_tbl_t, cmd));
	return 0;
}
#endif

#if !defined(CONFIG_SYS_NO_FLASH)
static int initr_flash(void)
{
	ulong flash_size = 0;
	bd_t *bd = gd->bd;

	puts("Flash: ");

	if (board_flash_wp_on())
		printf("Uninitialized - Write Protect On\n");
	else
		flash_size = flash_init();

	print_size(flash_size, "");
#ifdef CONFIG_SYS_FLASH_CHECKSUM
	/*
	* Compute and print flash CRC if flashchecksum is set to 'y'
	*
	* NOTE: Maybe we should add some WATCHDOG_RESET()? XXX
	*/
	if (getenv_yesno("flashchecksum") == 1) {
		printf("  CRC: %08X", crc32(0,
			(const unsigned char *) CONFIG_SYS_FLASH_BASE,
			flash_size));
	}
#endif /* CONFIG_SYS_FLASH_CHECKSUM */
	putc('\n');

	/* update start of FLASH memory    */
#ifdef CONFIG_SYS_FLASH_BASE
	bd->bi_flashstart = CONFIG_SYS_FLASH_BASE;
#endif
	/* size of FLASH memory (final value) */
	bd->bi_flashsize = flash_size;

#if defined(CONFIG_SYS_UPDATE_FLASH_SIZE)
	/* Make a update of the Memctrl. */
	update_flash_size(flash_size);
#endif


#if defined(CONFIG_OXC) || defined(CONFIG_RMU)
	/* flash mapped at end of memory map */
	bd->bi_flashoffset = CONFIG_SYS_TEXT_BASE + flash_size;
#elif CONFIG_SYS_MONITOR_BASE == CONFIG_SYS_FLASH_BASE
	bd->bi_flashoffset = monitor_flash_len;	/* reserved area for monitor */
#endif
	return 0;
}
#endif

#if defined(CONFIG_PPC) && !defined(CONFIG_DM_SPI)
static int initr_spi(void)
{
	/* PPC does this here */
#ifdef CONFIG_SPI
#if !defined(CONFIG_ENV_IS_IN_EEPROM)
	spi_init_f();
#endif
	spi_init_r();
#endif
	return 0;
}
#endif

#ifdef CONFIG_CMD_NAND
/* go init the NAND */
static int initr_nand(void)
{
	puts("NAND:  ");
	nand_init();
	return 0;
}
#endif

#if defined(CONFIG_CMD_ONENAND)
/* go init the NAND */
static int initr_onenand(void)
{
	puts("NAND:  ");
	onenand_init();
	return 0;
}
#endif

#ifdef CONFIG_GENERIC_MMC
static int initr_mmc(void)
{
	puts("MMC:   ");
	mmc_initialize(gd->bd);
	return 0;
}
#endif

#ifdef CONFIG_HAS_DATAFLASH
static int initr_dataflash(void)
{
	AT91F_DataflashInit();
	dataflash_print_info();
	return 0;
}
#endif

/*
 * Tell if it's OK to load the environment early in boot.
 *
 * If CONFIG_OF_CONTROL is defined, we'll check with the FDT to see
 * if this is OK (defaulting to saying it's OK).
 *
 * NOTE: Loading the environment early can be a bad idea if security is
 *       important, since no verification is done on the environment.
 *
 * @return 0 if environment should not be loaded, !=0 if it is ok to load
 */
static int should_load_env(void)
{
#ifdef CONFIG_OF_CONTROL
	return fdtdec_get_config_int(gd->fdt_blob, "load-environment", 1);
#elif defined CONFIG_DELAY_ENVIRONMENT
	return 0;
#else
	return 1;
#endif
}

static int initr_env(void)
{
	/* initialize environment */
	if (should_load_env())
		env_relocate();
	else
		set_default_env(NULL);
#ifdef CONFIG_OF_CONTROL
	setenv_addr("fdtcontroladdr", gd->fdt_blob);
#endif

	/* Initialize from environment */
	load_addr = getenv_ulong("loadaddr", 16, load_addr);
#if defined(CONFIG_SYS_EXTBDINFO)
#if defined(CONFIG_405GP) || defined(CONFIG_405EP)
#if defined(CONFIG_I2CFAST)
	/*
	 * set bi_iic_fast for linux taking environment variable
	 * "i2cfast" into account
	 */
	{
		char *s = getenv("i2cfast");

		if (s && ((*s == 'y') || (*s == 'Y'))) {
			gd->bd->bi_iic_fast[0] = 1;
			gd->bd->bi_iic_fast[1] = 1;
		}
	}
#endif /* CONFIG_I2CFAST */
#endif /* CONFIG_405GP, CONFIG_405EP */
#endif /* CONFIG_SYS_EXTBDINFO */
	return 0;
}

#ifdef CONFIG_SYS_BOOTPARAMS_LEN
static int initr_malloc_bootparams(void)
{
	gd->bd->bi_boot_params = (ulong)malloc(CONFIG_SYS_BOOTPARAMS_LEN);
	if (!gd->bd->bi_boot_params) {
		puts("WARNING: Cannot allocate space for boot parameters\n");
		return -ENOMEM;
	}
	return 0;
}
#endif

static int initr_jumptable(void)
{
	jumptable_init();
	return 0;
}

#if defined(CONFIG_API)
static int initr_api(void)
{
	/* Initialize API */
	api_init();
	return 0;
}
#endif

/* enable exceptions */
#if defined(CONFIG_ARM) || defined(CONFIG_AVR32)
static int initr_enable_interrupts(void)
{
	enable_interrupts();
	return 0;
}
#endif

#ifdef CONFIG_CMD_NET
static int initr_ethaddr(void)
{
	bd_t *bd = gd->bd;

	/* kept around for legacy kernels only ... ignore the next section */
	eth_getenv_enetaddr("ethaddr", bd->bi_enetaddr);
#ifdef CONFIG_HAS_ETH1
	eth_getenv_enetaddr("eth1addr", bd->bi_enet1addr);
#endif
#ifdef CONFIG_HAS_ETH2
	eth_getenv_enetaddr("eth2addr", bd->bi_enet2addr);
#endif
#ifdef CONFIG_HAS_ETH3
	eth_getenv_enetaddr("eth3addr", bd->bi_enet3addr);
#endif
#ifdef CONFIG_HAS_ETH4
	eth_getenv_enetaddr("eth4addr", bd->bi_enet4addr);
#endif
#ifdef CONFIG_HAS_ETH5
	eth_getenv_enetaddr("eth5addr", bd->bi_enet5addr);
#endif
	return 0;
}
#endif /* CONFIG_CMD_NET */

#ifdef CONFIG_CMD_KGDB
static int initr_kgdb(void)
{
	puts("KGDB:  ");
	kgdb_init();
	return 0;
}
#endif

#if defined(CONFIG_STATUS_LED)
static int initr_status_led(void)
{
#if defined(STATUS_LED_BOOT)
	status_led_set(STATUS_LED_BOOT, STATUS_LED_BLINKING);
#else
	status_led_init();
#endif
	return 0;
}
#endif

#if defined(CONFIG_CMD_AMBAPP) && defined(CONFIG_SYS_AMBAPP_PRINT_ON_STARTUP)
extern int do_ambapp_print(cmd_tbl_t *cmdtp, int flag, int argc, char * const argv[]);

static int initr_ambapp_print(void)
{
	puts("AMBA:\n");
	do_ambapp_print(NULL, 0, 0, NULL);

	return 0;
}
#endif

#if defined(CONFIG_SCSI)
static int initr_scsi(void)
{
	puts("SCSI:  ");
	scsi_init();

	return 0;
}
#endif

#if defined(CONFIG_CMD_DOC)
static int initr_doc(void)
{
	puts("DOC:   ");
	doc_init();
	return 0;
}
#endif

#ifdef CONFIG_BITBANGMII
static int initr_bbmii(void)
{
	bb_miiphy_init();
	return 0;
}
#endif

#ifdef CONFIG_CMD_NET
static int initr_net(void)
{
	puts("Net:   ");
	eth_initialize();
#if defined(CONFIG_RESET_PHY_R)
	debug("Reset Ethernet PHY\n");
	reset_phy();
#endif
	return 0;
}
#endif

#ifdef CONFIG_POST
static int initr_post(void)
{
	post_run(NULL, POST_RAM | post_bootmode_get(0));
	return 0;
}
#endif

#if defined(CONFIG_CMD_PCMCIA) && !defined(CONFIG_CMD_IDE)
static int initr_pcmcia(void)
{
	puts("PCMCIA:");
	pcmcia_init();
	return 0;
}
#endif

#if defined(CONFIG_CMD_IDE)
static int initr_ide(void)
{
#ifdef	CONFIG_IDE_8xx_PCCARD
	puts("PCMCIA:");
#else
	puts("IDE:   ");
#endif
#if defined(CONFIG_START_IDE)
	if (board_start_ide())
		ide_init();
#else
	ide_init();
#endif
	return 0;
}
#endif

#if defined(CONFIG_PRAM) || defined(CONFIG_LOGBUFFER)
/*
 * Export available size of memory for Linux, taking into account the
 * protected RAM at top of memory
 */
int initr_mem(void)
{
	ulong pram = 0;
	char memsz[32];

# ifdef CONFIG_PRAM
	pram = getenv_ulong("pram", 10, CONFIG_PRAM);
# endif
# if defined(CONFIG_LOGBUFFER) && !defined(CONFIG_ALT_LB_ADDR)
	/* Also take the logbuffer into account (pram is in kB) */
	pram += (LOGBUFF_LEN + LOGBUFF_OVERHEAD) / 1024;
# endif
	sprintf(memsz, "%ldk", (long int) ((gd->ram_size / 1024) - pram));
	setenv("mem", memsz);

	return 0;
}
#endif

#ifdef CONFIG_CMD_BEDBUG
static int initr_bedbug(void)
{
	bedbug_init();

	return 0;
}
#endif

#ifdef CONFIG_PS2KBD
static int initr_kbd(void)
{
	puts("PS/2:  ");
	kbd_init();
	return 0;
}
#endif

static int run_main_loop(void)
{
#ifdef CONFIG_SANDBOX
	sandbox_main_loop_init();
#endif
	/* main_loop() can return to retry autoboot, if so just run it again */
	for (;;)
		main_loop();
	return 0;
}

/*
 * Over time we hope to remove these functions with code fragments and
 * stub funtcions, and instead call the relevant function directly.
 *
 * We also hope to remove most of the driver-related init and do it if/when
 * the driver is later used.
 *
 * TODO: perhaps reset the watchdog in the initcall function after each call?
 */
init_fnc_t init_sequence_r[] = {
	initr_trace,
	initr_reloc,
	/* TODO: could x86/PPC have this also perhaps? */
#ifdef CONFIG_ARM
	initr_caches,
	/* Note: For Freescale LS2 SoCs, new MMU table is created in DDR.
	 *	 A temporary mapping of IFC high region is since removed,
	 *	 so environmental variables in NOR flash is not availble
	 *	 until board_init() is called below to remap IFC to high
	 *	 region.
	 */
#endif
	initr_reloc_global_data,
#if defined(CONFIG_SYS_INIT_RAM_LOCK) && defined(CONFIG_E500)
	initr_unlock_ram_in_cache,
#endif
	initr_barrier,
	initr_malloc,
	initr_console_record,
#ifdef CONFIG_SYS_NONCACHED_MEMORY
	initr_noncached,
#endif
	bootstage_relocate,
#ifdef CONFIG_DM
	initr_dm,
#endif
	initr_bootstage,
#if defined(CONFIG_ARM) || defined(CONFIG_NDS32)
	board_init,	/* Setup chipselects */
#endif
	/*
	 * TODO: printing of the clock inforamtion of the board is now
	 * implemented as part of bdinfo command. Currently only support for
	 * davinci SOC's is added. Remove this check once all the board
	 * implement this.
	 */
#ifdef CONFIG_CLOCKS
	set_cpu_clk_info, /* Setup clock information */
#endif
#ifdef CONFIG_EFI_LOADER
	efi_memory_init,
#endif
	stdio_init_tables,
	initr_serial,
	initr_announce,
	INIT_FUNC_WATCHDOG_RESET
#ifdef CONFIG_NEEDS_MANUAL_RELOC
	initr_manual_reloc_cmdtable,
#endif
#if defined(CONFIG_PPC) || defined(CONFIG_M68K)
	initr_trap,
#endif
#ifdef CONFIG_ADDR_MAP
	initr_addr_map,
#endif
#if defined(CONFIG_BOARD_EARLY_INIT_R)
	board_early_init_r,
#endif
	INIT_FUNC_WATCHDOG_RESET
#ifdef CONFIG_LOGBUFFER
	initr_logbuffer,
#endif
#ifdef CONFIG_POST
	initr_post_backlog,
#endif
	INIT_FUNC_WATCHDOG_RESET
#ifdef CONFIG_SYS_DELAYED_ICACHE
	initr_icache_enable,
#endif
#if defined(CONFIG_PCI) && defined(CONFIG_SYS_EARLY_PCI_INIT)
	/*
	 * Do early PCI configuration _before_ the flash gets initialised,
	 * because PCU ressources are crucial for flash access on some boards.
	 */
	initr_pci,
#endif
#ifdef CONFIG_WINBOND_83C553
	initr_w83c553f,
#endif
#ifdef CONFIG_ARCH_EARLY_INIT_R
	arch_early_init_r,
#endif
	power_init_board,
#ifndef CONFIG_SYS_NO_FLASH
	initr_flash,
#endif
	INIT_FUNC_WATCHDOG_RESET
<<<<<<< HEAD
#if defined(CONFIG_PPC) || defined(CONFIG_M68K) || defined(CONFIG_X86)
=======
#if defined(CONFIG_PPC) || defined(CONFIG_M68K) || defined(CONFIG_X86) || \
	defined(CONFIG_SPARC)
>>>>>>> 8989c96b
	/* initialize higher level parts of CPU like time base and timers */
	cpu_init_r,
#endif
#ifdef CONFIG_PPC
	initr_spi,
#endif
#ifdef CONFIG_CMD_NAND
	initr_nand,
#endif
#ifdef CONFIG_CMD_ONENAND
	initr_onenand,
#endif
#ifdef CONFIG_GENERIC_MMC
	initr_mmc,
#endif
#ifdef CONFIG_HAS_DATAFLASH
	initr_dataflash,
#endif
	initr_env,
#ifdef CONFIG_SYS_BOOTPARAMS_LEN
	initr_malloc_bootparams,
#endif
	INIT_FUNC_WATCHDOG_RESET
	initr_secondary_cpu,
#if defined(CONFIG_ID_EEPROM) || defined(CONFIG_SYS_I2C_MAC_OFFSET)
	mac_read_from_eeprom,
#endif
	INIT_FUNC_WATCHDOG_RESET
#if defined(CONFIG_PCI) && !defined(CONFIG_SYS_EARLY_PCI_INIT)
	/*
	 * Do pci configuration
	 */
	initr_pci,
#endif
	stdio_add_devices,
	initr_jumptable,
#ifdef CONFIG_API
	initr_api,
#endif
	console_init_r,		/* fully init console as a device */
#ifdef CONFIG_DISPLAY_BOARDINFO_LATE
	show_board_info,
#endif
#ifdef CONFIG_ARCH_MISC_INIT
	arch_misc_init,		/* miscellaneous arch-dependent init */
#endif
#ifdef CONFIG_MISC_INIT_R
	misc_init_r,		/* miscellaneous platform-dependent init */
#endif
	INIT_FUNC_WATCHDOG_RESET
#ifdef CONFIG_CMD_KGDB
	initr_kgdb,
#endif
	interrupt_init,
#if defined(CONFIG_ARM) || defined(CONFIG_AVR32)
	initr_enable_interrupts,
#endif
#if defined(CONFIG_MICROBLAZE) || defined(CONFIG_AVR32) || defined(CONFIG_M68K)
	timer_init,		/* initialize timer */
#endif
#if defined(CONFIG_STATUS_LED)
	initr_status_led,
#endif
	/* PPC has a udelay(20) here dating from 2002. Why? */
#ifdef CONFIG_CMD_NET
	initr_ethaddr,
#endif
#ifdef CONFIG_BOARD_LATE_INIT
	board_late_init,
#endif
#if defined(CONFIG_CMD_AMBAPP)
	ambapp_init_reloc,
#if defined(CONFIG_SYS_AMBAPP_PRINT_ON_STARTUP)
	initr_ambapp_print,
#endif
#endif
#ifdef CONFIG_SCSI
	INIT_FUNC_WATCHDOG_RESET
	initr_scsi,
#endif
#ifdef CONFIG_CMD_DOC
	INIT_FUNC_WATCHDOG_RESET
	initr_doc,
#endif
#ifdef CONFIG_BITBANGMII
	initr_bbmii,
#endif
#ifdef CONFIG_CMD_NET
	INIT_FUNC_WATCHDOG_RESET
	initr_net,
#endif
#ifdef CONFIG_POST
	initr_post,
#endif
#if defined(CONFIG_CMD_PCMCIA) && !defined(CONFIG_CMD_IDE)
	initr_pcmcia,
#endif
#if defined(CONFIG_CMD_IDE)
	initr_ide,
#endif
#ifdef CONFIG_LAST_STAGE_INIT
	INIT_FUNC_WATCHDOG_RESET
	/*
	 * Some parts can be only initialized if all others (like
	 * Interrupts) are up and running (i.e. the PC-style ISA
	 * keyboard).
	 */
	last_stage_init,
#endif
#ifdef CONFIG_CMD_BEDBUG
	INIT_FUNC_WATCHDOG_RESET
	initr_bedbug,
#endif
#if defined(CONFIG_PRAM) || defined(CONFIG_LOGBUFFER)
	initr_mem,
#endif
#ifdef CONFIG_PS2KBD
	initr_kbd,
#endif
#if defined(CONFIG_SPARC)
	prom_init,
#endif
	run_main_loop,
};

void board_init_r(gd_t *new_gd, ulong dest_addr)
{
#ifdef CONFIG_NEEDS_MANUAL_RELOC
	int i;
#endif

#ifdef CONFIG_AVR32
	mmu_init_r(dest_addr);
#endif

#if !defined(CONFIG_X86) && !defined(CONFIG_ARM) && !defined(CONFIG_ARM64)
	gd = new_gd;
#endif

#ifdef CONFIG_NEEDS_MANUAL_RELOC
	for (i = 0; i < ARRAY_SIZE(init_sequence_r); i++)
		init_sequence_r[i] += gd->reloc_off;
#endif

	if (initcall_run_list(init_sequence_r))
		hang();

	/* NOTREACHED - run_main_loop() does not return */
	hang();
}<|MERGE_RESOLUTION|>--- conflicted
+++ resolved
@@ -845,12 +845,8 @@
 	initr_flash,
 #endif
 	INIT_FUNC_WATCHDOG_RESET
-<<<<<<< HEAD
-#if defined(CONFIG_PPC) || defined(CONFIG_M68K) || defined(CONFIG_X86)
-=======
 #if defined(CONFIG_PPC) || defined(CONFIG_M68K) || defined(CONFIG_X86) || \
 	defined(CONFIG_SPARC)
->>>>>>> 8989c96b
 	/* initialize higher level parts of CPU like time base and timers */
 	cpu_init_r,
 #endif

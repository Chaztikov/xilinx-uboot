/*
 * (C) Copyright 2000-2009
 * Wolfgang Denk, DENX Software Engineering, wd@denx.de.
 *
 * SPDX-License-Identifier:	GPL-2.0+
 */

#ifndef USE_HOSTCC
#include <common.h>
#include <bootstage.h>
#include <bzlib.h>
#include <errno.h>
#include <fdt_support.h>
#include <lmb.h>
#include <malloc.h>
#include <mapmem.h>
#include <asm/io.h>
#include <linux/lzo.h>
#include <lzma/LzmaTypes.h>
#include <lzma/LzmaDec.h>
#include <lzma/LzmaTools.h>
#if defined(CONFIG_CMD_USB)
#include <usb.h>
#endif
#else
#include "mkimage.h"
#endif

#include <command.h>
#include <bootm.h>
#include <image.h>

#ifndef CONFIG_SYS_BOOTM_LEN
/* use 8MByte as default max gunzip size */
#define CONFIG_SYS_BOOTM_LEN	0x800000
#endif

#define IH_INITRD_ARCH IH_ARCH_DEFAULT

#ifndef USE_HOSTCC

DECLARE_GLOBAL_DATA_PTR;

static const void *boot_get_kernel(cmd_tbl_t *cmdtp, int flag, int argc,
				   char * const argv[], bootm_headers_t *images,
				   ulong *os_data, ulong *os_len);

#ifdef CONFIG_LMB
static void boot_start_lmb(bootm_headers_t *images)
{
	ulong		mem_start;
	phys_size_t	mem_size;

	lmb_init(&images->lmb);

	mem_start = getenv_bootm_low();
	mem_size = getenv_bootm_size();

	lmb_add(&images->lmb, (phys_addr_t)mem_start, mem_size);

	arch_lmb_reserve(&images->lmb);
	board_lmb_reserve(&images->lmb);
}
#else
#define lmb_reserve(lmb, base, size)
static inline void boot_start_lmb(bootm_headers_t *images) { }
#endif

static int bootm_start(cmd_tbl_t *cmdtp, int flag, int argc,
		       char * const argv[])
{
	memset((void *)&images, 0, sizeof(images));
	images.verify = getenv_yesno("verify");

	boot_start_lmb(&images);

	bootstage_mark_name(BOOTSTAGE_ID_BOOTM_START, "bootm_start");
	images.state = BOOTM_STATE_START;

	return 0;
}

static int bootm_find_os(cmd_tbl_t *cmdtp, int flag, int argc,
			 char * const argv[])
{
	const void *os_hdr;
	bool ep_found = false;
	int ret;

	/* get kernel image header, start address and length */
	os_hdr = boot_get_kernel(cmdtp, flag, argc, argv,
			&images, &images.os.image_start, &images.os.image_len);
	if (images.os.image_len == 0) {
		puts("ERROR: can't get kernel image!\n");
		return 1;
	}

	/* get image parameters */
	switch (genimg_get_format(os_hdr)) {
#if defined(CONFIG_IMAGE_FORMAT_LEGACY)
	case IMAGE_FORMAT_LEGACY:
		images.os.type = image_get_type(os_hdr);
		images.os.comp = image_get_comp(os_hdr);
		images.os.os = image_get_os(os_hdr);

		images.os.end = image_get_image_end(os_hdr);
		images.os.load = image_get_load(os_hdr);
		images.os.arch = image_get_arch(os_hdr);
		break;
#endif
#if IMAGE_ENABLE_FIT
	case IMAGE_FORMAT_FIT:
		if (fit_image_get_type(images.fit_hdr_os,
				       images.fit_noffset_os,
				       &images.os.type)) {
			puts("Can't get image type!\n");
			bootstage_error(BOOTSTAGE_ID_FIT_TYPE);
			return 1;
		}

		if (fit_image_get_comp(images.fit_hdr_os,
				       images.fit_noffset_os,
				       &images.os.comp)) {
			puts("Can't get image compression!\n");
			bootstage_error(BOOTSTAGE_ID_FIT_COMPRESSION);
			return 1;
		}

		if (fit_image_get_os(images.fit_hdr_os, images.fit_noffset_os,
				     &images.os.os)) {
			puts("Can't get image OS!\n");
			bootstage_error(BOOTSTAGE_ID_FIT_OS);
			return 1;
		}

		if (fit_image_get_arch(images.fit_hdr_os,
				       images.fit_noffset_os,
				       &images.os.arch)) {
			puts("Can't get image ARCH!\n");
			return 1;
		}

		images.os.end = fit_get_end(images.fit_hdr_os);

		if (fit_image_get_load(images.fit_hdr_os, images.fit_noffset_os,
				       &images.os.load)) {
			puts("Can't get image load address!\n");
			bootstage_error(BOOTSTAGE_ID_FIT_LOADADDR);
			return 1;
		}
		break;
#endif
#ifdef CONFIG_ANDROID_BOOT_IMAGE
	case IMAGE_FORMAT_ANDROID:
		images.os.type = IH_TYPE_KERNEL;
		images.os.comp = IH_COMP_NONE;
		images.os.os = IH_OS_LINUX;

		images.os.end = android_image_get_end(os_hdr);
		images.os.load = android_image_get_kload(os_hdr);
		images.ep = images.os.load;
		ep_found = true;
		break;
#endif
	default:
		puts("ERROR: unknown image format type!\n");
		return 1;
	}

	/* If we have a valid setup.bin, we will use that for entry (x86) */
	if (images.os.arch == IH_ARCH_I386 ||
	    images.os.arch == IH_ARCH_X86_64) {
		ulong len;

		ret = boot_get_setup(&images, IH_ARCH_I386, &images.ep, &len);
		if (ret < 0 && ret != -ENOENT) {
			puts("Could not find a valid setup.bin for x86\n");
			return 1;
		}
		/* Kernel entry point is the setup.bin */
	} else if (images.legacy_hdr_valid) {
		images.ep = image_get_ep(&images.legacy_hdr_os_copy);
#if IMAGE_ENABLE_FIT
	} else if (images.fit_uname_os) {
		int ret;

		ret = fit_image_get_entry(images.fit_hdr_os,
					  images.fit_noffset_os, &images.ep);
		if (ret) {
			puts("Can't get entry point property!\n");
			return 1;
		}
#endif
	} else if (!ep_found) {
		puts("Could not find kernel entry point!\n");
		return 1;
	}

	if (images.os.type == IH_TYPE_KERNEL_NOLOAD) {
		images.os.load = images.os.image_start;
		images.ep += images.os.load;
	}

	images.os.start = map_to_sysmem(os_hdr);

	return 0;
}

/**
 * bootm_find_images - wrapper to find and locate various images
 * @flag: Ignored Argument
 * @argc: command argument count
 * @argv: command argument list
 *
 * boot_find_images() will attempt to load an available ramdisk,
 * flattened device tree, as well as specifically marked
 * "loadable" images (loadables are FIT only)
 *
 * Note: bootm_find_images will skip an image if it is not found
 *
 * @return:
 *     0, if all existing images were loaded correctly
 *     1, if an image is found but corrupted, or invalid
 */
int bootm_find_images(int flag, int argc, char * const argv[])
{
	int ret;

	/* find ramdisk */
	ret = boot_get_ramdisk(argc, argv, &images, IH_INITRD_ARCH,
			       &images.rd_start, &images.rd_end);
	if (ret) {
		puts("Ramdisk image is corrupt or invalid\n");
		return 1;
	}

<<<<<<< HEAD
#if defined(CONFIG_OF_LIBFDT)
=======
#if IMAGE_ENABLE_OF_LIBFDT
>>>>>>> 8989c96b
	/* find flattened device tree */
	ret = boot_get_fdt(flag, argc, argv, IH_ARCH_DEFAULT, &images,
			   &images.ft_addr, &images.ft_len);
	if (ret) {
		puts("Could not find a valid device tree\n");
		return 1;
	}
	set_working_fdt_addr((ulong)images.ft_addr);
#endif

<<<<<<< HEAD
#if defined(CONFIG_FIT)
=======
#if IMAGE_ENABLE_FIT
#if defined(CONFIG_FPGA) && defined(CONFIG_FPGA_XILINX)
	/* find bitstreams */
	ret = boot_get_fpga(argc, argv, &images, IH_ARCH_DEFAULT,
			    NULL, NULL);
	if (ret) {
		printf("FPGA image is corrupted or invalid\n");
		return 1;
	}
#endif

>>>>>>> 8989c96b
	/* find all of the loadables */
	ret = boot_get_loadable(argc, argv, &images, IH_ARCH_DEFAULT,
			       NULL, NULL);
	if (ret) {
		printf("Loadable(s) is corrupt or invalid\n");
		return 1;
	}
#endif

	return 0;
}

static int bootm_find_other(cmd_tbl_t *cmdtp, int flag, int argc,
			    char * const argv[])
{
	if (((images.os.type == IH_TYPE_KERNEL) ||
	     (images.os.type == IH_TYPE_KERNEL_NOLOAD) ||
	     (images.os.type == IH_TYPE_MULTI)) &&
	    (images.os.os == IH_OS_LINUX ||
		 images.os.os == IH_OS_VXWORKS))
		return bootm_find_images(flag, argc, argv);

	return 0;
}
#endif /* USE_HOSTC */

/**
 * print_decomp_msg() - Print a suitable decompression/loading message
 *
 * @type:	OS type (IH_OS_...)
 * @comp_type:	Compression type being used (IH_COMP_...)
 * @is_xip:	true if the load address matches the image start
 */
static void print_decomp_msg(int comp_type, int type, bool is_xip)
{
	const char *name = genimg_get_type_name(type);

	if (comp_type == IH_COMP_NONE)
		printf("   %s %s ... ", is_xip ? "XIP" : "Loading", name);
	else
		printf("   Uncompressing %s ... ", name);
}

/**
 * handle_decomp_error() - display a decompression error
 *
 * This function tries to produce a useful message. In the case where the
 * uncompressed size is the same as the available space, we can assume that
 * the image is too large for the buffer.
 *
 * @comp_type:		Compression type being used (IH_COMP_...)
 * @uncomp_size:	Number of bytes uncompressed
 * @unc_len:		Amount of space available for decompression
 * @ret:		Error code to report
 * @return BOOTM_ERR_RESET, indicating that the board must be reset
 */
static int handle_decomp_error(int comp_type, size_t uncomp_size,
			       size_t unc_len, int ret)
{
	const char *name = genimg_get_comp_name(comp_type);

	if (uncomp_size >= unc_len)
		printf("Image too large: increase CONFIG_SYS_BOOTM_LEN\n");
	else
		printf("%s: uncompress error %d\n", name, ret);

	/*
	 * The decompression routines are now safe, so will not write beyond
	 * their bounds. Probably it is not necessary to reset, but maintain
	 * the current behaviour for now.
	 */
	printf("Must RESET board to recover\n");
#ifndef USE_HOSTCC
	bootstage_error(BOOTSTAGE_ID_DECOMP_IMAGE);
#endif

	return BOOTM_ERR_RESET;
}

int bootm_decomp_image(int comp, ulong load, ulong image_start, int type,
		       void *load_buf, void *image_buf, ulong image_len,
		       uint unc_len, ulong *load_end)
{
	int ret = 0;

	*load_end = load;
	print_decomp_msg(comp, type, load == image_start);

	/*
	 * Load the image to the right place, decompressing if needed. After
	 * this, image_len will be set to the number of uncompressed bytes
	 * loaded, ret will be non-zero on error.
	 */
	switch (comp) {
	case IH_COMP_NONE:
		if (load == image_start)
			break;
		if (image_len <= unc_len)
			memmove_wd(load_buf, image_buf, image_len, CHUNKSZ);
		else
			ret = 1;
		break;
#ifdef CONFIG_GZIP
	case IH_COMP_GZIP: {
		ret = gunzip(load_buf, unc_len, image_buf, &image_len);
		break;
	}
#endif /* CONFIG_GZIP */
#ifdef CONFIG_BZIP2
	case IH_COMP_BZIP2: {
		uint size = unc_len;

		/*
		 * If we've got less than 4 MB of malloc() space,
		 * use slower decompression algorithm which requires
		 * at most 2300 KB of memory.
		 */
		ret = BZ2_bzBuffToBuffDecompress(load_buf, &size,
			image_buf, image_len,
			CONFIG_SYS_MALLOC_LEN < (4096 * 1024), 0);
		image_len = size;
		break;
	}
#endif /* CONFIG_BZIP2 */
#ifdef CONFIG_LZMA
	case IH_COMP_LZMA: {
		SizeT lzma_len = unc_len;

		ret = lzmaBuffToBuffDecompress(load_buf, &lzma_len,
					       image_buf, image_len);
		image_len = lzma_len;
		break;
	}
#endif /* CONFIG_LZMA */
#ifdef CONFIG_LZO
	case IH_COMP_LZO: {
		size_t size = unc_len;

		ret = lzop_decompress(image_buf, image_len, load_buf, &size);
		image_len = size;
		break;
	}
#endif /* CONFIG_LZO */
#ifdef CONFIG_LZ4
	case IH_COMP_LZ4: {
		size_t size = unc_len;

		ret = ulz4fn(image_buf, image_len, load_buf, &size);
		image_len = size;
		break;
	}
#endif /* CONFIG_LZ4 */
	default:
		printf("Unimplemented compression type %d\n", comp);
		return BOOTM_ERR_UNIMPLEMENTED;
	}

	if (ret)
		return handle_decomp_error(comp, image_len, unc_len, ret);
	*load_end = load + image_len;

	puts("OK\n");

	return 0;
}

#ifndef USE_HOSTCC
static int bootm_load_os(bootm_headers_t *images, unsigned long *load_end,
			 int boot_progress)
{
	image_info_t os = images->os;
	ulong load = os.load;
	ulong blob_start = os.start;
	ulong blob_end = os.end;
	ulong image_start = os.image_start;
	ulong image_len = os.image_len;
	bool no_overlap;
	void *load_buf, *image_buf;
	int err;

	load_buf = map_sysmem(load, 0);
	image_buf = map_sysmem(os.image_start, image_len);
	err = bootm_decomp_image(os.comp, load, os.image_start, os.type,
				 load_buf, image_buf, image_len,
				 CONFIG_SYS_BOOTM_LEN, load_end);
	if (err) {
		bootstage_error(BOOTSTAGE_ID_DECOMP_IMAGE);
		return err;
	}
	flush_cache(load, ALIGN(*load_end - load, ARCH_DMA_MINALIGN));

	debug("   kernel loaded at 0x%08lx, end = 0x%08lx\n", load, *load_end);
	bootstage_mark(BOOTSTAGE_ID_KERNEL_LOADED);

	no_overlap = (os.comp == IH_COMP_NONE && load == image_start);

	if (!no_overlap && (load < blob_end) && (*load_end > blob_start)) {
		debug("images.os.start = 0x%lX, images.os.end = 0x%lx\n",
		      blob_start, blob_end);
		debug("images.os.load = 0x%lx, load_end = 0x%lx\n", load,
		      *load_end);

		/* Check what type of image this is. */
		if (images->legacy_hdr_valid) {
			if (image_get_type(&images->legacy_hdr_os_copy)
					== IH_TYPE_MULTI)
				puts("WARNING: legacy format multi component image overwritten\n");
			return BOOTM_ERR_OVERLAP;
		} else {
			puts("ERROR: new format image overwritten - must RESET the board to recover\n");
			bootstage_error(BOOTSTAGE_ID_OVERWRITTEN);
			return BOOTM_ERR_RESET;
		}
	}

	return 0;
}

/**
 * bootm_disable_interrupts() - Disable interrupts in preparation for load/boot
 *
 * @return interrupt flag (0 if interrupts were disabled, non-zero if they were
 *	enabled)
 */
ulong bootm_disable_interrupts(void)
{
	ulong iflag;

	/*
	 * We have reached the point of no return: we are going to
	 * overwrite all exception vector code, so we cannot easily
	 * recover from any failures any more...
	 */
	iflag = disable_interrupts();
#ifdef CONFIG_NETCONSOLE
	/* Stop the ethernet stack if NetConsole could have left it up */
	eth_halt();
# ifndef CONFIG_DM_ETH
	eth_unregister(eth_get_dev());
# endif
#endif

#if defined(CONFIG_CMD_USB)
	/*
	 * turn off USB to prevent the host controller from writing to the
	 * SDRAM while Linux is booting. This could happen (at least for OHCI
	 * controller), because the HCCA (Host Controller Communication Area)
	 * lies within the SDRAM and the host controller writes continously to
	 * this area (as busmaster!). The HccaFrameNumber is for example
	 * updated every 1 ms within the HCCA structure in SDRAM! For more
	 * details see the OpenHCI specification.
	 */
	usb_stop();
#endif
	return iflag;
}

#if defined(CONFIG_SILENT_CONSOLE) && !defined(CONFIG_SILENT_U_BOOT_ONLY)

#define CONSOLE_ARG     "console="
#define CONSOLE_ARG_LEN (sizeof(CONSOLE_ARG) - 1)

static void fixup_silent_linux(void)
{
	char *buf;
	const char *env_val;
	char *cmdline = getenv("bootargs");
	int want_silent;

	/*
	 * Only fix cmdline when requested. The environment variable can be:
	 *
	 *	no - we never fixup
	 *	yes - we always fixup
	 *	unset - we rely on the console silent flag
	 */
	want_silent = getenv_yesno("silent_linux");
	if (want_silent == 0)
		return;
	else if (want_silent == -1 && !(gd->flags & GD_FLG_SILENT))
		return;

	debug("before silent fix-up: %s\n", cmdline);
	if (cmdline && (cmdline[0] != '\0')) {
		char *start = strstr(cmdline, CONSOLE_ARG);

		/* Allocate space for maximum possible new command line */
		buf = malloc(strlen(cmdline) + 1 + CONSOLE_ARG_LEN + 1);
		if (!buf) {
			debug("%s: out of memory\n", __func__);
			return;
		}

		if (start) {
			char *end = strchr(start, ' ');
			int num_start_bytes = start - cmdline + CONSOLE_ARG_LEN;

			strncpy(buf, cmdline, num_start_bytes);
			if (end)
				strcpy(buf + num_start_bytes, end);
			else
				buf[num_start_bytes] = '\0';
		} else {
			sprintf(buf, "%s %s", cmdline, CONSOLE_ARG);
		}
		env_val = buf;
	} else {
		buf = NULL;
		env_val = CONSOLE_ARG;
	}

	setenv("bootargs", env_val);
	debug("after silent fix-up: %s\n", env_val);
	free(buf);
}
#endif /* CONFIG_SILENT_CONSOLE */

/**
 * Execute selected states of the bootm command.
 *
 * Note the arguments to this state must be the first argument, Any 'bootm'
 * or sub-command arguments must have already been taken.
 *
 * Note that if states contains more than one flag it MUST contain
 * BOOTM_STATE_START, since this handles and consumes the command line args.
 *
 * Also note that aside from boot_os_fn functions and bootm_load_os no other
 * functions we store the return value of in 'ret' may use a negative return
 * value, without special handling.
 *
 * @param cmdtp		Pointer to bootm command table entry
 * @param flag		Command flags (CMD_FLAG_...)
 * @param argc		Number of subcommand arguments (0 = no arguments)
 * @param argv		Arguments
 * @param states	Mask containing states to run (BOOTM_STATE_...)
 * @param images	Image header information
 * @param boot_progress 1 to show boot progress, 0 to not do this
 * @return 0 if ok, something else on error. Some errors will cause this
 *	function to perform a reboot! If states contains BOOTM_STATE_OS_GO
 *	then the intent is to boot an OS, so this function will not return
 *	unless the image type is standalone.
 */
int do_bootm_states(cmd_tbl_t *cmdtp, int flag, int argc, char * const argv[],
		    int states, bootm_headers_t *images, int boot_progress)
{
	boot_os_fn *boot_fn;
	ulong iflag = 0;
	int ret = 0, need_boot_fn;

	images->state |= states;

	/*
	 * Work through the states and see how far we get. We stop on
	 * any error.
	 */
	if (states & BOOTM_STATE_START)
		ret = bootm_start(cmdtp, flag, argc, argv);

	if (!ret && (states & BOOTM_STATE_FINDOS))
		ret = bootm_find_os(cmdtp, flag, argc, argv);

	if (!ret && (states & BOOTM_STATE_FINDOTHER)) {
		ret = bootm_find_other(cmdtp, flag, argc, argv);
		argc = 0;	/* consume the args */
	}

	/* Load the OS */
	if (!ret && (states & BOOTM_STATE_LOADOS)) {
		ulong load_end;

		iflag = bootm_disable_interrupts();
		ret = bootm_load_os(images, &load_end, 0);
		if (ret == 0)
			lmb_reserve(&images->lmb, images->os.load,
				    (load_end - images->os.load));
		else if (ret && ret != BOOTM_ERR_OVERLAP)
			goto err;
		else if (ret == BOOTM_ERR_OVERLAP)
			ret = 0;
#if defined(CONFIG_SILENT_CONSOLE) && !defined(CONFIG_SILENT_U_BOOT_ONLY)
		if (images->os.os == IH_OS_LINUX)
			fixup_silent_linux();
#endif
	}

	/* Relocate the ramdisk */
#ifdef CONFIG_SYS_BOOT_RAMDISK_HIGH
	if (!ret && (states & BOOTM_STATE_RAMDISK)) {
		ulong rd_len = images->rd_end - images->rd_start;

		ret = boot_ramdisk_high(&images->lmb, images->rd_start,
			rd_len, &images->initrd_start, &images->initrd_end);
		if (!ret) {
			setenv_hex("initrd_start", images->initrd_start);
			setenv_hex("initrd_end", images->initrd_end);
		}
	}
#endif
#if IMAGE_ENABLE_OF_LIBFDT && defined(CONFIG_LMB)
	if (!ret && (states & BOOTM_STATE_FDT)) {
		boot_fdt_add_mem_rsv_regions(&images->lmb, images->ft_addr);
		ret = boot_relocate_fdt(&images->lmb, &images->ft_addr,
					&images->ft_len);
	}
#endif

	/* From now on, we need the OS boot function */
	if (ret)
		return ret;
	boot_fn = bootm_os_get_boot_func(images->os.os);
	need_boot_fn = states & (BOOTM_STATE_OS_CMDLINE |
			BOOTM_STATE_OS_BD_T | BOOTM_STATE_OS_PREP |
			BOOTM_STATE_OS_FAKE_GO | BOOTM_STATE_OS_GO);
	if (boot_fn == NULL && need_boot_fn) {
		if (iflag)
			enable_interrupts();
		printf("ERROR: booting os '%s' (%d) is not supported\n",
		       genimg_get_os_name(images->os.os), images->os.os);
		bootstage_error(BOOTSTAGE_ID_CHECK_BOOT_OS);
		return 1;
	}

	/* Call various other states that are not generally used */
	if (!ret && (states & BOOTM_STATE_OS_CMDLINE))
		ret = boot_fn(BOOTM_STATE_OS_CMDLINE, argc, argv, images);
	if (!ret && (states & BOOTM_STATE_OS_BD_T))
		ret = boot_fn(BOOTM_STATE_OS_BD_T, argc, argv, images);
	if (!ret && (states & BOOTM_STATE_OS_PREP))
		ret = boot_fn(BOOTM_STATE_OS_PREP, argc, argv, images);

#ifdef CONFIG_TRACE
	/* Pretend to run the OS, then run a user command */
	if (!ret && (states & BOOTM_STATE_OS_FAKE_GO)) {
		char *cmd_list = getenv("fakegocmd");

		ret = boot_selected_os(argc, argv, BOOTM_STATE_OS_FAKE_GO,
				images, boot_fn);
		if (!ret && cmd_list)
			ret = run_command_list(cmd_list, -1, flag);
	}
#endif

	/* Check for unsupported subcommand. */
	if (ret) {
		puts("subcommand not supported\n");
		return ret;
	}

	/* Now run the OS! We hope this doesn't return */
	if (!ret && (states & BOOTM_STATE_OS_GO))
		ret = boot_selected_os(argc, argv, BOOTM_STATE_OS_GO,
				images, boot_fn);

	/* Deal with any fallout */
err:
	if (iflag)
		enable_interrupts();

	if (ret == BOOTM_ERR_UNIMPLEMENTED)
		bootstage_error(BOOTSTAGE_ID_DECOMP_UNIMPL);
	else if (ret == BOOTM_ERR_RESET)
		do_reset(cmdtp, flag, argc, argv);

	return ret;
}

#if defined(CONFIG_IMAGE_FORMAT_LEGACY)
/**
 * image_get_kernel - verify legacy format kernel image
 * @img_addr: in RAM address of the legacy format image to be verified
 * @verify: data CRC verification flag
 *
 * image_get_kernel() verifies legacy image integrity and returns pointer to
 * legacy image header if image verification was completed successfully.
 *
 * returns:
 *     pointer to a legacy image header if valid image was found
 *     otherwise return NULL
 */
static image_header_t *image_get_kernel(ulong img_addr, int verify)
{
	image_header_t *hdr = (image_header_t *)img_addr;

	if (!image_check_magic(hdr)) {
		puts("Bad Magic Number\n");
		bootstage_error(BOOTSTAGE_ID_CHECK_MAGIC);
		return NULL;
	}
	bootstage_mark(BOOTSTAGE_ID_CHECK_HEADER);

	if (!image_check_hcrc(hdr)) {
		puts("Bad Header Checksum\n");
		bootstage_error(BOOTSTAGE_ID_CHECK_HEADER);
		return NULL;
	}

	bootstage_mark(BOOTSTAGE_ID_CHECK_CHECKSUM);
	image_print_contents(hdr);

	if (verify) {
		puts("   Verifying Checksum ... ");
		if (!image_check_dcrc(hdr)) {
			printf("Bad Data CRC\n");
			bootstage_error(BOOTSTAGE_ID_CHECK_CHECKSUM);
			return NULL;
		}
		puts("OK\n");
	}
	bootstage_mark(BOOTSTAGE_ID_CHECK_ARCH);

	if (!image_check_target_arch(hdr)) {
		printf("Unsupported Architecture 0x%x\n", image_get_arch(hdr));
		bootstage_error(BOOTSTAGE_ID_CHECK_ARCH);
		return NULL;
	}
	return hdr;
}
#endif

/**
 * boot_get_kernel - find kernel image
 * @os_data: pointer to a ulong variable, will hold os data start address
 * @os_len: pointer to a ulong variable, will hold os data length
 *
 * boot_get_kernel() tries to find a kernel image, verifies its integrity
 * and locates kernel data.
 *
 * returns:
 *     pointer to image header if valid image was found, plus kernel start
 *     address and length, otherwise NULL
 */
static const void *boot_get_kernel(cmd_tbl_t *cmdtp, int flag, int argc,
				   char * const argv[], bootm_headers_t *images,
				   ulong *os_data, ulong *os_len)
{
#if defined(CONFIG_IMAGE_FORMAT_LEGACY)
	image_header_t	*hdr;
#endif
	ulong		img_addr;
	const void *buf;
	const char	*fit_uname_config = NULL;
	const char	*fit_uname_kernel = NULL;
#if IMAGE_ENABLE_FIT
	int		os_noffset;
#endif

	img_addr = genimg_get_kernel_addr_fit(argc < 1 ? NULL : argv[0],
					      &fit_uname_config,
					      &fit_uname_kernel);

	bootstage_mark(BOOTSTAGE_ID_CHECK_MAGIC);

	/* copy from dataflash if needed */
	img_addr = genimg_get_image(img_addr);

	/* check image type, for FIT images get FIT kernel node */
	*os_data = *os_len = 0;
	buf = map_sysmem(img_addr, 0);
	switch (genimg_get_format(buf)) {
#if defined(CONFIG_IMAGE_FORMAT_LEGACY)
	case IMAGE_FORMAT_LEGACY:
		printf("## Booting kernel from Legacy Image at %08lx ...\n",
		       img_addr);
		hdr = image_get_kernel(img_addr, images->verify);
		if (!hdr)
			return NULL;
		bootstage_mark(BOOTSTAGE_ID_CHECK_IMAGETYPE);

		/* get os_data and os_len */
		switch (image_get_type(hdr)) {
		case IH_TYPE_KERNEL:
		case IH_TYPE_KERNEL_NOLOAD:
			*os_data = image_get_data(hdr);
			*os_len = image_get_data_size(hdr);
			break;
		case IH_TYPE_MULTI:
			image_multi_getimg(hdr, 0, os_data, os_len);
			break;
		case IH_TYPE_STANDALONE:
			*os_data = image_get_data(hdr);
			*os_len = image_get_data_size(hdr);
			break;
		default:
			printf("Wrong Image Type for %s command\n",
			       cmdtp->name);
			bootstage_error(BOOTSTAGE_ID_CHECK_IMAGETYPE);
			return NULL;
		}

		/*
		 * copy image header to allow for image overwrites during
		 * kernel decompression.
		 */
		memmove(&images->legacy_hdr_os_copy, hdr,
			sizeof(image_header_t));

		/* save pointer to image header */
		images->legacy_hdr_os = hdr;

		images->legacy_hdr_valid = 1;
		bootstage_mark(BOOTSTAGE_ID_DECOMP_IMAGE);
		break;
#endif
#if IMAGE_ENABLE_FIT
	case IMAGE_FORMAT_FIT:
		os_noffset = fit_image_load(images, img_addr,
				&fit_uname_kernel, &fit_uname_config,
				IH_ARCH_DEFAULT, IH_TYPE_KERNEL,
				BOOTSTAGE_ID_FIT_KERNEL_START,
				FIT_LOAD_IGNORED, os_data, os_len);
		if (os_noffset < 0)
			return NULL;

		images->fit_hdr_os = map_sysmem(img_addr, 0);
		images->fit_uname_os = fit_uname_kernel;
		images->fit_uname_cfg = fit_uname_config;
		images->fit_noffset_os = os_noffset;
		break;
#endif
#ifdef CONFIG_ANDROID_BOOT_IMAGE
	case IMAGE_FORMAT_ANDROID:
		printf("## Booting Android Image at 0x%08lx ...\n", img_addr);
		if (android_image_get_kernel(buf, images->verify,
					     os_data, os_len))
			return NULL;
		break;
#endif
	default:
		printf("Wrong Image Format for %s command\n", cmdtp->name);
		bootstage_error(BOOTSTAGE_ID_FIT_KERNEL_INFO);
		return NULL;
	}

	debug("   kernel data at 0x%08lx, len = 0x%08lx (%ld)\n",
	      *os_data, *os_len, *os_len);

	return buf;
}
#else /* USE_HOSTCC */

void memmove_wd(void *to, void *from, size_t len, ulong chunksz)
{
	memmove(to, from, len);
}

static int bootm_host_load_image(const void *fit, int req_image_type)
{
	const char *fit_uname_config = NULL;
	ulong data, len;
	bootm_headers_t images;
	int noffset;
	ulong load_end;
	uint8_t image_type;
	uint8_t imape_comp;
	void *load_buf;
	int ret;

	memset(&images, '\0', sizeof(images));
	images.verify = 1;
	noffset = fit_image_load(&images, (ulong)fit,
		NULL, &fit_uname_config,
		IH_ARCH_DEFAULT, req_image_type, -1,
		FIT_LOAD_IGNORED, &data, &len);
	if (noffset < 0)
		return noffset;
	if (fit_image_get_type(fit, noffset, &image_type)) {
		puts("Can't get image type!\n");
		return -EINVAL;
	}

	if (fit_image_get_comp(fit, noffset, &imape_comp)) {
		puts("Can't get image compression!\n");
		return -EINVAL;
	}

	/* Allow the image to expand by a factor of 4, should be safe */
	load_buf = malloc((1 << 20) + len * 4);
	ret = bootm_decomp_image(imape_comp, 0, data, image_type, load_buf,
				 (void *)data, len, CONFIG_SYS_BOOTM_LEN,
				 &load_end);
	free(load_buf);

	if (ret && ret != BOOTM_ERR_UNIMPLEMENTED)
		return ret;

	return 0;
}

int bootm_host_load_images(const void *fit, int cfg_noffset)
{
	static uint8_t image_types[] = {
		IH_TYPE_KERNEL,
		IH_TYPE_FLATDT,
		IH_TYPE_RAMDISK,
	};
	int err = 0;
	int i;

	for (i = 0; i < ARRAY_SIZE(image_types); i++) {
		int ret;

		ret = bootm_host_load_image(fit, image_types[i]);
		if (!err && ret && ret != -ENOENT)
			err = ret;
	}

	/* Return the first error we found */
	return err;
}

#endif /* ndef USE_HOSTCC */<|MERGE_RESOLUTION|>--- conflicted
+++ resolved
@@ -234,11 +234,7 @@
 		return 1;
 	}
 
-<<<<<<< HEAD
-#if defined(CONFIG_OF_LIBFDT)
-=======
 #if IMAGE_ENABLE_OF_LIBFDT
->>>>>>> 8989c96b
 	/* find flattened device tree */
 	ret = boot_get_fdt(flag, argc, argv, IH_ARCH_DEFAULT, &images,
 			   &images.ft_addr, &images.ft_len);
@@ -249,9 +245,6 @@
 	set_working_fdt_addr((ulong)images.ft_addr);
 #endif
 
-<<<<<<< HEAD
-#if defined(CONFIG_FIT)
-=======
 #if IMAGE_ENABLE_FIT
 #if defined(CONFIG_FPGA) && defined(CONFIG_FPGA_XILINX)
 	/* find bitstreams */
@@ -263,7 +256,6 @@
 	}
 #endif
 
->>>>>>> 8989c96b
 	/* find all of the loadables */
 	ret = boot_get_loadable(argc, argv, &images, IH_ARCH_DEFAULT,
 			       NULL, NULL);

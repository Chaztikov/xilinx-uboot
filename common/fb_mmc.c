--- conflicted
+++ resolved
@@ -59,33 +59,7 @@
 	return blkcnt;
 }
 
-<<<<<<< HEAD
-static int get_partition_info_efi_by_name_or_alias(block_dev_desc_t *dev_desc,
-		const char *name, disk_partition_t *info)
-{
-	int ret;
-
-	ret = get_partition_info_efi_by_name(dev_desc, name, info);
-	if (ret) {
-		/* strlen("fastboot_partition_alias_") + 32(part_name) + 1 */
-		char env_alias_name[25 + 32 + 1];
-		char *aliased_part_name;
-
-		/* check for alias */
-		strcpy(env_alias_name, "fastboot_partition_alias_");
-		strncat(env_alias_name, name, 32);
-		aliased_part_name = getenv(env_alias_name);
-		if (aliased_part_name != NULL)
-			ret = get_partition_info_efi_by_name(dev_desc,
-					aliased_part_name, info);
-	}
-	return ret;
-}
-
-static void write_raw_image(block_dev_desc_t *dev_desc, disk_partition_t *info,
-=======
 static void write_raw_image(struct blk_desc *dev_desc, disk_partition_t *info,
->>>>>>> 8989c96b
 		const char *part_name, void *buffer,
 		unsigned int download_bytes)
 {
@@ -147,11 +121,7 @@
 		printf("........ success\n");
 		fastboot_okay("");
 		return;
-<<<<<<< HEAD
-	} else if (get_partition_info_efi_by_name_or_alias(dev_desc, cmd, &info)) {
-=======
 	} else if (part_get_info_efi_by_name_or_alias(dev_desc, cmd, &info)) {
->>>>>>> 8989c96b
 		error("cannot find partition: '%s'\n", cmd);
 		fastboot_fail("cannot find partition");
 		return;
@@ -202,11 +172,7 @@
 		return;
 	}
 
-<<<<<<< HEAD
-	ret = get_partition_info_efi_by_name_or_alias(dev_desc, cmd, &info);
-=======
 	ret = part_get_info_efi_by_name_or_alias(dev_desc, cmd, &info);
->>>>>>> 8989c96b
 	if (ret) {
 		error("cannot find partition: '%s'", cmd);
 		fastboot_fail("cannot find partition");

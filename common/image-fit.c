--- conflicted
+++ resolved
@@ -1484,13 +1484,10 @@
 	if (uname)
 		printf("%s  FDT:          %s\n", p, uname);
 
-<<<<<<< HEAD
-=======
 	uname = (char *)fdt_getprop(fit, noffset, FIT_FPGA_PROP, NULL);
 	if (uname)
 		printf("%s  FPGA:         %s\n", p, uname);
 
->>>>>>> 8989c96b
 	/* Print out all of the specified loadables */
 	for (loadables_index = 0;
 	     fdt_get_string_index(fit, noffset,
@@ -1575,11 +1572,8 @@
 		return FIT_SETUP_PROP;
 	case IH_TYPE_LOADABLE:
 		return FIT_LOADABLE_PROP;
-<<<<<<< HEAD
-=======
 	case IH_TYPE_FPGA:
 		return FIT_FPGA_PROP;
->>>>>>> 8989c96b
 	}
 
 	return "unknown";

--- conflicted
+++ resolved
@@ -484,16 +484,7 @@
 	else
 		tmp = start;
 
-<<<<<<< HEAD
-
-#if defined(CONFIG_ARM) && defined(CONFIG_NR_DRAM_BANKS)
-	return gd->bd->bi_dram[0].size - tmp;
-#else
-	return gd->bd->bi_memsize - tmp;
-#endif
-=======
 	return size - (tmp - start);
->>>>>>> 8989c96b
 }
 
 phys_size_t getenv_bootm_mapsize(void)
@@ -1222,9 +1213,6 @@
 #endif
 }
 
-<<<<<<< HEAD
-#if defined(CONFIG_FIT)
-=======
 #if IMAGE_ENABLE_FIT
 #if defined(CONFIG_FPGA) && defined(CONFIG_FPGA_XILINX)
 int boot_get_fpga(int argc, char * const argv[], bootm_headers_t *images,
@@ -1316,7 +1304,6 @@
 }
 #endif
 
->>>>>>> 8989c96b
 int boot_get_loadable(int argc, char * const argv[], bootm_headers_t *images,
 		uint8_t arch, const ulong *ld_start, ulong * const ld_len)
 {
@@ -1358,17 +1345,10 @@
 		conf_noffset = fit_conf_get_node(buf, images->fit_uname_cfg);
 
 		for (loadables_index = 0;
-<<<<<<< HEAD
-		     !fdt_get_string_index(buf, conf_noffset,
-				FIT_LOADABLE_PROP,
-				loadables_index,
-				(const char **)&uname) > 0;
-=======
 		     fdt_get_string_index(buf, conf_noffset,
 				FIT_LOADABLE_PROP,
 				loadables_index,
 				(const char **)&uname) == 0;
->>>>>>> 8989c96b
 		     loadables_index++)
 		{
 			fit_img_result = fit_image_load(images,

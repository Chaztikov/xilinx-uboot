--- conflicted
+++ resolved
@@ -227,70 +227,7 @@
 	image_entry();
 }
 
-<<<<<<< HEAD
-#ifndef CONFIG_SPL_LOAD_FIT_ADDRESS
-# define CONFIG_SPL_LOAD_FIT_ADDRESS	0
-#endif
-
-#if defined(CONFIG_SPL_RAM_DEVICE) || defined(CONFIG_SPL_DFU_SUPPORT)
-static ulong spl_ram_load_read(struct spl_load_info *load, ulong sector,
-			       ulong count, void *buf)
-{
-	debug("%s: sector %lx, count %lx, buf %lx\n",
-	      __func__, sector, count, (ulong)buf);
-	memcpy(buf, (void *)(CONFIG_SPL_LOAD_FIT_ADDRESS + sector), count);
-	return count;
-}
-
-static int spl_ram_load_image(struct spl_image_info *spl_image,
-			      struct spl_boot_device *bootdev)
-{
-	struct image_header *header;
-
-	header = (struct image_header *)CONFIG_SPL_LOAD_FIT_ADDRESS;
-
-#if defined(CONFIG_SPL_DFU_SUPPORT)
-	if (bootdev->boot_device == BOOT_DEVICE_DFU)
-		spl_dfu_cmd(0, "dfu_alt_info_ram", "ram", "0");
-#endif
-
-	if (IS_ENABLED(CONFIG_SPL_LOAD_FIT) &&
-	    image_get_magic(header) == FDT_MAGIC) {
-		struct spl_load_info load;
-
-		debug("Found FIT\n");
-		load.bl_len = 1;
-		load.read = spl_ram_load_read;
-		spl_load_simple_fit(spl_image, &load, 0, header);
-		spl_start_uboot();
-	} else {
-		debug("Legacy image\n");
-		/*
-		 * Get the header.  It will point to an address defined by
-		 * handoff which will tell where the image located inside
-		 * the flash. For now, it will temporary fixed to address
-		 * pointed by U-Boot.
-		 */
-		header = (struct image_header *)
-			(CONFIG_SYS_TEXT_BASE -	sizeof(struct image_header));
-
-		spl_parse_image_header(spl_image, header);
-	}
-
-	return 0;
-}
-#if defined(CONFIG_SPL_RAM_DEVICE)
-SPL_LOAD_IMAGE_METHOD("RAM", 0, BOOT_DEVICE_RAM, spl_ram_load_image);
-#endif
-#if defined(CONFIG_SPL_DFU_SUPPORT)
-SPL_LOAD_IMAGE_METHOD("USB DFU", 0, BOOT_DEVICE_DFU, spl_ram_load_image);
-#endif
-#endif
-
-int spl_init(void)
-=======
 static int spl_common_init(bool setup_malloc)
->>>>>>> f3dd87e0
 {
 	int ret;
 

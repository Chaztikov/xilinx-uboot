/*
 * Copyright (C) 2011
 * Corscience GmbH & Co. KG - Simon Schwarz <schwarz@corscience.de>
 *
 * SPDX-License-Identifier:	GPL-2.0+
 */
#include <common.h>
#include <config.h>
#include <spl.h>
#include <asm/io.h>
#include <nand.h>
#include <libfdt_env.h>
#include <fdt.h>

#if defined(CONFIG_SPL_NAND_RAW_ONLY)
int spl_nand_load_image(void)
{
	nand_init();

	nand_spl_load_image(CONFIG_SYS_NAND_U_BOOT_OFFS,
			    CONFIG_SYS_NAND_U_BOOT_SIZE,
			    (void *)CONFIG_SYS_NAND_U_BOOT_DST);
	spl_set_header_raw_uboot();
	nand_deselect();

	return 0;
}
#else

static ulong spl_nand_fit_read(struct spl_load_info *load, ulong offs,
			       ulong size, void *dst)
{
	int ret;

	ret = nand_spl_load_image(offs, size, dst);
	if (!ret)
		return size;
	else
		return 0;
}

static int spl_nand_load_element(int offset, struct image_header *header)
{
	int err;

	err = nand_spl_load_image(offset, sizeof(*header), (void *)header);
	if (err)
		return err;

	if (IS_ENABLED(CONFIG_SPL_LOAD_FIT) &&
	    image_get_magic(header) == FDT_MAGIC) {
		struct spl_load_info load;

		debug("Found FIT\n");
		load.dev = NULL;
		load.priv = NULL;
		load.filename = NULL;
		load.bl_len = 1;
		load.read = spl_nand_fit_read;
		return spl_load_simple_fit(&load, offset, header);
	} else {
		err = spl_parse_image_header(header);
		if (err)
			return err;
		return nand_spl_load_image(offset, spl_image.size,
					   (void *)(ulong)spl_image.load_addr);
	}
}

int spl_nand_load_image(void)
{
	int err;
	struct image_header *header;
	int *src __attribute__((unused));
	int *dst __attribute__((unused));

#ifdef CONFIG_SPL_NAND_SOFTECC
	debug("spl: nand - using sw ecc\n");
#else
	debug("spl: nand - using hw ecc\n");
#endif
	nand_init();

	/*use CONFIG_SYS_TEXT_BASE as temporary storage area */
	header = (struct image_header *)(CONFIG_SYS_TEXT_BASE);
#ifdef CONFIG_SPL_OS_BOOT
	if (!spl_start_uboot()) {
		/*
		 * load parameter image
		 * load to temp position since nand_spl_load_image reads
		 * a whole block which is typically larger than
		 * CONFIG_CMD_SPL_WRITE_SIZE therefore may overwrite
		 * following sections like BSS
		 */
		nand_spl_load_image(CONFIG_CMD_SPL_NAND_OFS,
			CONFIG_CMD_SPL_WRITE_SIZE,
			(void *)CONFIG_SYS_TEXT_BASE);
		/* copy to destintion */
		for (dst = (int *)CONFIG_SYS_SPL_ARGS_ADDR,
				src = (int *)CONFIG_SYS_TEXT_BASE;
				src < (int *)(CONFIG_SYS_TEXT_BASE +
				CONFIG_CMD_SPL_WRITE_SIZE);
				src++, dst++) {
			writel(readl(src), dst);
		}

		/* load linux */
		nand_spl_load_image(CONFIG_SYS_NAND_SPL_KERNEL_OFFS,
			sizeof(*header), (void *)header);
		err = spl_parse_image_header(header);
		if (err)
			return err;
		if (header->ih_os == IH_OS_LINUX) {
			/* happy - was a linux */
			err = nand_spl_load_image(
				CONFIG_SYS_NAND_SPL_KERNEL_OFFS,
				spl_image.size,
				(void *)spl_image.load_addr);
			nand_deselect();
			return err;
		} else {
			puts("The Expected Linux image was not "
				"found. Please check your NAND "
				"configuration.\n");
			puts("Trying to start u-boot now...\n");
		}
	}
#endif
#ifdef CONFIG_NAND_ENV_DST
	spl_nand_load_element(CONFIG_ENV_OFFSET, header);
#ifdef CONFIG_ENV_OFFSET_REDUND
	spl_nand_load_element(CONFIG_ENV_OFFSET_REDUND, header);
#endif
#endif
	/* Load u-boot */
<<<<<<< HEAD
	nand_spl_load_image(CONFIG_SYS_NAND_U_BOOT_OFFS,
		sizeof(*header), (void *)header);
	spl_parse_image_header(header);
	nand_spl_load_image(CONFIG_SYS_NAND_U_BOOT_OFFS,
		spl_image.size, (void *)(unsigned long)spl_image.load_addr);
=======
	err = spl_nand_load_element(CONFIG_SYS_NAND_U_BOOT_OFFS, header);
#ifdef CONFIG_SYS_NAND_U_BOOT_OFFS_REDUND
#if CONFIG_SYS_NAND_U_BOOT_OFFS != CONFIG_SYS_NAND_U_BOOT_OFFS_REDUND
	if (err)
		err = spl_nand_load_element(CONFIG_SYS_NAND_U_BOOT_OFFS_REDUND,
					    header);
#endif
#endif
>>>>>>> 8989c96b
	nand_deselect();
	return err;
}
#endif<|MERGE_RESOLUTION|>--- conflicted
+++ resolved
@@ -133,13 +133,6 @@
 #endif
 #endif
 	/* Load u-boot */
-<<<<<<< HEAD
-	nand_spl_load_image(CONFIG_SYS_NAND_U_BOOT_OFFS,
-		sizeof(*header), (void *)header);
-	spl_parse_image_header(header);
-	nand_spl_load_image(CONFIG_SYS_NAND_U_BOOT_OFFS,
-		spl_image.size, (void *)(unsigned long)spl_image.load_addr);
-=======
 	err = spl_nand_load_element(CONFIG_SYS_NAND_U_BOOT_OFFS, header);
 #ifdef CONFIG_SYS_NAND_U_BOOT_OFFS_REDUND
 #if CONFIG_SYS_NAND_U_BOOT_OFFS != CONFIG_SYS_NAND_U_BOOT_OFFS_REDUND
@@ -148,7 +141,6 @@
 					    header);
 #endif
 #endif
->>>>>>> 8989c96b
 	nand_deselect();
 	return err;
 }

--- conflicted
+++ resolved
@@ -26,10 +26,7 @@
 #include <command.h>
 #include <dm.h>
 #include <errno.h>
-<<<<<<< HEAD
-=======
 #include <memalign.h>
->>>>>>> 8989c96b
 #include <asm/processor.h>
 #include <asm/unaligned.h>
 #include <linux/ctype.h>
@@ -50,8 +47,6 @@
 
 #define USB_BUFSIZ	512
 
-<<<<<<< HEAD
-=======
 #define HUB_SHORT_RESET_TIME	20
 #define HUB_LONG_RESET_TIME	200
 
@@ -64,7 +59,6 @@
 	struct list_head list;
 };
 
->>>>>>> 8989c96b
 /* TODO(sjg@chromium.org): Remove this when CONFIG_DM_USB is defined */
 static struct usb_hub_device hub_dev[USB_MAX_HUB];
 static int usb_hub_index;
@@ -146,9 +140,6 @@
 		pgood_delay = max(pgood_delay,
 			          (unsigned)simple_strtol(env, NULL, 0));
 	debug("pgood_delay=%dms\n", pgood_delay);
-<<<<<<< HEAD
-	mdelay(pgood_delay + 1000);
-=======
 
 	/*
 	 * Do a minimum delay of the larger value of 100ms or pgood_delay
@@ -165,7 +156,6 @@
 	debug("devnum=%d poweron: query_delay=%d connect_timeout=%d\n",
 	      dev->devnum, max(100, (int)pgood_delay),
 	      max(100, (int)pgood_delay) + 1000);
->>>>>>> 8989c96b
 }
 
 void usb_hub_reset(void)
@@ -228,11 +218,7 @@
 		if (err < 0)
 			return err;
 
-<<<<<<< HEAD
-		mdelay(200);
-=======
 		mdelay(delay);
->>>>>>> 8989c96b
 
 		if (usb_get_port_status(dev, port + 1, portsts) < 0) {
 			debug("get_port_status failed status %lX\n",
@@ -290,11 +276,7 @@
 #ifdef CONFIG_DM_USB
 int hub_port_reset(struct udevice *dev, int port, unsigned short *portstat)
 {
-<<<<<<< HEAD
-	struct usb_device *udev = dev_get_parentdata(dev);
-=======
 	struct usb_device *udev = dev_get_parent_priv(dev);
->>>>>>> 8989c96b
 
 	return legacy_hub_port_reset(udev, port, portstat);
 }
@@ -340,11 +322,6 @@
 		return ret;
 	}
 
-<<<<<<< HEAD
-	mdelay(200);
-
-=======
->>>>>>> 8989c96b
 	switch (portstatus & USB_PORT_STAT_SPEED_MASK) {
 	case USB_PORT_STAT_SUPER_SPEED:
 		speed = USB_SPEED_SUPER;
@@ -698,93 +675,12 @@
 	 * list will continue until all devices are removed.
 	 */
 	for (i = 0; i < dev->maxchild; i++) {
-<<<<<<< HEAD
-		ALLOC_CACHE_ALIGN_BUFFER(struct usb_port_status, portsts, 1);
-		unsigned short portstatus, portchange;
-		int ret;
-		ulong start = get_timer(0);
-
-#ifdef CONFIG_DM_USB
-		debug("\n\nScanning '%s' port %d\n", dev->dev->name, i + 1);
-#else
-		debug("\n\nScanning port %d\n", i + 1);
-#endif
-		/*
-		 * Wait for (whichever finishes first)
-		 *  - A maximum of 10 seconds
-		 *    This is a purely observational value driven by connecting
-		 *    a few broken pen drives and taking the max * 1.5 approach
-		 *  - connection_change and connection state to report same
-		 *    state
-		 */
-		do {
-			ret = usb_get_port_status(dev, i + 1, portsts);
-			if (ret < 0) {
-				debug("get_port_status failed\n");
-				break;
-			}
-
-			portstatus = le16_to_cpu(portsts->wPortStatus);
-			portchange = le16_to_cpu(portsts->wPortChange);
-
-			if ((portchange & USB_PORT_STAT_C_CONNECTION) ==
-				(portstatus & USB_PORT_STAT_CONNECTION))
-				break;
-
-		} while (get_timer(start) < CONFIG_SYS_HZ * 10);
-
-		if (ret < 0)
-			continue;
-
-		debug("Port %d Status %X Change %X\n",
-		      i + 1, portstatus, portchange);
-
-		if (portchange & USB_PORT_STAT_C_CONNECTION) {
-			debug("port %d connection change\n", i + 1);
-			usb_hub_port_connect_change(dev, i);
-		}
-		if (portchange & USB_PORT_STAT_C_ENABLE) {
-			debug("port %d enable change, status %x\n",
-			      i + 1, portstatus);
-			usb_clear_port_feature(dev, i + 1,
-						USB_PORT_FEAT_C_ENABLE);
-			/*
-			 * The following hack causes a ghost device problem
-			 * to Faraday EHCI
-			 */
-#ifndef CONFIG_USB_EHCI_FARADAY
-			/* EM interference sometimes causes bad shielded USB
-			 * devices to be shutdown by the hub, this hack enables
-			 * them again. Works at least with mouse driver */
-			if (!(portstatus & USB_PORT_STAT_ENABLE) &&
-			     (portstatus & USB_PORT_STAT_CONNECTION) &&
-			     usb_device_has_child_on_port(dev, i)) {
-				debug("already running port %i "  \
-				      "disabled by hub (EMI?), " \
-				      "re-enabling...\n", i + 1);
-				      usb_hub_port_connect_change(dev, i);
-			}
-#endif
-		}
-		if (portstatus & USB_PORT_STAT_SUSPEND) {
-			debug("port %d suspend change\n", i + 1);
-			usb_clear_port_feature(dev, i + 1,
-						USB_PORT_FEAT_SUSPEND);
-		}
-
-		if (portchange & USB_PORT_STAT_C_OVERCURRENT) {
-			debug("port %d over-current change\n", i + 1);
-			usb_clear_port_feature(dev, i + 1,
-						USB_PORT_FEAT_C_OVER_CURRENT);
-			usb_hub_power_on(hub);
-=======
 		struct usb_device_scan *usb_scan;
 
 		usb_scan = calloc(1, sizeof(*usb_scan));
 		if (!usb_scan) {
 			printf("Can't allocate memory for USB device!\n");
 			return -ENOMEM;
->>>>>>> 8989c96b
 		}
 		usb_scan->dev = dev;
 		usb_scan->hub = hub;
@@ -854,11 +750,7 @@
 #ifdef CONFIG_DM_USB
 int usb_hub_scan(struct udevice *hub)
 {
-<<<<<<< HEAD
-	struct usb_device *udev = dev_get_parentdata(hub);
-=======
 	struct usb_device *udev = dev_get_parent_priv(hub);
->>>>>>> 8989c96b
 
 	return usb_hub_configure(udev);
 }
@@ -905,10 +797,6 @@
 	{ }	/* Terminating entry */
 };
 
-<<<<<<< HEAD
-USB_DEVICE(usb_generic_hub, hub_id_table);
-=======
 U_BOOT_USB_DEVICE(usb_generic_hub, hub_id_table);
->>>>>>> 8989c96b
 
 #endif
--- conflicted
+++ resolved
@@ -39,17 +39,11 @@
 #include <errno.h>
 #include <inttypes.h>
 #include <mapmem.h>
-<<<<<<< HEAD
-#include <asm/byteorder.h>
-#include <asm/processor.h>
-#include <dm/device-internal.h>
-=======
 #include <memalign.h>
 #include <asm/byteorder.h>
 #include <asm/processor.h>
 #include <dm/device-internal.h>
 #include <dm/lists.h>
->>>>>>> 8989c96b
 
 #include <part.h>
 #include <usb.h>
@@ -72,10 +66,6 @@
 static ccb usb_ccb __attribute__((aligned(ARCH_DMA_MINALIGN)));
 static __u32 CBWTag;
 
-<<<<<<< HEAD
-#define USB_MAX_STOR_DEV 5
-=======
->>>>>>> 8989c96b
 static int usb_max_devs; /* number of highest available usb device */
 
 #ifndef CONFIG_BLK
@@ -123,10 +113,7 @@
 
 #ifndef CONFIG_BLK
 static struct us_data usb_stor[USB_MAX_STOR_DEV];
-<<<<<<< HEAD
-=======
-#endif
->>>>>>> 8989c96b
+#endif
 
 #define USB_STOR_TRANSPORT_GOOD	   0
 #define USB_STOR_TRANSPORT_FAILED -1
@@ -136,19 +123,6 @@
 		      struct blk_desc *dev_desc);
 int usb_storage_probe(struct usb_device *dev, unsigned int ifnum,
 		      struct us_data *ss);
-<<<<<<< HEAD
-unsigned long usb_stor_read(int device, lbaint_t blknr,
-			    lbaint_t blkcnt, void *buffer);
-unsigned long usb_stor_write(int device, lbaint_t blknr,
-			     lbaint_t blkcnt, const void *buffer);
-void uhci_show_temp_int_td(void);
-
-#ifdef CONFIG_PARTITIONS
-block_dev_desc_t *usb_stor_get_dev(int index)
-{
-	return (index < usb_max_devs) ? &usb_dev_desc[index] : NULL;
-}
-=======
 #ifdef CONFIG_BLK
 static unsigned long usb_stor_read(struct udevice *dev, lbaint_t blknr,
 				   lbaint_t blkcnt, void *buffer);
@@ -159,7 +133,6 @@
 				   lbaint_t blkcnt, void *buffer);
 static unsigned long usb_stor_write(struct blk_desc *block_dev, lbaint_t blknr,
 				    lbaint_t blkcnt, const void *buffer);
->>>>>>> 8989c96b
 #endif
 void uhci_show_temp_int_td(void);
 
@@ -221,48 +194,6 @@
 	return (len > 0) ? *result : 0;
 }
 
-<<<<<<< HEAD
-static int usb_stor_probe_device(struct usb_device *dev)
-{
-	if (dev == NULL)
-		return -ENOENT; /* no more devices available */
-
-	debug("\n\nProbing for storage\n");
-	if (usb_storage_probe(dev, 0, &usb_stor[usb_max_devs])) {
-		/* OK, it's a storage device.  Iterate over its LUNs
-			* and populate `usb_dev_desc'.
-			*/
-		int lun, max_lun, start = usb_max_devs;
-
-		max_lun = usb_get_max_lun(&usb_stor[usb_max_devs]);
-		for (lun = 0;
-			lun <= max_lun && usb_max_devs < USB_MAX_STOR_DEV;
-			lun++) {
-			struct block_dev_desc *blkdev;
-
-			blkdev = &usb_dev_desc[usb_max_devs];
-			memset(blkdev, '\0', sizeof(block_dev_desc_t));
-			blkdev->if_type = IF_TYPE_USB;
-			blkdev->dev = usb_max_devs;
-			blkdev->part_type = PART_TYPE_UNKNOWN;
-			blkdev->target = 0xff;
-			blkdev->type = DEV_TYPE_UNKNOWN;
-			blkdev->block_read = usb_stor_read;
-			blkdev->block_write = usb_stor_write;
-			blkdev->lun = lun;
-			blkdev->priv = dev;
-
-			if (usb_stor_get_info(dev, &usb_stor[start],
-					      &usb_dev_desc[usb_max_devs]) ==
-					      1) {
-				usb_max_devs++;
-				debug("%s: Found device %p\n", __func__, dev);
-			}
-		}
-	}
-
-	/* if storage device */
-=======
 static int usb_stor_probe_device(struct usb_device *udev)
 {
 	int lun, max_lun;
@@ -321,15 +252,12 @@
 	}
 #else
 	/* We don't have space to even probe if we hit the maximum */
->>>>>>> 8989c96b
 	if (usb_max_devs == USB_MAX_STOR_DEV) {
 		printf("max USB Storage Device reached: %d stopping\n",
 		       usb_max_devs);
 		return -ENOSPC;
 	}
 
-<<<<<<< HEAD
-=======
 	if (!usb_storage_probe(udev, 0, &usb_stor[usb_max_devs]))
 		return 0;
 
@@ -367,7 +295,6 @@
 	}
 #endif
 
->>>>>>> 8989c96b
 	return 0;
 }
 
@@ -1199,11 +1126,6 @@
 	if (blkcnt == 0)
 		return 0;
 	/* Setup  device */
-<<<<<<< HEAD
-	debug("\nusb_read: dev %d\n", device);
-	dev = usb_dev_desc[device].priv;
-	if (!dev) {
-=======
 #ifdef CONFIG_BLK
 	block_dev = dev_get_uclass_platdata(dev);
 	udev = dev_get_parent_priv(dev_get_parent(dev));
@@ -1212,7 +1134,6 @@
 	debug("\nusb_read: udev %d\n", block_dev->devnum);
 	udev = usb_dev_desc[block_dev->devnum].priv;
 	if (!udev) {
->>>>>>> 8989c96b
 		debug("%s: No device\n", __func__);
 		return 0;
 	}
@@ -1220,11 +1141,7 @@
 	ss = (struct us_data *)udev->privptr;
 
 	usb_disable_asynch(1); /* asynch transfer not allowed */
-<<<<<<< HEAD
-	srb->lun = usb_dev_desc[device].lun;
-=======
 	srb->lun = block_dev->lun;
->>>>>>> 8989c96b
 	buf_addr = (uintptr_t)buffer;
 	start = blknr;
 	blks = blkcnt;
@@ -1292,17 +1209,6 @@
 		return 0;
 
 	/* Setup  device */
-<<<<<<< HEAD
-	debug("\nusb_write: dev %d\n", device);
-	dev = usb_dev_desc[device].priv;
-	if (!dev)
-		return 0;
-	ss = (struct us_data *)dev->privptr;
-
-	usb_disable_asynch(1); /* asynch transfer not allowed */
-
-	srb->lun = usb_dev_desc[device].lun;
-=======
 #ifdef CONFIG_BLK
 	block_dev = dev_get_uclass_platdata(dev);
 	udev = dev_get_parent_priv(dev_get_parent(dev));
@@ -1320,7 +1226,6 @@
 	usb_disable_asynch(1); /* asynch transfer not allowed */
 
 	srb->lun = block_dev->lun;
->>>>>>> 8989c96b
 	buf_addr = (uintptr_t)buffer;
 	start = blknr;
 	blks = blkcnt;
@@ -1578,11 +1483,7 @@
 
 static int usb_mass_storage_probe(struct udevice *dev)
 {
-<<<<<<< HEAD
-	struct usb_device *udev = dev_get_parentdata(dev);
-=======
 	struct usb_device *udev = dev_get_parent_priv(dev);
->>>>>>> 8989c96b
 	int ret;
 
 	usb_disable_asynch(1); /* asynch transfer not allowed */
@@ -1602,12 +1503,9 @@
 	.id	= UCLASS_MASS_STORAGE,
 	.of_match = usb_mass_storage_ids,
 	.probe = usb_mass_storage_probe,
-<<<<<<< HEAD
-=======
 #ifdef CONFIG_BLK
 	.platdata_auto_alloc_size	= sizeof(struct us_data),
 #endif
->>>>>>> 8989c96b
 };
 
 UCLASS_DRIVER(usb_mass_storage) = {
@@ -1623,10 +1521,6 @@
 	{ }		/* Terminating entry */
 };
 
-<<<<<<< HEAD
-USB_DEVICE(usb_mass_storage, mass_storage_id_table);
-
-=======
 U_BOOT_USB_DEVICE(usb_mass_storage, mass_storage_id_table);
 #endif
 
@@ -1648,5 +1542,4 @@
 	.max_devs	= USB_MAX_STOR_DEV,
 	.desc		= usb_dev_desc,
 };
->>>>>>> 8989c96b
 #endif
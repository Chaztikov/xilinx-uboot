CONFIG_ARM=y
CONFIG_ARCH_AT91=y
CONFIG_TARGET_AT91SAM9260EK=y
CONFIG_SYS_EXTRA_OPTIONS="AT91SAM9260,SYS_USE_DATAFLASH_CS0"
<<<<<<< HEAD
# CONFIG_CMD_BDI is not set
# CONFIG_CMD_IMI is not set
# CONFIG_CMD_IMLS is not set
# CONFIG_CMD_LOADS is not set
# CONFIG_CMD_FPGA is not set
# CONFIG_CMD_SOURCE is not set
# CONFIG_CMD_SETEXPR is not set
=======
CONFIG_BOOTDELAY=3
CONFIG_SYS_PROMPT="U-Boot> "
# CONFIG_CMD_BDI is not set
CONFIG_CMD_BOOTZ=y
# CONFIG_CMD_IMI is not set
# CONFIG_CMD_IMLS is not set
# CONFIG_CMD_LOADS is not set
CONFIG_CMD_USB=y
# CONFIG_CMD_FPGA is not set
# CONFIG_CMD_SOURCE is not set
# CONFIG_CMD_SETEXPR is not set
CONFIG_CMD_DHCP=y
CONFIG_CMD_PING=y
CONFIG_CMD_FAT=y
CONFIG_OF_LIBFDT=y
>>>>>>> 8989c96b
<|MERGE_RESOLUTION|>--- conflicted
+++ resolved
@@ -2,15 +2,6 @@
 CONFIG_ARCH_AT91=y
 CONFIG_TARGET_AT91SAM9260EK=y
 CONFIG_SYS_EXTRA_OPTIONS="AT91SAM9260,SYS_USE_DATAFLASH_CS0"
-<<<<<<< HEAD
-# CONFIG_CMD_BDI is not set
-# CONFIG_CMD_IMI is not set
-# CONFIG_CMD_IMLS is not set
-# CONFIG_CMD_LOADS is not set
-# CONFIG_CMD_FPGA is not set
-# CONFIG_CMD_SOURCE is not set
-# CONFIG_CMD_SETEXPR is not set
-=======
 CONFIG_BOOTDELAY=3
 CONFIG_SYS_PROMPT="U-Boot> "
 # CONFIG_CMD_BDI is not set
@@ -25,5 +16,4 @@
 CONFIG_CMD_DHCP=y
 CONFIG_CMD_PING=y
 CONFIG_CMD_FAT=y
-CONFIG_OF_LIBFDT=y
->>>>>>> 8989c96b
+CONFIG_OF_LIBFDT=y
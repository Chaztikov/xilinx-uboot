CONFIG_ARM=y
CONFIG_ARCH_AT91=y
CONFIG_TARGET_AT91SAM9261EK=y
CONFIG_SYS_EXTRA_OPTIONS="AT91SAM9261,SYS_USE_DATAFLASH_CS0"
<<<<<<< HEAD
=======
CONFIG_BOOTDELAY=3
CONFIG_SYS_PROMPT="U-Boot> "
>>>>>>> 8989c96b
# CONFIG_CMD_BDI is not set
# CONFIG_CMD_IMI is not set
# CONFIG_CMD_IMLS is not set
# CONFIG_CMD_LOADS is not set
<<<<<<< HEAD
# CONFIG_CMD_FPGA is not set
# CONFIG_CMD_SOURCE is not set
# CONFIG_CMD_SETEXPR is not set
=======
CONFIG_CMD_USB=y
# CONFIG_CMD_FPGA is not set
# CONFIG_CMD_SOURCE is not set
# CONFIG_CMD_SETEXPR is not set
CONFIG_CMD_DHCP=y
CONFIG_CMD_PING=y
CONFIG_CMD_FAT=y
CONFIG_OF_LIBFDT=y
>>>>>>> 8989c96b
<|MERGE_RESOLUTION|>--- conflicted
+++ resolved
@@ -2,20 +2,12 @@
 CONFIG_ARCH_AT91=y
 CONFIG_TARGET_AT91SAM9261EK=y
 CONFIG_SYS_EXTRA_OPTIONS="AT91SAM9261,SYS_USE_DATAFLASH_CS0"
-<<<<<<< HEAD
-=======
 CONFIG_BOOTDELAY=3
 CONFIG_SYS_PROMPT="U-Boot> "
->>>>>>> 8989c96b
 # CONFIG_CMD_BDI is not set
 # CONFIG_CMD_IMI is not set
 # CONFIG_CMD_IMLS is not set
 # CONFIG_CMD_LOADS is not set
-<<<<<<< HEAD
-# CONFIG_CMD_FPGA is not set
-# CONFIG_CMD_SOURCE is not set
-# CONFIG_CMD_SETEXPR is not set
-=======
 CONFIG_CMD_USB=y
 # CONFIG_CMD_FPGA is not set
 # CONFIG_CMD_SOURCE is not set
@@ -23,5 +15,4 @@
 CONFIG_CMD_DHCP=y
 CONFIG_CMD_PING=y
 CONFIG_CMD_FAT=y
-CONFIG_OF_LIBFDT=y
->>>>>>> 8989c96b
+CONFIG_OF_LIBFDT=y
CONFIG_ARM=y
CONFIG_TARGET_COLIBRI_PXA270=y
<<<<<<< HEAD
# CONFIG_CMD_IMLS is not set
# CONFIG_CMD_LOADB is not set
# CONFIG_CMD_LOADS is not set
# CONFIG_CMD_SETEXPR is not set
=======
CONFIG_HUSH_PARSER=y
CONFIG_SYS_PROMPT="$ "
# CONFIG_CMD_IMLS is not set
# CONFIG_CMD_LOADB is not set
# CONFIG_CMD_LOADS is not set
CONFIG_CMD_MMC=y
CONFIG_CMD_USB=y
# CONFIG_CMD_SETEXPR is not set
CONFIG_CMD_DHCP=y
CONFIG_CMD_PING=y
CONFIG_CMD_EXT2=y
CONFIG_CMD_FAT=y
CONFIG_OF_LIBFDT=y
# CONFIG_EFI_LOADER is not set
>>>>>>> 8989c96b
<|MERGE_RESOLUTION|>--- conflicted
+++ resolved
@@ -1,11 +1,5 @@
 CONFIG_ARM=y
 CONFIG_TARGET_COLIBRI_PXA270=y
-<<<<<<< HEAD
-# CONFIG_CMD_IMLS is not set
-# CONFIG_CMD_LOADB is not set
-# CONFIG_CMD_LOADS is not set
-# CONFIG_CMD_SETEXPR is not set
-=======
 CONFIG_HUSH_PARSER=y
 CONFIG_SYS_PROMPT="$ "
 # CONFIG_CMD_IMLS is not set
@@ -19,5 +13,4 @@
 CONFIG_CMD_EXT2=y
 CONFIG_CMD_FAT=y
 CONFIG_OF_LIBFDT=y
-# CONFIG_EFI_LOADER is not set
->>>>>>> 8989c96b
+# CONFIG_EFI_LOADER is not set
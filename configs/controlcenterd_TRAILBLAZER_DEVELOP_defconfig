--- conflicted
+++ resolved
@@ -2,12 +2,6 @@
 CONFIG_MPC85xx=y
 CONFIG_TARGET_CONTROLCENTERD=y
 CONFIG_SYS_EXTRA_OPTIONS="TRAILBLAZER,SPIFLASH,DEVELOP"
-<<<<<<< HEAD
-# CONFIG_CMD_BOOTM is not set
-# CONFIG_CMD_IMLS is not set
-# CONFIG_CMD_FLASH is not set
-# CONFIG_CMD_SETEXPR is not set
-=======
 CONFIG_BOOTDELAY=-2
 # CONFIG_CMD_BOOTM is not set
 # CONFIG_CMD_IMLS is not set
@@ -18,5 +12,4 @@
 CONFIG_DM=y
 CONFIG_SYS_NS16550=y
 CONFIG_TPM_AUTH_SESSIONS=y
-CONFIG_TPM=y
->>>>>>> 8989c96b
+CONFIG_TPM=y
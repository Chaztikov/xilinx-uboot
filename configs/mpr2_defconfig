--- conflicted
+++ resolved
@@ -1,9 +1,6 @@
 CONFIG_SH=y
 CONFIG_TARGET_MPR2=y
-<<<<<<< HEAD
-=======
 # CONFIG_AUTOBOOT is not set
->>>>>>> 8989c96b
 # CONFIG_CMD_BDI is not set
 # CONFIG_CMD_CONSOLE is not set
 # CONFIG_CMD_BOOTD is not set
@@ -22,9 +19,6 @@
 # CONFIG_CMD_SETEXPR is not set
 # CONFIG_CMD_NET is not set
 # CONFIG_CMD_NFS is not set
-<<<<<<< HEAD
-=======
 CONFIG_CMD_CACHE=y
->>>>>>> 8989c96b
 # CONFIG_CMD_MISC is not set
 CONFIG_USE_PRIVATE_LIBGCC=y
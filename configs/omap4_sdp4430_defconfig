CONFIG_ARM=y
CONFIG_OMAP44XX=y
CONFIG_TARGET_OMAP4_SDP4430=y
CONFIG_SPL=y
<<<<<<< HEAD
# CONFIG_CMD_IMLS is not set
# CONFIG_CMD_FLASH is not set
# CONFIG_CMD_SETEXPR is not set
# CONFIG_CMD_NET is not set
# CONFIG_CMD_NFS is not set
=======
CONFIG_HUSH_PARSER=y
CONFIG_CMD_BOOTZ=y
# CONFIG_CMD_IMLS is not set
CONFIG_CMD_ASKENV=y
# CONFIG_CMD_FLASH is not set
CONFIG_CMD_MMC=y
CONFIG_CMD_SPI=y
CONFIG_CMD_I2C=y
CONFIG_CMD_GPIO=y
# CONFIG_CMD_SETEXPR is not set
# CONFIG_CMD_NET is not set
CONFIG_CMD_DHCP=y
# CONFIG_CMD_NFS is not set
CONFIG_CMD_MII=y
CONFIG_CMD_PING=y
CONFIG_CMD_EXT2=y
CONFIG_CMD_EXT4=y
CONFIG_CMD_EXT4_WRITE=y
CONFIG_CMD_FAT=y
CONFIG_CMD_FS_GENERIC=y
CONFIG_SYS_NS16550=y
CONFIG_OF_LIBFDT=y
>>>>>>> 8989c96b
<|MERGE_RESOLUTION|>--- conflicted
+++ resolved
@@ -2,13 +2,6 @@
 CONFIG_OMAP44XX=y
 CONFIG_TARGET_OMAP4_SDP4430=y
 CONFIG_SPL=y
-<<<<<<< HEAD
-# CONFIG_CMD_IMLS is not set
-# CONFIG_CMD_FLASH is not set
-# CONFIG_CMD_SETEXPR is not set
-# CONFIG_CMD_NET is not set
-# CONFIG_CMD_NFS is not set
-=======
 CONFIG_HUSH_PARSER=y
 CONFIG_CMD_BOOTZ=y
 # CONFIG_CMD_IMLS is not set
@@ -30,5 +23,4 @@
 CONFIG_CMD_FAT=y
 CONFIG_CMD_FS_GENERIC=y
 CONFIG_SYS_NS16550=y
-CONFIG_OF_LIBFDT=y
->>>>>>> 8989c96b
+CONFIG_OF_LIBFDT=y
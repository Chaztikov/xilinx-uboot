--- conflicted
+++ resolved
@@ -1,10 +1,7 @@
 CONFIG_SH=y
 CONFIG_SH_32BIT=y
 CONFIG_TARGET_SH7757LCR=y
-<<<<<<< HEAD
-=======
 CONFIG_BOOTDELAY=3
->>>>>>> 8989c96b
 # CONFIG_CMD_BDI is not set
 # CONFIG_CMD_CONSOLE is not set
 # CONFIG_CMD_BOOTD is not set
@@ -15,25 +12,17 @@
 # CONFIG_CMD_ENV_EXISTS is not set
 # CONFIG_CMD_LOADB is not set
 # CONFIG_CMD_FLASH is not set
-<<<<<<< HEAD
-=======
 CONFIG_CMD_MMC=y
 CONFIG_CMD_SF=y
->>>>>>> 8989c96b
 # CONFIG_CMD_FPGA is not set
 # CONFIG_CMD_ECHO is not set
 # CONFIG_CMD_ITEST is not set
 # CONFIG_CMD_SOURCE is not set
 # CONFIG_CMD_SETEXPR is not set
-<<<<<<< HEAD
-# CONFIG_CMD_MISC is not set
-CONFIG_SPI_FLASH=y
-=======
 CONFIG_CMD_MII=y
 CONFIG_CMD_PING=y
 # CONFIG_CMD_MISC is not set
 CONFIG_CMD_EXT2=y
 CONFIG_SPI_FLASH=y
 CONFIG_SPI_FLASH_STMICRO=y
->>>>>>> 8989c96b
 CONFIG_USE_PRIVATE_LIBGCC=y
CONFIG_SH=y
CONFIG_TARGET_SHMIN=y
<<<<<<< HEAD
=======
# CONFIG_AUTOBOOT is not set
>>>>>>> 8989c96b
# CONFIG_CMD_BDI is not set
# CONFIG_CMD_CONSOLE is not set
# CONFIG_CMD_BOOTD is not set
# CONFIG_CMD_RUN is not set
# CONFIG_CMD_IMI is not set
# CONFIG_CMD_IMLS is not set
# CONFIG_CMD_XIMG is not set
# CONFIG_CMD_EDITENV is not set
# CONFIG_CMD_ENV_EXISTS is not set
# CONFIG_CMD_LOADB is not set
# CONFIG_CMD_LOADS is not set
# CONFIG_CMD_FPGA is not set
# CONFIG_CMD_ECHO is not set
# CONFIG_CMD_ITEST is not set
# CONFIG_CMD_SOURCE is not set
# CONFIG_CMD_SETEXPR is not set
<<<<<<< HEAD
=======
CONFIG_CMD_PING=y
>>>>>>> 8989c96b
# CONFIG_CMD_MISC is not set
CONFIG_USE_PRIVATE_LIBGCC=y<|MERGE_RESOLUTION|>--- conflicted
+++ resolved
@@ -1,9 +1,6 @@
 CONFIG_SH=y
 CONFIG_TARGET_SHMIN=y
-<<<<<<< HEAD
-=======
 # CONFIG_AUTOBOOT is not set
->>>>>>> 8989c96b
 # CONFIG_CMD_BDI is not set
 # CONFIG_CMD_CONSOLE is not set
 # CONFIG_CMD_BOOTD is not set
@@ -20,9 +17,6 @@
 # CONFIG_CMD_ITEST is not set
 # CONFIG_CMD_SOURCE is not set
 # CONFIG_CMD_SETEXPR is not set
-<<<<<<< HEAD
-=======
 CONFIG_CMD_PING=y
->>>>>>> 8989c96b
 # CONFIG_CMD_MISC is not set
 CONFIG_USE_PRIVATE_LIBGCC=y
# To use this file, run in your u-boot tree:
#	git config sendemail.aliasesfile doc/git-mailrc
#	git config sendemail.aliasfiletype mutt
#
# Then when sending patches, you can use:
#	git send-email --to u-boot --cc i2c ...

alias uboot  u-boot@lists.denx.de
alias u-boot uboot

# Maintainer aliases.  Use the same alias here as patchwork to keep
# things simple and easy to look up/coordinate.
alias aaribaud       Albert Aribaud <albert.u.boot@aribaud.net>
alias abiessmann     Andreas Bießmann <andreas@biessmann.org>
alias abrodkin       Alexey Brodkin <alexey.brodkin@synopsys.com>
alias afleming       Andy Fleming <afleming@gmail.com>
alias ag             Anatolij Gustschin <agust@denx.de>
alias alisonwang     Alison Wang <alison.wang@freescale.com>
alias angelo_ts      Angelo Dureghello <angelo@sysam.it>
alias bmeng          Bin Meng <bmeng.cn@gmail.com>
alias danielschwierzeck Daniel Schwierzeck <daniel.schwierzeck@gmail.com>
alias galak          Kumar Gala <galak@kernel.crashing.org>
alias hs             Heiko Schocher <hs@denx.de>
alias ijc            Ian Campbell <ijc+uboot@hellion.org.uk>
alias iwamatsu       Nobuhiro Iwamatsu <iwamatsu@nigauri.org>
alias jagan          Jagan Teki <jteki@openedev.com>
alias jasonjin       Jason Jin <jason.jin@freescale.com>
alias jhersh         Joe Hershberger <joe.hershberger@ni.com>
alias jwrdegoede     Hans de Goede <hdegoede@redhat.com>
alias kimphill       Kim Phillips <kim.phillips@freescale.com>
alias luka           Luka Perkov <luka.perkov@sartura.hr>
alias lukma          Lukasz Majewski <l.majewski@samsung.com>
alias macpaul        Macpaul Lin <macpaul@andestech.com>
alias marex          Marek Vasut <marex@denx.de>
alias masahiro       Masahiro Yamada <yamada.masahiro@socionext.com>
alias mateusz        Mateusz Kulikowski <mateusz.kulikowski@gmail.com>
alias monstr         Michal Simek <monstr@monstr.eu>
alias panto          Pantelis Antoniou <panto@antoniou-consulting.com>
alias prafulla       Prafulla Wadaskar <prafulla@marvell.com>
alias bobenstein     Przemyslaw Marczak <p.marczak@samsung.com>
alias prom           Minkyu Kang <mk7.kang@samsung.com>
alias rbohmer        Remy Bohmer <linux@bohmer.net>
alias reinhardm      Reinhard Meyer <u-boot@emk-elektronik.de>
alias sbabic         Stefano Babic <sbabic@denx.de>
alias scottwood      Scott Wood <scottwood@freescale.com>
alias sjg            Simon Glass <sjg@chromium.org>
alias smcnutt        Scott McNutt <smcnutt@psyent.com>
alias sonic          Sonic Zhang <sonic.adi@gmail.com>
alias stroese        Stefan Roese <sr@denx.de>
alias trini          Tom Rini <trini@konsulko.com>
alias vapier         Mike Frysinger <vapier@gentoo.org>
alias wd             Wolfgang Denk <wd@denx.de>

# Architecture aliases
alias arch           arc, arm, avr32, bfin, m68k, microblaze, mips, nds32, nios2, powerpc, sandbox, superh, sparc, x86
alias arches         arch

alias arc            uboot, abrodkin

alias arm            uboot, aaribaud
alias at91           uboot, abiessmann
alias davinci        ti
alias imx            uboot, sbabic
alias kirkwood       uboot, prafulla, luka
alias omap           ti
alias pxa            uboot, marex
alias rmobile        uboot, iwamatsu
alias s3c            samsung
alias s5pc           samsung
alias samsung        uboot, prom
<<<<<<< HEAD
=======
alias snapdragon     uboot, mateusz
>>>>>>> 8989c96b
alias socfpga        uboot, marex, Dinh Nguyen <dinguyen@opensource.altera.com>
alias sunxi          uboot, ijc, jwrdegoede
alias tegra          uboot, sjg, Tom Warren <twarren@nvidia.com>, Stephen Warren <swarren@nvidia.com>
alias tegra2         tegra
alias ti             uboot, trini
alias uniphier       uboot, masahiro
alias zynq           uboot, monstr
alias rockchip       uboot, sjg, Lin huang <hl@rock-chips.com>
alias avr32          uboot, abiessmann

alias bfin           uboot, vapier, sonic
alias blackfin       bfin

alias m68k           uboot, alisonwang, angelo_ts
alias coldfire       m68k

alias microblaze     uboot, monstr
alias mb             microblaze

alias mips           uboot, danielschwierzeck

alias nds32          uboot, macpaul

alias nios           uboot, Thomas Chou <thomas@wytron.com.tw>, smcnutt
alias nios2          nios

alias powerpc        uboot, afleming, kimphill, galak, stroese, wd
alias ppc            powerpc
alias mpc5xxx        uboot, wd
alias mpc8xx         uboot, wd
alias mpc82xx        uboot, wd
alias mpc83xx        uboot, kimphill
alias mpc85xx        uboot, afleming, galak
alias mpc86xx        uboot, afleming, galak
alias ppc4xx         uboot, stroese

alias sandbox        sjg
alias sb             sandbox

alias sparc          uboot, Francois Retief <fgretief@spaceteq.co.za>

alias superh         uboot, iwamatsu
alias sh             superh

alias x86            uboot, sjg, bmeng

# Subsystem aliases
alias dm             uboot, sjg
alias cfi            uboot, stroese
alias dfu            uboot, lukma
alias eth            uboot, jhersh
alias kerneldoc      uboot, marex
alias fdt            uboot, sjg
alias i2c            uboot, hs
alias kconfig        uboot, masahiro
alias mmc            uboot, panto
alias nand           uboot, scottwood
alias net            uboot, jhersh
alias phy            uboot, jhersh
alias spi            uboot, jagan
alias spmi           uboot, mateusz
alias ubi            uboot, hs
alias usb            uboot, marex
alias video          uboot, ag
alias patman         uboot, sjg
alias buildman       uboot, sjg
alias pmic           uboot, bobenstein<|MERGE_RESOLUTION|>--- conflicted
+++ resolved
@@ -68,10 +68,7 @@
 alias s3c            samsung
 alias s5pc           samsung
 alias samsung        uboot, prom
-<<<<<<< HEAD
-=======
 alias snapdragon     uboot, mateusz
->>>>>>> 8989c96b
 alias socfpga        uboot, marex, Dinh Nguyen <dinguyen@opensource.altera.com>
 alias sunxi          uboot, ijc, jwrdegoede
 alias tegra          uboot, sjg, Tom Warren <twarren@nvidia.com>, Stephen Warren <swarren@nvidia.com>

--- conflicted
+++ resolved
@@ -450,15 +450,9 @@
 	probe_ent->pio_mask = 0x1f;
 	probe_ent->udma_mask = 0x7f;	/*Fixme,assume to support UDMA6 */
 
-<<<<<<< HEAD
-	probe_ent->mmio_base = pci_map_bar(pdev, PCI_BASE_ADDRESS_5,
-					   PCI_REGION_MEM);
-	debug("ahci mmio_base=0x%p\n", probe_ent->mmio_base);
-=======
 #ifdef CONFIG_DM_PCI
 	probe_ent->mmio_base = dm_pci_map_bar(dev, PCI_BASE_ADDRESS_5,
 					      PCI_REGION_MEM);
->>>>>>> 8989c96b
 
 	/* Take from kernel:
 	 * JMicron-specific fixup:
@@ -534,40 +528,6 @@
 #ifdef CONFIG_PHYS_64BIT
 	pp->cmd_slot->tbl_addr_hi =
 	    cpu_to_le32((u32)(((pp->cmd_tbl) >> 16) >> 16));
-<<<<<<< HEAD
-#endif
-}
-
-
-#ifdef CONFIG_AHCI_SETFEATURES_XFER
-static void ahci_set_feature(u8 port)
-{
-	struct ahci_ioports *pp = &(probe_ent->port[port]);
-	void __iomem *port_mmio = pp->port_mmio;
-	u32 cmd_fis_len = 5;	/* five dwords */
-	u8 fis[20];
-
-	/* set feature */
-	memset(fis, 0, sizeof(fis));
-	fis[0] = 0x27;
-	fis[1] = 1 << 7;
-	fis[2] = ATA_CMD_SET_FEATURES;
-	fis[3] = SETFEATURES_XFER;
-	fis[12] = __ilog2(probe_ent->udma_mask + 1) + 0x40 - 0x01;
-
-	memcpy((unsigned char *)pp->cmd_tbl, fis, sizeof(fis));
-	ahci_fill_cmd_slot(pp, cmd_fis_len);
-	ahci_dcache_flush_sata_cmd(pp);
-	writel(1, port_mmio + PORT_CMD_ISSUE);
-	readl(port_mmio + PORT_CMD_ISSUE);
-
-	if (waiting_for_cmd_completed(port_mmio + PORT_CMD_ISSUE,
-				WAIT_MS_DATAIO, 0x1)) {
-		printf("set feature error on port %d!\n", port);
-	}
-}
-=======
->>>>>>> 8989c96b
 #endif
 }
 

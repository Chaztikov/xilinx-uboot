--- conflicted
+++ resolved
@@ -26,16 +26,10 @@
 
 DECLARE_GLOBAL_DATA_PTR;
 
-<<<<<<< HEAD
-int device_bind(struct udevice *parent, const struct driver *drv,
-		const char *name, void *platdata, int of_offset,
-		struct udevice **devp)
-=======
 static int device_bind_common(struct udevice *parent, const struct driver *drv,
 			      const char *name, void *platdata,
 			      ulong driver_data, int of_offset,
 			      struct udevice **devp)
->>>>>>> 8989c96b
 {
 	struct udevice *dev;
 	struct uclass *uc;
@@ -72,16 +66,6 @@
 
 	dev->seq = -1;
 	dev->req_seq = -1;
-<<<<<<< HEAD
-	if (IS_ENABLED(CONFIG_OF_CONTROL) && IS_ENABLED(CONFIG_DM_SEQ_ALIAS)) {
-		/*
-		* Some devices, such as a SPI bus, I2C bus and serial ports
-		* are numbered using aliases.
-		*
-		* This is just a 'requested' sequence, and will be
-		* resolved (and ->seq updated) when the device is probed.
-		*/
-=======
 	if (CONFIG_IS_ENABLED(OF_CONTROL) && CONFIG_IS_ENABLED(DM_SEQ_ALIAS)) {
 		/*
 		 * Some devices, such as a SPI bus, I2C bus and serial ports
@@ -90,7 +74,6 @@
 		 * This is just a 'requested' sequence, and will be
 		 * resolved (and ->seq updated) when the device is probed.
 		 */
->>>>>>> 8989c96b
 		if (uc->uc_drv->flags & DM_UC_FLAG_SEQ_ALIAS) {
 			if (uc->uc_drv->name && of_offset != -1) {
 				fdtdec_get_alias_seq(gd->fdt_blob,
@@ -172,11 +155,7 @@
 fail_uclass_post_bind:
 	/* There is no child unbind() method, so no clean-up required */
 fail_child_post_bind:
-<<<<<<< HEAD
-	if (IS_ENABLED(CONFIG_DM_DEVICE_REMOVE)) {
-=======
 	if (CONFIG_IS_ENABLED(DM_DEVICE_REMOVE)) {
->>>>>>> 8989c96b
 		if (drv->unbind && drv->unbind(dev)) {
 			dm_warn("unbind() method failed on dev '%s' on error path\n",
 				dev->name);
@@ -184,22 +163,14 @@
 	}
 
 fail_bind:
-<<<<<<< HEAD
-	if (IS_ENABLED(CONFIG_DM_DEVICE_REMOVE)) {
-=======
 	if (CONFIG_IS_ENABLED(DM_DEVICE_REMOVE)) {
->>>>>>> 8989c96b
 		if (uclass_unbind_device(dev)) {
 			dm_warn("Failed to unbind dev '%s' on error path\n",
 				dev->name);
 		}
 	}
 fail_uclass_bind:
-<<<<<<< HEAD
-	if (IS_ENABLED(CONFIG_DM_DEVICE_REMOVE)) {
-=======
 	if (CONFIG_IS_ENABLED(DM_DEVICE_REMOVE)) {
->>>>>>> 8989c96b
 		list_del(&dev->sibling_node);
 		if (dev->flags & DM_FLAG_ALLOC_PARENT_PDATA) {
 			free(dev->parent_platdata);
@@ -257,7 +228,6 @@
 }
 
 static void *alloc_priv(int size, uint flags)
-<<<<<<< HEAD
 {
 	void *priv;
 
@@ -272,26 +242,8 @@
 	return priv;
 }
 
-int device_probe_child(struct udevice *dev, void *parent_priv)
-{
-=======
-{
-	void *priv;
-
-	if (flags & DM_FLAG_ALLOC_PRIV_DMA) {
-		priv = memalign(ARCH_DMA_MINALIGN, size);
-		if (priv)
-			memset(priv, '\0', size);
-	} else {
-		priv = calloc(1, size);
-	}
-
-	return priv;
-}
-
 int device_probe(struct udevice *dev)
 {
->>>>>>> 8989c96b
 	const struct driver *drv;
 	int size = 0;
 	int ret;
@@ -306,13 +258,8 @@
 	drv = dev->driver;
 	assert(drv);
 
-<<<<<<< HEAD
-	/* Allocate private data if requested */
-	if (drv->priv_auto_alloc_size) {
-=======
 	/* Allocate private data if requested and not reentered */
 	if (drv->priv_auto_alloc_size && !dev->priv) {
->>>>>>> 8989c96b
 		dev->priv = alloc_priv(drv->priv_auto_alloc_size, drv->flags);
 		if (!dev->priv) {
 			ret = -ENOMEM;
@@ -336,11 +283,7 @@
 			size = dev->parent->uclass->uc_drv->
 					per_child_auto_alloc_size;
 		}
-<<<<<<< HEAD
-		if (size) {
-=======
 		if (size && !dev->parent_priv) {
->>>>>>> 8989c96b
 			dev->parent_priv = alloc_priv(size, drv->flags);
 			if (!dev->parent_priv) {
 				ret = -ENOMEM;
@@ -371,8 +314,6 @@
 
 	dev->flags |= DM_FLAG_ACTIVATED;
 
-<<<<<<< HEAD
-=======
 	/*
 	 * Process pinctrl for everything except the root device, and
 	 * continue regardless of the result of pinctrl. Don't process pinctrl
@@ -382,7 +323,6 @@
 	if (dev->parent && device_get_uclass_id(dev) != UCLASS_PINCTRL)
 		pinctrl_select_state(dev, "default");
 
->>>>>>> 8989c96b
 	ret = uclass_pre_probe_device(dev);
 	if (ret)
 		goto fail;
@@ -399,7 +339,6 @@
 			goto fail;
 	}
 
-	dev->flags |= DM_FLAG_ACTIVATED;
 	if (drv->probe) {
 		ret = drv->probe(dev);
 		if (ret) {
@@ -411,12 +350,9 @@
 	ret = uclass_post_probe_device(dev);
 	if (ret)
 		goto fail_uclass;
-<<<<<<< HEAD
-=======
 
 	if (dev->parent && device_get_uclass_id(dev) == UCLASS_PINCTRL)
 		pinctrl_select_state(dev, "default");
->>>>>>> 8989c96b
 
 	return 0;
 fail_uclass:
@@ -456,11 +392,7 @@
 void *dev_get_uclass_platdata(struct udevice *dev)
 {
 	if (!dev) {
-<<<<<<< HEAD
-		dm_warn("%s: null device", __func__);
-=======
 		dm_warn("%s: null device\n", __func__);
->>>>>>> 8989c96b
 		return NULL;
 	}
 
@@ -487,11 +419,7 @@
 	return dev->uclass_priv;
 }
 
-<<<<<<< HEAD
-void *dev_get_parentdata(struct udevice *dev)
-=======
 void *dev_get_parent_priv(struct udevice *dev)
->>>>>>> 8989c96b
 {
 	if (!dev) {
 		dm_warn("%s: null device\n", __func__);
@@ -652,21 +580,12 @@
 }
 
 ulong dev_get_driver_data(struct udevice *dev)
-<<<<<<< HEAD
 {
 	return dev->driver_data;
 }
 
 const void *dev_get_driver_ops(struct udevice *dev)
 {
-=======
-{
-	return dev->driver_data;
-}
-
-const void *dev_get_driver_ops(struct udevice *dev)
-{
->>>>>>> 8989c96b
 	if (!dev || !dev->driver->ops)
 		return NULL;
 
@@ -679,18 +598,6 @@
 }
 
 const char *dev_get_uclass_name(struct udevice *dev)
-<<<<<<< HEAD
-{
-	if (!dev)
-		return NULL;
-
-	return dev->uclass->uc_drv->name;
-}
-
-#ifdef CONFIG_OF_CONTROL
-fdt_addr_t dev_get_addr(struct udevice *dev)
-=======
->>>>>>> 8989c96b
 {
 	if (!dev)
 		return NULL;
@@ -789,10 +696,6 @@
 {
 	return (void *)(uintptr_t)dev_get_addr_index(dev, 0);
 }
-<<<<<<< HEAD
-#endif
-=======
->>>>>>> 8989c96b
 
 bool device_has_children(struct udevice *dev)
 {
@@ -820,8 +723,6 @@
 	if (!parent)
 		return false;
 	return list_is_last(&dev->sibling_node, &parent->child_head);
-<<<<<<< HEAD
-=======
 }
 
 void device_set_name_alloced(struct udevice *dev)
@@ -852,5 +753,4 @@
 	const void *fdt = gd->fdt_blob;
 
 	return !fdt_node_check_compatible(fdt, 0, compat);
->>>>>>> 8989c96b
 }
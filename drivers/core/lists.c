--- conflicted
+++ resolved
@@ -181,10 +181,6 @@
 				ret);
 			return ret;
 		} else {
-<<<<<<< HEAD
-			dev->driver_data = id->data;
-=======
->>>>>>> 8989c96b
 			found = true;
 			if (devp)
 				*devp = dev;

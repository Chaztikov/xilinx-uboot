/*
 * Copyright (c) 2013 Google, Inc
 *
 * (C) Copyright 2012
 * Pavel Herrmann <morpheus.ibis@gmail.com>
 *
 * SPDX-License-Identifier:	GPL-2.0+
 */

#include <common.h>
#include <errno.h>
#include <fdtdec.h>
#include <malloc.h>
#include <libfdt.h>
#include <dm/device.h>
#include <dm/device-internal.h>
#include <dm/lists.h>
#include <dm/platdata.h>
#include <dm/root.h>
#include <dm/uclass.h>
#include <dm/util.h>
#include <linux/list.h>

DECLARE_GLOBAL_DATA_PTR;

struct root_priv {
	fdt_addr_t translation_offset;	/* optional translation offset */
};

static const struct driver_info root_info = {
	.name		= "root_driver",
};

struct udevice *dm_root(void)
{
	if (!gd->dm_root) {
		dm_warn("Virtual root driver does not exist!\n");
		return NULL;
	}

	return gd->dm_root;
}

fdt_addr_t dm_get_translation_offset(void)
{
	struct udevice *root = dm_root();
	struct root_priv *priv = dev_get_priv(root);

	return priv->translation_offset;
}

void dm_set_translation_offset(fdt_addr_t offs)
{
	struct udevice *root = dm_root();
	struct root_priv *priv = dev_get_priv(root);

	priv->translation_offset = offs;
}

#if defined(CONFIG_NEEDS_MANUAL_RELOC)
void fix_drivers(void)
{
	struct driver *drv =
		ll_entry_start(struct driver, driver);
	const int n_ents = ll_entry_count(struct driver, driver);
	struct driver *entry;

	for (entry = drv; entry != drv + n_ents; entry++) {
		if (entry->of_match)
			entry->of_match = (const struct udevice_id *)
				((u32)entry->of_match + gd->reloc_off);
		if (entry->bind)
			entry->bind += gd->reloc_off;
		if (entry->probe)
			entry->probe += gd->reloc_off;
		if (entry->remove)
			entry->remove += gd->reloc_off;
		if (entry->unbind)
			entry->unbind += gd->reloc_off;
		if (entry->ofdata_to_platdata)
			entry->ofdata_to_platdata += gd->reloc_off;
		if (entry->child_post_bind)
			entry->child_post_bind += gd->reloc_off;
		if (entry->child_pre_probe)
			entry->child_pre_probe += gd->reloc_off;
		if (entry->child_post_remove)
			entry->child_post_remove += gd->reloc_off;
		/* OPS are fixed in every uclass post_probe function */
		if (entry->ops)
			entry->ops += gd->reloc_off;
	}
}

void fix_uclass(void)
{
	struct uclass_driver *uclass =
		ll_entry_start(struct uclass_driver, uclass);
	const int n_ents = ll_entry_count(struct uclass_driver, uclass);
	struct uclass_driver *entry;

	for (entry = uclass; entry != uclass + n_ents; entry++) {
		if (entry->post_bind)
			entry->post_bind += gd->reloc_off;
		if (entry->pre_unbind)
			entry->pre_unbind += gd->reloc_off;
		if (entry->pre_probe)
			entry->pre_probe += gd->reloc_off;
		if (entry->post_probe)
			entry->post_probe += gd->reloc_off;
		if (entry->pre_remove)
			entry->pre_remove += gd->reloc_off;
		if (entry->child_post_bind)
			entry->child_post_bind += gd->reloc_off;
		if (entry->child_pre_probe)
			entry->child_pre_probe += gd->reloc_off;
		if (entry->init)
			entry->init += gd->reloc_off;
		if (entry->destroy)
			entry->destroy += gd->reloc_off;
		/* FIXME maybe also need to fix these ops */
		if (entry->ops)
			entry->ops += gd->reloc_off;
	}
}

void fix_devices(void)
{
	struct driver_info *dev =
		ll_entry_start(struct driver_info, driver_info);
	const int n_ents = ll_entry_count(struct driver_info, driver_info);
	struct driver_info *entry;

	for (entry = dev; entry != dev + n_ents; entry++) {
		if (entry->platdata)
			entry->platdata += gd->reloc_off;
	}
}

#endif

int dm_init(void)
{
	int ret;

	if (gd->dm_root) {
		dm_warn("Virtual root driver already exists!\n");
		return -EINVAL;
	}
	INIT_LIST_HEAD(&DM_UCLASS_ROOT_NON_CONST);

#if defined(CONFIG_NEEDS_MANUAL_RELOC)
	fix_drivers();
	fix_uclass();
	fix_devices();
#endif

	ret = device_bind_by_name(NULL, false, &root_info, &DM_ROOT_NON_CONST);
	if (ret)
		return ret;
#if CONFIG_IS_ENABLED(OF_CONTROL)
	DM_ROOT_NON_CONST->of_offset = 0;
#endif
	ret = device_probe(DM_ROOT_NON_CONST);
	if (ret)
		return ret;

	return 0;
}

int dm_uninit(void)
{
	device_remove(dm_root());
	device_unbind(dm_root());

	return 0;
}

int dm_scan_platdata(bool pre_reloc_only)
{
	int ret;

	ret = lists_bind_drivers(DM_ROOT_NON_CONST, pre_reloc_only);
	if (ret == -ENOENT) {
		dm_warn("Some drivers were not found\n");
		ret = 0;
	}

	return ret;
}

#if CONFIG_IS_ENABLED(OF_CONTROL)
int dm_scan_fdt_node(struct udevice *parent, const void *blob, int offset,
		     bool pre_reloc_only)
{
	int ret = 0, err;

	for (offset = fdt_first_subnode(blob, offset);
	     offset > 0;
	     offset = fdt_next_subnode(blob, offset)) {
		if (pre_reloc_only &&
		    !fdt_getprop(blob, offset, "u-boot,dm-pre-reloc", NULL))
			continue;
		if (!fdtdec_get_is_enabled(blob, offset)) {
			dm_dbg("   - ignoring disabled device\n");
			continue;
		}
		err = lists_bind_fdt(parent, blob, offset, NULL);
		if (err && !ret) {
			ret = err;
			debug("%s: ret=%d\n", fdt_get_name(blob, offset, NULL),
			      ret);
		}
	}

	if (ret)
		dm_warn("Some drivers failed to bind\n");

	return ret;
}

int dm_scan_fdt(const void *blob, bool pre_reloc_only)
{
	return dm_scan_fdt_node(gd->dm_root, blob, 0, pre_reloc_only);
}
#endif

__weak int dm_scan_other(bool pre_reloc_only)
{
	return 0;
}

int dm_init_and_scan(bool pre_reloc_only)
{
	int ret;

	ret = dm_init();
	if (ret) {
		debug("dm_init() failed: %d\n", ret);
		return ret;
	}
	ret = dm_scan_platdata(pre_reloc_only);
	if (ret) {
		debug("dm_scan_platdata() failed: %d\n", ret);
		return ret;
	}

<<<<<<< HEAD
	if (OF_CONTROL) {
=======
	if (CONFIG_IS_ENABLED(OF_CONTROL)) {
>>>>>>> 8989c96b
		ret = dm_scan_fdt(gd->fdt_blob, pre_reloc_only);
		if (ret) {
			debug("dm_scan_fdt() failed: %d\n", ret);
			return ret;
		}
	}

	ret = dm_scan_other(pre_reloc_only);
	if (ret)
		return ret;

	return 0;
}

/* This is the root driver - all drivers are children of this */
U_BOOT_DRIVER(root_driver) = {
	.name	= "root_driver",
	.id	= UCLASS_ROOT,
	.priv_auto_alloc_size = sizeof(struct root_priv),
};

/* This is the root uclass */
UCLASS_DRIVER(root) = {
	.name	= "root",
	.id	= UCLASS_ROOT,
};<|MERGE_RESOLUTION|>--- conflicted
+++ resolved
@@ -244,11 +244,7 @@
 		return ret;
 	}
 
-<<<<<<< HEAD
-	if (OF_CONTROL) {
-=======
 	if (CONFIG_IS_ENABLED(OF_CONTROL)) {
->>>>>>> 8989c96b
 		ret = dm_scan_fdt(gd->fdt_blob, pre_reloc_only);
 		if (ret) {
 			debug("dm_scan_fdt() failed: %d\n", ret);

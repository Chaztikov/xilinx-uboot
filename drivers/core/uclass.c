/*
 * Copyright (c) 2013 Google, Inc
 *
 * (C) Copyright 2012
 * Pavel Herrmann <morpheus.ibis@gmail.com>
 *
 * SPDX-License-Identifier:	GPL-2.0+
 */

#include <common.h>
#include <errno.h>
#include <malloc.h>
#include <dm/device.h>
#include <dm/device-internal.h>
#include <dm/lists.h>
#include <dm/uclass.h>
#include <dm/uclass-internal.h>
#include <dm/util.h>

DECLARE_GLOBAL_DATA_PTR;

struct uclass *uclass_find(enum uclass_id key)
{
	struct uclass *uc;

	if (!gd->dm_root)
		return NULL;
	/*
	 * TODO(sjg@chromium.org): Optimise this, perhaps moving the found
	 * node to the start of the list, or creating a linear array mapping
	 * id to node.
	 */
	list_for_each_entry(uc, &gd->uclass_root, sibling_node) {
		if (uc->uc_drv->id == key)
			return uc;
	}

	return NULL;
}

/**
 * uclass_add() - Create new uclass in list
 * @id: Id number to create
 * @ucp: Returns pointer to uclass, or NULL on error
 * @return 0 on success, -ve on error
 *
 * The new uclass is added to the list. There must be only one uclass for
 * each id.
 */
static int uclass_add(enum uclass_id id, struct uclass **ucp)
{
	struct uclass_driver *uc_drv;
	struct uclass *uc;
	int ret;

	*ucp = NULL;
	uc_drv = lists_uclass_lookup(id);
	if (!uc_drv) {
		debug("Cannot find uclass for id %d: please add the UCLASS_DRIVER() declaration for this UCLASS_... id\n",
		      id);
		/*
		 * Use a strange error to make this case easier to find. When
		 * a uclass is not available it can prevent driver model from
		 * starting up and this failure is otherwise hard to debug.
		 */
		return -EPFNOSUPPORT;
	}
	uc = calloc(1, sizeof(*uc));
	if (!uc)
		return -ENOMEM;
	if (uc_drv->priv_auto_alloc_size) {
		uc->priv = calloc(1, uc_drv->priv_auto_alloc_size);
		if (!uc->priv) {
			ret = -ENOMEM;
			goto fail_mem;
		}
	}
	uc->uc_drv = uc_drv;
	INIT_LIST_HEAD(&uc->sibling_node);
	INIT_LIST_HEAD(&uc->dev_head);
	list_add(&uc->sibling_node, &DM_UCLASS_ROOT_NON_CONST);

	if (uc_drv->init) {
		ret = uc_drv->init(uc);
		if (ret)
			goto fail;
	}

	*ucp = uc;

	return 0;
fail:
	if (uc_drv->priv_auto_alloc_size) {
		free(uc->priv);
		uc->priv = NULL;
	}
	list_del(&uc->sibling_node);
fail_mem:
	free(uc);

	return ret;
}

int uclass_destroy(struct uclass *uc)
{
	struct uclass_driver *uc_drv;
	struct udevice *dev;
	int ret;

	/*
	 * We cannot use list_for_each_entry_safe() here. If a device in this
	 * uclass has a child device also in this uclass, it will be also be
	 * unbound (by the recursion in the call to device_unbind() below).
	 * We can loop until the list is empty.
	 */
	while (!list_empty(&uc->dev_head)) {
		dev = list_first_entry(&uc->dev_head, struct udevice,
				       uclass_node);
		ret = device_remove(dev);
		if (ret)
			return ret;
		ret = device_unbind(dev);
		if (ret)
			return ret;
	}

	uc_drv = uc->uc_drv;
	if (uc_drv->destroy)
		uc_drv->destroy(uc);
	list_del(&uc->sibling_node);
	if (uc_drv->priv_auto_alloc_size)
		free(uc->priv);
	free(uc);

	return 0;
}

int uclass_get(enum uclass_id id, struct uclass **ucp)
{
	struct uclass *uc;

	*ucp = NULL;
	uc = uclass_find(id);
	if (!uc)
		return uclass_add(id, ucp);
	*ucp = uc;

	return 0;
}

int uclass_find_device(enum uclass_id id, int index, struct udevice **devp)
{
	struct uclass *uc;
	struct udevice *dev;
	int ret;

	*devp = NULL;
	ret = uclass_get(id, &uc);
	if (ret)
		return ret;
	if (list_empty(&uc->dev_head))
		return -ENODEV;

	list_for_each_entry(dev, &uc->dev_head, uclass_node) {
		if (!index--) {
			*devp = dev;
			return 0;
		}
	}

	return -ENODEV;
}

int uclass_find_first_device(enum uclass_id id, struct udevice **devp)
{
	struct uclass *uc;
	int ret;

	*devp = NULL;
	ret = uclass_get(id, &uc);
	if (ret)
		return ret;
	if (list_empty(&uc->dev_head))
		return 0;

	*devp = list_first_entry(&uc->dev_head, struct udevice, uclass_node);

	return 0;
}

int uclass_find_next_device(struct udevice **devp)
{
	struct udevice *dev = *devp;

	*devp = NULL;
	if (list_is_last(&dev->uclass_node, &dev->uclass->dev_head))
		return 0;

	*devp = list_entry(dev->uclass_node.next, struct udevice, uclass_node);

	return 0;
}

int uclass_find_device_by_name(enum uclass_id id, const char *name,
			       struct udevice **devp)
{
	struct uclass *uc;
	struct udevice *dev;
	int ret;

	*devp = NULL;
	if (!name)
		return -EINVAL;
	ret = uclass_get(id, &uc);
	if (ret)
		return ret;

	list_for_each_entry(dev, &uc->dev_head, uclass_node) {
		if (!strncmp(dev->name, name, strlen(name))) {
			*devp = dev;
			return 0;
		}
	}

	return -ENODEV;
}

int uclass_find_device_by_seq(enum uclass_id id, int seq_or_req_seq,
			      bool find_req_seq, struct udevice **devp)
{
	struct uclass *uc;
	struct udevice *dev;
	int ret;

	*devp = NULL;
	debug("%s: %d %d\n", __func__, find_req_seq, seq_or_req_seq);
	if (seq_or_req_seq == -1)
		return -ENODEV;
	ret = uclass_get(id, &uc);
	if (ret)
		return ret;

	list_for_each_entry(dev, &uc->dev_head, uclass_node) {
		debug("   - %d %d\n", dev->req_seq, dev->seq);
		if ((find_req_seq ? dev->req_seq : dev->seq) ==
				seq_or_req_seq) {
			*devp = dev;
			debug("   - found\n");
			return 0;
		}
	}
	debug("   - not found\n");

	return -ENODEV;
}

int uclass_find_device_by_of_offset(enum uclass_id id, int node,
				    struct udevice **devp)
{
	struct uclass *uc;
	struct udevice *dev;
	int ret;

	*devp = NULL;
	if (node < 0)
		return -ENODEV;
	ret = uclass_get(id, &uc);
	if (ret)
		return ret;

	list_for_each_entry(dev, &uc->dev_head, uclass_node) {
		if (dev->of_offset == node) {
			*devp = dev;
			return 0;
		}
	}

	return -ENODEV;
}

<<<<<<< HEAD
=======
#if CONFIG_IS_ENABLED(OF_CONTROL)
static int uclass_find_device_by_phandle(enum uclass_id id,
					 struct udevice *parent,
					 const char *name,
					 struct udevice **devp)
{
	struct udevice *dev;
	struct uclass *uc;
	int find_phandle;
	int ret;

	*devp = NULL;
	find_phandle = fdtdec_get_int(gd->fdt_blob, parent->of_offset, name,
				      -1);
	if (find_phandle <= 0)
		return -ENOENT;
	ret = uclass_get(id, &uc);
	if (ret)
		return ret;

	list_for_each_entry(dev, &uc->dev_head, uclass_node) {
		uint phandle = fdt_get_phandle(gd->fdt_blob, dev->of_offset);

		if (phandle == find_phandle) {
			*devp = dev;
			return 0;
		}
	}

	return -ENODEV;
}
#endif

>>>>>>> 8989c96b
int uclass_get_device_tail(struct udevice *dev, int ret,
				  struct udevice **devp)
{
	if (ret)
		return ret;

	assert(dev);
	ret = device_probe(dev);
	if (ret)
		return ret;

	*devp = dev;

	return 0;
}

int uclass_get_device(enum uclass_id id, int index, struct udevice **devp)
{
	struct udevice *dev;
	int ret;

	*devp = NULL;
	ret = uclass_find_device(id, index, &dev);
	return uclass_get_device_tail(dev, ret, devp);
}

int uclass_get_device_by_name(enum uclass_id id, const char *name,
			      struct udevice **devp)
{
	struct udevice *dev;
	int ret;

	*devp = NULL;
	ret = uclass_find_device_by_name(id, name, &dev);
	return uclass_get_device_tail(dev, ret, devp);
}

int uclass_get_device_by_seq(enum uclass_id id, int seq, struct udevice **devp)
{
	struct udevice *dev;
	int ret;

	*devp = NULL;
	ret = uclass_find_device_by_seq(id, seq, false, &dev);
	if (ret == -ENODEV) {
		/*
		 * We didn't find it in probed devices. See if there is one
		 * that will request this seq if probed.
		 */
		ret = uclass_find_device_by_seq(id, seq, true, &dev);
	}
	return uclass_get_device_tail(dev, ret, devp);
}

int uclass_get_device_by_of_offset(enum uclass_id id, int node,
				   struct udevice **devp)
{
	struct udevice *dev;
	int ret;

	*devp = NULL;
	ret = uclass_find_device_by_of_offset(id, node, &dev);
	return uclass_get_device_tail(dev, ret, devp);
}

#if CONFIG_IS_ENABLED(OF_CONTROL)
int uclass_get_device_by_phandle(enum uclass_id id, struct udevice *parent,
				 const char *name, struct udevice **devp)
{
	struct udevice *dev;
	int ret;

	*devp = NULL;
	ret = uclass_find_device_by_phandle(id, parent, name, &dev);
	return uclass_get_device_tail(dev, ret, devp);
}
#endif

int uclass_first_device(enum uclass_id id, struct udevice **devp)
{
	struct udevice *dev;
	int ret;

	*devp = NULL;
	ret = uclass_find_first_device(id, &dev);
	if (!dev)
		return 0;
	return uclass_get_device_tail(dev, ret, devp);
<<<<<<< HEAD
=======
}

int uclass_first_device_err(enum uclass_id id, struct udevice **devp)
{
	int ret;

	ret = uclass_first_device(id, devp);
	if (ret)
		return ret;
	else if (!*devp)
		return -ENODEV;

	return 0;
>>>>>>> 8989c96b
}

int uclass_next_device(struct udevice **devp)
{
	struct udevice *dev = *devp;
	int ret;

	*devp = NULL;
	ret = uclass_find_next_device(&dev);
	if (!dev)
		return 0;
	return uclass_get_device_tail(dev, ret, devp);
}

int uclass_bind_device(struct udevice *dev)
{
	struct uclass *uc;
	int ret;

	uc = dev->uclass;
	list_add_tail(&dev->uclass_node, &uc->dev_head);

	if (dev->parent) {
		struct uclass_driver *uc_drv = dev->parent->uclass->uc_drv;

		if (uc_drv->child_post_bind) {
			ret = uc_drv->child_post_bind(dev);
			if (ret)
				goto err;
		}
	}

	return 0;
err:
	/* There is no need to undo the parent's post_bind call */
	list_del(&dev->uclass_node);

	return ret;
}

<<<<<<< HEAD
#ifdef CONFIG_DM_DEVICE_REMOVE
=======
#if CONFIG_IS_ENABLED(DM_DEVICE_REMOVE)
>>>>>>> 8989c96b
int uclass_unbind_device(struct udevice *dev)
{
	struct uclass *uc;
	int ret;

	uc = dev->uclass;
	if (uc->uc_drv->pre_unbind) {
		ret = uc->uc_drv->pre_unbind(dev);
		if (ret)
			return ret;
	}

	list_del(&dev->uclass_node);
	return 0;
}
#endif

int uclass_resolve_seq(struct udevice *dev)
{
	struct udevice *dup;
	int seq;
	int ret;

	assert(dev->seq == -1);
	ret = uclass_find_device_by_seq(dev->uclass->uc_drv->id, dev->req_seq,
					false, &dup);
	if (!ret) {
		dm_warn("Device '%s': seq %d is in use by '%s'\n",
			dev->name, dev->req_seq, dup->name);
	} else if (ret == -ENODEV) {
		/* Our requested sequence number is available */
		if (dev->req_seq != -1)
			return dev->req_seq;
	} else {
		return ret;
	}

	for (seq = 0; seq < DM_MAX_SEQ; seq++) {
		ret = uclass_find_device_by_seq(dev->uclass->uc_drv->id, seq,
						false, &dup);
		if (ret == -ENODEV)
			break;
		if (ret)
			return ret;
	}
	return seq;
}

int uclass_pre_probe_device(struct udevice *dev)
{
	struct uclass_driver *uc_drv;
	int ret;

	uc_drv = dev->uclass->uc_drv;
	if (uc_drv->pre_probe) {
		ret = uc_drv->pre_probe(dev);
		if (ret)
			return ret;
	}

	if (!dev->parent)
		return 0;
	uc_drv = dev->parent->uclass->uc_drv;
	if (uc_drv->child_pre_probe)
		return uc_drv->child_pre_probe(dev);

	return 0;
}

int uclass_post_probe_device(struct udevice *dev)
{
	struct uclass_driver *uc_drv = dev->uclass->uc_drv;

	if (uc_drv->post_probe)
		return uc_drv->post_probe(dev);

	return 0;
}

<<<<<<< HEAD
#ifdef CONFIG_DM_DEVICE_REMOVE
=======
#if CONFIG_IS_ENABLED(DM_DEVICE_REMOVE)
>>>>>>> 8989c96b
int uclass_pre_remove_device(struct udevice *dev)
{
	struct uclass *uc;
	int ret;

	uc = dev->uclass;
	if (uc->uc_drv->pre_remove) {
		ret = uc->uc_drv->pre_remove(dev);
		if (ret)
			return ret;
	}

	return 0;
}
#endif<|MERGE_RESOLUTION|>--- conflicted
+++ resolved
@@ -278,8 +278,6 @@
 	return -ENODEV;
 }
 
-<<<<<<< HEAD
-=======
 #if CONFIG_IS_ENABLED(OF_CONTROL)
 static int uclass_find_device_by_phandle(enum uclass_id id,
 					 struct udevice *parent,
@@ -313,7 +311,6 @@
 }
 #endif
 
->>>>>>> 8989c96b
 int uclass_get_device_tail(struct udevice *dev, int ret,
 				  struct udevice **devp)
 {
@@ -402,8 +399,6 @@
 	if (!dev)
 		return 0;
 	return uclass_get_device_tail(dev, ret, devp);
-<<<<<<< HEAD
-=======
 }
 
 int uclass_first_device_err(enum uclass_id id, struct udevice **devp)
@@ -417,7 +412,6 @@
 		return -ENODEV;
 
 	return 0;
->>>>>>> 8989c96b
 }
 
 int uclass_next_device(struct udevice **devp)
@@ -458,11 +452,7 @@
 	return ret;
 }
 
-<<<<<<< HEAD
-#ifdef CONFIG_DM_DEVICE_REMOVE
-=======
 #if CONFIG_IS_ENABLED(DM_DEVICE_REMOVE)
->>>>>>> 8989c96b
 int uclass_unbind_device(struct udevice *dev)
 {
 	struct uclass *uc;
@@ -542,11 +532,7 @@
 	return 0;
 }
 
-<<<<<<< HEAD
-#ifdef CONFIG_DM_DEVICE_REMOVE
-=======
 #if CONFIG_IS_ENABLED(DM_DEVICE_REMOVE)
->>>>>>> 8989c96b
 int uclass_pre_remove_device(struct udevice *dev)
 {
 	struct uclass *uc;

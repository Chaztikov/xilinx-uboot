--- conflicted
+++ resolved
@@ -317,9 +317,6 @@
 
 	/* for faster clock, need more time for data setup */
 	trwt_mclk = (data_rate/1000000 > 1900) ? 3 : 2;
-<<<<<<< HEAD
-	twrt_mclk = 1;
-=======
 
 	/*
 	 * for single quad-rank DIMM and two-slot DIMMs
@@ -338,7 +335,6 @@
 		break;
 	}
 
->>>>>>> 8989c96b
 	act_pd_exit_mclk = picos_to_mclk(ctrl_num, txp);
 	pre_pd_exit_mclk = act_pd_exit_mclk;
 	/*
@@ -1142,14 +1138,6 @@
 	unsigned short esdmode4 = 0;	/* Extended SDRAM mode 4 */
 	unsigned short esdmode5;	/* Extended SDRAM mode 5 */
 	int rtt_park = 0;
-<<<<<<< HEAD
-
-	if (ddr->cs[0].config & SDRAM_CS_CONFIG_EN) {
-		esdmode5 = 0x00000500;	/* Data mask enable, RTT_PARK CS0 */
-		rtt_park = 1;
-	} else {
-		esdmode5 = 0x00000400;	/* Data mask enabled */
-=======
 	bool four_cs = false;
 	const unsigned int mclk_ps = get_memory_clk_period_ps(0);
 
@@ -1178,7 +1166,6 @@
 		} else {
 			printf("parity: mclk_ps = %d not supported\n", mclk_ps);
 		}
->>>>>>> 8989c96b
 	}
 
 	ddr->ddr_sdram_mode_9 = (0
@@ -1186,14 +1173,10 @@
 				 | ((esdmode5 & 0xffff) << 0)
 				);
 
-<<<<<<< HEAD
-	/* only mode_9 use 0x500, others use 0x400 */
-=======
 	/* Normally only the first enabled CS use 0x500, others use 0x400
 	 * But when four chip-selects are all enabled, all mode registers
 	 * need 0x500 to park.
 	 */
->>>>>>> 8989c96b
 
 	debug("FSLDDR: ddr_sdram_mode_9) = 0x%08x\n", ddr->ddr_sdram_mode_9);
 	if (unq_mrs_en) {	/* unique mode registers are supported */
@@ -1201,12 +1184,6 @@
 			if (!rtt_park &&
 			    (ddr->cs[i].config & SDRAM_CS_CONFIG_EN)) {
 				esdmode5 |= 0x00000500;	/* RTT_PARK */
-<<<<<<< HEAD
-				rtt_park = 1;
-			} else {
-				esdmode5 = 0x00000400;
-			}
-=======
 				rtt_park = four_cs ? 0 : 1;
 			} else {
 				esdmode5 = 0x00000400;
@@ -1225,7 +1202,6 @@
 				}
 			}
 
->>>>>>> 8989c96b
 			switch (i) {
 			case 1:
 				ddr->ddr_sdram_mode_11 = (0
@@ -1859,12 +1835,6 @@
 	/* Per FSL Application Note: AN2805 */
 	ss_en = 1;
 #endif
-<<<<<<< HEAD
-	clk_adjust = popts->clk_adjust;
-	ddr->ddr_sdram_clk_cntl = (0
-				   | ((ss_en & 0x1) << 31)
-				   | ((clk_adjust & 0xF) << 23)
-=======
 	if (fsl_ddr_get_version(0) >= 0x40701) {
 		/* clk_adjust in 5-bits on T-series and LS-series */
 		clk_adjust = (popts->clk_adjust & 0x1F) << 22;
@@ -1876,7 +1846,6 @@
 	ddr->ddr_sdram_clk_cntl = (0
 				   | ((ss_en & 0x1) << 31)
 				   | clk_adjust
->>>>>>> 8989c96b
 				   );
 	debug("FSLDDR: clk_cntl = 0x%08x\n", ddr->ddr_sdram_clk_cntl);
 }

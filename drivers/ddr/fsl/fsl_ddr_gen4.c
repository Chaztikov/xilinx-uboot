/*
 * Copyright 2014-2015 Freescale Semiconductor, Inc.
 *
 * SPDX-License-Identifier:	GPL-2.0+
 */

#include <common.h>
#include <asm/io.h>
#include <fsl_ddr_sdram.h>
#include <asm/processor.h>
#include <fsl_immap.h>
#include <fsl_ddr.h>
#include <fsl_errata.h>

#if defined(CONFIG_SYS_FSL_ERRATUM_A008511) | \
	defined(CONFIG_SYS_FSL_ERRATUM_A009803)
static void set_wait_for_bits_clear(void *ptr, u32 value, u32 bits)
{
	int timeout = 1000;

	ddr_out32(ptr, value);

	while (ddr_in32(ptr) & bits) {
		udelay(100);
		timeout--;
	}
	if (timeout <= 0)
		puts("Error: wait for clear timeout.\n");
}
#endif

#ifdef CONFIG_SYS_FSL_ERRATUM_A008511
static void set_wait_for_bits_clear(void *ptr, u32 value, u32 bits)
{
	int timeout = 1000;

	ddr_out32(ptr, value);

	while (ddr_in32(ptr) & bits) {
		udelay(100);
		timeout--;
	}
	if (timeout <= 0)
		puts("Error: A007865 wait for clear timeout.\n");
}
#endif /* CONFIG_SYS_FSL_ERRATUM_A008511 */

#if (CONFIG_CHIP_SELECTS_PER_CTRL > 4)
#error Invalid setting for CONFIG_CHIP_SELECTS_PER_CTRL
#endif

/*
 * regs has the to-be-set values for DDR controller registers
 * ctrl_num is the DDR controller number
 * step: 0 goes through the initialization in one pass
 *       1 sets registers and returns before enabling controller
 *       2 resumes from step 1 and continues to initialize
 * Dividing the initialization to two steps to deassert DDR reset signal
 * to comply with JEDEC specs for RDIMMs.
 */
void fsl_ddr_set_memctl_regs(const fsl_ddr_cfg_regs_t *regs,
			     unsigned int ctrl_num, int step)
{
	unsigned int i, bus_width;
	struct ccsr_ddr __iomem *ddr;
	u32 temp_sdram_cfg;
	u32 total_gb_size_per_controller;
	int timeout;
#ifdef CONFIG_SYS_FSL_ERRATUM_A008511
	u32 temp32, mr6;
	u32 vref_seq1[3] = {0x80, 0x96, 0x16};	/* for range 1 */
	u32 vref_seq2[3] = {0xc0, 0xf0, 0x70};	/* for range 2 */
	u32 *vref_seq = vref_seq1;
#endif
#if defined(CONFIG_SYS_FSL_ERRATUM_A009942) | \
	defined(CONFIG_SYS_FSL_ERRATUM_A010165)
	ulong ddr_freq;
	u32 tmp;
#endif
#ifdef CONFIG_FSL_DDR_BIST
	u32 mtcr, err_detect, err_sbe;
	u32 cs0_bnds, cs1_bnds, cs2_bnds, cs3_bnds, cs0_config;
#endif
#ifdef CONFIG_FSL_DDR_BIST
	char buffer[CONFIG_SYS_CBSIZE];
#endif
#ifdef CONFIG_SYS_FSL_ERRATUM_A008511
	u32 temp32, mr6;
#endif
#ifdef CONFIG_FSL_DDR_BIST
	u32 mtcr, err_detect, err_sbe;
	u32 cs0_bnds, cs1_bnds, cs2_bnds, cs3_bnds, cs0_config;
#endif
#ifdef CONFIG_FSL_DDR_BIST
	char buffer[CONFIG_SYS_CBSIZE];
#endif

	switch (ctrl_num) {
	case 0:
		ddr = (void *)CONFIG_SYS_FSL_DDR_ADDR;
		break;
#if defined(CONFIG_SYS_FSL_DDR2_ADDR) && (CONFIG_NUM_DDR_CONTROLLERS > 1)
	case 1:
		ddr = (void *)CONFIG_SYS_FSL_DDR2_ADDR;
		break;
#endif
#if defined(CONFIG_SYS_FSL_DDR3_ADDR) && (CONFIG_NUM_DDR_CONTROLLERS > 2)
	case 2:
		ddr = (void *)CONFIG_SYS_FSL_DDR3_ADDR;
		break;
#endif
#if defined(CONFIG_SYS_FSL_DDR4_ADDR) && (CONFIG_NUM_DDR_CONTROLLERS > 3)
	case 3:
		ddr = (void *)CONFIG_SYS_FSL_DDR4_ADDR;
		break;
#endif
	default:
		printf("%s unexpected ctrl_num = %u\n", __func__, ctrl_num);
		return;
	}

	if (step == 2)
		goto step2;

	if (regs->ddr_eor)
		ddr_out32(&ddr->eor, regs->ddr_eor);

	ddr_out32(&ddr->sdram_clk_cntl, regs->ddr_sdram_clk_cntl);

	for (i = 0; i < CONFIG_CHIP_SELECTS_PER_CTRL; i++) {
		if (i == 0) {
			ddr_out32(&ddr->cs0_bnds, regs->cs[i].bnds);
			ddr_out32(&ddr->cs0_config, regs->cs[i].config);
			ddr_out32(&ddr->cs0_config_2, regs->cs[i].config_2);

		} else if (i == 1) {
			ddr_out32(&ddr->cs1_bnds, regs->cs[i].bnds);
			ddr_out32(&ddr->cs1_config, regs->cs[i].config);
			ddr_out32(&ddr->cs1_config_2, regs->cs[i].config_2);

		} else if (i == 2) {
			ddr_out32(&ddr->cs2_bnds, regs->cs[i].bnds);
			ddr_out32(&ddr->cs2_config, regs->cs[i].config);
			ddr_out32(&ddr->cs2_config_2, regs->cs[i].config_2);

		} else if (i == 3) {
			ddr_out32(&ddr->cs3_bnds, regs->cs[i].bnds);
			ddr_out32(&ddr->cs3_config, regs->cs[i].config);
			ddr_out32(&ddr->cs3_config_2, regs->cs[i].config_2);
		}
	}

	ddr_out32(&ddr->timing_cfg_3, regs->timing_cfg_3);
	ddr_out32(&ddr->timing_cfg_0, regs->timing_cfg_0);
	ddr_out32(&ddr->timing_cfg_1, regs->timing_cfg_1);
	ddr_out32(&ddr->timing_cfg_2, regs->timing_cfg_2);
	ddr_out32(&ddr->timing_cfg_4, regs->timing_cfg_4);
	ddr_out32(&ddr->timing_cfg_5, regs->timing_cfg_5);
	ddr_out32(&ddr->timing_cfg_6, regs->timing_cfg_6);
	ddr_out32(&ddr->timing_cfg_7, regs->timing_cfg_7);
	ddr_out32(&ddr->timing_cfg_8, regs->timing_cfg_8);
	ddr_out32(&ddr->timing_cfg_9, regs->timing_cfg_9);
	ddr_out32(&ddr->ddr_zq_cntl, regs->ddr_zq_cntl);
	ddr_out32(&ddr->dq_map_0, regs->dq_map_0);
	ddr_out32(&ddr->dq_map_1, regs->dq_map_1);
	ddr_out32(&ddr->dq_map_2, regs->dq_map_2);
	ddr_out32(&ddr->dq_map_3, regs->dq_map_3);
	ddr_out32(&ddr->sdram_cfg_3, regs->ddr_sdram_cfg_3);
	ddr_out32(&ddr->sdram_mode, regs->ddr_sdram_mode);
	ddr_out32(&ddr->sdram_mode_2, regs->ddr_sdram_mode_2);
	ddr_out32(&ddr->sdram_mode_3, regs->ddr_sdram_mode_3);
	ddr_out32(&ddr->sdram_mode_4, regs->ddr_sdram_mode_4);
	ddr_out32(&ddr->sdram_mode_5, regs->ddr_sdram_mode_5);
	ddr_out32(&ddr->sdram_mode_6, regs->ddr_sdram_mode_6);
	ddr_out32(&ddr->sdram_mode_7, regs->ddr_sdram_mode_7);
	ddr_out32(&ddr->sdram_mode_8, regs->ddr_sdram_mode_8);
	ddr_out32(&ddr->sdram_mode_9, regs->ddr_sdram_mode_9);
	ddr_out32(&ddr->sdram_mode_10, regs->ddr_sdram_mode_10);
	ddr_out32(&ddr->sdram_mode_11, regs->ddr_sdram_mode_11);
	ddr_out32(&ddr->sdram_mode_12, regs->ddr_sdram_mode_12);
	ddr_out32(&ddr->sdram_mode_13, regs->ddr_sdram_mode_13);
	ddr_out32(&ddr->sdram_mode_14, regs->ddr_sdram_mode_14);
	ddr_out32(&ddr->sdram_mode_15, regs->ddr_sdram_mode_15);
	ddr_out32(&ddr->sdram_mode_16, regs->ddr_sdram_mode_16);
	ddr_out32(&ddr->sdram_md_cntl, regs->ddr_sdram_md_cntl);
#ifdef CONFIG_SYS_FSL_ERRATUM_A009663
	ddr_out32(&ddr->sdram_interval,
		  regs->ddr_sdram_interval & ~SDRAM_INTERVAL_BSTOPRE);
#else
	ddr_out32(&ddr->sdram_interval, regs->ddr_sdram_interval);
#endif
	ddr_out32(&ddr->sdram_data_init, regs->ddr_data_init);
	ddr_out32(&ddr->ddr_wrlvl_cntl, regs->ddr_wrlvl_cntl);
#ifndef CONFIG_SYS_FSL_DDR_EMU
	/*
	 * Skip these two registers if running on emulator
	 * because emulator doesn't have skew between bytes.
	 */

	if (regs->ddr_wrlvl_cntl_2)
		ddr_out32(&ddr->ddr_wrlvl_cntl_2, regs->ddr_wrlvl_cntl_2);
	if (regs->ddr_wrlvl_cntl_3)
		ddr_out32(&ddr->ddr_wrlvl_cntl_3, regs->ddr_wrlvl_cntl_3);
#endif

	ddr_out32(&ddr->ddr_sr_cntr, regs->ddr_sr_cntr);
	ddr_out32(&ddr->ddr_sdram_rcw_1, regs->ddr_sdram_rcw_1);
	ddr_out32(&ddr->ddr_sdram_rcw_2, regs->ddr_sdram_rcw_2);
	ddr_out32(&ddr->ddr_sdram_rcw_3, regs->ddr_sdram_rcw_3);
	ddr_out32(&ddr->ddr_sdram_rcw_4, regs->ddr_sdram_rcw_4);
	ddr_out32(&ddr->ddr_sdram_rcw_5, regs->ddr_sdram_rcw_5);
	ddr_out32(&ddr->ddr_sdram_rcw_6, regs->ddr_sdram_rcw_6);
	ddr_out32(&ddr->ddr_cdr1, regs->ddr_cdr1);
#ifdef CONFIG_DEEP_SLEEP
	if (is_warm_boot()) {
		ddr_out32(&ddr->sdram_cfg_2,
			  regs->ddr_sdram_cfg_2 & ~SDRAM_CFG2_D_INIT);
		ddr_out32(&ddr->init_addr, CONFIG_SYS_SDRAM_BASE);
		ddr_out32(&ddr->init_ext_addr, DDR_INIT_ADDR_EXT_UIA);

		/* DRAM VRef will not be trained */
		ddr_out32(&ddr->ddr_cdr2,
			  regs->ddr_cdr2 & ~DDR_CDR2_VREF_TRAIN_EN);
	} else
#endif
	{
		ddr_out32(&ddr->sdram_cfg_2, regs->ddr_sdram_cfg_2);
		ddr_out32(&ddr->init_addr, regs->ddr_init_addr);
		ddr_out32(&ddr->init_ext_addr, regs->ddr_init_ext_addr);
		ddr_out32(&ddr->ddr_cdr2, regs->ddr_cdr2);
	}

#ifdef CONFIG_SYS_FSL_ERRATUM_A009803
	/* part 1 of 2 */
	if (regs->ddr_sdram_cfg_2 & SDRAM_CFG2_AP_EN) {
		if (regs->ddr_sdram_cfg & SDRAM_CFG_RD_EN) { /* for RDIMM */
			ddr_out32(&ddr->ddr_sdram_rcw_2,
				  regs->ddr_sdram_rcw_2 & ~0x0f000000);
		}
		ddr_out32(&ddr->err_disable, regs->err_disable |
			  DDR_ERR_DISABLE_APED);
	}
#else
	ddr_out32(&ddr->err_disable, regs->err_disable);
#endif
	ddr_out32(&ddr->err_int_en, regs->err_int_en);
	for (i = 0; i < 32; i++) {
		if (regs->debug[i]) {
			debug("Write to debug_%d as %08x\n",
			      i+1, regs->debug[i]);
			ddr_out32(&ddr->debug[i], regs->debug[i]);
		}
	}
#ifdef CONFIG_SYS_FSL_ERRATUM_A008378
	/* Erratum applies when accumulated ECC is used, or DBI is enabled */
#define IS_ACC_ECC_EN(v) ((v) & 0x4)
#define IS_DBI(v) ((((v) >> 12) & 0x3) == 0x2)
	if (has_erratum_a008378()) {
		if (IS_ACC_ECC_EN(regs->ddr_sdram_cfg) ||
		    IS_DBI(regs->ddr_sdram_cfg_3))
			ddr_setbits32(&ddr->debug[28], 0x9 << 20);
	}
#endif

#ifdef CONFIG_SYS_FSL_ERRATUM_A008511
	/* Part 1 of 2 */
	/* This erraum only applies to verion 5.2.0 */
	if (fsl_ddr_get_version(ctrl_num) == 0x50200) {
		/* Disable DRAM VRef training */
		ddr_out32(&ddr->ddr_cdr2,
			  regs->ddr_cdr2 & ~DDR_CDR2_VREF_TRAIN_EN);
		/* disable transmit bit deskew */
		temp32 = ddr_in32(&ddr->debug[28]);
		temp32 |= DDR_TX_BD_DIS;
		ddr_out32(&ddr->debug[28], temp32);
		/* Disable D_INIT */
		ddr_out32(&ddr->sdram_cfg_2,
			  regs->ddr_sdram_cfg_2 & ~SDRAM_CFG2_D_INIT);
		ddr_out32(&ddr->debug[25], 0x9000);
	}
#endif

#ifdef CONFIG_SYS_FSL_ERRATUM_A009801
	temp32 = ddr_in32(&ddr->debug[25]);
	temp32 &= ~DDR_CAS_TO_PRE_SUB_MASK;
	temp32 |= 9 << DDR_CAS_TO_PRE_SUB_SHIFT;
	ddr_out32(&ddr->debug[25], temp32);
#endif

<<<<<<< HEAD
#ifdef CONFIG_SYS_FSL_ERRATUM_A008511
	/* Part 1 of 2 */
	/* This erraum only applies to verion 5.2.0 */
	if (fsl_ddr_get_version(ctrl_num) == 0x50200) {
		/* Disable DRAM VRef training */
		ddr_out32(&ddr->ddr_cdr2,
			  regs->ddr_cdr2 & ~DDR_CDR2_VREF_TRAIN_EN);
		/* Disable deskew */
		ddr_out32(&ddr->debug[28], 0x400);
		/* Disable D_INIT */
		ddr_out32(&ddr->sdram_cfg_2,
			  regs->ddr_sdram_cfg_2 & ~SDRAM_CFG2_D_INIT);
		ddr_out32(&ddr->debug[25], 0x9000);
=======
#ifdef CONFIG_SYS_FSL_ERRATUM_A009942
	ddr_freq = get_ddr_freq(ctrl_num) / 1000000;
	tmp = ddr_in32(&ddr->debug[28]);
	if (ddr_freq <= 1333)
		ddr_out32(&ddr->debug[28], tmp | 0x0080006a);
	else if (ddr_freq <= 1600)
		ddr_out32(&ddr->debug[28], tmp | 0x0070006f);
	else if (ddr_freq <= 1867)
		ddr_out32(&ddr->debug[28], tmp | 0x00700076);
	else if (ddr_freq <= 2133)
		ddr_out32(&ddr->debug[28], tmp | 0x0060007b);
#endif

#ifdef CONFIG_SYS_FSL_ERRATUM_A010165
	ddr_freq = get_ddr_freq(ctrl_num) / 1000000;
	if ((ddr_freq > 1900) && (ddr_freq < 2300)) {
		tmp = ddr_in32(&ddr->debug[28]);
		ddr_out32(&ddr->debug[28], tmp | 0x000a0000);
>>>>>>> 8989c96b
	}
#endif
	/*
	 * For RDIMMs, JEDEC spec requires clocks to be stable before reset is
	 * deasserted. Clocks start when any chip select is enabled and clock
	 * control register is set. Because all DDR components are connected to
	 * one reset signal, this needs to be done in two steps. Step 1 is to
	 * get the clocks started. Step 2 resumes after reset signal is
	 * deasserted.
	 */
	if (step == 1) {
		udelay(200);
		return;
	}

step2:
	/* Set, but do not enable the memory */
	temp_sdram_cfg = regs->ddr_sdram_cfg;
	temp_sdram_cfg &= ~(SDRAM_CFG_MEM_EN);
	ddr_out32(&ddr->sdram_cfg, temp_sdram_cfg);

	/*
	 * 500 painful micro-seconds must elapse between
	 * the DDR clock setup and the DDR config enable.
	 * DDR2 need 200 us, and DDR3 need 500 us from spec,
	 * we choose the max, that is 500 us for all of case.
	 */
	udelay(500);
	mb();
	isb();

#ifdef CONFIG_DEEP_SLEEP
	if (is_warm_boot()) {
		/* enter self-refresh */
		temp_sdram_cfg = ddr_in32(&ddr->sdram_cfg_2);
		temp_sdram_cfg |= SDRAM_CFG2_FRC_SR;
		ddr_out32(&ddr->sdram_cfg_2, temp_sdram_cfg);
		/* do board specific memory setup */
		board_mem_sleep_setup();

		temp_sdram_cfg = (ddr_in32(&ddr->sdram_cfg) | SDRAM_CFG_BI);
	} else
#endif
		temp_sdram_cfg = ddr_in32(&ddr->sdram_cfg) & ~SDRAM_CFG_BI;
	/* Let the controller go */
	ddr_out32(&ddr->sdram_cfg, temp_sdram_cfg | SDRAM_CFG_MEM_EN);
	mb();
	isb();

<<<<<<< HEAD
#ifdef CONFIG_SYS_FSL_ERRATUM_A008511
=======
#if defined(CONFIG_SYS_FSL_ERRATUM_A008511) || \
	defined(CONFIG_SYS_FSL_ERRATUM_A009803)
>>>>>>> 8989c96b
	/* Part 2 of 2 */
	/* This erraum only applies to verion 5.2.0 */
	if (fsl_ddr_get_version(ctrl_num) == 0x50200) {
		/* Wait for idle */
<<<<<<< HEAD
		timeout = 200;
		while (!(ddr_in32(&ddr->debug[1]) & 0x2) &&
		       (timeout > 0)) {
			udelay(100);
=======
		timeout = 40;
		while (!(ddr_in32(&ddr->debug[1]) & 0x2) &&
		       (timeout > 0)) {
			udelay(1000);
>>>>>>> 8989c96b
			timeout--;
		}
		if (timeout <= 0) {
			printf("Controler %d timeout, debug_2 = %x\n",
			       ctrl_num, ddr_in32(&ddr->debug[1]));
		}
<<<<<<< HEAD
=======

#ifdef CONFIG_SYS_FSL_ERRATUM_A008511
		/* The vref setting sequence is different for range 2 */
		if (regs->ddr_cdr2 & DDR_CDR2_VREF_RANGE_2)
			vref_seq = vref_seq2;

>>>>>>> 8989c96b
		/* Set VREF */
		for (i = 0; i < CONFIG_CHIP_SELECTS_PER_CTRL; i++) {
			if (!(regs->cs[i].config & SDRAM_CS_CONFIG_EN))
				continue;

			mr6 = (regs->ddr_sdram_mode_10 >> 16)		|
				 MD_CNTL_MD_EN				|
				 MD_CNTL_CS_SEL(i)			|
				 MD_CNTL_MD_SEL(6)			|
				 0x00200000;
<<<<<<< HEAD
			temp32 = mr6 | 0xc0;
=======
			temp32 = mr6 | vref_seq[0];
>>>>>>> 8989c96b
			set_wait_for_bits_clear(&ddr->sdram_md_cntl,
						temp32, MD_CNTL_MD_EN);
			udelay(1);
			debug("MR6 = 0x%08x\n", temp32);
<<<<<<< HEAD
			temp32 = mr6 | 0xf0;
=======
			temp32 = mr6 | vref_seq[1];
>>>>>>> 8989c96b
			set_wait_for_bits_clear(&ddr->sdram_md_cntl,
						temp32, MD_CNTL_MD_EN);
			udelay(1);
			debug("MR6 = 0x%08x\n", temp32);
<<<<<<< HEAD
			temp32 = mr6 | 0x70;
=======
			temp32 = mr6 | vref_seq[2];
>>>>>>> 8989c96b
			set_wait_for_bits_clear(&ddr->sdram_md_cntl,
						temp32, MD_CNTL_MD_EN);
			udelay(1);
			debug("MR6 = 0x%08x\n", temp32);
		}
		ddr_out32(&ddr->sdram_md_cntl, 0);
<<<<<<< HEAD
		ddr_out32(&ddr->debug[28], 0);		/* Enable deskew */
		ddr_out32(&ddr->debug[1], 0x400);	/* restart deskew */
		/* wait for idle */
		timeout = 200;
		while (!(ddr_in32(&ddr->debug[1]) & 0x2) &&
		       (timeout > 0)) {
			udelay(100);
=======
		temp32 = ddr_in32(&ddr->debug[28]);
		temp32 &= ~DDR_TX_BD_DIS; /* Enable deskew */
		ddr_out32(&ddr->debug[28], temp32);
		ddr_out32(&ddr->debug[1], 0x400);	/* restart deskew */
		/* wait for idle */
		timeout = 40;
		while (!(ddr_in32(&ddr->debug[1]) & 0x2) &&
		       (timeout > 0)) {
			udelay(1000);
>>>>>>> 8989c96b
			timeout--;
		}
		if (timeout <= 0) {
			printf("Controler %d timeout, debug_2 = %x\n",
			       ctrl_num, ddr_in32(&ddr->debug[1]));
		}
		/* Restore D_INIT */
		ddr_out32(&ddr->sdram_cfg_2, regs->ddr_sdram_cfg_2);
<<<<<<< HEAD
	}
#endif /* CONFIG_SYS_FSL_ERRATUM_A008511 */

=======
#endif /* CONFIG_SYS_FSL_ERRATUM_A008511 */

#ifdef CONFIG_SYS_FSL_ERRATUM_A009803
		if (regs->ddr_sdram_cfg_2 & SDRAM_CFG2_AP_EN) {
			/* if it's RDIMM */
			if (regs->ddr_sdram_cfg & SDRAM_CFG_RD_EN) {
				for (i = 0; i < CONFIG_CHIP_SELECTS_PER_CTRL; i++) {
					if (!(regs->cs[i].config & SDRAM_CS_CONFIG_EN))
						continue;
					set_wait_for_bits_clear(&ddr->sdram_md_cntl,
								MD_CNTL_MD_EN |
								MD_CNTL_CS_SEL(i) |
								0x070000ed,
								MD_CNTL_MD_EN);
					udelay(1);
				}
			}

			ddr_out32(&ddr->err_disable,
				  regs->err_disable & ~DDR_ERR_DISABLE_APED);
		}
#endif
	}
#endif

>>>>>>> 8989c96b
	total_gb_size_per_controller = 0;
	for (i = 0; i < CONFIG_CHIP_SELECTS_PER_CTRL; i++) {
		if (!(regs->cs[i].config & 0x80000000))
			continue;
		total_gb_size_per_controller += 1 << (
			((regs->cs[i].config >> 14) & 0x3) + 2 +
			((regs->cs[i].config >> 8) & 0x7) + 12 +
			((regs->cs[i].config >> 4) & 0x3) + 0 +
			((regs->cs[i].config >> 0) & 0x7) + 8 +
			3 - ((regs->ddr_sdram_cfg >> 19) & 0x3) -
			26);			/* minus 26 (count of 64M) */
	}
	if (fsl_ddr_get_intl3r() & 0x80000000)	/* 3-way interleaving */
		total_gb_size_per_controller *= 3;
	else if (regs->cs[0].config & 0x20000000) /* 2-way interleaving */
		total_gb_size_per_controller <<= 1;
	/*
	 * total memory / bus width = transactions needed
	 * transactions needed / data rate = seconds
	 * to add plenty of buffer, double the time
	 * For example, 2GB on 666MT/s 64-bit bus takes about 402ms
	 * Let's wait for 800ms
	 */
	bus_width = 3 - ((ddr_in32(&ddr->sdram_cfg) & SDRAM_CFG_DBW_MASK)
			>> SDRAM_CFG_DBW_SHIFT);
	timeout = ((total_gb_size_per_controller << (6 - bus_width)) * 100 /
		(get_ddr_freq(ctrl_num) >> 20)) << 2;
	total_gb_size_per_controller >>= 4;	/* shift down to gb size */
	debug("total %d GB\n", total_gb_size_per_controller);
	debug("Need to wait up to %d * 10ms\n", timeout);

	/* Poll DDR_SDRAM_CFG_2[D_INIT] bit until auto-data init is done.  */
	while ((ddr_in32(&ddr->sdram_cfg_2) & SDRAM_CFG2_D_INIT) &&
		(timeout >= 0)) {
		udelay(10000);		/* throttle polling rate */
		timeout--;
	}

	if (timeout <= 0)
		printf("Waiting for D_INIT timeout. Memory may not work.\n");

#ifdef CONFIG_SYS_FSL_ERRATUM_A009663
	ddr_out32(&ddr->sdram_interval, regs->ddr_sdram_interval);
#endif

#ifdef CONFIG_DEEP_SLEEP
	if (is_warm_boot()) {
		/* exit self-refresh */
		temp_sdram_cfg = ddr_in32(&ddr->sdram_cfg_2);
		temp_sdram_cfg &= ~SDRAM_CFG2_FRC_SR;
		ddr_out32(&ddr->sdram_cfg_2, temp_sdram_cfg);
	}
#endif

#ifdef CONFIG_FSL_DDR_BIST
#define BIST_PATTERN1	0xFFFFFFFF
#define BIST_PATTERN2	0x0
#define BIST_CR		0x80010000
#define BIST_CR_EN	0x80000000
#define BIST_CR_STAT	0x00000001
#define CTLR_INTLV_MASK	0x20000000
	/* Perform build-in test on memory. Three-way interleaving is not yet
	 * supported by this code. */
	if (getenv_f("ddr_bist", buffer, CONFIG_SYS_CBSIZE) >= 0) {
		puts("Running BIST test. This will take a while...");
		cs0_config = ddr_in32(&ddr->cs0_config);
<<<<<<< HEAD
		if (cs0_config & CTLR_INTLV_MASK) {
			cs0_bnds = ddr_in32(&cs0_bnds);
			cs1_bnds = ddr_in32(&cs1_bnds);
			cs2_bnds = ddr_in32(&cs2_bnds);
			cs3_bnds = ddr_in32(&cs3_bnds);
			/* set bnds to non-interleaving */
			ddr_out32(&cs0_bnds, (cs0_bnds & 0xfffefffe) >> 1);
			ddr_out32(&cs1_bnds, (cs1_bnds & 0xfffefffe) >> 1);
			ddr_out32(&cs2_bnds, (cs2_bnds & 0xfffefffe) >> 1);
			ddr_out32(&cs3_bnds, (cs3_bnds & 0xfffefffe) >> 1);
=======
		cs0_bnds = ddr_in32(&ddr->cs0_bnds);
		cs1_bnds = ddr_in32(&ddr->cs1_bnds);
		cs2_bnds = ddr_in32(&ddr->cs2_bnds);
		cs3_bnds = ddr_in32(&ddr->cs3_bnds);
		if (cs0_config & CTLR_INTLV_MASK) {
			/* set bnds to non-interleaving */
			ddr_out32(&ddr->cs0_bnds, (cs0_bnds & 0xfffefffe) >> 1);
			ddr_out32(&ddr->cs1_bnds, (cs1_bnds & 0xfffefffe) >> 1);
			ddr_out32(&ddr->cs2_bnds, (cs2_bnds & 0xfffefffe) >> 1);
			ddr_out32(&ddr->cs3_bnds, (cs3_bnds & 0xfffefffe) >> 1);
>>>>>>> 8989c96b
		}
		ddr_out32(&ddr->mtp1, BIST_PATTERN1);
		ddr_out32(&ddr->mtp2, BIST_PATTERN1);
		ddr_out32(&ddr->mtp3, BIST_PATTERN2);
		ddr_out32(&ddr->mtp4, BIST_PATTERN2);
		ddr_out32(&ddr->mtp5, BIST_PATTERN1);
		ddr_out32(&ddr->mtp6, BIST_PATTERN1);
		ddr_out32(&ddr->mtp7, BIST_PATTERN2);
		ddr_out32(&ddr->mtp8, BIST_PATTERN2);
		ddr_out32(&ddr->mtp9, BIST_PATTERN1);
		ddr_out32(&ddr->mtp10, BIST_PATTERN2);
		mtcr = BIST_CR;
		ddr_out32(&ddr->mtcr, mtcr);
		timeout = 100;
		while (timeout > 0 && (mtcr & BIST_CR_EN)) {
			mdelay(1000);
			timeout--;
			mtcr = ddr_in32(&ddr->mtcr);
		}
		if (timeout <= 0)
			puts("Timeout\n");
		else
			puts("Done\n");
		err_detect = ddr_in32(&ddr->err_detect);
		err_sbe = ddr_in32(&ddr->err_sbe);
		if (mtcr & BIST_CR_STAT) {
			printf("BIST test failed on controller %d.\n",
			       ctrl_num);
		}
		if (err_detect || (err_sbe & 0xffff)) {
			printf("ECC error detected on controller %d.\n",
			       ctrl_num);
		}

		if (cs0_config & CTLR_INTLV_MASK) {
			/* restore bnds registers */
<<<<<<< HEAD
			ddr_out32(&cs0_bnds, cs0_bnds);
			ddr_out32(&cs1_bnds, cs1_bnds);
			ddr_out32(&cs2_bnds, cs2_bnds);
			ddr_out32(&cs3_bnds, cs3_bnds);
=======
			ddr_out32(&ddr->cs0_bnds, cs0_bnds);
			ddr_out32(&ddr->cs1_bnds, cs1_bnds);
			ddr_out32(&ddr->cs2_bnds, cs2_bnds);
			ddr_out32(&ddr->cs3_bnds, cs3_bnds);
>>>>>>> 8989c96b
		}
	}
#endif
}<|MERGE_RESOLUTION|>--- conflicted
+++ resolved
@@ -28,22 +28,6 @@
 		puts("Error: wait for clear timeout.\n");
 }
 #endif
-
-#ifdef CONFIG_SYS_FSL_ERRATUM_A008511
-static void set_wait_for_bits_clear(void *ptr, u32 value, u32 bits)
-{
-	int timeout = 1000;
-
-	ddr_out32(ptr, value);
-
-	while (ddr_in32(ptr) & bits) {
-		udelay(100);
-		timeout--;
-	}
-	if (timeout <= 0)
-		puts("Error: A007865 wait for clear timeout.\n");
-}
-#endif /* CONFIG_SYS_FSL_ERRATUM_A008511 */
 
 #if (CONFIG_CHIP_SELECTS_PER_CTRL > 4)
 #error Invalid setting for CONFIG_CHIP_SELECTS_PER_CTRL
@@ -76,16 +60,6 @@
 	defined(CONFIG_SYS_FSL_ERRATUM_A010165)
 	ulong ddr_freq;
 	u32 tmp;
-#endif
-#ifdef CONFIG_FSL_DDR_BIST
-	u32 mtcr, err_detect, err_sbe;
-	u32 cs0_bnds, cs1_bnds, cs2_bnds, cs3_bnds, cs0_config;
-#endif
-#ifdef CONFIG_FSL_DDR_BIST
-	char buffer[CONFIG_SYS_CBSIZE];
-#endif
-#ifdef CONFIG_SYS_FSL_ERRATUM_A008511
-	u32 temp32, mr6;
 #endif
 #ifdef CONFIG_FSL_DDR_BIST
 	u32 mtcr, err_detect, err_sbe;
@@ -287,21 +261,6 @@
 	ddr_out32(&ddr->debug[25], temp32);
 #endif
 
-<<<<<<< HEAD
-#ifdef CONFIG_SYS_FSL_ERRATUM_A008511
-	/* Part 1 of 2 */
-	/* This erraum only applies to verion 5.2.0 */
-	if (fsl_ddr_get_version(ctrl_num) == 0x50200) {
-		/* Disable DRAM VRef training */
-		ddr_out32(&ddr->ddr_cdr2,
-			  regs->ddr_cdr2 & ~DDR_CDR2_VREF_TRAIN_EN);
-		/* Disable deskew */
-		ddr_out32(&ddr->debug[28], 0x400);
-		/* Disable D_INIT */
-		ddr_out32(&ddr->sdram_cfg_2,
-			  regs->ddr_sdram_cfg_2 & ~SDRAM_CFG2_D_INIT);
-		ddr_out32(&ddr->debug[25], 0x9000);
-=======
 #ifdef CONFIG_SYS_FSL_ERRATUM_A009942
 	ddr_freq = get_ddr_freq(ctrl_num) / 1000000;
 	tmp = ddr_in32(&ddr->debug[28]);
@@ -320,7 +279,6 @@
 	if ((ddr_freq > 1900) && (ddr_freq < 2300)) {
 		tmp = ddr_in32(&ddr->debug[28]);
 		ddr_out32(&ddr->debug[28], tmp | 0x000a0000);
->>>>>>> 8989c96b
 	}
 #endif
 	/*
@@ -370,42 +328,28 @@
 	mb();
 	isb();
 
-<<<<<<< HEAD
-#ifdef CONFIG_SYS_FSL_ERRATUM_A008511
-=======
 #if defined(CONFIG_SYS_FSL_ERRATUM_A008511) || \
 	defined(CONFIG_SYS_FSL_ERRATUM_A009803)
->>>>>>> 8989c96b
 	/* Part 2 of 2 */
 	/* This erraum only applies to verion 5.2.0 */
 	if (fsl_ddr_get_version(ctrl_num) == 0x50200) {
 		/* Wait for idle */
-<<<<<<< HEAD
-		timeout = 200;
-		while (!(ddr_in32(&ddr->debug[1]) & 0x2) &&
-		       (timeout > 0)) {
-			udelay(100);
-=======
 		timeout = 40;
 		while (!(ddr_in32(&ddr->debug[1]) & 0x2) &&
 		       (timeout > 0)) {
 			udelay(1000);
->>>>>>> 8989c96b
 			timeout--;
 		}
 		if (timeout <= 0) {
 			printf("Controler %d timeout, debug_2 = %x\n",
 			       ctrl_num, ddr_in32(&ddr->debug[1]));
 		}
-<<<<<<< HEAD
-=======
 
 #ifdef CONFIG_SYS_FSL_ERRATUM_A008511
 		/* The vref setting sequence is different for range 2 */
 		if (regs->ddr_cdr2 & DDR_CDR2_VREF_RANGE_2)
 			vref_seq = vref_seq2;
 
->>>>>>> 8989c96b
 		/* Set VREF */
 		for (i = 0; i < CONFIG_CHIP_SELECTS_PER_CTRL; i++) {
 			if (!(regs->cs[i].config & SDRAM_CS_CONFIG_EN))
@@ -416,44 +360,23 @@
 				 MD_CNTL_CS_SEL(i)			|
 				 MD_CNTL_MD_SEL(6)			|
 				 0x00200000;
-<<<<<<< HEAD
-			temp32 = mr6 | 0xc0;
-=======
 			temp32 = mr6 | vref_seq[0];
->>>>>>> 8989c96b
 			set_wait_for_bits_clear(&ddr->sdram_md_cntl,
 						temp32, MD_CNTL_MD_EN);
 			udelay(1);
 			debug("MR6 = 0x%08x\n", temp32);
-<<<<<<< HEAD
-			temp32 = mr6 | 0xf0;
-=======
 			temp32 = mr6 | vref_seq[1];
->>>>>>> 8989c96b
 			set_wait_for_bits_clear(&ddr->sdram_md_cntl,
 						temp32, MD_CNTL_MD_EN);
 			udelay(1);
 			debug("MR6 = 0x%08x\n", temp32);
-<<<<<<< HEAD
-			temp32 = mr6 | 0x70;
-=======
 			temp32 = mr6 | vref_seq[2];
->>>>>>> 8989c96b
 			set_wait_for_bits_clear(&ddr->sdram_md_cntl,
 						temp32, MD_CNTL_MD_EN);
 			udelay(1);
 			debug("MR6 = 0x%08x\n", temp32);
 		}
 		ddr_out32(&ddr->sdram_md_cntl, 0);
-<<<<<<< HEAD
-		ddr_out32(&ddr->debug[28], 0);		/* Enable deskew */
-		ddr_out32(&ddr->debug[1], 0x400);	/* restart deskew */
-		/* wait for idle */
-		timeout = 200;
-		while (!(ddr_in32(&ddr->debug[1]) & 0x2) &&
-		       (timeout > 0)) {
-			udelay(100);
-=======
 		temp32 = ddr_in32(&ddr->debug[28]);
 		temp32 &= ~DDR_TX_BD_DIS; /* Enable deskew */
 		ddr_out32(&ddr->debug[28], temp32);
@@ -463,7 +386,6 @@
 		while (!(ddr_in32(&ddr->debug[1]) & 0x2) &&
 		       (timeout > 0)) {
 			udelay(1000);
->>>>>>> 8989c96b
 			timeout--;
 		}
 		if (timeout <= 0) {
@@ -472,11 +394,6 @@
 		}
 		/* Restore D_INIT */
 		ddr_out32(&ddr->sdram_cfg_2, regs->ddr_sdram_cfg_2);
-<<<<<<< HEAD
-	}
-#endif /* CONFIG_SYS_FSL_ERRATUM_A008511 */
-
-=======
 #endif /* CONFIG_SYS_FSL_ERRATUM_A008511 */
 
 #ifdef CONFIG_SYS_FSL_ERRATUM_A009803
@@ -502,7 +419,6 @@
 	}
 #endif
 
->>>>>>> 8989c96b
 	total_gb_size_per_controller = 0;
 	for (i = 0; i < CONFIG_CHIP_SELECTS_PER_CTRL; i++) {
 		if (!(regs->cs[i].config & 0x80000000))
@@ -569,18 +485,6 @@
 	if (getenv_f("ddr_bist", buffer, CONFIG_SYS_CBSIZE) >= 0) {
 		puts("Running BIST test. This will take a while...");
 		cs0_config = ddr_in32(&ddr->cs0_config);
-<<<<<<< HEAD
-		if (cs0_config & CTLR_INTLV_MASK) {
-			cs0_bnds = ddr_in32(&cs0_bnds);
-			cs1_bnds = ddr_in32(&cs1_bnds);
-			cs2_bnds = ddr_in32(&cs2_bnds);
-			cs3_bnds = ddr_in32(&cs3_bnds);
-			/* set bnds to non-interleaving */
-			ddr_out32(&cs0_bnds, (cs0_bnds & 0xfffefffe) >> 1);
-			ddr_out32(&cs1_bnds, (cs1_bnds & 0xfffefffe) >> 1);
-			ddr_out32(&cs2_bnds, (cs2_bnds & 0xfffefffe) >> 1);
-			ddr_out32(&cs3_bnds, (cs3_bnds & 0xfffefffe) >> 1);
-=======
 		cs0_bnds = ddr_in32(&ddr->cs0_bnds);
 		cs1_bnds = ddr_in32(&ddr->cs1_bnds);
 		cs2_bnds = ddr_in32(&ddr->cs2_bnds);
@@ -591,7 +495,6 @@
 			ddr_out32(&ddr->cs1_bnds, (cs1_bnds & 0xfffefffe) >> 1);
 			ddr_out32(&ddr->cs2_bnds, (cs2_bnds & 0xfffefffe) >> 1);
 			ddr_out32(&ddr->cs3_bnds, (cs3_bnds & 0xfffefffe) >> 1);
->>>>>>> 8989c96b
 		}
 		ddr_out32(&ddr->mtp1, BIST_PATTERN1);
 		ddr_out32(&ddr->mtp2, BIST_PATTERN1);
@@ -628,17 +531,10 @@
 
 		if (cs0_config & CTLR_INTLV_MASK) {
 			/* restore bnds registers */
-<<<<<<< HEAD
-			ddr_out32(&cs0_bnds, cs0_bnds);
-			ddr_out32(&cs1_bnds, cs1_bnds);
-			ddr_out32(&cs2_bnds, cs2_bnds);
-			ddr_out32(&cs3_bnds, cs3_bnds);
-=======
 			ddr_out32(&ddr->cs0_bnds, cs0_bnds);
 			ddr_out32(&ddr->cs1_bnds, cs1_bnds);
 			ddr_out32(&ddr->cs2_bnds, cs2_bnds);
 			ddr_out32(&ddr->cs3_bnds, cs3_bnds);
->>>>>>> 8989c96b
 		}
 	}
 #endif

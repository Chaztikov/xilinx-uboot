/*
 * (C) Copyright 2012-2013, Xilinx, Michal Simek
 *
 * (C) Copyright 2012
 * Joe Hershberger <joe.hershberger@ni.com>
 *
 * SPDX-License-Identifier:	GPL-2.0+
 */

#include <common.h>
#include <console.h>
#include <asm/io.h>
#include <fs.h>
#include <zynqpl.h>
#include <linux/sizes.h>
#include <asm/arch/hardware.h>
#include <asm/arch/sys_proto.h>

#define DEVCFG_CTRL_PCFG_PROG_B		0x40000000
#define DEVCFG_CTRL_PCAP_RATE_EN_MASK	0x02000000
#define DEVCFG_ISR_FATAL_ERROR_MASK	0x00740040
#define DEVCFG_ISR_ERROR_FLAGS_MASK	0x00340840
#define DEVCFG_ISR_RX_FIFO_OV		0x00040000
#define DEVCFG_ISR_DMA_DONE		0x00002000
#define DEVCFG_ISR_PCFG_DONE		0x00000004
#define DEVCFG_STATUS_DMA_CMD_Q_F	0x80000000
#define DEVCFG_STATUS_DMA_CMD_Q_E	0x40000000
#define DEVCFG_STATUS_DMA_DONE_CNT_MASK	0x30000000
#define DEVCFG_STATUS_PCFG_INIT		0x00000010
#define DEVCFG_MCTRL_PCAP_LPBK		0x00000010
#define DEVCFG_MCTRL_RFIFO_FLUSH	0x00000002
#define DEVCFG_MCTRL_WFIFO_FLUSH	0x00000001

#ifndef CONFIG_SYS_FPGA_WAIT
#define CONFIG_SYS_FPGA_WAIT CONFIG_SYS_HZ/100	/* 10 ms */
#endif

#ifndef CONFIG_SYS_FPGA_PROG_TIME
#define CONFIG_SYS_FPGA_PROG_TIME	(CONFIG_SYS_HZ * 4) /* 4 s */
#endif

static int zynq_info(xilinx_desc *desc)
{
	return FPGA_SUCCESS;
}

#define DUMMY_WORD	0xffffffff

/* Xilinx binary format header */
static const u32 bin_format[] = {
	DUMMY_WORD, /* Dummy words */
	DUMMY_WORD,
	DUMMY_WORD,
	DUMMY_WORD,
	DUMMY_WORD,
	DUMMY_WORD,
	DUMMY_WORD,
	DUMMY_WORD,
	0x000000bb, /* Sync word */
	0x11220044, /* Sync word */
	DUMMY_WORD,
	DUMMY_WORD,
	0xaa995566, /* Sync word */
};

#define SWAP_NO		1
#define SWAP_DONE	2

/*
 * Load the whole word from unaligned buffer
 * Keep in your mind that it is byte loading on little-endian system
 */
static u32 load_word(const void *buf, u32 swap)
{
	u32 word = 0;
	u8 *bitc = (u8 *)buf;
	int p;

	if (swap == SWAP_NO) {
		for (p = 0; p < 4; p++) {
			word <<= 8;
			word |= bitc[p];
		}
	} else {
		for (p = 3; p >= 0; p--) {
			word <<= 8;
			word |= bitc[p];
		}
	}

	return word;
}

static u32 check_header(const void *buf)
{
	u32 i, pattern;
	int swap = SWAP_NO;
	u32 *test = (u32 *)buf;

	debug("%s: Let's check bitstream header\n", __func__);

	/* Checking that passing bin is not a bitstream */
	for (i = 0; i < ARRAY_SIZE(bin_format); i++) {
		pattern = load_word(&test[i], swap);

		/*
		 * Bitstreams in binary format are swapped
		 * compare to regular bistream.
		 * Do not swap dummy word but if swap is done assume
		 * that parsing buffer is binary format
		 */
		if ((__swab32(pattern) != DUMMY_WORD) &&
		    (__swab32(pattern) == bin_format[i])) {
			pattern = __swab32(pattern);
			swap = SWAP_DONE;
			debug("%s: data swapped - let's swap\n", __func__);
		}

		debug("%s: %d/%x: pattern %x/%x bin_format\n", __func__, i,
		      (u32)&test[i], pattern, bin_format[i]);
		if (pattern != bin_format[i]) {
			debug("%s: Bitstream is not recognized\n", __func__);
			return 0;
		}
	}
	debug("%s: Found bitstream header at %x %s swapinng\n", __func__,
	      (u32)buf, swap == SWAP_NO ? "without" : "with");

	return swap;
}

static void *check_data(u8 *buf, size_t bsize, u32 *swap)
{
	u32 word, p = 0; /* possition */

	/* Because buf doesn't need to be aligned let's read it by chars */
	for (p = 0; p < bsize; p++) {
		word = load_word(&buf[p], SWAP_NO);
		debug("%s: word %x %x/%x\n", __func__, word, p, (u32)&buf[p]);

		/* Find the first bitstream dummy word */
		if (word == DUMMY_WORD) {
			debug("%s: Found dummy word at position %x/%x\n",
			      __func__, p, (u32)&buf[p]);
			*swap = check_header(&buf[p]);
			if (*swap) {
				/* FIXME add full bitstream checking here */
				return &buf[p];
			}
		}
		/* Loop can be huge - support CTRL + C */
		if (ctrlc())
			return NULL;
	}
	return NULL;
}

static int zynq_dma_transfer(u32 srcbuf, u32 srclen, u32 dstbuf, u32 dstlen)
{
	unsigned long ts;
	u32 isr_status;

	/* Set up the transfer */
	writel((u32)srcbuf, &devcfg_base->dma_src_addr);
	writel(dstbuf, &devcfg_base->dma_dst_addr);
	writel(srclen, &devcfg_base->dma_src_len);
	writel(dstlen, &devcfg_base->dma_dst_len);

	isr_status = readl(&devcfg_base->int_sts);

	/* Polling the PCAP_INIT status for Set */
	ts = get_timer(0);
	while (!(isr_status & DEVCFG_ISR_DMA_DONE)) {
		if (isr_status & DEVCFG_ISR_ERROR_FLAGS_MASK) {
			debug("%s: Error: isr = 0x%08X\n", __func__,
			      isr_status);
			debug("%s: Write count = 0x%08X\n", __func__,
			      readl(&devcfg_base->write_count));
			debug("%s: Read count = 0x%08X\n", __func__,
			      readl(&devcfg_base->read_count));

			return FPGA_FAIL;
		}
		if (get_timer(ts) > CONFIG_SYS_FPGA_PROG_TIME) {
			printf("%s: Timeout wait for DMA to complete\n",
			       __func__);
			return FPGA_FAIL;
		}
		isr_status = readl(&devcfg_base->int_sts);
	}

	debug("%s: DMA transfer is done\n", __func__);

	/* Clear out the DMA status */
	writel(DEVCFG_ISR_DMA_DONE, &devcfg_base->int_sts);

	return FPGA_SUCCESS;
}

static int zynq_dma_xfer_init(bitstream_type bstype)
{
	u32 status, control, isr_status;
	unsigned long ts;

	/* Clear loopback bit */
	clrbits_le32(&devcfg_base->mctrl, DEVCFG_MCTRL_PCAP_LPBK);

	if (bstype != BIT_PARTIAL && bstype != BIT_NONE) {
		zynq_slcr_devcfg_disable();

		/* Setting PCFG_PROG_B signal to high */
		control = readl(&devcfg_base->ctrl);
		writel(control | DEVCFG_CTRL_PCFG_PROG_B, &devcfg_base->ctrl);
		/* Setting PCFG_PROG_B signal to low */
		writel(control & ~DEVCFG_CTRL_PCFG_PROG_B, &devcfg_base->ctrl);

		/* Polling the PCAP_INIT status for Reset */
		ts = get_timer(0);
		while (readl(&devcfg_base->status) & DEVCFG_STATUS_PCFG_INIT) {
			if (get_timer(ts) > CONFIG_SYS_FPGA_WAIT) {
				printf("%s: Timeout wait for INIT to clear\n",
				       __func__);
				return FPGA_FAIL;
			}
		}

		/* Setting PCFG_PROG_B signal to high */
		writel(control | DEVCFG_CTRL_PCFG_PROG_B, &devcfg_base->ctrl);

		/* Polling the PCAP_INIT status for Set */
		ts = get_timer(0);
		while (!(readl(&devcfg_base->status) &
			DEVCFG_STATUS_PCFG_INIT)) {
			if (get_timer(ts) > CONFIG_SYS_FPGA_WAIT) {
				printf("%s: Timeout wait for INIT to set\n",
				       __func__);
				return FPGA_FAIL;
			}
		}
	}

	isr_status = readl(&devcfg_base->int_sts);

	/* Clear it all, so if Boot ROM comes back, it can proceed */
	writel(0xFFFFFFFF, &devcfg_base->int_sts);

	if (isr_status & DEVCFG_ISR_FATAL_ERROR_MASK) {
		debug("%s: Fatal errors in PCAP 0x%X\n", __func__, isr_status);

		/* If RX FIFO overflow, need to flush RX FIFO first */
		if (isr_status & DEVCFG_ISR_RX_FIFO_OV) {
			writel(DEVCFG_MCTRL_RFIFO_FLUSH, &devcfg_base->mctrl);
			writel(0xFFFFFFFF, &devcfg_base->int_sts);
		}
		return FPGA_FAIL;
	}

	status = readl(&devcfg_base->status);

	debug("%s: Status = 0x%08X\n", __func__, status);

	if (status & DEVCFG_STATUS_DMA_CMD_Q_F) {
		debug("%s: Error: device busy\n", __func__);
		return FPGA_FAIL;
	}

	debug("%s: Device ready\n", __func__);

	if (!(status & DEVCFG_STATUS_DMA_CMD_Q_E)) {
		if (!(readl(&devcfg_base->int_sts) & DEVCFG_ISR_DMA_DONE)) {
			/* Error state, transfer cannot occur */
			debug("%s: ISR indicates error\n", __func__);
			return FPGA_FAIL;
		} else {
			/* Clear out the status */
			writel(DEVCFG_ISR_DMA_DONE, &devcfg_base->int_sts);
		}
	}

	if (status & DEVCFG_STATUS_DMA_DONE_CNT_MASK) {
		/* Clear the count of completed DMA transfers */
		writel(DEVCFG_STATUS_DMA_DONE_CNT_MASK, &devcfg_base->status);
	}

	return FPGA_SUCCESS;
}

static u32 *zynq_align_dma_buffer(u32 *buf, u32 len, u32 swap)
{
	u32 *new_buf;
	u32 i;

	if ((u32)buf != ALIGN((u32)buf, ARCH_DMA_MINALIGN)) {
		new_buf = (u32 *)ALIGN((u32)buf, ARCH_DMA_MINALIGN);

		/*
		 * This might be dangerous but permits to flash if
		 * ARCH_DMA_MINALIGN is greater than header size
		 */
		if (new_buf > buf) {
			debug("%s: Aligned buffer is after buffer start\n",
			      __func__);
			new_buf -= ARCH_DMA_MINALIGN;
		}
		printf("%s: Align buffer at %x to %x(swap %d)\n", __func__,
		       (u32)buf, (u32)new_buf, swap);

		for (i = 0; i < (len/4); i++)
			new_buf[i] = load_word(&buf[i], swap);

		buf = new_buf;
	} else if (swap != SWAP_DONE) {
		/* For bitstream which are aligned */
		u32 *new_buf = (u32 *)buf;

		printf("%s: Bitstream is not swapped(%d) - swap it\n", __func__,
		       swap);

		for (i = 0; i < (len/4); i++)
			new_buf[i] = load_word(&buf[i], swap);
	}

	return buf;
}

static int zynq_validate_bitstream(xilinx_desc *desc, const void *buf,
				   size_t bsize, u32 blocksize, u32 *swap,
				   bitstream_type *bstype)
{
	u32 *buf_start;
	u32 diff;

	buf_start = check_data((u8 *)buf, blocksize, swap);

	if (!buf_start)
		return FPGA_FAIL;

	/* Check if data is postpone from start */
	diff = (u32)buf_start - (u32)buf;
	if (diff) {
		printf("%s: Bitstream is not validated yet (diff %x)\n",
		       __func__, diff);
		return FPGA_FAIL;
	}

	if ((u32)buf < SZ_1M) {
		printf("%s: Bitstream has to be placed up to 1MB (%x)\n",
		       __func__, (u32)buf);
		return FPGA_FAIL;
	}

	if (zynq_dma_xfer_init(*bstype))
		return FPGA_FAIL;

	return 0;
}

static int zynq_load(xilinx_desc *desc, const void *buf, size_t bsize,
		     bitstream_type bstype)
{
	unsigned long ts; /* Timestamp */
	u32 isr_status, swap;

	/*
	 * send bsize inplace of blocksize as it was not a bitstream
	 * in chunks
	 */
	if (zynq_validate_bitstream(desc, buf, bsize, bsize, &swap,
				    &bstype))
		return FPGA_FAIL;

	buf = zynq_align_dma_buffer((u32 *)buf, bsize, swap);

	debug("%s: Source = 0x%08X\n", __func__, (u32)buf);
	debug("%s: Size = %zu\n", __func__, bsize);

	/* flush(clean & invalidate) d-cache range buf */
	flush_dcache_range((u32)buf, (u32)buf +
			   roundup(bsize, ARCH_DMA_MINALIGN));

	if (zynq_dma_transfer((u32)buf | 1, bsize >> 2, 0xffffffff, 0))
		return FPGA_FAIL;

	isr_status = readl(&devcfg_base->int_sts);
	/* Check FPGA configuration completion */
	ts = get_timer(0);
	while (!(isr_status & DEVCFG_ISR_PCFG_DONE)) {
		if (get_timer(ts) > CONFIG_SYS_FPGA_WAIT) {
			printf("%s: Timeout wait for FPGA to config\n",
			       __func__);
			return FPGA_FAIL;
		}
		isr_status = readl(&devcfg_base->int_sts);
	}

	debug("%s: FPGA config done\n", __func__);

	if (bstype != BIT_PARTIAL)
		zynq_slcr_devcfg_enable();

	return FPGA_SUCCESS;
}

#if defined(CONFIG_CMD_FPGA_LOADFS) && !defined(CONFIG_SPL_BUILD)
static int zynq_loadfs(xilinx_desc *desc, const void *buf, size_t bsize,
		       fpga_fs_info *fsinfo)
{
	unsigned long ts; /* Timestamp */
	u32 isr_status, swap;
	u32 partialbit = 0;
	loff_t blocksize, actread;
	loff_t pos = 0;
	int fstype;
	char *interface, *dev_part, *filename;

	blocksize = fsinfo->blocksize;
	interface = fsinfo->interface;
	dev_part = fsinfo->dev_part;
	filename = fsinfo->filename;
	fstype = fsinfo->fstype;

	if (fs_set_blk_dev(interface, dev_part, fstype))
		return FPGA_FAIL;

	if (fs_read(filename, (u32) buf, pos, blocksize, &actread) < 0)
		return FPGA_FAIL;

	if (zynq_validate_bitstream(desc, buf, bsize, blocksize, &swap,
				    &partialbit))
		return FPGA_FAIL;

	dcache_disable();

	do {
		buf = zynq_align_dma_buffer((u32 *)buf, blocksize, swap);

		if (zynq_dma_transfer((u32)buf | 1, blocksize >> 2,
				      0xffffffff, 0))
			return FPGA_FAIL;

		bsize -= blocksize;
		pos   += blocksize;

		if (fs_set_blk_dev(interface, dev_part, fstype))
			return FPGA_FAIL;

		if (bsize > blocksize) {
			if (fs_read(filename, (u32) buf, pos, blocksize, &actread) < 0)
				return FPGA_FAIL;
		} else {
			if (fs_read(filename, (u32) buf, pos, bsize, &actread) < 0)
				return FPGA_FAIL;
		}
	} while (bsize > blocksize);

	buf = zynq_align_dma_buffer((u32 *)buf, blocksize, swap);

	if (zynq_dma_transfer((u32)buf | 1, bsize >> 2, 0xffffffff, 0))
		return FPGA_FAIL;

	dcache_enable();

	isr_status = readl(&devcfg_base->int_sts);

	/* Check FPGA configuration completion */
	ts = get_timer(0);
	while (!(isr_status & DEVCFG_ISR_PCFG_DONE)) {
		if (get_timer(ts) > CONFIG_SYS_FPGA_WAIT) {
			printf("%s: Timeout wait for FPGA to config\n",
			       __func__);
			return FPGA_FAIL;
		}
		isr_status = readl(&devcfg_base->int_sts);
	}

	debug("%s: FPGA config done\n", __func__);

	if (!partialbit)
		zynq_slcr_devcfg_enable();

	return FPGA_SUCCESS;
}
#endif

static int zynq_dump(xilinx_desc *desc, const void *buf, size_t bsize)
{
	return FPGA_FAIL;
}

struct xilinx_fpga_op zynq_op = {
	.load = zynq_load,
#if defined(CONFIG_CMD_FPGA_LOADFS) && !defined(CONFIG_SPL_BUILD)
	.loadfs = zynq_loadfs,
#endif
	.dump = zynq_dump,
	.info = zynq_info,
};

#ifdef CONFIG_CMD_ZYNQ_AES
/*
 * Load the encrypted image from src addr and decrypt the image and
 * place it back the decrypted image into dstaddr.
 */
int zynq_decrypt_load(u32 srcaddr, u32 srclen, u32 dstaddr, u32 dstlen,
		      u8 bstype)
{
	if ((srcaddr < SZ_1M) || (dstaddr < SZ_1M)) {
		printf("%s: src and dst addr should be > 1M\n",
		       __func__);
		return FPGA_FAIL;
	}

	if (zynq_dma_xfer_init(bstype)) {
		printf("%s: zynq_dma_xfer_init FAIL\n", __func__);
		return FPGA_FAIL;
	}

	writel((readl(&devcfg_base->ctrl) | DEVCFG_CTRL_PCAP_RATE_EN_MASK),
	       &devcfg_base->ctrl);

	debug("%s: Source = 0x%08X\n", __func__, (u32)srcaddr);
	debug("%s: Size = %zu\n", __func__, srclen);

	dcache_disable();
	if (zynq_dma_transfer(srcaddr | 1, srclen, dstaddr | 1, dstlen)) {
		dcache_enable();
		return FPGA_FAIL;
	}
	dcache_enable();

	return FPGA_SUCCESS;
}


static int do_zynq_decrypt_image(cmd_tbl_t *cmdtp, int flag, int argc,
				 char * const argv[])
{
	char *endp;
	u32 srcaddr;
	u32 srclen;
	u32 dstaddr;
	u32 dstlen;
	u8 imgtype = BIT_NONE;
	int status;
	u8 i = 1;

	if (argc < 4 && argc > 5)
		goto usage;

	if (argc == 4) {
		if (!strcmp("load", argv[i]))
			imgtype = BIT_FULL;
		else if (!strcmp("loadp", argv[i]))
			imgtype = BIT_PARTIAL;
		else
			goto usage;
		i++;
	}

	srcaddr = simple_strtoul(argv[i], &endp, 16);
	if (*argv[i++] == 0 || *endp != 0)
		goto usage;
	srclen = simple_strtoul(argv[i], &endp, 16);
	if (*argv[i++] == 0 || *endp != 0)
		goto usage;
	if (argc == 4) {
		dstaddr = 0xFFFFFFFF;
		dstlen = srclen;
	} else {
		dstaddr = simple_strtoul(argv[i], &endp, 16);
		if (*argv[i++] == 0 || *endp != 0)
			goto usage;
		dstlen = simple_strtoul(argv[i], &endp, 16);
		if (*argv[i++] == 0 || *endp != 0)
			goto usage;
	}

	/*
	 * If the image is not bitstream but destination address is
	 * 0xFFFFFFFF
	 */
	if (imgtype == BIT_NONE && dstaddr == 0xFFFFFFFF) {
		printf("ERR:use zynqaes load/loadp encrypted bitstream\n");
		goto usage;
	}

	status = zynq_decrypt_load(srcaddr, srclen, dstaddr, dstlen, imgtype);
	if (status != 0)
		return -1;

	return 0;

usage:
	return CMD_RET_USAGE;
}

#ifdef CONFIG_SYS_LONGHELP
static char zynqaes_help_text[] =
"zynqaes [operation type] <srcaddr> <srclen> <dstaddr> <dstlen>  -\n"
"Decrypts the encrypted image present in source address\n"
"and places the decrypted image at destination address\n"
<<<<<<< HEAD
"The destination address should be 0xFFFFFFFF for loading\n"
"the encrypted bitstreams\n";
=======
"zynqaes operations:\n"
"   zynqaes <srcaddr> <srclen> <dstaddr> <dstlen>\n"
"   zynqaes load <srcaddr> <srclen>\n"
"   zynqaes loadp <srcaddr> <srclen>\n"
"if operation type is load or loadp, it loads the encrypted\n"
"full or partial bitstream on to PL respectively. If no valid\n"
"operation type specified then it loads decrypted image back\n"
"to memory and it doesnt support loading PL bistsream\n";
>>>>>>> 8989c96b
#endif

U_BOOT_CMD(
	zynqaes,        5,      0,      do_zynq_decrypt_image,
	"Zynq AES decryption ", zynqaes_help_text
);

#endif<|MERGE_RESOLUTION|>--- conflicted
+++ resolved
@@ -599,10 +599,6 @@
 "zynqaes [operation type] <srcaddr> <srclen> <dstaddr> <dstlen>  -\n"
 "Decrypts the encrypted image present in source address\n"
 "and places the decrypted image at destination address\n"
-<<<<<<< HEAD
-"The destination address should be 0xFFFFFFFF for loading\n"
-"the encrypted bitstreams\n";
-=======
 "zynqaes operations:\n"
 "   zynqaes <srcaddr> <srclen> <dstaddr> <dstlen>\n"
 "   zynqaes load <srcaddr> <srclen>\n"
@@ -611,7 +607,6 @@
 "full or partial bitstream on to PL respectively. If no valid\n"
 "operation type specified then it loads decrypted image back\n"
 "to memory and it doesnt support loading PL bistsream\n";
->>>>>>> 8989c96b
 #endif
 
 U_BOOT_CMD(

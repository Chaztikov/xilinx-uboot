#
# GPIO infrastructure and drivers
#

menu "GPIO Support"

config DM_GPIO
	bool "Enable Driver Model for GPIO drivers"
	depends on DM
	help
	  Enable driver model for GPIO access. The standard GPIO
	  interface (gpio_get_value(), etc.) is then implemented by
	  the GPIO uclass. Drivers provide methods to query the
	  particular GPIOs that they provide. The uclass interface
	  is defined in include/asm-generic/gpio.h.

config ALTERA_PIO
	bool "Altera PIO driver"
	depends on DM_GPIO
	help
	  Select this to enable PIO for Altera devices. Please find
	  details on the "Embedded Peripherals IP User Guide" of Altera.

config DWAPB_GPIO
	bool "DWAPB GPIO driver"
	depends on DM && DM_GPIO
	default n
	help
	  Support for the Designware APB GPIO driver.

config ATMEL_PIO4
	bool "ATMEL PIO4 driver"
	depends on DM
	default n
	help
	  Say yes here to support the Atmel PIO4 driver.
	  The PIO4 is new version of Atmel PIO controller, which manages
	  up to 128 fully programmable input/output lines. Each I/O line
	  may be dedicated as a general purpose I/O or be assigned to
	  a function of an embedded peripheral.

config INTEL_BROADWELL_GPIO
	bool "Intel Broadwell GPIO driver"
	depends on DM
	help
	  This driver supports Broadwell U devices which have an expanded
	  GPIO feature set. The difference is large enough to merit a separate
	  driver from the common Intel ICH6 driver. It supports a total of
	  95 GPIOs which can be configured from the device tree.

config LPC32XX_GPIO
	bool "LPC32XX GPIO driver"
	depends on DM
	default n
	help
	  Support for the LPC32XX GPIO driver.

<<<<<<< HEAD
=======
config MSM_GPIO
	bool "Qualcomm GPIO driver"
	depends on DM_GPIO
	default n
	help
	  Support GPIO controllers on Qualcomm Snapdragon family of SoCs.
	  This controller have single bank (default name "soc"), every
	  gpio has it's own set of registers.
	  Only simple GPIO operations are supported (get/set, change of
	  direction and checking pin function).
	  Supported devices:
	  - APQ8016
	  - MSM8916

config PM8916_GPIO
	bool "Qualcomm PM8916 PMIC GPIO/keypad driver"
	depends on DM_GPIO && PMIC_PM8916
	help
	  Support for GPIO pins and power/reset buttons found on
	  Qualcomm PM8916 PMIC.
	  Default name for GPIO bank is "pm8916".
	  Power and reset buttons are placed in "pm8916_key" bank and
          have gpio numbers 0 and 1 respectively.

config ROCKCHIP_GPIO
	bool "Rockchip GPIO driver"
	depends on DM_GPIO
	help
	  Support GPIO access on Rockchip SoCs. The GPIOs are arranged into
	  a number of banks (different for each SoC type) each with 32 GPIOs.
	  The GPIOs for a device are defined in the device tree with one node
	  for each bank.

>>>>>>> 8989c96b
config SANDBOX_GPIO
	bool "Enable sandbox GPIO driver"
	depends on SANDBOX && DM && DM_GPIO
	help
	  This driver supports some simulated GPIOs which can be adjusted
	  using 'back door' functions like sandbox_gpio_set_value(). Then the
	  GPIOs can be inspected through the normal get_get_value()
	  interface. The purpose of this is to allow GPIOs to be used as
	  normal in sandbox, perhaps with test code actually driving the
	  behaviour of those GPIOs.

config SANDBOX_GPIO_COUNT
	int "Number of sandbox GPIOs"
	depends on SANDBOX_GPIO
	default 128
	help
	  The sandbox driver can support any number of GPIOs. Generally these
	  are specified using the device tree. But you can also have a number
	  of 'anonymous' GPIOs that do not belong to any device or bank.
	  Select a suitable value depending on your needs.

<<<<<<< HEAD
=======
config TEGRA_GPIO
	bool "Tegra20..210 GPIO driver"
	depends on DM_GPIO
	help
	  Support for the GPIO controller contained in NVIDIA Tegra20 through
	  Tegra210.

config TEGRA186_GPIO
	bool "Tegra186 GPIO driver"
	depends on DM_GPIO
	help
	  Support for the GPIO controller contained in NVIDIA Tegra186. This
	  covers both the "main" and "AON" controller instances, even though
	  they have slightly different register layout.

config GPIO_UNIPHIER
	bool "UniPhier GPIO"
	depends on ARCH_UNIPHIER
	help
	  Say yes here to support UniPhier GPIOs.

>>>>>>> 8989c96b
config VYBRID_GPIO
	bool "Vybrid GPIO driver"
	depends on DM
	default n
	help
<<<<<<< HEAD
	  Say yes here to support Vybrid vf610 GPIOs.
=======
	  Say yes here to support Vybrid vf610 GPIOs.

config PIC32_GPIO
	bool "Microchip PIC32 GPIO driver"
	depends on DM_GPIO && MACH_PIC32
	default y
	help
	  Say yes here to support Microchip PIC32 GPIOs.

config MVEBU_GPIO
	bool "Marvell MVEBU GPIO driver"
	depends on DM_GPIO && ARCH_MVEBU
	default y
	help
	  Say yes here to support Marvell MVEBU (Armada XP/38x) GPIOs.

config ZYNQ_GPIO
	bool "Zynq GPIO driver"
	depends on DM_GPIO && (ARCH_ZYNQ || ARCH_ZYNQMP)
	default y
	help
	  Supports GPIO access on Zynq SoC.

config DM_74X164
	bool "74x164 serial-in/parallel-out 8-bits shift register"
	depends on DM_GPIO
	help
	  Driver for 74x164 compatible serial-in/parallel-out 8-outputs
	  shift registers, such as 74lv165, 74hc595.
	  This driver can be used to provide access to more gpio outputs.

config DM_PCA953X
	bool "PCA95[357]x, PCA9698, TCA64xx, and MAX7310 I/O ports"
	depends on DM_GPIO
	help
	  Say yes here to provide access to several register-oriented
	  SMBus I/O expanders, made mostly by NXP or TI.  Compatible
	  models include:

	  4 bits:	pca9536, pca9537

	  8 bits:	max7310, max7315, pca6107, pca9534, pca9538, pca9554,
			pca9556, pca9557, pca9574, tca6408, xra1202

	  16 bits:	max7312, max7313, pca9535, pca9539, pca9555, pca9575,
			tca6416

	  24 bits:	tca6424

	  40 bits:	pca9505, pca9698

	  Now, max 24 bits chips and PCA953X compatible chips are
	  supported

config MPC85XX_GPIO
	bool "Freescale MPC85XX GPIO driver"
	depends on DM_GPIO
	help
	  This driver supports the built-in GPIO controller of MPC85XX CPUs.
	  Each GPIO bank is identified by its own entry in the device tree,
	  i.e.

	  gpio-controller@fc00 {
		#gpio-cells = <2>;
		compatible = "fsl,pq3-gpio";
		reg = <0xfc00 0x100>
	  }

	  By default, each bank is assumed to have 32 GPIOs, but the ngpios
	  setting is honored, so the number of GPIOs for each bank is
	  configurable to match the actual GPIO count of the SoC (e.g. the
	  32/32/23 banks of the P1022 SoC).

	  Aside from the standard functions of input/output mode, and output
	  value setting, the open-drain feature, which can configure individual
	  GPIOs to work as open-drain outputs, is supported.

	  The driver has been tested on MPC85XX, but it is likely that other
	  PowerQUICC III devices will work as well.
endmenu
>>>>>>> 8989c96b
<|MERGE_RESOLUTION|>--- conflicted
+++ resolved
@@ -55,8 +55,6 @@
 	help
 	  Support for the LPC32XX GPIO driver.
 
-<<<<<<< HEAD
-=======
 config MSM_GPIO
 	bool "Qualcomm GPIO driver"
 	depends on DM_GPIO
@@ -90,7 +88,6 @@
 	  The GPIOs for a device are defined in the device tree with one node
 	  for each bank.
 
->>>>>>> 8989c96b
 config SANDBOX_GPIO
 	bool "Enable sandbox GPIO driver"
 	depends on SANDBOX && DM && DM_GPIO
@@ -112,8 +109,6 @@
 	  of 'anonymous' GPIOs that do not belong to any device or bank.
 	  Select a suitable value depending on your needs.
 
-<<<<<<< HEAD
-=======
 config TEGRA_GPIO
 	bool "Tegra20..210 GPIO driver"
 	depends on DM_GPIO
@@ -135,15 +130,11 @@
 	help
 	  Say yes here to support UniPhier GPIOs.
 
->>>>>>> 8989c96b
 config VYBRID_GPIO
 	bool "Vybrid GPIO driver"
 	depends on DM
 	default n
 	help
-<<<<<<< HEAD
-	  Say yes here to support Vybrid vf610 GPIOs.
-=======
 	  Say yes here to support Vybrid vf610 GPIOs.
 
 config PIC32_GPIO
@@ -223,5 +214,4 @@
 
 	  The driver has been tested on MPC85XX, but it is likely that other
 	  PowerQUICC III devices will work as well.
-endmenu
->>>>>>> 8989c96b
+endmenu
--- conflicted
+++ resolved
@@ -51,104 +51,6 @@
 #define GPIO_USESEL_OFFSET(x)	(x)
 #define GPIO_IOSEL_OFFSET(x)	(x + 4)
 #define GPIO_LVL_OFFSET(x)	(x + 8)
-<<<<<<< HEAD
-
-#define IOPAD_MODE_MASK				0x7
-#define IOPAD_PULL_ASSIGN_SHIFT		7
-#define IOPAD_PULL_ASSIGN_MASK		(0x3 << IOPAD_PULL_ASSIGN_SHIFT)
-#define IOPAD_PULL_STRENGTH_SHIFT	9
-#define IOPAD_PULL_STRENGTH_MASK	(0x3 << IOPAD_PULL_STRENGTH_SHIFT)
-
-/* TODO: Move this to device tree, or platform data */
-void ich_gpio_set_gpio_map(const struct pch_gpio_map *map)
-{
-	gd->arch.gpio_map = map;
-}
-
-static int gpio_ich6_get_base(unsigned long base)
-{
-	pci_dev_t pci_dev;			/* handle for 0:1f:0 */
-	u8 tmpbyte;
-	u16 tmpword;
-	u32 tmplong;
-
-	/* Where should it be? */
-	pci_dev = PCI_BDF(0, 0x1f, 0);
-
-	/* Is the device present? */
-	tmpword = x86_pci_read_config16(pci_dev, PCI_VENDOR_ID);
-	if (tmpword != PCI_VENDOR_ID_INTEL) {
-		debug("%s: wrong VendorID\n", __func__);
-		return -ENODEV;
-	}
-
-	tmpword = x86_pci_read_config16(pci_dev, PCI_DEVICE_ID);
-	debug("Found %04x:%04x\n", PCI_VENDOR_ID_INTEL, tmpword);
-	/*
-	 * We'd like to validate the Device ID too, but pretty much any
-	 * value is either a) correct with slight differences, or b)
-	 * correct but undocumented. We'll have to check a bunch of other
-	 * things instead...
-	 */
-
-	/* I/O should already be enabled (it's a RO bit). */
-	tmpword = x86_pci_read_config16(pci_dev, PCI_COMMAND);
-	if (!(tmpword & PCI_COMMAND_IO)) {
-		debug("%s: device IO not enabled\n", __func__);
-		return -ENODEV;
-	}
-
-	/* Header Type must be normal (bits 6-0 only; see spec.) */
-	tmpbyte = x86_pci_read_config8(pci_dev, PCI_HEADER_TYPE);
-	if ((tmpbyte & 0x7f) != PCI_HEADER_TYPE_NORMAL) {
-		debug("%s: invalid Header type\n", __func__);
-		return -ENODEV;
-	}
-
-	/* Base Class must be a bridge device */
-	tmpbyte = x86_pci_read_config8(pci_dev, PCI_CLASS_CODE);
-	if (tmpbyte != PCI_CLASS_CODE_BRIDGE) {
-		debug("%s: invalid class\n", __func__);
-		return -ENODEV;
-	}
-	/* Sub Class must be ISA */
-	tmpbyte = x86_pci_read_config8(pci_dev, PCI_CLASS_SUB_CODE);
-	if (tmpbyte != PCI_CLASS_SUB_CODE_BRIDGE_ISA) {
-		debug("%s: invalid subclass\n", __func__);
-		return -ENODEV;
-	}
-
-	/* Programming Interface must be 0x00 (no others exist) */
-	tmpbyte = x86_pci_read_config8(pci_dev, PCI_CLASS_PROG);
-	if (tmpbyte != 0x00) {
-		debug("%s: invalid interface type\n", __func__);
-		return -ENODEV;
-	}
-
-	/*
-	 * GPIOBASE moved to its current offset with ICH6, but prior to
-	 * that it was unused (or undocumented). Check that it looks
-	 * okay: not all ones or zeros.
-	 *
-	 * Note we don't need check bit0 here, because the Tunnel Creek
-	 * GPIO base address register bit0 is reserved (read returns 0),
-	 * while on the Ivybridge the bit0 is used to indicate it is an
-	 * I/O space.
-	 */
-	tmplong = x86_pci_read_config32(pci_dev, base);
-	if (tmplong == 0x00000000 || tmplong == 0xffffffff) {
-		debug("%s: unexpected BASE value\n", __func__);
-		return -ENODEV;
-	}
-
-	/*
-	 * Okay, I guess we're looking at the right device. The actual
-	 * GPIO registers are in the PCI device's I/O space, starting
-	 * at the offset that we just read. Bit 0 indicates that it's
-	 * an I/O address, not a memory address, so mask that off.
-	 */
-	return tmplong & 0xfffc;
-}
 
 static int _ich6_gpio_set_value(uint16_t base, unsigned offset, int value)
 {
@@ -160,23 +62,6 @@
 	else
 		val &= ~(1UL << offset);
 	outl(val, base);
-
-	return 0;
-}
-
-static int _ich6_gpio_set_function(uint16_t base, unsigned offset, int func)
-{
-	u32 val;
-
-	if (func) {
-		val = inl(base);
-		val |= (1UL << offset);
-		outl(val, base);
-	} else {
-		val = inl(base);
-		val &= ~(1UL << offset);
-		outl(val, base);
-	}
 
 	return 0;
 }
@@ -198,197 +83,6 @@
 	return 0;
 }
 
-static int _gpio_ich6_pinctrl_cfg_pin(s32 gpiobase, s32 iobase, int pin_node)
-{
-	u32 gpio_offset[2];
-	int pad_offset;
-	int val;
-	int ret;
-	const void *prop;
-
-	/*
-	 * GPIO node is not mandatory, so we only do the
-	 * pinmuxing if the node exist.
-	 */
-	ret = fdtdec_get_int_array(gd->fdt_blob, pin_node, "gpio-offset",
-			     gpio_offset, 2);
-	if (!ret) {
-		/* Do we want to force the GPIO mode? */
-		prop = fdt_getprop(gd->fdt_blob, pin_node, "mode-gpio",
-				      NULL);
-		if (prop)
-			_ich6_gpio_set_function(GPIO_USESEL_OFFSET
-						(gpiobase) +
-						gpio_offset[0],
-						gpio_offset[1], 1);
-
-		val =
-		    fdtdec_get_int(gd->fdt_blob, pin_node, "direction", -1);
-		if (val != -1)
-			_ich6_gpio_set_direction(GPIO_IOSEL_OFFSET
-						 (gpiobase) +
-						 gpio_offset[0],
-						 gpio_offset[1], val);
-
-		val =
-		    fdtdec_get_int(gd->fdt_blob, pin_node, "output-value", -1);
-		if (val != -1)
-			_ich6_gpio_set_value(GPIO_LVL_OFFSET(gpiobase)
-					     + gpio_offset[0],
-					     gpio_offset[1], val);
-	}
-
-	/* if iobase is present, let's configure the pad */
-	if (iobase != -1) {
-		int iobase_addr;
-
-		/*
-		 * The offset for the same pin for the IOBASE and GPIOBASE are
-		 * different, so instead of maintaining a lookup table,
-		 * the device tree should provide directly the correct
-		 * value for both mapping.
-		 */
-		pad_offset =
-		    fdtdec_get_int(gd->fdt_blob, pin_node, "pad-offset", -1);
-		if (pad_offset == -1) {
-			debug("%s: Invalid register io offset %d\n",
-			      __func__, pad_offset);
-			return -EINVAL;
-		}
-
-		/* compute the absolute pad address */
-		iobase_addr = iobase + pad_offset;
-
-		/*
-		 * Do we need to set a specific function mode?
-		 * If someone put also 'mode-gpio', this option will
-		 * be just ignored by the controller
-		 */
-		val = fdtdec_get_int(gd->fdt_blob, pin_node, "mode-func", -1);
-		if (val != -1)
-			clrsetbits_le32(iobase_addr, IOPAD_MODE_MASK, val);
-
-		/* Configure the pull-up/down if needed */
-		val = fdtdec_get_int(gd->fdt_blob, pin_node, "pull-assign", -1);
-		if (val != -1)
-			clrsetbits_le32(iobase_addr,
-					IOPAD_PULL_ASSIGN_MASK,
-					val << IOPAD_PULL_ASSIGN_SHIFT);
-
-		val =
-		    fdtdec_get_int(gd->fdt_blob, pin_node, "pull-strength", -1);
-		if (val != -1)
-			clrsetbits_le32(iobase_addr,
-					IOPAD_PULL_STRENGTH_MASK,
-					val << IOPAD_PULL_STRENGTH_SHIFT);
-
-		debug("%s: pad cfg [0x%x]: %08x\n", __func__, pad_offset,
-		      readl(iobase_addr));
-	}
-
-	return 0;
-}
-
-int gpio_ich6_pinctrl_init(void)
-{
-	int pin_node;
-	int node;
-	int ret;
-	int gpiobase;
-	int iobase_offset;
-	int iobase = -1;
-
-	/*
-	 * Get the memory/io base address to configure every pins.
-	 * IOBASE is used to configure the mode/pads
-	 * GPIOBASE is used to configure the direction and default value
-	 */
-	gpiobase = gpio_ich6_get_base(PCI_CFG_GPIOBASE);
-	if (gpiobase < 0) {
-		debug("%s: invalid GPIOBASE address (%08x)\n", __func__,
-		      gpiobase);
-		return -EINVAL;
-	}
-
-	/* This is not an error to not have a pinctrl node */
-	node =
-	    fdtdec_next_compatible(gd->fdt_blob, 0, COMPAT_INTEL_X86_PINCTRL);
-	if (node <= 0) {
-		debug("%s: no pinctrl node\n", __func__);
-		return 0;
-	}
-
-	/*
-	 * Get the IOBASE, this is not mandatory as this is not
-	 * supported by all the CPU
-	 */
-	iobase_offset = fdtdec_get_int(gd->fdt_blob, node, "io-base", -1);
-	if (iobase_offset == -1) {
-		debug("%s: io-base offset not present\n", __func__);
-	} else {
-		iobase = gpio_ich6_get_base(iobase_offset);
-		if (iobase < 0) {
-			debug("%s: invalid IOBASE address (%08x)\n", __func__,
-			      iobase);
-			return -EINVAL;
-		}
-	}
-
-	for (pin_node = fdt_first_subnode(gd->fdt_blob, node);
-	     pin_node > 0;
-	     pin_node = fdt_next_subnode(gd->fdt_blob, pin_node)) {
-		/* Configure the pin */
-		ret = _gpio_ich6_pinctrl_cfg_pin(gpiobase, iobase, pin_node);
-		if (ret != 0) {
-			debug("%s: invalid configuration for the pin %d\n",
-			      __func__, pin_node);
-			return ret;
-		}
-	}
-
-	return 0;
-}
-
-static int gpio_ich6_ofdata_to_platdata(struct udevice *dev)
-{
-	struct ich6_bank_platdata *plat = dev_get_platdata(dev);
-	u16 gpiobase;
-	int offset;
-
-	gpiobase = gpio_ich6_get_base(PCI_CFG_GPIOBASE);
-=======
-
-static int _ich6_gpio_set_value(uint16_t base, unsigned offset, int value)
-{
-	u32 val;
-
-	val = inl(base);
-	if (value)
-		val |= (1UL << offset);
-	else
-		val &= ~(1UL << offset);
-	outl(val, base);
-
-	return 0;
-}
-
-static int _ich6_gpio_set_direction(uint16_t base, unsigned offset, int dir)
-{
-	u32 val;
-
-	if (!dir) {
-		val = inl(base);
-		val |= (1UL << offset);
-		outl(val, base);
-	} else {
-		val = inl(base);
-		val &= ~(1UL << offset);
-		outl(val, base);
-	}
-
-	return 0;
-}
-
 static int gpio_ich6_ofdata_to_platdata(struct udevice *dev)
 {
 	struct ich6_bank_platdata *plat = dev_get_platdata(dev);
@@ -400,7 +94,6 @@
 	if (ret)
 		return ret;
 
->>>>>>> 8989c96b
 	offset = fdtdec_get_int(gd->fdt_blob, dev->of_offset, "reg", -1);
 	if (offset == -1) {
 		debug("%s: Invalid register offset %d\n", __func__, offset);
@@ -454,11 +147,7 @@
 {
 	struct ich6_bank_priv *bank = dev_get_priv(dev);
 
-<<<<<<< HEAD
-	return _ich6_gpio_set_direction(inl(bank->io_sel), offset, 0);
-=======
 	return _ich6_gpio_set_direction(bank->io_sel, offset, 0);
->>>>>>> 8989c96b
 }
 
 static int ich6_gpio_direction_output(struct udevice *dev, unsigned offset,
@@ -467,11 +156,7 @@
 	int ret;
 	struct ich6_bank_priv *bank = dev_get_priv(dev);
 
-<<<<<<< HEAD
-	ret = _ich6_gpio_set_direction(inl(bank->io_sel), offset, 1);
-=======
 	ret = _ich6_gpio_set_direction(bank->io_sel, offset, 1);
->>>>>>> 8989c96b
 	if (ret)
 		return ret;
 

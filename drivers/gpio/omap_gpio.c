--- conflicted
+++ resolved
@@ -289,10 +289,6 @@
 	struct gpio_bank *bank = dev_get_priv(dev);
 	struct omap_gpio_platdata *plat = dev_get_platdata(dev);
 	struct gpio_dev_priv *uc_priv = dev_get_uclass_priv(dev);
-<<<<<<< HEAD
-	char name[18], *str;
-=======
->>>>>>> 8989c96b
 
 	uc_priv->bank_name = plat->port_name;
 	uc_priv->gpio_count = GPIO_PER_BANK;

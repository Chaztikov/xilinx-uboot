--- conflicted
+++ resolved
@@ -25,8 +25,6 @@
 	  to convert all code for a board in a single commit. It should not
 	  be enabled for any board in an official release.
 
-<<<<<<< HEAD
-=======
 config I2C_CROS_EC_TUNNEL
 	tristate "Chrome OS EC tunnel I2C bus"
 	depends on CROS_EC
@@ -51,7 +49,6 @@
 	avoid duplicating the logic in the TPS65090 regulator driver for
 	enabling/disabling an LDO.
 
->>>>>>> 8989c96b
 config DM_I2C_GPIO
 	bool "Enable Driver Model for software emulated I2C bus driver"
 	depends on DM_I2C && DM_GPIO
@@ -61,8 +58,6 @@
 	  bindings are supported.
 	  Binding info: doc/device-tree-bindings/i2c/i2c-gpio.txt
 
-<<<<<<< HEAD
-=======
 config SYS_I2C_FSL
        bool "Freescale I2C bus driver"
        depends on DM_I2C
@@ -113,7 +108,6 @@
 	  have several I2C ports and all are provided, controled by the
 	  device tree.
 
->>>>>>> 8989c96b
 config SYS_I2C_SANDBOX
 	bool "Sandbox I2C driver"
 	depends on SANDBOX && DM_I2C
@@ -158,12 +152,8 @@
 	default y
 	help
 	  Support for UniPhier FIFO-builtin I2C controller driver.
-<<<<<<< HEAD
-	  This I2C controller is used on PH1-Pro4 or newer UniPhier SoCs.
-=======
 	  This I2C controller is used on PH1-Pro4 or newer UniPhier SoCs.
 
 source "drivers/i2c/muxes/Kconfig"
 
-endmenu
->>>>>>> 8989c96b
+endmenu
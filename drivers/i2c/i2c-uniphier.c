/*
 * Copyright (C) 2014-2015 Masahiro Yamada <yamada.masahiro@socionext.com>
 *
 * SPDX-License-Identifier:	GPL-2.0+
 */

#include <common.h>
#include <linux/types.h>
#include <linux/io.h>
<<<<<<< HEAD
=======
#include <linux/sizes.h>
>>>>>>> 8989c96b
#include <asm/errno.h>
#include <dm/device.h>
#include <dm/root.h>
#include <i2c.h>
#include <fdtdec.h>
#include <mapmem.h>
<<<<<<< HEAD

DECLARE_GLOBAL_DATA_PTR;
=======
>>>>>>> 8989c96b

struct uniphier_i2c_regs {
	u32 dtrm;			/* data transmission */
#define I2C_DTRM_STA	(1 << 10)
#define I2C_DTRM_STO	(1 << 9)
#define I2C_DTRM_NACK	(1 << 8)
#define I2C_DTRM_RD	(1 << 0)
	u32 drec;			/* data reception */
#define I2C_DREC_STS	(1 << 12)
#define I2C_DREC_LRB	(1 << 11)
#define I2C_DREC_LAB	(1 << 9)
	u32 myad;			/* slave address */
	u32 clk;			/* clock frequency control */
	u32 brst;			/* bus reset */
#define I2C_BRST_FOEN	(1 << 1)
#define I2C_BRST_BRST	(1 << 0)
	u32 hold;			/* hold time control */
	u32 bsts;			/* bus status monitor */
	u32 noise;			/* noise filter control */
	u32 setup;			/* setup time control */
};

#define IOBUS_FREQ	100000000

struct uniphier_i2c_dev {
	struct uniphier_i2c_regs __iomem *regs;	/* register base */
	unsigned long input_clk;	/* master clock (Hz) */
	unsigned long wait_us;		/* wait for every byte transfer (us) */
};

static int uniphier_i2c_probe(struct udevice *dev)
{
	fdt_addr_t addr;
	struct uniphier_i2c_dev *priv = dev_get_priv(dev);

	addr = dev_get_addr(dev);
	if (addr == FDT_ADDR_T_NONE)
		return -EINVAL;

	priv->regs = map_sysmem(addr, SZ_64);
	if (!priv->regs)
		return -ENOMEM;

	priv->input_clk = IOBUS_FREQ;

	/* deassert reset */
	writel(0x3, &priv->regs->brst);

	return 0;
}

static int uniphier_i2c_remove(struct udevice *dev)
{
	struct uniphier_i2c_dev *priv = dev_get_priv(dev);

	unmap_sysmem(priv->regs);

	return 0;
}

static int send_and_recv_byte(struct uniphier_i2c_dev *dev, u32 dtrm)
{
	writel(dtrm, &dev->regs->dtrm);

	/*
	 * This controller only provides interruption to inform the completion
	 * of each byte transfer.  (No status register to poll it.)
	 * Unfortunately, U-Boot does not have a good support of interrupt.
	 * Wait for a while.
	 */
	udelay(dev->wait_us);

	return readl(&dev->regs->drec);
}

static int send_byte(struct uniphier_i2c_dev *dev, u32 dtrm, bool *stop)
{
	int ret = 0;
	u32 drec;

	drec = send_and_recv_byte(dev, dtrm);

	if (drec & I2C_DREC_LAB) {
		debug("uniphier_i2c: bus arbitration failed\n");
		*stop = false;
		ret = -EREMOTEIO;
	}
	if (drec & I2C_DREC_LRB) {
		debug("uniphier_i2c: slave did not return ACK\n");
		ret = -EREMOTEIO;
	}
	return ret;
}

static int uniphier_i2c_transmit(struct uniphier_i2c_dev *dev, uint addr,
				 uint len, const u8 *buf, bool *stop)
{
	int ret;

	debug("%s: addr = %x, len = %d\n", __func__, addr, len);

	ret = send_byte(dev, I2C_DTRM_STA | I2C_DTRM_NACK | addr << 1, stop);
	if (ret < 0)
		goto fail;

	while (len--) {
		ret = send_byte(dev, I2C_DTRM_NACK | *buf++, stop);
		if (ret < 0)
			goto fail;
	}

fail:
	if (*stop)
		writel(I2C_DTRM_STO | I2C_DTRM_NACK, &dev->regs->dtrm);

	return ret;
}

static int uniphier_i2c_receive(struct uniphier_i2c_dev *dev, uint addr,
				uint len, u8 *buf, bool *stop)
{
	int ret;

	debug("%s: addr = %x, len = %d\n", __func__, addr, len);

	ret = send_byte(dev, I2C_DTRM_STA | I2C_DTRM_NACK |
			I2C_DTRM_RD | addr << 1, stop);
	if (ret < 0)
		goto fail;

	while (len--)
		*buf++ = send_and_recv_byte(dev, len ? 0 : I2C_DTRM_NACK);

fail:
	if (*stop)
		writel(I2C_DTRM_STO | I2C_DTRM_NACK, &dev->regs->dtrm);

	return ret;
}

static int uniphier_i2c_xfer(struct udevice *bus, struct i2c_msg *msg,
			     int nmsgs)
{
	int ret = 0;
	struct uniphier_i2c_dev *dev = dev_get_priv(bus);
	bool stop;

	for (; nmsgs > 0; nmsgs--, msg++) {
		/* If next message is read, skip the stop condition */
		stop = nmsgs > 1 && msg[1].flags & I2C_M_RD ? false : true;

		if (msg->flags & I2C_M_RD)
			ret = uniphier_i2c_receive(dev, msg->addr, msg->len,
						   msg->buf, &stop);
		else
			ret = uniphier_i2c_transmit(dev, msg->addr, msg->len,
						    msg->buf, &stop);

		if (ret < 0)
			break;
	}

	return ret;
}

static int uniphier_i2c_set_bus_speed(struct udevice *bus, unsigned int speed)
{
	struct uniphier_i2c_dev *priv = dev_get_priv(bus);

	/* max supported frequency is 400 kHz */
	if (speed > 400000)
		return -EINVAL;

	/* bus reset: make sure the bus is idle when change the frequency */
	writel(0x1, &priv->regs->brst);

	writel((priv->input_clk / speed / 2 << 16) | (priv->input_clk / speed),
	       &priv->regs->clk);

	writel(0x3, &priv->regs->brst);

	/*
	 * Theoretically, each byte can be transferred in
	 * 1000000 * 9 / speed usec.  For safety, wait more than double.
	 */
	priv->wait_us = 20000000 / speed;

	return 0;
}


static const struct dm_i2c_ops uniphier_i2c_ops = {
	.xfer = uniphier_i2c_xfer,
	.set_bus_speed = uniphier_i2c_set_bus_speed,
};

static const struct udevice_id uniphier_i2c_of_match[] = {
	{ .compatible = "socionext,uniphier-i2c" },
	{ /* sentinel */ }
};

U_BOOT_DRIVER(uniphier_i2c) = {
	.name = "uniphier-i2c",
	.id = UCLASS_I2C,
	.of_match = uniphier_i2c_of_match,
	.probe = uniphier_i2c_probe,
	.remove = uniphier_i2c_remove,
	.priv_auto_alloc_size = sizeof(struct uniphier_i2c_dev),
	.ops = &uniphier_i2c_ops,
};<|MERGE_RESOLUTION|>--- conflicted
+++ resolved
@@ -7,21 +7,13 @@
 #include <common.h>
 #include <linux/types.h>
 #include <linux/io.h>
-<<<<<<< HEAD
-=======
 #include <linux/sizes.h>
->>>>>>> 8989c96b
 #include <asm/errno.h>
 #include <dm/device.h>
 #include <dm/root.h>
 #include <i2c.h>
 #include <fdtdec.h>
 #include <mapmem.h>
-<<<<<<< HEAD
-
-DECLARE_GLOBAL_DATA_PTR;
-=======
->>>>>>> 8989c96b
 
 struct uniphier_i2c_regs {
 	u32 dtrm;			/* data transmission */

/*
 * Driver for the TWSI (i2c) controller found on the Marvell
 * orion5x and kirkwood SoC families.
 *
 * Author: Albert Aribaud <albert.u.boot@aribaud.net>
 * Copyright (c) 2010 Albert Aribaud.
 *
 * SPDX-License-Identifier:	GPL-2.0+
 */

#include <common.h>
#include <i2c.h>
#include <asm/errno.h>
#include <asm/io.h>

/*
 * include a file that will provide CONFIG_I2C_MVTWSI_BASE*
 * and possibly other settings
 */

#if defined(CONFIG_ORION5X)
#include <asm/arch/orion5x.h>
#elif (defined(CONFIG_KIRKWOOD) || defined(CONFIG_ARCH_MVEBU))
#include <asm/arch/soc.h>
#elif defined(CONFIG_SUNXI)
#include <asm/arch/i2c.h>
#else
#error Driver mvtwsi not supported by SoC or board
#endif

/*
 * TWSI register structure
 */

#ifdef CONFIG_SUNXI

struct  mvtwsi_registers {
	u32 slave_address;
	u32 xtnd_slave_addr;
	u32 data;
	u32 control;
	u32 status;
	u32 baudrate;
	u32 soft_reset;
};

#else

struct  mvtwsi_registers {
	u32 slave_address;
	u32 data;
	u32 control;
	union {
		u32 status;	/* when reading */
		u32 baudrate;	/* when writing */
	};
	u32 xtnd_slave_addr;
	u32 reserved[2];
	u32 soft_reset;
};

#endif

/*
 * Control register fields
 */

#define	MVTWSI_CONTROL_ACK	0x00000004
#define	MVTWSI_CONTROL_IFLG	0x00000008
#define	MVTWSI_CONTROL_STOP	0x00000010
#define	MVTWSI_CONTROL_START	0x00000020
#define	MVTWSI_CONTROL_TWSIEN	0x00000040
#define	MVTWSI_CONTROL_INTEN	0x00000080

/*
 * On sun6i and newer IFLG is a write-clear bit which is cleared by writing 1,
 * on other platforms it is a normal r/w bit which is cleared by writing 0.
 */

#ifdef CONFIG_SUNXI_GEN_SUN6I
#define	MVTWSI_CONTROL_CLEAR_IFLG	0x00000008
#else
#define	MVTWSI_CONTROL_CLEAR_IFLG	0x00000000
#endif

/*
 * Status register values -- only those expected in normal master
 * operation on non-10-bit-address devices; whatever status we don't
 * expect in nominal conditions (bus errors, arbitration losses,
 * missing ACKs...) we just pass back to the caller as an error
 * code.
 */

#define	MVTWSI_STATUS_START		0x08
#define	MVTWSI_STATUS_REPEATED_START	0x10
#define	MVTWSI_STATUS_ADDR_W_ACK	0x18
#define	MVTWSI_STATUS_DATA_W_ACK	0x28
#define	MVTWSI_STATUS_ADDR_R_ACK	0x40
#define	MVTWSI_STATUS_ADDR_R_NAK	0x48
#define	MVTWSI_STATUS_DATA_R_ACK	0x50
#define	MVTWSI_STATUS_DATA_R_NAK	0x58
#define	MVTWSI_STATUS_IDLE		0xF8

/*
 * MVTWSI controller base
 */

static struct mvtwsi_registers *twsi_get_base(struct i2c_adapter *adap)
{
	switch (adap->hwadapnr) {
#ifdef CONFIG_I2C_MVTWSI_BASE0
	case 0:
		return (struct mvtwsi_registers *) CONFIG_I2C_MVTWSI_BASE0;
#endif
#ifdef CONFIG_I2C_MVTWSI_BASE1
	case 1:
		return (struct mvtwsi_registers *) CONFIG_I2C_MVTWSI_BASE1;
#endif
#ifdef CONFIG_I2C_MVTWSI_BASE2
	case 2:
		return (struct mvtwsi_registers *) CONFIG_I2C_MVTWSI_BASE2;
#endif
#ifdef CONFIG_I2C_MVTWSI_BASE3
	case 3:
		return (struct mvtwsi_registers *) CONFIG_I2C_MVTWSI_BASE3;
#endif
#ifdef CONFIG_I2C_MVTWSI_BASE4
	case 4:
		return (struct mvtwsi_registers *) CONFIG_I2C_MVTWSI_BASE4;
#endif
<<<<<<< HEAD
=======
#ifdef CONFIG_I2C_MVTWSI_BASE5
	case 5:
		return (struct mvtwsi_registers *) CONFIG_I2C_MVTWSI_BASE5;
#endif
>>>>>>> 8989c96b
	default:
		printf("Missing mvtwsi controller %d base\n", adap->hwadapnr);
		break;
	}

	return NULL;
}

/*
 * Returned statuses are 0 for success and nonzero otherwise.
 * Currently, cmd_i2c and cmd_eeprom do not interpret an error status.
 * Thus to ease debugging, the return status contains some debug info:
 * - bits 31..24 are error class: 1 is timeout, 2 is 'status mismatch'.
 * - bits 23..16 are the last value of the control register.
 * - bits 15..8 are the last value of the status register.
 * - bits 7..0 are the expected value of the status register.
 */

#define MVTWSI_ERROR_WRONG_STATUS	0x01
#define MVTWSI_ERROR_TIMEOUT		0x02

#define MVTWSI_ERROR(ec, lc, ls, es) (((ec << 24) & 0xFF000000) | \
	((lc << 16) & 0x00FF0000) | ((ls<<8) & 0x0000FF00) | (es & 0xFF))

/*
 * Wait for IFLG to raise, or return 'timeout'; then if status is as expected,
 * return 0 (ok) or return 'wrong status'.
 */
static int twsi_wait(struct i2c_adapter *adap, int expected_status)
{
	struct mvtwsi_registers *twsi = twsi_get_base(adap);
	int control, status;
	int timeout = 1000;

	do {
		control = readl(&twsi->control);
		if (control & MVTWSI_CONTROL_IFLG) {
			status = readl(&twsi->status);
			if (status == expected_status)
				return 0;
			else
				return MVTWSI_ERROR(
					MVTWSI_ERROR_WRONG_STATUS,
					control, status, expected_status);
		}
		udelay(10); /* one clock cycle at 100 kHz */
	} while (timeout--);
	status = readl(&twsi->status);
	return MVTWSI_ERROR(
		MVTWSI_ERROR_TIMEOUT, control, status, expected_status);
}

/*
 * Assert the START condition, either in a single I2C transaction
 * or inside back-to-back ones (repeated starts).
 */
<<<<<<< HEAD
static int twsi_start(struct i2c_adapter *adap, int expected_status)
=======
static int twsi_start(struct i2c_adapter *adap, int expected_status, u8 *flags)
>>>>>>> 8989c96b
{
	struct mvtwsi_registers *twsi = twsi_get_base(adap);

	/* globally set TWSIEN in case it was not */
	*flags |= MVTWSI_CONTROL_TWSIEN;
	/* assert START */
	writel(*flags | MVTWSI_CONTROL_START |
				    MVTWSI_CONTROL_CLEAR_IFLG, &twsi->control);
	/* wait for controller to process START */
	return twsi_wait(adap, expected_status);
}

/*
 * Send a byte (i2c address or data).
 */
<<<<<<< HEAD
static int twsi_send(struct i2c_adapter *adap, u8 byte, int expected_status)
=======
static int twsi_send(struct i2c_adapter *adap, u8 byte, int expected_status,
		     u8 *flags)
>>>>>>> 8989c96b
{
	struct mvtwsi_registers *twsi = twsi_get_base(adap);

	/* put byte in data register for sending */
	writel(byte, &twsi->data);
	/* clear any pending interrupt -- that'll cause sending */
	writel(*flags | MVTWSI_CONTROL_CLEAR_IFLG, &twsi->control);
	/* wait for controller to receive byte and check ACK */
	return twsi_wait(adap, expected_status);
}

/*
 * Receive a byte.
 * Global mvtwsi_control_flags variable says if we should ack or nak.
 */
<<<<<<< HEAD
static int twsi_recv(struct i2c_adapter *adap, u8 *byte)
=======
static int twsi_recv(struct i2c_adapter *adap, u8 *byte, u8 *flags)
>>>>>>> 8989c96b
{
	struct mvtwsi_registers *twsi = twsi_get_base(adap);
	int expected_status, status;

	/* compute expected status based on ACK bit in global control flags */
	if (*flags & MVTWSI_CONTROL_ACK)
		expected_status = MVTWSI_STATUS_DATA_R_ACK;
	else
		expected_status = MVTWSI_STATUS_DATA_R_NAK;
	/* acknowledge *previous state* and launch receive */
	writel(*flags | MVTWSI_CONTROL_CLEAR_IFLG, &twsi->control);
	/* wait for controller to receive byte and assert ACK or NAK */
	status = twsi_wait(adap, expected_status);
	/* if we did receive expected byte then store it */
	if (status == 0)
		*byte = readl(&twsi->data);
	/* return status */
	return status;
}

/*
 * Assert the STOP condition.
 * This is also used to force the bus back in idle (SDA=SCL=1).
 */
static int twsi_stop(struct i2c_adapter *adap, int status)
{
	struct mvtwsi_registers *twsi = twsi_get_base(adap);
	int control, stop_status;
	int timeout = 1000;

	/* assert STOP */
	control = MVTWSI_CONTROL_TWSIEN | MVTWSI_CONTROL_STOP;
	writel(control | MVTWSI_CONTROL_CLEAR_IFLG, &twsi->control);
	/* wait for IDLE; IFLG won't rise so twsi_wait() is no use. */
	do {
		stop_status = readl(&twsi->status);
		if (stop_status == MVTWSI_STATUS_IDLE)
			break;
		udelay(10); /* one clock cycle at 100 kHz */
	} while (timeout--);
	control = readl(&twsi->control);
	if (stop_status != MVTWSI_STATUS_IDLE)
		if (status == 0)
			status = MVTWSI_ERROR(
				MVTWSI_ERROR_TIMEOUT,
				control, status, MVTWSI_STATUS_IDLE);
	return status;
}

static unsigned int twsi_calc_freq(const int n, const int m)
{
#ifdef CONFIG_SUNXI
	return CONFIG_SYS_TCLK / (10 * (m + 1) * (1 << n));
#else
	return CONFIG_SYS_TCLK / (10 * (m + 1) * (2 << n));
#endif
}

/*
 * Reset controller.
 * Controller reset also resets the baud rate and slave address, so
 * they must be re-established afterwards.
 */
static void twsi_reset(struct i2c_adapter *adap)
{
	struct mvtwsi_registers *twsi = twsi_get_base(adap);
<<<<<<< HEAD
	/* ensure controller will be enabled by any twsi*() function */
	twsi_control_flags = MVTWSI_CONTROL_TWSIEN;
=======

>>>>>>> 8989c96b
	/* reset controller */
	writel(0, &twsi->soft_reset);
	/* wait 2 ms -- this is what the Marvell LSP does */
	udelay(20000);
}

/*
 * I2C init called by cmd_i2c when doing 'i2c reset'.
 * Sets baud to the highest possible value not exceeding requested one.
 */
static unsigned int twsi_i2c_set_bus_speed(struct i2c_adapter *adap,
					   unsigned int requested_speed)
{
	struct mvtwsi_registers *twsi = twsi_get_base(adap);
	unsigned int tmp_speed, highest_speed, n, m;
	unsigned int baud = 0x44; /* baudrate at controller reset */

	/* use actual speed to collect progressively higher values */
	highest_speed = 0;
	/* compute m, n setting for highest speed not above requested speed */
	for (n = 0; n < 8; n++) {
		for (m = 0; m < 16; m++) {
			tmp_speed = twsi_calc_freq(n, m);
			if ((tmp_speed <= requested_speed)
			 && (tmp_speed > highest_speed)) {
				highest_speed = tmp_speed;
				baud = (m << 3) | n;
			}
		}
	}
	writel(baud, &twsi->baudrate);
	return 0;
}

static void twsi_i2c_init(struct i2c_adapter *adap, int speed, int slaveadd)
{
	struct mvtwsi_registers *twsi = twsi_get_base(adap);

	/* reset controller */
	twsi_reset(adap);
	/* set speed */
	twsi_i2c_set_bus_speed(adap, speed);
	/* set slave address even though we don't use it */
	writel(slaveadd, &twsi->slave_address);
	writel(0, &twsi->xtnd_slave_addr);
	/* assert STOP but don't care for the result */
	(void) twsi_stop(adap, 0);
}

/*
 * Begin I2C transaction with expected start status, at given address.
 * Common to i2c_probe, i2c_read and i2c_write.
 * Expected address status will derive from direction bit (bit 0) in addr.
 */
static int i2c_begin(struct i2c_adapter *adap, int expected_start_status,
<<<<<<< HEAD
		     u8 addr)
=======
		     u8 addr, u8 *flags)
>>>>>>> 8989c96b
{
	int status, expected_addr_status;

	/* compute expected address status from direction bit in addr */
	if (addr & 1) /* reading */
		expected_addr_status = MVTWSI_STATUS_ADDR_R_ACK;
	else /* writing */
		expected_addr_status = MVTWSI_STATUS_ADDR_W_ACK;
	/* assert START */
<<<<<<< HEAD
	status = twsi_start(adap, expected_start_status);
	/* send out the address if the start went well */
	if (status == 0)
		status = twsi_send(adap, addr, expected_addr_status);
=======
	status = twsi_start(adap, expected_start_status, flags);
	/* send out the address if the start went well */
	if (status == 0)
		status = twsi_send(adap, addr, expected_addr_status,
				   flags);
>>>>>>> 8989c96b
	/* return ok or status of first failure to caller */
	return status;
}

/*
 * I2C probe called by cmd_i2c when doing 'i2c probe'.
 * Begin read, nak data byte, end.
 */
static int twsi_i2c_probe(struct i2c_adapter *adap, uchar chip)
{
	u8 dummy_byte;
	u8 flags = 0;
	int status;

	/* begin i2c read */
<<<<<<< HEAD
	status = i2c_begin(adap, MVTWSI_STATUS_START, (chip << 1) | 1);
	/* dummy read was accepted: receive byte but NAK it. */
	if (status == 0)
		status = twsi_recv(adap, &dummy_byte);
=======
	status = i2c_begin(adap, MVTWSI_STATUS_START, (chip << 1) | 1, &flags);
	/* dummy read was accepted: receive byte but NAK it. */
	if (status == 0)
		status = twsi_recv(adap, &dummy_byte, &flags);
>>>>>>> 8989c96b
	/* Stop transaction */
	twsi_stop(adap, 0);
	/* return 0 or status of first failure */
	return status;
}

/*
 * I2C read called by cmd_i2c when doing 'i2c read' and by cmd_eeprom.c
 * Begin write, send address byte(s), begin read, receive data bytes, end.
 *
 * NOTE: some EEPROMS want a stop right before the second start, while
 * some will choke if it is there. Deciding which we should do is eeprom
 * stuff, not i2c, but at the moment the APIs won't let us put it in
 * cmd_eeprom, so we have to choose here, and for the moment that'll be
 * a repeated start without a preceding stop.
 */
static int twsi_i2c_read(struct i2c_adapter *adap, uchar chip, uint addr,
			int alen, uchar *data, int length)
{
	int status;
	u8 flags = 0;

	/* begin i2c write to send the address bytes */
<<<<<<< HEAD
	status = i2c_begin(adap, MVTWSI_STATUS_START, (chip << 1));
	/* send addr bytes */
	while ((status == 0) && alen--)
		status = twsi_send(adap, addr >> (8*alen),
			MVTWSI_STATUS_DATA_W_ACK);
	/* begin i2c read to receive eeprom data bytes */
	if (status == 0)
		status = i2c_begin(adap, MVTWSI_STATUS_REPEATED_START,
				   (chip << 1) | 1);
=======
	status = i2c_begin(adap, MVTWSI_STATUS_START, (chip << 1), &flags);
	/* send addr bytes */
	while ((status == 0) && alen--)
		status = twsi_send(adap, addr >> (8*alen),
			MVTWSI_STATUS_DATA_W_ACK, &flags);
	/* begin i2c read to receive eeprom data bytes */
	if (status == 0)
		status = i2c_begin(adap, MVTWSI_STATUS_REPEATED_START,
				   (chip << 1) | 1, &flags);
>>>>>>> 8989c96b
	/* prepare ACK if at least one byte must be received */
	if (length > 0)
		flags |= MVTWSI_CONTROL_ACK;
	/* now receive actual bytes */
	while ((status == 0) && length--) {
		/* reset NAK if we if no more to read now */
		if (length == 0)
			flags &= ~MVTWSI_CONTROL_ACK;
		/* read current byte */
<<<<<<< HEAD
		status = twsi_recv(adap, data++);
=======
		status = twsi_recv(adap, data++, &flags);
>>>>>>> 8989c96b
	}
	/* Stop transaction */
	status = twsi_stop(adap, status);
	/* return 0 or status of first failure */
	return status;
}

/*
 * I2C write called by cmd_i2c when doing 'i2c write' and by cmd_eeprom.c
 * Begin write, send address byte(s), send data bytes, end.
 */
static int twsi_i2c_write(struct i2c_adapter *adap, uchar chip, uint addr,
			int alen, uchar *data, int length)
{
	int status;
	u8 flags = 0;

	/* begin i2c write to send the eeprom adress bytes then data bytes */
<<<<<<< HEAD
	status = i2c_begin(adap, MVTWSI_STATUS_START, (chip << 1));
	/* send addr bytes */
	while ((status == 0) && alen--)
		status = twsi_send(adap, addr >> (8*alen),
			MVTWSI_STATUS_DATA_W_ACK);
	/* send data bytes */
	while ((status == 0) && (length-- > 0))
		status = twsi_send(adap, *(data++), MVTWSI_STATUS_DATA_W_ACK);
=======
	status = i2c_begin(adap, MVTWSI_STATUS_START, (chip << 1), &flags);
	/* send addr bytes */
	while ((status == 0) && alen--)
		status = twsi_send(adap, addr >> (8*alen),
			MVTWSI_STATUS_DATA_W_ACK, &flags);
	/* send data bytes */
	while ((status == 0) && (length-- > 0))
		status = twsi_send(adap, *(data++), MVTWSI_STATUS_DATA_W_ACK,
				   &flags);
>>>>>>> 8989c96b
	/* Stop transaction */
	status = twsi_stop(adap, status);
	/* return 0 or status of first failure */
	return status;
}

#ifdef CONFIG_I2C_MVTWSI_BASE0
U_BOOT_I2C_ADAP_COMPLETE(twsi0, twsi_i2c_init, twsi_i2c_probe,
			 twsi_i2c_read, twsi_i2c_write,
			 twsi_i2c_set_bus_speed,
			 CONFIG_SYS_I2C_SPEED, CONFIG_SYS_I2C_SLAVE, 0)
#endif
#ifdef CONFIG_I2C_MVTWSI_BASE1
U_BOOT_I2C_ADAP_COMPLETE(twsi1, twsi_i2c_init, twsi_i2c_probe,
			 twsi_i2c_read, twsi_i2c_write,
			 twsi_i2c_set_bus_speed,
			 CONFIG_SYS_I2C_SPEED, CONFIG_SYS_I2C_SLAVE, 1)

#endif
#ifdef CONFIG_I2C_MVTWSI_BASE2
U_BOOT_I2C_ADAP_COMPLETE(twsi2, twsi_i2c_init, twsi_i2c_probe,
			 twsi_i2c_read, twsi_i2c_write,
			 twsi_i2c_set_bus_speed,
			 CONFIG_SYS_I2C_SPEED, CONFIG_SYS_I2C_SLAVE, 2)

#endif
#ifdef CONFIG_I2C_MVTWSI_BASE3
U_BOOT_I2C_ADAP_COMPLETE(twsi3, twsi_i2c_init, twsi_i2c_probe,
			 twsi_i2c_read, twsi_i2c_write,
			 twsi_i2c_set_bus_speed,
			 CONFIG_SYS_I2C_SPEED, CONFIG_SYS_I2C_SLAVE, 3)

#endif
#ifdef CONFIG_I2C_MVTWSI_BASE4
U_BOOT_I2C_ADAP_COMPLETE(twsi4, twsi_i2c_init, twsi_i2c_probe,
			 twsi_i2c_read, twsi_i2c_write,
			 twsi_i2c_set_bus_speed,
			 CONFIG_SYS_I2C_SPEED, CONFIG_SYS_I2C_SLAVE, 4)

<<<<<<< HEAD
=======
#endif
#ifdef CONFIG_I2C_MVTWSI_BASE5
U_BOOT_I2C_ADAP_COMPLETE(twsi5, twsi_i2c_init, twsi_i2c_probe,
			 twsi_i2c_read, twsi_i2c_write,
			 twsi_i2c_set_bus_speed,
			 CONFIG_SYS_I2C_SPEED, CONFIG_SYS_I2C_SLAVE, 5)

>>>>>>> 8989c96b
#endif<|MERGE_RESOLUTION|>--- conflicted
+++ resolved
@@ -128,13 +128,10 @@
 	case 4:
 		return (struct mvtwsi_registers *) CONFIG_I2C_MVTWSI_BASE4;
 #endif
-<<<<<<< HEAD
-=======
 #ifdef CONFIG_I2C_MVTWSI_BASE5
 	case 5:
 		return (struct mvtwsi_registers *) CONFIG_I2C_MVTWSI_BASE5;
 #endif
->>>>>>> 8989c96b
 	default:
 		printf("Missing mvtwsi controller %d base\n", adap->hwadapnr);
 		break;
@@ -191,11 +188,7 @@
  * Assert the START condition, either in a single I2C transaction
  * or inside back-to-back ones (repeated starts).
  */
-<<<<<<< HEAD
-static int twsi_start(struct i2c_adapter *adap, int expected_status)
-=======
 static int twsi_start(struct i2c_adapter *adap, int expected_status, u8 *flags)
->>>>>>> 8989c96b
 {
 	struct mvtwsi_registers *twsi = twsi_get_base(adap);
 
@@ -211,12 +204,8 @@
 /*
  * Send a byte (i2c address or data).
  */
-<<<<<<< HEAD
-static int twsi_send(struct i2c_adapter *adap, u8 byte, int expected_status)
-=======
 static int twsi_send(struct i2c_adapter *adap, u8 byte, int expected_status,
 		     u8 *flags)
->>>>>>> 8989c96b
 {
 	struct mvtwsi_registers *twsi = twsi_get_base(adap);
 
@@ -232,11 +221,7 @@
  * Receive a byte.
  * Global mvtwsi_control_flags variable says if we should ack or nak.
  */
-<<<<<<< HEAD
-static int twsi_recv(struct i2c_adapter *adap, u8 *byte)
-=======
 static int twsi_recv(struct i2c_adapter *adap, u8 *byte, u8 *flags)
->>>>>>> 8989c96b
 {
 	struct mvtwsi_registers *twsi = twsi_get_base(adap);
 	int expected_status, status;
@@ -303,12 +288,7 @@
 static void twsi_reset(struct i2c_adapter *adap)
 {
 	struct mvtwsi_registers *twsi = twsi_get_base(adap);
-<<<<<<< HEAD
-	/* ensure controller will be enabled by any twsi*() function */
-	twsi_control_flags = MVTWSI_CONTROL_TWSIEN;
-=======
-
->>>>>>> 8989c96b
+
 	/* reset controller */
 	writel(0, &twsi->soft_reset);
 	/* wait 2 ms -- this is what the Marvell LSP does */
@@ -364,11 +344,7 @@
  * Expected address status will derive from direction bit (bit 0) in addr.
  */
 static int i2c_begin(struct i2c_adapter *adap, int expected_start_status,
-<<<<<<< HEAD
-		     u8 addr)
-=======
 		     u8 addr, u8 *flags)
->>>>>>> 8989c96b
 {
 	int status, expected_addr_status;
 
@@ -378,18 +354,11 @@
 	else /* writing */
 		expected_addr_status = MVTWSI_STATUS_ADDR_W_ACK;
 	/* assert START */
-<<<<<<< HEAD
-	status = twsi_start(adap, expected_start_status);
-	/* send out the address if the start went well */
-	if (status == 0)
-		status = twsi_send(adap, addr, expected_addr_status);
-=======
 	status = twsi_start(adap, expected_start_status, flags);
 	/* send out the address if the start went well */
 	if (status == 0)
 		status = twsi_send(adap, addr, expected_addr_status,
 				   flags);
->>>>>>> 8989c96b
 	/* return ok or status of first failure to caller */
 	return status;
 }
@@ -405,17 +374,10 @@
 	int status;
 
 	/* begin i2c read */
-<<<<<<< HEAD
-	status = i2c_begin(adap, MVTWSI_STATUS_START, (chip << 1) | 1);
-	/* dummy read was accepted: receive byte but NAK it. */
-	if (status == 0)
-		status = twsi_recv(adap, &dummy_byte);
-=======
 	status = i2c_begin(adap, MVTWSI_STATUS_START, (chip << 1) | 1, &flags);
 	/* dummy read was accepted: receive byte but NAK it. */
 	if (status == 0)
 		status = twsi_recv(adap, &dummy_byte, &flags);
->>>>>>> 8989c96b
 	/* Stop transaction */
 	twsi_stop(adap, 0);
 	/* return 0 or status of first failure */
@@ -439,17 +401,6 @@
 	u8 flags = 0;
 
 	/* begin i2c write to send the address bytes */
-<<<<<<< HEAD
-	status = i2c_begin(adap, MVTWSI_STATUS_START, (chip << 1));
-	/* send addr bytes */
-	while ((status == 0) && alen--)
-		status = twsi_send(adap, addr >> (8*alen),
-			MVTWSI_STATUS_DATA_W_ACK);
-	/* begin i2c read to receive eeprom data bytes */
-	if (status == 0)
-		status = i2c_begin(adap, MVTWSI_STATUS_REPEATED_START,
-				   (chip << 1) | 1);
-=======
 	status = i2c_begin(adap, MVTWSI_STATUS_START, (chip << 1), &flags);
 	/* send addr bytes */
 	while ((status == 0) && alen--)
@@ -459,7 +410,6 @@
 	if (status == 0)
 		status = i2c_begin(adap, MVTWSI_STATUS_REPEATED_START,
 				   (chip << 1) | 1, &flags);
->>>>>>> 8989c96b
 	/* prepare ACK if at least one byte must be received */
 	if (length > 0)
 		flags |= MVTWSI_CONTROL_ACK;
@@ -469,11 +419,7 @@
 		if (length == 0)
 			flags &= ~MVTWSI_CONTROL_ACK;
 		/* read current byte */
-<<<<<<< HEAD
-		status = twsi_recv(adap, data++);
-=======
 		status = twsi_recv(adap, data++, &flags);
->>>>>>> 8989c96b
 	}
 	/* Stop transaction */
 	status = twsi_stop(adap, status);
@@ -492,16 +438,6 @@
 	u8 flags = 0;
 
 	/* begin i2c write to send the eeprom adress bytes then data bytes */
-<<<<<<< HEAD
-	status = i2c_begin(adap, MVTWSI_STATUS_START, (chip << 1));
-	/* send addr bytes */
-	while ((status == 0) && alen--)
-		status = twsi_send(adap, addr >> (8*alen),
-			MVTWSI_STATUS_DATA_W_ACK);
-	/* send data bytes */
-	while ((status == 0) && (length-- > 0))
-		status = twsi_send(adap, *(data++), MVTWSI_STATUS_DATA_W_ACK);
-=======
 	status = i2c_begin(adap, MVTWSI_STATUS_START, (chip << 1), &flags);
 	/* send addr bytes */
 	while ((status == 0) && alen--)
@@ -511,7 +447,6 @@
 	while ((status == 0) && (length-- > 0))
 		status = twsi_send(adap, *(data++), MVTWSI_STATUS_DATA_W_ACK,
 				   &flags);
->>>>>>> 8989c96b
 	/* Stop transaction */
 	status = twsi_stop(adap, status);
 	/* return 0 or status of first failure */
@@ -551,8 +486,6 @@
 			 twsi_i2c_set_bus_speed,
 			 CONFIG_SYS_I2C_SPEED, CONFIG_SYS_I2C_SLAVE, 4)
 
-<<<<<<< HEAD
-=======
 #endif
 #ifdef CONFIG_I2C_MVTWSI_BASE5
 U_BOOT_I2C_ADAP_COMPLETE(twsi5, twsi_i2c_init, twsi_i2c_probe,
@@ -560,5 +493,4 @@
 			 twsi_i2c_set_bus_speed,
 			 CONFIG_SYS_I2C_SPEED, CONFIG_SYS_I2C_SLAVE, 5)
 
->>>>>>> 8989c96b
 #endif
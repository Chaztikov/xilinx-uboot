--- conflicted
+++ resolved
@@ -23,10 +23,7 @@
 #include <i2c.h>
 #include <watchdog.h>
 #include <dm.h>
-<<<<<<< HEAD
-=======
 #include <dm/pinctrl.h>
->>>>>>> 8989c96b
 #include <fdtdec.h>
 
 DECLARE_GLOBAL_DATA_PTR;
@@ -35,14 +32,6 @@
 
 #define IMX_I2C_REGSHIFT	2
 #define VF610_I2C_REGSHIFT	0
-<<<<<<< HEAD
-/* Register index */
-#define IADR	0
-#define IFDR	1
-#define I2CR	2
-#define I2SR	3
-#define I2DR	4
-=======
 
 #define I2C_EARLY_INIT_INDEX		0
 #ifdef CONFIG_SYS_I2C_IFDR_DIV
@@ -50,7 +39,6 @@
 #else
 #define I2C_IFDR_DIV_CONSERVATIVE	0x7e
 #endif
->>>>>>> 8989c96b
 
 /* Register index */
 #define IADR	0
@@ -247,17 +235,10 @@
 	int reg_shift = i2c_bus->driver_data & I2C_QUIRK_FLAG ?
 			VF610_I2C_REGSHIFT : IMX_I2C_REGSHIFT;
 	ulong base = i2c_bus->base;
-<<<<<<< HEAD
 
 	writeb(I2SR_IIF_CLEAR, base + (I2SR << reg_shift));
 	writeb(byte, base + (I2DR << reg_shift));
 
-=======
-
-	writeb(I2SR_IIF_CLEAR, base + (I2SR << reg_shift));
-	writeb(byte, base + (I2DR << reg_shift));
-
->>>>>>> 8989c96b
 	ret = wait_for_sr_state(i2c_bus, ST_IIF);
 	if (ret < 0)
 		return ret;
@@ -362,19 +343,6 @@
 }
 #else
 /*
-<<<<<<< HEAD
- * Since pinmux is not supported, implement a weak function here.
- * You can implement your i2c_bus_idle in board file. When pinctrl
- * is supported, this can be removed.
- */
-int __i2c_idle_bus(struct mxc_i2c_bus *i2c_bus)
-{
-	return 0;
-}
-
-int i2c_idle_bus(struct mxc_i2c_bus *i2c_bus)
-	__attribute__((weak, alias("__i2c_idle_bus")));
-=======
  * See Linux Documentation/devicetree/bindings/i2c/i2c-imx.txt
  * "
  *  scl-gpios: specify the gpio related to SCL pin
@@ -443,7 +411,6 @@
 	pinctrl_select_state(bus, "default");
 	return ret;
 }
->>>>>>> 8989c96b
 #endif
 
 static int i2c_init_transfer(struct mxc_i2c_bus *i2c_bus, u8 chip,
@@ -622,12 +589,8 @@
 #endif
 
 static struct mxc_i2c_bus mxc_i2c_buses[] = {
-<<<<<<< HEAD
-#if defined(CONFIG_LS102XA) || defined(CONFIG_FSL_LSCH3)
-=======
 #if defined(CONFIG_LS102XA) || defined(CONFIG_VF610) || \
 	defined(CONFIG_FSL_LAYERSCAPE)
->>>>>>> 8989c96b
 	{ 0, I2C1_BASE_ADDR, I2C_QUIRK_FLAG },
 	{ 1, I2C2_BASE_ADDR, I2C_QUIRK_FLAG },
 	{ 2, I2C3_BASE_ADDR, I2C_QUIRK_FLAG },
@@ -681,21 +644,6 @@
 
 	if (index >= ARRAY_SIZE(mxc_i2c_buses)) {
 		debug("Error i2c index\n");
-<<<<<<< HEAD
-		return;
-	}
-
-	mxc_i2c_buses[index].idle_bus_fn = idle_bus_fn;
-	mxc_i2c_buses[index].idle_bus_data = idle_bus_data;
-
-	ret = enable_i2c_clk(1, index);
-	if (ret < 0) {
-		debug("I2C-%d clk fail to enable.\n", index);
-		return;
-	}
-
-	bus_i2c_set_bus_speed(&mxc_i2c_buses[index], speed);
-=======
 		return;
 	}
 
@@ -736,7 +684,6 @@
 	writeb(0, base + (I2SR << reg_shift));
 	/* Enable I2C */
 	writeb(I2CR_IEN, base + (I2CR << reg_shift));
->>>>>>> 8989c96b
 }
 
 /*
@@ -772,11 +719,8 @@
 			 mxc_i2c_set_bus_speed,
 			 CONFIG_SYS_MXC_I2C2_SPEED,
 			 CONFIG_SYS_MXC_I2C2_SLAVE, 1)
-<<<<<<< HEAD
-=======
-#endif
-
->>>>>>> 8989c96b
+#endif
+
 #ifdef CONFIG_SYS_I2C_MXC_I2C3
 U_BOOT_I2C_ADAP_COMPLETE(mxc2, mxc_i2c_init, mxc_i2c_probe,
 			 mxc_i2c_read, mxc_i2c_write,
@@ -805,15 +749,10 @@
 static int mxc_i2c_probe(struct udevice *bus)
 {
 	struct mxc_i2c_bus *i2c_bus = dev_get_priv(bus);
-<<<<<<< HEAD
-	fdt_addr_t addr;
-	int ret;
-=======
 	const void *fdt = gd->fdt_blob;
 	int node = bus->of_offset;
 	fdt_addr_t addr;
 	int ret, ret2;
->>>>>>> 8989c96b
 
 	i2c_bus->driver_data = dev_get_driver_data(bus);
 
@@ -823,18 +762,13 @@
 
 	i2c_bus->base = addr;
 	i2c_bus->index = bus->seq;
-<<<<<<< HEAD
-=======
 	i2c_bus->bus = bus;
->>>>>>> 8989c96b
 
 	/* Enable clk */
 	ret = enable_i2c_clk(1, bus->seq);
 	if (ret < 0)
 		return ret;
 
-<<<<<<< HEAD
-=======
 	/*
 	 * See Documentation/devicetree/bindings/i2c/i2c-imx.txt
 	 * Use gpio to force bus idle when necessary.
@@ -857,7 +791,6 @@
 		}
 	}
 
->>>>>>> 8989c96b
 	ret = i2c_idle_bus(i2c_bus);
 	if (ret < 0) {
 		/* Disable clk */

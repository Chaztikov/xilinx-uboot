/*
 * Chromium OS cros_ec driver
 *
 * Copyright (c) 2012 The Chromium OS Authors.
 *
 * SPDX-License-Identifier:	GPL-2.0+
 */

/*
 * This is the interface to the Chrome OS EC. It provides keyboard functions,
 * power control and battery management. Quite a few other functions are
 * provided to enable the EC software to be updated, talk to the EC's I2C bus
 * and store a small amount of data in a memory which persists while the EC
 * is not reset.
 */

#include <common.h>
#include <command.h>
#include <dm.h>
#include <i2c.h>
#include <cros_ec.h>
#include <fdtdec.h>
#include <malloc.h>
#include <spi.h>
#include <asm/errno.h>
#include <asm/io.h>
#include <asm-generic/gpio.h>
#include <dm/device-internal.h>
#include <dm/root.h>
#include <dm/uclass-internal.h>

#ifdef DEBUG_TRACE
#define debug_trace(fmt, b...)	debug(fmt, #b)
#else
#define debug_trace(fmt, b...)
#endif

enum {
	/* Timeout waiting for a flash erase command to complete */
	CROS_EC_CMD_TIMEOUT_MS	= 5000,
	/* Timeout waiting for a synchronous hash to be recomputed */
	CROS_EC_CMD_HASH_TIMEOUT_MS = 2000,
};

DECLARE_GLOBAL_DATA_PTR;

/* Note: depends on enum ec_current_image */
static const char * const ec_current_image_name[] = {"unknown", "RO", "RW"};

void cros_ec_dump_data(const char *name, int cmd, const uint8_t *data, int len)
{
#ifdef DEBUG
	int i;

	printf("%s: ", name);
	if (cmd != -1)
		printf("cmd=%#x: ", cmd);
	for (i = 0; i < len; i++)
		printf("%02x ", data[i]);
	printf("\n");
#endif
}

/*
 * Calculate a simple 8-bit checksum of a data block
 *
 * @param data	Data block to checksum
 * @param size	Size of data block in bytes
 * @return checksum value (0 to 255)
 */
int cros_ec_calc_checksum(const uint8_t *data, int size)
{
	int csum, i;

	for (i = csum = 0; i < size; i++)
		csum += data[i];
	return csum & 0xff;
}

/**
 * Create a request packet for protocol version 3.
 *
 * The packet is stored in the device's internal output buffer.
 *
 * @param dev		CROS-EC device
 * @param cmd		Command to send (EC_CMD_...)
 * @param cmd_version	Version of command to send (EC_VER_...)
 * @param dout          Output data (may be NULL If dout_len=0)
 * @param dout_len      Size of output data in bytes
 * @return packet size in bytes, or <0 if error.
 */
static int create_proto3_request(struct cros_ec_dev *dev,
				 int cmd, int cmd_version,
				 const void *dout, int dout_len)
{
	struct ec_host_request *rq = (struct ec_host_request *)dev->dout;
	int out_bytes = dout_len + sizeof(*rq);

	/* Fail if output size is too big */
	if (out_bytes > (int)sizeof(dev->dout)) {
		debug("%s: Cannot send %d bytes\n", __func__, dout_len);
		return -EC_RES_REQUEST_TRUNCATED;
	}

	/* Fill in request packet */
	rq->struct_version = EC_HOST_REQUEST_VERSION;
	rq->checksum = 0;
	rq->command = cmd;
	rq->command_version = cmd_version;
	rq->reserved = 0;
	rq->data_len = dout_len;

	/* Copy data after header */
	memcpy(rq + 1, dout, dout_len);

	/* Write checksum field so the entire packet sums to 0 */
	rq->checksum = (uint8_t)(-cros_ec_calc_checksum(dev->dout, out_bytes));

	cros_ec_dump_data("out", cmd, dev->dout, out_bytes);

	/* Return size of request packet */
	return out_bytes;
}

/**
 * Prepare the device to receive a protocol version 3 response.
 *
 * @param dev		CROS-EC device
 * @param din_len       Maximum size of response in bytes
 * @return maximum expected number of bytes in response, or <0 if error.
 */
static int prepare_proto3_response_buffer(struct cros_ec_dev *dev, int din_len)
{
	int in_bytes = din_len + sizeof(struct ec_host_response);

	/* Fail if input size is too big */
	if (in_bytes > (int)sizeof(dev->din)) {
		debug("%s: Cannot receive %d bytes\n", __func__, din_len);
		return -EC_RES_RESPONSE_TOO_BIG;
	}

	/* Return expected size of response packet */
	return in_bytes;
}

/**
 * Handle a protocol version 3 response packet.
 *
 * The packet must already be stored in the device's internal input buffer.
 *
 * @param dev		CROS-EC device
 * @param dinp          Returns pointer to response data
 * @param din_len       Maximum size of response in bytes
 * @return number of bytes of response data, or <0 if error. Note that error
 * codes can be from errno.h or -ve EC_RES_INVALID_CHECKSUM values (and they
 * overlap!)
 */
static int handle_proto3_response(struct cros_ec_dev *dev,
				  uint8_t **dinp, int din_len)
{
	struct ec_host_response *rs = (struct ec_host_response *)dev->din;
	int in_bytes;
	int csum;

	cros_ec_dump_data("in-header", -1, dev->din, sizeof(*rs));

	/* Check input data */
	if (rs->struct_version != EC_HOST_RESPONSE_VERSION) {
		debug("%s: EC response version mismatch\n", __func__);
		return -EC_RES_INVALID_RESPONSE;
	}

	if (rs->reserved) {
		debug("%s: EC response reserved != 0\n", __func__);
		return -EC_RES_INVALID_RESPONSE;
	}

	if (rs->data_len > din_len) {
		debug("%s: EC returned too much data\n", __func__);
		return -EC_RES_RESPONSE_TOO_BIG;
	}

	cros_ec_dump_data("in-data", -1, dev->din + sizeof(*rs), rs->data_len);

	/* Update in_bytes to actual data size */
	in_bytes = sizeof(*rs) + rs->data_len;

	/* Verify checksum */
	csum = cros_ec_calc_checksum(dev->din, in_bytes);
	if (csum) {
		debug("%s: EC response checksum invalid: 0x%02x\n", __func__,
		      csum);
		return -EC_RES_INVALID_CHECKSUM;
	}

	/* Return error result, if any */
	if (rs->result)
		return -(int)rs->result;

	/* If we're still here, set response data pointer and return length */
	*dinp = (uint8_t *)(rs + 1);

	return rs->data_len;
}

static int send_command_proto3(struct cros_ec_dev *dev,
			       int cmd, int cmd_version,
			       const void *dout, int dout_len,
			       uint8_t **dinp, int din_len)
{
	struct dm_cros_ec_ops *ops;
	int out_bytes, in_bytes;
	int rv;

	/* Create request packet */
	out_bytes = create_proto3_request(dev, cmd, cmd_version,
					  dout, dout_len);
	if (out_bytes < 0)
		return out_bytes;

	/* Prepare response buffer */
	in_bytes = prepare_proto3_response_buffer(dev, din_len);
	if (in_bytes < 0)
		return in_bytes;

	ops = dm_cros_ec_get_ops(dev->dev);
	rv = ops->packet ? ops->packet(dev->dev, out_bytes, in_bytes) : -ENOSYS;
	if (rv < 0)
		return rv;

	/* Process the response */
	return handle_proto3_response(dev, dinp, din_len);
}

static int send_command(struct cros_ec_dev *dev, uint8_t cmd, int cmd_version,
			const void *dout, int dout_len,
			uint8_t **dinp, int din_len)
{
	struct dm_cros_ec_ops *ops;
	int ret = -1;

	/* Handle protocol version 3 support */
	if (dev->protocol_version == 3) {
		return send_command_proto3(dev, cmd, cmd_version,
					   dout, dout_len, dinp, din_len);
	}

	ops = dm_cros_ec_get_ops(dev->dev);
	ret = ops->command(dev->dev, cmd, cmd_version,
			   (const uint8_t *)dout, dout_len, dinp, din_len);

	return ret;
}

/**
 * Send a command to the CROS-EC device and return the reply.
 *
 * The device's internal input/output buffers are used.
 *
 * @param dev		CROS-EC device
 * @param cmd		Command to send (EC_CMD_...)
 * @param cmd_version	Version of command to send (EC_VER_...)
 * @param dout          Output data (may be NULL If dout_len=0)
 * @param dout_len      Size of output data in bytes
 * @param dinp          Response data (may be NULL If din_len=0).
 *			If not NULL, it will be updated to point to the data
 *			and will always be double word aligned (64-bits)
 * @param din_len       Maximum size of response in bytes
 * @return number of bytes in response, or -ve on error
 */
static int ec_command_inptr(struct cros_ec_dev *dev, uint8_t cmd,
		int cmd_version, const void *dout, int dout_len, uint8_t **dinp,
		int din_len)
{
	uint8_t *din = NULL;
	int len;

	len = send_command(dev, cmd, cmd_version, dout, dout_len,
				&din, din_len);

	/* If the command doesn't complete, wait a while */
	if (len == -EC_RES_IN_PROGRESS) {
		struct ec_response_get_comms_status *resp = NULL;
		ulong start;

		/* Wait for command to complete */
		start = get_timer(0);
		do {
			int ret;

			mdelay(50);	/* Insert some reasonable delay */
			ret = send_command(dev, EC_CMD_GET_COMMS_STATUS, 0,
					NULL, 0,
					(uint8_t **)&resp, sizeof(*resp));
			if (ret < 0)
				return ret;

			if (get_timer(start) > CROS_EC_CMD_TIMEOUT_MS) {
				debug("%s: Command %#02x timeout\n",
				      __func__, cmd);
				return -EC_RES_TIMEOUT;
			}
		} while (resp->flags & EC_COMMS_STATUS_PROCESSING);

		/* OK it completed, so read the status response */
		/* not sure why it was 0 for the last argument */
		len = send_command(dev, EC_CMD_RESEND_RESPONSE, 0,
				NULL, 0, &din, din_len);
	}

	debug("%s: len=%d, dinp=%p, *dinp=%p\n", __func__, len, dinp,
	      dinp ? *dinp : NULL);
	if (dinp) {
		/* If we have any data to return, it must be 64bit-aligned */
		assert(len <= 0 || !((uintptr_t)din & 7));
		*dinp = din;
	}

	return len;
}

/**
 * Send a command to the CROS-EC device and return the reply.
 *
 * The device's internal input/output buffers are used.
 *
 * @param dev		CROS-EC device
 * @param cmd		Command to send (EC_CMD_...)
 * @param cmd_version	Version of command to send (EC_VER_...)
 * @param dout          Output data (may be NULL If dout_len=0)
 * @param dout_len      Size of output data in bytes
 * @param din           Response data (may be NULL If din_len=0).
 *			It not NULL, it is a place for ec_command() to copy the
 *      data to.
 * @param din_len       Maximum size of response in bytes
 * @return number of bytes in response, or -ve on error
 */
static int ec_command(struct cros_ec_dev *dev, uint8_t cmd, int cmd_version,
		      const void *dout, int dout_len,
		      void *din, int din_len)
{
	uint8_t *in_buffer;
	int len;

	assert((din_len == 0) || din);
	len = ec_command_inptr(dev, cmd, cmd_version, dout, dout_len,
			&in_buffer, din_len);
	if (len > 0) {
		/*
		 * If we were asked to put it somewhere, do so, otherwise just
		 * disregard the result.
		 */
		if (din && in_buffer) {
			assert(len <= din_len);
			memmove(din, in_buffer, len);
		}
	}
	return len;
}

int cros_ec_scan_keyboard(struct udevice *dev, struct mbkp_keyscan *scan)
{
	struct cros_ec_dev *cdev = dev_get_uclass_priv(dev);

	if (ec_command(cdev, EC_CMD_MKBP_STATE, 0, NULL, 0, scan,
		       sizeof(scan->data)) != sizeof(scan->data))
		return -1;

	return 0;
}

int cros_ec_read_id(struct cros_ec_dev *dev, char *id, int maxlen)
{
	struct ec_response_get_version *r;

	if (ec_command_inptr(dev, EC_CMD_GET_VERSION, 0, NULL, 0,
			(uint8_t **)&r, sizeof(*r)) != sizeof(*r))
		return -1;

	if (maxlen > (int)sizeof(r->version_string_ro))
		maxlen = sizeof(r->version_string_ro);

	switch (r->current_image) {
	case EC_IMAGE_RO:
		memcpy(id, r->version_string_ro, maxlen);
		break;
	case EC_IMAGE_RW:
		memcpy(id, r->version_string_rw, maxlen);
		break;
	default:
		return -1;
	}

	id[maxlen - 1] = '\0';
	return 0;
}

int cros_ec_read_version(struct cros_ec_dev *dev,
		       struct ec_response_get_version **versionp)
{
	if (ec_command_inptr(dev, EC_CMD_GET_VERSION, 0, NULL, 0,
			(uint8_t **)versionp, sizeof(**versionp))
			!= sizeof(**versionp))
		return -1;

	return 0;
}

int cros_ec_read_build_info(struct cros_ec_dev *dev, char **strp)
{
	if (ec_command_inptr(dev, EC_CMD_GET_BUILD_INFO, 0, NULL, 0,
			(uint8_t **)strp, EC_PROTO2_MAX_PARAM_SIZE) < 0)
		return -1;

	return 0;
}

int cros_ec_read_current_image(struct cros_ec_dev *dev,
		enum ec_current_image *image)
{
	struct ec_response_get_version *r;

	if (ec_command_inptr(dev, EC_CMD_GET_VERSION, 0, NULL, 0,
			(uint8_t **)&r, sizeof(*r)) != sizeof(*r))
		return -1;

	*image = r->current_image;
	return 0;
}

static int cros_ec_wait_on_hash_done(struct cros_ec_dev *dev,
				  struct ec_response_vboot_hash *hash)
{
	struct ec_params_vboot_hash p;
	ulong start;

	start = get_timer(0);
	while (hash->status == EC_VBOOT_HASH_STATUS_BUSY) {
		mdelay(50);	/* Insert some reasonable delay */

		p.cmd = EC_VBOOT_HASH_GET;
		if (ec_command(dev, EC_CMD_VBOOT_HASH, 0, &p, sizeof(p),
		       hash, sizeof(*hash)) < 0)
			return -1;

		if (get_timer(start) > CROS_EC_CMD_HASH_TIMEOUT_MS) {
			debug("%s: EC_VBOOT_HASH_GET timeout\n", __func__);
			return -EC_RES_TIMEOUT;
		}
	}
	return 0;
}


int cros_ec_read_hash(struct cros_ec_dev *dev,
		struct ec_response_vboot_hash *hash)
{
	struct ec_params_vboot_hash p;
	int rv;

	p.cmd = EC_VBOOT_HASH_GET;
	if (ec_command(dev, EC_CMD_VBOOT_HASH, 0, &p, sizeof(p),
		       hash, sizeof(*hash)) < 0)
		return -1;

	/* If the EC is busy calculating the hash, fidget until it's done. */
	rv = cros_ec_wait_on_hash_done(dev, hash);
	if (rv)
		return rv;

	/* If the hash is valid, we're done. Otherwise, we have to kick it off
	 * again and wait for it to complete. Note that we explicitly assume
	 * that hashing zero bytes is always wrong, even though that would
	 * produce a valid hash value. */
	if (hash->status == EC_VBOOT_HASH_STATUS_DONE && hash->size)
		return 0;

	debug("%s: No valid hash (status=%d size=%d). Compute one...\n",
	      __func__, hash->status, hash->size);

	p.cmd = EC_VBOOT_HASH_START;
	p.hash_type = EC_VBOOT_HASH_TYPE_SHA256;
	p.nonce_size = 0;
	p.offset = EC_VBOOT_HASH_OFFSET_RW;

	if (ec_command(dev, EC_CMD_VBOOT_HASH, 0, &p, sizeof(p),
		       hash, sizeof(*hash)) < 0)
		return -1;

	rv = cros_ec_wait_on_hash_done(dev, hash);
	if (rv)
		return rv;

	debug("%s: hash done\n", __func__);

	return 0;
}

static int cros_ec_invalidate_hash(struct cros_ec_dev *dev)
{
	struct ec_params_vboot_hash p;
	struct ec_response_vboot_hash *hash;

	/* We don't have an explict command for the EC to discard its current
	 * hash value, so we'll just tell it to calculate one that we know is
	 * wrong (we claim that hashing zero bytes is always invalid).
	 */
	p.cmd = EC_VBOOT_HASH_RECALC;
	p.hash_type = EC_VBOOT_HASH_TYPE_SHA256;
	p.nonce_size = 0;
	p.offset = 0;
	p.size = 0;

	debug("%s:\n", __func__);

	if (ec_command_inptr(dev, EC_CMD_VBOOT_HASH, 0, &p, sizeof(p),
		       (uint8_t **)&hash, sizeof(*hash)) < 0)
		return -1;

	/* No need to wait for it to finish */
	return 0;
}

int cros_ec_reboot(struct cros_ec_dev *dev, enum ec_reboot_cmd cmd,
		uint8_t flags)
{
	struct ec_params_reboot_ec p;

	p.cmd = cmd;
	p.flags = flags;

	if (ec_command_inptr(dev, EC_CMD_REBOOT_EC, 0, &p, sizeof(p), NULL, 0)
			< 0)
		return -1;

	if (!(flags & EC_REBOOT_FLAG_ON_AP_SHUTDOWN)) {
		/*
		 * EC reboot will take place immediately so delay to allow it
		 * to complete.  Note that some reboot types (EC_REBOOT_COLD)
		 * will reboot the AP as well, in which case we won't actually
		 * get to this point.
		 */
		/*
		 * TODO(rspangler@chromium.org): Would be nice if we had a
		 * better way to determine when the reboot is complete.  Could
		 * we poll a memory-mapped LPC value?
		 */
		udelay(50000);
	}

	return 0;
}

int cros_ec_interrupt_pending(struct udevice *dev)
{
	struct cros_ec_dev *cdev = dev_get_uclass_priv(dev);

	/* no interrupt support : always poll */
	if (!dm_gpio_is_valid(&cdev->ec_int))
		return -ENOENT;

	return dm_gpio_get_value(&cdev->ec_int);
}

int cros_ec_info(struct cros_ec_dev *dev, struct ec_response_mkbp_info *info)
{
	if (ec_command(dev, EC_CMD_MKBP_INFO, 0, NULL, 0, info,
		       sizeof(*info)) != sizeof(*info))
		return -1;

	return 0;
}

int cros_ec_get_host_events(struct cros_ec_dev *dev, uint32_t *events_ptr)
{
	struct ec_response_host_event_mask *resp;

	/*
	 * Use the B copy of the event flags, because the main copy is already
	 * used by ACPI/SMI.
	 */
	if (ec_command_inptr(dev, EC_CMD_HOST_EVENT_GET_B, 0, NULL, 0,
		       (uint8_t **)&resp, sizeof(*resp)) < (int)sizeof(*resp))
		return -1;

	if (resp->mask & EC_HOST_EVENT_MASK(EC_HOST_EVENT_INVALID))
		return -1;

	*events_ptr = resp->mask;
	return 0;
}

int cros_ec_clear_host_events(struct cros_ec_dev *dev, uint32_t events)
{
	struct ec_params_host_event_mask params;

	params.mask = events;

	/*
	 * Use the B copy of the event flags, so it affects the data returned
	 * by cros_ec_get_host_events().
	 */
	if (ec_command_inptr(dev, EC_CMD_HOST_EVENT_CLEAR_B, 0,
		       &params, sizeof(params), NULL, 0) < 0)
		return -1;

	return 0;
}

int cros_ec_flash_protect(struct cros_ec_dev *dev,
		       uint32_t set_mask, uint32_t set_flags,
		       struct ec_response_flash_protect *resp)
{
	struct ec_params_flash_protect params;

	params.mask = set_mask;
	params.flags = set_flags;

	if (ec_command(dev, EC_CMD_FLASH_PROTECT, EC_VER_FLASH_PROTECT,
		       &params, sizeof(params),
		       resp, sizeof(*resp)) != sizeof(*resp))
		return -1;

	return 0;
}

static int cros_ec_check_version(struct cros_ec_dev *dev)
{
	struct ec_params_hello req;
	struct ec_response_hello *resp;

	struct dm_cros_ec_ops *ops;
	int ret;

	ops = dm_cros_ec_get_ops(dev->dev);
	if (ops->check_version) {
		ret = ops->check_version(dev->dev);
		if (ret)
			return ret;
	}

	/*
	 * TODO(sjg@chromium.org).
	 * There is a strange oddity here with the EC. We could just ignore
	 * the response, i.e. pass the last two parameters as NULL and 0.
	 * In this case we won't read back very many bytes from the EC.
	 * On the I2C bus the EC gets upset about this and will try to send
	 * the bytes anyway. This means that we will have to wait for that
	 * to complete before continuing with a new EC command.
	 *
	 * This problem is probably unique to the I2C bus.
	 *
	 * So for now, just read all the data anyway.
	 */

	/* Try sending a version 3 packet */
	dev->protocol_version = 3;
	req.in_data = 0;
	if (ec_command_inptr(dev, EC_CMD_HELLO, 0, &req, sizeof(req),
			     (uint8_t **)&resp, sizeof(*resp)) > 0) {
		return 0;
	}

	/* Try sending a version 2 packet */
	dev->protocol_version = 2;
	if (ec_command_inptr(dev, EC_CMD_HELLO, 0, &req, sizeof(req),
		       (uint8_t **)&resp, sizeof(*resp)) > 0) {
		return 0;
	}

	/*
	 * Fail if we're still here, since the EC doesn't understand any
	 * protcol version we speak.  Version 1 interface without command
	 * version is no longer supported, and we don't know about any new
	 * protocol versions.
	 */
	dev->protocol_version = 0;
	printf("%s: ERROR: old EC interface not supported\n", __func__);
	return -1;
}

int cros_ec_test(struct cros_ec_dev *dev)
{
	struct ec_params_hello req;
	struct ec_response_hello *resp;

	req.in_data = 0x12345678;
	if (ec_command_inptr(dev, EC_CMD_HELLO, 0, &req, sizeof(req),
		       (uint8_t **)&resp, sizeof(*resp)) < sizeof(*resp)) {
		printf("ec_command_inptr() returned error\n");
		return -1;
	}
	if (resp->out_data != req.in_data + 0x01020304) {
		printf("Received invalid handshake %x\n", resp->out_data);
		return -1;
	}

	return 0;
}

int cros_ec_flash_offset(struct cros_ec_dev *dev, enum ec_flash_region region,
		      uint32_t *offset, uint32_t *size)
{
	struct ec_params_flash_region_info p;
	struct ec_response_flash_region_info *r;
	int ret;

	p.region = region;
	ret = ec_command_inptr(dev, EC_CMD_FLASH_REGION_INFO,
			 EC_VER_FLASH_REGION_INFO,
			 &p, sizeof(p), (uint8_t **)&r, sizeof(*r));
	if (ret != sizeof(*r))
		return -1;

	if (offset)
		*offset = r->offset;
	if (size)
		*size = r->size;

	return 0;
}

int cros_ec_flash_erase(struct cros_ec_dev *dev, uint32_t offset, uint32_t size)
{
	struct ec_params_flash_erase p;

	p.offset = offset;
	p.size = size;
	return ec_command_inptr(dev, EC_CMD_FLASH_ERASE, 0, &p, sizeof(p),
			NULL, 0);
}

/**
 * Write a single block to the flash
 *
 * Write a block of data to the EC flash. The size must not exceed the flash
 * write block size which you can obtain from cros_ec_flash_write_burst_size().
 *
 * The offset starts at 0. You can obtain the region information from
 * cros_ec_flash_offset() to find out where to write for a particular region.
 *
 * Attempting to write to the region where the EC is currently running from
 * will result in an error.
 *
 * @param dev		CROS-EC device
 * @param data		Pointer to data buffer to write
 * @param offset	Offset within flash to write to.
 * @param size		Number of bytes to write
 * @return 0 if ok, -1 on error
 */
static int cros_ec_flash_write_block(struct cros_ec_dev *dev,
		const uint8_t *data, uint32_t offset, uint32_t size)
{
	struct ec_params_flash_write p;

	p.offset = offset;
	p.size = size;
	assert(data && p.size <= EC_FLASH_WRITE_VER0_SIZE);
	memcpy(&p + 1, data, p.size);

	return ec_command_inptr(dev, EC_CMD_FLASH_WRITE, 0,
			  &p, sizeof(p), NULL, 0) >= 0 ? 0 : -1;
}

/**
 * Return optimal flash write burst size
 */
static int cros_ec_flash_write_burst_size(struct cros_ec_dev *dev)
{
	return EC_FLASH_WRITE_VER0_SIZE;
}

/**
 * Check if a block of data is erased (all 0xff)
 *
 * This function is useful when dealing with flash, for checking whether a
 * data block is erased and thus does not need to be programmed.
 *
 * @param data		Pointer to data to check (must be word-aligned)
 * @param size		Number of bytes to check (must be word-aligned)
 * @return 0 if erased, non-zero if any word is not erased
 */
static int cros_ec_data_is_erased(const uint32_t *data, int size)
{
	assert(!(size & 3));
	size /= sizeof(uint32_t);
	for (; size > 0; size -= 4, data++)
		if (*data != -1U)
			return 0;

	return 1;
}

int cros_ec_flash_write(struct cros_ec_dev *dev, const uint8_t *data,
		     uint32_t offset, uint32_t size)
{
	uint32_t burst = cros_ec_flash_write_burst_size(dev);
	uint32_t end, off;
	int ret;

	/*
	 * TODO: round up to the nearest multiple of write size.  Can get away
	 * without that on link right now because its write size is 4 bytes.
	 */
	end = offset + size;
	for (off = offset; off < end; off += burst, data += burst) {
		uint32_t todo;

		/* If the data is empty, there is no point in programming it */
		todo = min(end - off, burst);
		if (dev->optimise_flash_write &&
				cros_ec_data_is_erased((uint32_t *)data, todo))
			continue;

		ret = cros_ec_flash_write_block(dev, data, off, todo);
		if (ret)
			return ret;
	}

	return 0;
}

/**
 * Read a single block from the flash
 *
 * Read a block of data from the EC flash. The size must not exceed the flash
 * write block size which you can obtain from cros_ec_flash_write_burst_size().
 *
 * The offset starts at 0. You can obtain the region information from
 * cros_ec_flash_offset() to find out where to read for a particular region.
 *
 * @param dev		CROS-EC device
 * @param data		Pointer to data buffer to read into
 * @param offset	Offset within flash to read from
 * @param size		Number of bytes to read
 * @return 0 if ok, -1 on error
 */
static int cros_ec_flash_read_block(struct cros_ec_dev *dev, uint8_t *data,
				 uint32_t offset, uint32_t size)
{
	struct ec_params_flash_read p;

	p.offset = offset;
	p.size = size;

	return ec_command(dev, EC_CMD_FLASH_READ, 0,
			  &p, sizeof(p), data, size) >= 0 ? 0 : -1;
}

int cros_ec_flash_read(struct cros_ec_dev *dev, uint8_t *data, uint32_t offset,
		    uint32_t size)
{
	uint32_t burst = cros_ec_flash_write_burst_size(dev);
	uint32_t end, off;
	int ret;

	end = offset + size;
	for (off = offset; off < end; off += burst, data += burst) {
		ret = cros_ec_flash_read_block(dev, data, off,
					    min(end - off, burst));
		if (ret)
			return ret;
	}

	return 0;
}

int cros_ec_flash_update_rw(struct cros_ec_dev *dev,
			 const uint8_t *image, int image_size)
{
	uint32_t rw_offset, rw_size;
	int ret;

	if (cros_ec_flash_offset(dev, EC_FLASH_REGION_RW, &rw_offset, &rw_size))
		return -1;
	if (image_size > (int)rw_size)
		return -1;

	/* Invalidate the existing hash, just in case the AP reboots
	 * unexpectedly during the update. If that happened, the EC RW firmware
	 * would be invalid, but the EC would still have the original hash.
	 */
	ret = cros_ec_invalidate_hash(dev);
	if (ret)
		return ret;

	/*
	 * Erase the entire RW section, so that the EC doesn't see any garbage
	 * past the new image if it's smaller than the current image.
	 *
	 * TODO: could optimize this to erase just the current image, since
	 * presumably everything past that is 0xff's.  But would still need to
	 * round up to the nearest multiple of erase size.
	 */
	ret = cros_ec_flash_erase(dev, rw_offset, rw_size);
	if (ret)
		return ret;

	/* Write the image */
	ret = cros_ec_flash_write(dev, image, rw_offset, image_size);
	if (ret)
		return ret;

	return 0;
}

int cros_ec_read_vbnvcontext(struct cros_ec_dev *dev, uint8_t *block)
{
	struct ec_params_vbnvcontext p;
	int len;

	p.op = EC_VBNV_CONTEXT_OP_READ;

	len = ec_command(dev, EC_CMD_VBNV_CONTEXT, EC_VER_VBNV_CONTEXT,
			&p, sizeof(p), block, EC_VBNV_BLOCK_SIZE);
	if (len < EC_VBNV_BLOCK_SIZE)
		return -1;

	return 0;
}

int cros_ec_write_vbnvcontext(struct cros_ec_dev *dev, const uint8_t *block)
{
	struct ec_params_vbnvcontext p;
	int len;

	p.op = EC_VBNV_CONTEXT_OP_WRITE;
	memcpy(p.block, block, sizeof(p.block));

	len = ec_command_inptr(dev, EC_CMD_VBNV_CONTEXT, EC_VER_VBNV_CONTEXT,
			&p, sizeof(p), NULL, 0);
	if (len < 0)
		return -1;

	return 0;
}

int cros_ec_set_ldo(struct udevice *dev, uint8_t index, uint8_t state)
{
	struct cros_ec_dev *cdev = dev_get_uclass_priv(dev);
	struct ec_params_ldo_set params;

	params.index = index;
	params.state = state;

	if (ec_command_inptr(cdev, EC_CMD_LDO_SET, 0, &params, sizeof(params),
			     NULL, 0))
		return -1;

	return 0;
}

int cros_ec_get_ldo(struct udevice *dev, uint8_t index, uint8_t *state)
{
	struct cros_ec_dev *cdev = dev_get_uclass_priv(dev);
	struct ec_params_ldo_get params;
	struct ec_response_ldo_get *resp;

	params.index = index;

	if (ec_command_inptr(cdev, EC_CMD_LDO_GET, 0, &params, sizeof(params),
			     (uint8_t **)&resp, sizeof(*resp)) !=
			     sizeof(*resp))
		return -1;

	*state = resp->state;

	return 0;
}

int cros_ec_register(struct udevice *dev)
{
	struct cros_ec_dev *cdev = dev_get_uclass_priv(dev);
	const void *blob = gd->fdt_blob;
	int node = dev->of_offset;
	char id[MSG_BYTES];

	cdev->dev = dev;
	gpio_request_by_name(dev, "ec-interrupt", 0, &cdev->ec_int,
			     GPIOD_IS_IN);
	cdev->optimise_flash_write = fdtdec_get_bool(blob, node,
						     "optimise-flash-write");

	if (cros_ec_check_version(cdev)) {
		debug("%s: Could not detect CROS-EC version\n", __func__);
		return -CROS_EC_ERR_CHECK_VERSION;
	}

	if (cros_ec_read_id(cdev, id, sizeof(id))) {
		debug("%s: Could not read KBC ID\n", __func__);
		return -CROS_EC_ERR_READ_ID;
	}

	/* Remember this device for use by the cros_ec command */
	debug("Google Chrome EC v%d CROS-EC driver ready, id '%s'\n",
	      cdev->protocol_version, id);

	return 0;
}

int cros_ec_decode_region(int argc, char * const argv[])
{
	if (argc > 0) {
		if (0 == strcmp(*argv, "rw"))
			return EC_FLASH_REGION_RW;
		else if (0 == strcmp(*argv, "ro"))
			return EC_FLASH_REGION_RO;

		debug("%s: Invalid region '%s'\n", __func__, *argv);
	} else {
		debug("%s: Missing region parameter\n", __func__);
	}

	return -1;
}

int cros_ec_decode_ec_flash(const void *blob, int node,
			    struct fdt_cros_ec *config)
{
	int flash_node;

	flash_node = fdt_subnode_offset(blob, node, "flash");
	if (flash_node < 0) {
		debug("Failed to find flash node\n");
		return -1;
	}

	if (fdtdec_read_fmap_entry(blob, flash_node, "flash",
				   &config->flash)) {
		debug("Failed to decode flash node in chrome-ec'\n");
		return -1;
	}

	config->flash_erase_value = fdtdec_get_int(blob, flash_node,
						    "erase-value", -1);
	for (node = fdt_first_subnode(blob, flash_node); node >= 0;
	     node = fdt_next_subnode(blob, node)) {
		const char *name = fdt_get_name(blob, node, NULL);
		enum ec_flash_region region;

		if (0 == strcmp(name, "ro")) {
			region = EC_FLASH_REGION_RO;
		} else if (0 == strcmp(name, "rw")) {
			region = EC_FLASH_REGION_RW;
		} else if (0 == strcmp(name, "wp-ro")) {
			region = EC_FLASH_REGION_WP_RO;
		} else {
			debug("Unknown EC flash region name '%s'\n", name);
			return -1;
		}

		if (fdtdec_read_fmap_entry(blob, node, "reg",
					   &config->region[region])) {
			debug("Failed to decode flash region in chrome-ec'\n");
			return -1;
		}
	}

	return 0;
}

int cros_ec_i2c_tunnel(struct udevice *dev, struct i2c_msg *in, int nmsgs)
{
	struct cros_ec_dev *cdev = dev_get_uclass_priv(dev);
	union {
		struct ec_params_i2c_passthru p;
		uint8_t outbuf[EC_PROTO2_MAX_PARAM_SIZE];
	} params;
	union {
		struct ec_response_i2c_passthru r;
		uint8_t inbuf[EC_PROTO2_MAX_PARAM_SIZE];
	} response;
	struct ec_params_i2c_passthru *p = &params.p;
	struct ec_response_i2c_passthru *r = &response.r;
	struct ec_params_i2c_passthru_msg *msg;
	uint8_t *pdata, *read_ptr = NULL;
	int read_len;
	int size;
	int rv;
	int i;

	p->port = 0;

	p->num_msgs = nmsgs;
	size = sizeof(*p) + p->num_msgs * sizeof(*msg);

	/* Create a message to write the register address and optional data */
	pdata = (uint8_t *)p + size;

	read_len = 0;
	for (i = 0, msg = p->msg; i < nmsgs; i++, msg++, in++) {
		bool is_read = in->flags & I2C_M_RD;

		msg->addr_flags = in->addr;
		msg->len = in->len;
		if (is_read) {
			msg->addr_flags |= EC_I2C_FLAG_READ;
			read_len += in->len;
			read_ptr = in->buf;
			if (sizeof(*r) + read_len > sizeof(response)) {
				puts("Read length too big for buffer\n");
				return -1;
			}
		} else {
			if (pdata - (uint8_t *)p + in->len > sizeof(params)) {
				puts("Params too large for buffer\n");
				return -1;
			}
			memcpy(pdata, in->buf, in->len);
			pdata += in->len;
		}
	}

	rv = ec_command(cdev, EC_CMD_I2C_PASSTHRU, 0, p, pdata - (uint8_t *)p,
			r, sizeof(*r) + read_len);
	if (rv < 0)
		return rv;

	/* Parse response */
	if (r->i2c_status & EC_I2C_STATUS_ERROR) {
		printf("Transfer failed with status=0x%x\n", r->i2c_status);
		return -1;
	}

	if (rv < sizeof(*r) + read_len) {
		puts("Truncated read response\n");
		return -1;
	}

	/* We only support a single read message for each transfer */
	if (read_len)
		memcpy(read_ptr, r->data, read_len);

	return 0;
}

#ifdef CONFIG_CMD_CROS_EC

/**
 * Perform a flash read or write command
 *
 * @param dev		CROS-EC device to read/write
 * @param is_write	1 do to a write, 0 to do a read
 * @param argc		Number of arguments
 * @param argv		Arguments (2 is region, 3 is address)
 * @return 0 for ok, 1 for a usage error or -ve for ec command error
 *	(negative EC_RES_...)
 */
static int do_read_write(struct cros_ec_dev *dev, int is_write, int argc,
			 char * const argv[])
{
	uint32_t offset, size = -1U, region_size;
	unsigned long addr;
	char *endp;
	int region;
	int ret;

	region = cros_ec_decode_region(argc - 2, argv + 2);
	if (region == -1)
		return 1;
	if (argc < 4)
		return 1;
	addr = simple_strtoul(argv[3], &endp, 16);
	if (*argv[3] == 0 || *endp != 0)
		return 1;
	if (argc > 4) {
		size = simple_strtoul(argv[4], &endp, 16);
		if (*argv[4] == 0 || *endp != 0)
			return 1;
	}

	ret = cros_ec_flash_offset(dev, region, &offset, &region_size);
	if (ret) {
		debug("%s: Could not read region info\n", __func__);
		return ret;
	}
	if (size == -1U)
		size = region_size;

	ret = is_write ?
		cros_ec_flash_write(dev, (uint8_t *)addr, offset, size) :
		cros_ec_flash_read(dev, (uint8_t *)addr, offset, size);
	if (ret) {
		debug("%s: Could not %s region\n", __func__,
		      is_write ? "write" : "read");
		return ret;
	}

	return 0;
}

static int do_cros_ec(cmd_tbl_t *cmdtp, int flag, int argc, char * const argv[])
{
	struct cros_ec_dev *dev;
	struct udevice *udev;
	const char *cmd;
	int ret = 0;

	if (argc < 2)
		return CMD_RET_USAGE;

	cmd = argv[1];
	if (0 == strcmp("init", cmd)) {
		/* Remove any existing device */
		ret = uclass_find_device(UCLASS_CROS_EC, 0, &udev);
		if (!ret)
			device_remove(udev);
		ret = uclass_get_device(UCLASS_CROS_EC, 0, &udev);
		if (ret) {
			printf("Could not init cros_ec device (err %d)\n", ret);
			return 1;
		}
		return 0;
	}

	ret = uclass_get_device(UCLASS_CROS_EC, 0, &udev);
	if (ret) {
		printf("Cannot get cros-ec device (err=%d)\n", ret);
		return 1;
	}
	dev = dev_get_uclass_priv(udev);
	if (0 == strcmp("id", cmd)) {
		char id[MSG_BYTES];

		if (cros_ec_read_id(dev, id, sizeof(id))) {
			debug("%s: Could not read KBC ID\n", __func__);
			return 1;
		}
		printf("%s\n", id);
	} else if (0 == strcmp("info", cmd)) {
		struct ec_response_mkbp_info info;

		if (cros_ec_info(dev, &info)) {
			debug("%s: Could not read KBC info\n", __func__);
			return 1;
		}
		printf("rows     = %u\n", info.rows);
		printf("cols     = %u\n", info.cols);
		printf("switches = %#x\n", info.switches);
	} else if (0 == strcmp("curimage", cmd)) {
		enum ec_current_image image;

		if (cros_ec_read_current_image(dev, &image)) {
			debug("%s: Could not read KBC image\n", __func__);
			return 1;
		}
		printf("%d\n", image);
	} else if (0 == strcmp("hash", cmd)) {
		struct ec_response_vboot_hash hash;
		int i;

		if (cros_ec_read_hash(dev, &hash)) {
			debug("%s: Could not read KBC hash\n", __func__);
			return 1;
		}

		if (hash.hash_type == EC_VBOOT_HASH_TYPE_SHA256)
			printf("type:    SHA-256\n");
		else
			printf("type:    %d\n", hash.hash_type);

		printf("offset:  0x%08x\n", hash.offset);
		printf("size:    0x%08x\n", hash.size);

		printf("digest:  ");
		for (i = 0; i < hash.digest_size; i++)
			printf("%02x", hash.hash_digest[i]);
		printf("\n");
	} else if (0 == strcmp("reboot", cmd)) {
		int region;
		enum ec_reboot_cmd cmd;

		if (argc >= 3 && !strcmp(argv[2], "cold"))
			cmd = EC_REBOOT_COLD;
		else {
			region = cros_ec_decode_region(argc - 2, argv + 2);
			if (region == EC_FLASH_REGION_RO)
				cmd = EC_REBOOT_JUMP_RO;
			else if (region == EC_FLASH_REGION_RW)
				cmd = EC_REBOOT_JUMP_RW;
			else
				return CMD_RET_USAGE;
		}

		if (cros_ec_reboot(dev, cmd, 0)) {
			debug("%s: Could not reboot KBC\n", __func__);
			return 1;
		}
	} else if (0 == strcmp("events", cmd)) {
		uint32_t events;

		if (cros_ec_get_host_events(dev, &events)) {
			debug("%s: Could not read host events\n", __func__);
			return 1;
		}
		printf("0x%08x\n", events);
	} else if (0 == strcmp("clrevents", cmd)) {
		uint32_t events = 0x7fffffff;

		if (argc >= 3)
			events = simple_strtol(argv[2], NULL, 0);

		if (cros_ec_clear_host_events(dev, events)) {
			debug("%s: Could not clear host events\n", __func__);
			return 1;
		}
	} else if (0 == strcmp("read", cmd)) {
		ret = do_read_write(dev, 0, argc, argv);
		if (ret > 0)
			return CMD_RET_USAGE;
	} else if (0 == strcmp("write", cmd)) {
		ret = do_read_write(dev, 1, argc, argv);
		if (ret > 0)
			return CMD_RET_USAGE;
	} else if (0 == strcmp("erase", cmd)) {
		int region = cros_ec_decode_region(argc - 2, argv + 2);
		uint32_t offset, size;

		if (region == -1)
			return CMD_RET_USAGE;
		if (cros_ec_flash_offset(dev, region, &offset, &size)) {
			debug("%s: Could not read region info\n", __func__);
			ret = -1;
		} else {
			ret = cros_ec_flash_erase(dev, offset, size);
			if (ret) {
				debug("%s: Could not erase region\n",
				      __func__);
			}
		}
	} else if (0 == strcmp("regioninfo", cmd)) {
		int region = cros_ec_decode_region(argc - 2, argv + 2);
		uint32_t offset, size;

		if (region == -1)
			return CMD_RET_USAGE;
		ret = cros_ec_flash_offset(dev, region, &offset, &size);
		if (ret) {
			debug("%s: Could not read region info\n", __func__);
		} else {
			printf("Region: %s\n", region == EC_FLASH_REGION_RO ?
					"RO" : "RW");
			printf("Offset: %x\n", offset);
			printf("Size:   %x\n", size);
		}
	} else if (0 == strcmp("vbnvcontext", cmd)) {
		uint8_t block[EC_VBNV_BLOCK_SIZE];
		char buf[3];
		int i, len;
		unsigned long result;

		if (argc <= 2) {
			ret = cros_ec_read_vbnvcontext(dev, block);
			if (!ret) {
				printf("vbnv_block: ");
				for (i = 0; i < EC_VBNV_BLOCK_SIZE; i++)
					printf("%02x", block[i]);
				putc('\n');
			}
		} else {
			/*
			 * TODO(clchiou): Move this to a utility function as
			 * cmd_spi might want to call it.
			 */
			memset(block, 0, EC_VBNV_BLOCK_SIZE);
			len = strlen(argv[2]);
			buf[2] = '\0';
			for (i = 0; i < EC_VBNV_BLOCK_SIZE; i++) {
				if (i * 2 >= len)
					break;
				buf[0] = argv[2][i * 2];
				if (i * 2 + 1 >= len)
					buf[1] = '0';
				else
					buf[1] = argv[2][i * 2 + 1];
				strict_strtoul(buf, 16, &result);
				block[i] = result;
			}
			ret = cros_ec_write_vbnvcontext(dev, block);
		}
		if (ret) {
			debug("%s: Could not %s VbNvContext\n", __func__,
					argc <= 2 ?  "read" : "write");
		}
	} else if (0 == strcmp("test", cmd)) {
		int result = cros_ec_test(dev);

		if (result)
			printf("Test failed with error %d\n", result);
		else
			puts("Test passed\n");
	} else if (0 == strcmp("version", cmd)) {
		struct ec_response_get_version *p;
		char *build_string;

		ret = cros_ec_read_version(dev, &p);
		if (!ret) {
			/* Print versions */
			printf("RO version:    %1.*s\n",
			       (int)sizeof(p->version_string_ro),
			       p->version_string_ro);
			printf("RW version:    %1.*s\n",
			       (int)sizeof(p->version_string_rw),
			       p->version_string_rw);
			printf("Firmware copy: %s\n",
				(p->current_image <
					ARRAY_SIZE(ec_current_image_name) ?
				ec_current_image_name[p->current_image] :
				"?"));
			ret = cros_ec_read_build_info(dev, &build_string);
			if (!ret)
				printf("Build info:    %s\n", build_string);
		}
	} else if (0 == strcmp("ldo", cmd)) {
		uint8_t index, state;
		char *endp;

		if (argc < 3)
			return CMD_RET_USAGE;
		index = simple_strtoul(argv[2], &endp, 10);
		if (*argv[2] == 0 || *endp != 0)
			return CMD_RET_USAGE;
		if (argc > 3) {
			state = simple_strtoul(argv[3], &endp, 10);
			if (*argv[3] == 0 || *endp != 0)
				return CMD_RET_USAGE;
			ret = cros_ec_set_ldo(udev, index, state);
		} else {
			ret = cros_ec_get_ldo(udev, index, &state);
			if (!ret) {
				printf("LDO%d: %s\n", index,
					state == EC_LDO_STATE_ON ?
					"on" : "off");
			}
		}

		if (ret) {
			debug("%s: Could not access LDO%d\n", __func__, index);
			return ret;
		}
	} else {
		return CMD_RET_USAGE;
	}

	if (ret < 0) {
		printf("Error: CROS-EC command failed (error %d)\n", ret);
		ret = 1;
	}

	return ret;
}

int cros_ec_post_bind(struct udevice *dev)
{
	/* Scan for available EC devices (e.g. I2C tunnel) */
	return dm_scan_fdt_node(dev, gd->fdt_blob, dev->of_offset, false);
}

U_BOOT_CMD(
	crosec,	6,	1,	do_cros_ec,
	"CROS-EC utility command",
	"init                Re-init CROS-EC (done on startup automatically)\n"
	"crosec id                  Read CROS-EC ID\n"
	"crosec info                Read CROS-EC info\n"
	"crosec curimage            Read CROS-EC current image\n"
	"crosec hash                Read CROS-EC hash\n"
	"crosec reboot [rw | ro | cold]  Reboot CROS-EC\n"
	"crosec events              Read CROS-EC host events\n"
	"crosec clrevents [mask]    Clear CROS-EC host events\n"
	"crosec regioninfo <ro|rw>  Read image info\n"
	"crosec erase <ro|rw>       Erase EC image\n"
	"crosec read <ro|rw> <addr> [<size>]   Read EC image\n"
	"crosec write <ro|rw> <addr> [<size>]  Write EC image\n"
	"crosec vbnvcontext [hexstring]        Read [write] VbNvContext from EC\n"
	"crosec ldo <idx> [<state>] Switch/Read LDO state\n"
	"crosec test                run tests on cros_ec\n"
	"crosec version             Read CROS-EC version"
);
#endif

UCLASS_DRIVER(cros_ec) = {
	.id		= UCLASS_CROS_EC,
	.name		= "cros_ec",
	.per_device_auto_alloc_size = sizeof(struct cros_ec_dev),
<<<<<<< HEAD
=======
	.post_bind	= cros_ec_post_bind,
>>>>>>> 8989c96b
};<|MERGE_RESOLUTION|>--- conflicted
+++ resolved
@@ -1482,8 +1482,5 @@
 	.id		= UCLASS_CROS_EC,
 	.name		= "cros_ec",
 	.per_device_auto_alloc_size = sizeof(struct cros_ec_dev),
-<<<<<<< HEAD
-=======
 	.post_bind	= cros_ec_post_bind,
->>>>>>> 8989c96b
 };
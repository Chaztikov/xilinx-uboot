/*
 * Chromium OS cros_ec driver - SPI interface
 *
 * Copyright (c) 2012 The Chromium OS Authors.
 *
 * SPDX-License-Identifier:	GPL-2.0+
 */

/*
 * The Matrix Keyboard Protocol driver handles talking to the keyboard
 * controller chip. Mostly this is for keyboard functions, but some other
 * things have slipped in, so we provide generic services to talk to the
 * KBC.
 */

#include <common.h>
#include <cros_ec.h>
#include <dm.h>
#include <errno.h>
#include <spi.h>

DECLARE_GLOBAL_DATA_PTR;

int cros_ec_spi_packet(struct udevice *udev, int out_bytes, int in_bytes)
{
	struct cros_ec_dev *dev = dev_get_uclass_priv(udev);
<<<<<<< HEAD
	struct spi_slave *slave = dev_get_parentdata(dev->dev);
=======
	struct spi_slave *slave = dev_get_parent_priv(dev->dev);
>>>>>>> 8989c96b
	ulong start;
	uint8_t byte;
	int rv;

	/* Do the transfer */
	if (spi_claim_bus(slave)) {
		debug("%s: Cannot claim SPI bus\n", __func__);
		return -1;
	}

	rv = spi_xfer(slave, out_bytes * 8, dev->dout, NULL, SPI_XFER_BEGIN);
	if (rv)
		goto done;
	start = get_timer(0);
	while (1) {
		rv = spi_xfer(slave, 8, NULL, &byte, 0);
		if (byte == SPI_PREAMBLE_END_BYTE)
			break;
		if (rv)
			goto done;
		if (get_timer(start) > 100) {
			rv = -ETIMEDOUT;
			goto done;
		}
	}

	rv = spi_xfer(slave, in_bytes * 8, NULL, dev->din, 0);
done:
	spi_xfer(slave, 0, NULL, NULL, SPI_XFER_END);
	spi_release_bus(slave);

	if (rv) {
		debug("%s: Cannot complete SPI transfer\n", __func__);
		return -1;
	}

	return in_bytes;
}

/**
 * Send a command to a LPC CROS_EC device and return the reply.
 *
 * The device's internal input/output buffers are used.
 *
 * @param dev		CROS_EC device
 * @param cmd		Command to send (EC_CMD_...)
 * @param cmd_version	Version of command to send (EC_VER_...)
 * @param dout		Output data (may be NULL If dout_len=0)
 * @param dout_len      Size of output data in bytes
 * @param dinp		Returns pointer to response data. This will be
 *			untouched unless we return a value > 0.
 * @param din_len	Maximum size of response in bytes
 * @return number of bytes in response, or -1 on error
 */
int cros_ec_spi_command(struct udevice *udev, uint8_t cmd, int cmd_version,
		     const uint8_t *dout, int dout_len,
		     uint8_t **dinp, int din_len)
{
	struct cros_ec_dev *dev = dev_get_uclass_priv(udev);
<<<<<<< HEAD
	struct spi_slave *slave = dev_get_parentdata(dev->dev);
=======
	struct spi_slave *slave = dev_get_parent_priv(dev->dev);
>>>>>>> 8989c96b
	int in_bytes = din_len + 4;	/* status, length, checksum, trailer */
	uint8_t *out;
	uint8_t *p;
	int csum, len;
	int rv;

	if (dev->protocol_version != 2) {
		debug("%s: Unsupported EC protcol version %d\n",
		      __func__, dev->protocol_version);
		return -1;
	}

	/*
	 * Sanity-check input size to make sure it plus transaction overhead
	 * fits in the internal device buffer.
	 */
	if (in_bytes > sizeof(dev->din)) {
		debug("%s: Cannot receive %d bytes\n", __func__, din_len);
		return -1;
	}

	/* We represent message length as a byte */
	if (dout_len > 0xff) {
		debug("%s: Cannot send %d bytes\n", __func__, dout_len);
		return -1;
	}

	/*
	 * Clear input buffer so we don't get false hits for MSG_HEADER
	 */
	memset(dev->din, '\0', in_bytes);

	if (spi_claim_bus(slave)) {
		debug("%s: Cannot claim SPI bus\n", __func__);
		return -1;
	}

	out = dev->dout;
	out[0] = EC_CMD_VERSION0 + cmd_version;
	out[1] = cmd;
	out[2] = (uint8_t)dout_len;
	memcpy(out + 3, dout, dout_len);
	csum = cros_ec_calc_checksum(out, 3)
	       + cros_ec_calc_checksum(dout, dout_len);
	out[3 + dout_len] = (uint8_t)csum;

	/*
	 * Send output data and receive input data starting such that the
	 * message body will be dword aligned.
	 */
	p = dev->din + sizeof(int64_t) - 2;
	len = dout_len + 4;
	cros_ec_dump_data("out", cmd, out, len);
	rv = spi_xfer(slave, max(len, in_bytes) * 8, out, p,
		      SPI_XFER_BEGIN | SPI_XFER_END);

	spi_release_bus(slave);

	if (rv) {
		debug("%s: Cannot complete SPI transfer\n", __func__);
		return -1;
	}

	len = min((int)p[1], din_len);
	cros_ec_dump_data("in", -1, p, len + 3);

	/* Response code is first byte of message */
	if (p[0] != EC_RES_SUCCESS) {
		printf("%s: Returned status %d\n", __func__, p[0]);
		return -(int)(p[0]);
	}

	/* Check checksum */
	csum = cros_ec_calc_checksum(p, len + 2);
	if (csum != p[len + 2]) {
		debug("%s: Invalid checksum rx %#02x, calced %#02x\n", __func__,
		      p[2 + len], csum);
		return -1;
	}

	/* Anything else is the response data */
	*dinp = p + 2;

	return len;
}

static int cros_ec_probe(struct udevice *dev)
{
	return cros_ec_register(dev);
}

static struct dm_cros_ec_ops cros_ec_ops = {
	.packet = cros_ec_spi_packet,
	.command = cros_ec_spi_command,
};

static const struct udevice_id cros_ec_ids[] = {
	{ .compatible = "google,cros-ec-spi" },
	{ }
};

U_BOOT_DRIVER(cros_ec_spi) = {
	.name		= "cros_ec_spi",
	.id		= UCLASS_CROS_EC,
	.of_match	= cros_ec_ids,
	.probe		= cros_ec_probe,
	.ops		= &cros_ec_ops,
};<|MERGE_RESOLUTION|>--- conflicted
+++ resolved
@@ -24,11 +24,7 @@
 int cros_ec_spi_packet(struct udevice *udev, int out_bytes, int in_bytes)
 {
 	struct cros_ec_dev *dev = dev_get_uclass_priv(udev);
-<<<<<<< HEAD
-	struct spi_slave *slave = dev_get_parentdata(dev->dev);
-=======
 	struct spi_slave *slave = dev_get_parent_priv(dev->dev);
->>>>>>> 8989c96b
 	ulong start;
 	uint8_t byte;
 	int rv;
@@ -88,11 +84,7 @@
 		     uint8_t **dinp, int din_len)
 {
 	struct cros_ec_dev *dev = dev_get_uclass_priv(udev);
-<<<<<<< HEAD
-	struct spi_slave *slave = dev_get_parentdata(dev->dev);
-=======
 	struct spi_slave *slave = dev_get_parent_priv(dev->dev);
->>>>>>> 8989c96b
 	int in_bytes = din_len + 4;	/* status, length, checksum, trailer */
 	uint8_t *out;
 	uint8_t *p;

/*
 * (C) Copyright 2012 SAMSUNG Electronics
 * Jaehoon Chung <jh80.chung@samsung.com>
 * Rajeshawari Shinde <rajeshwari.s@samsung.com>
 *
 * SPDX-License-Identifier:	GPL-2.0+
 */

#include <bouncebuf.h>
#include <common.h>
#include <errno.h>
#include <malloc.h>
#include <memalign.h>
#include <mmc.h>
#include <dwmmc.h>
#include <asm-generic/errno.h>

#define PAGE_SIZE 4096

static int dwmci_wait_reset(struct dwmci_host *host, u32 value)
{
	unsigned long timeout = 1000;
	u32 ctrl;

	dwmci_writel(host, DWMCI_CTRL, value);

	while (timeout--) {
		ctrl = dwmci_readl(host, DWMCI_CTRL);
		if (!(ctrl & DWMCI_RESET_ALL))
			return 1;
	}
	return 0;
}

static void dwmci_set_idma_desc(struct dwmci_idmac *idmac,
		u32 desc0, u32 desc1, u32 desc2)
{
	struct dwmci_idmac *desc = idmac;

	desc->flags = desc0;
	desc->cnt = desc1;
	desc->addr = desc2;
	desc->next_addr = (ulong)desc + sizeof(struct dwmci_idmac);
}

static void dwmci_prepare_data(struct dwmci_host *host,
			       struct mmc_data *data,
			       struct dwmci_idmac *cur_idmac,
			       void *bounce_buffer)
{
	unsigned long ctrl;
	unsigned int i = 0, flags, cnt, blk_cnt;
	ulong data_start, data_end;


	blk_cnt = data->blocks;

	dwmci_wait_reset(host, DWMCI_CTRL_FIFO_RESET);

	data_start = (ulong)cur_idmac;
	dwmci_writel(host, DWMCI_DBADDR, (ulong)cur_idmac);

	do {
		flags = DWMCI_IDMAC_OWN | DWMCI_IDMAC_CH ;
		flags |= (i == 0) ? DWMCI_IDMAC_FS : 0;
		if (blk_cnt <= 8) {
			flags |= DWMCI_IDMAC_LD;
			cnt = data->blocksize * blk_cnt;
		} else
			cnt = data->blocksize * 8;

		dwmci_set_idma_desc(cur_idmac, flags, cnt,
				    (ulong)bounce_buffer + (i * PAGE_SIZE));

		if (blk_cnt <= 8)
			break;
		blk_cnt -= 8;
		cur_idmac++;
		i++;
	} while(1);

	data_end = (ulong)cur_idmac;
	flush_dcache_range(data_start, data_end + ARCH_DMA_MINALIGN);

	ctrl = dwmci_readl(host, DWMCI_CTRL);
	ctrl |= DWMCI_IDMAC_EN | DWMCI_DMA_EN;
	dwmci_writel(host, DWMCI_CTRL, ctrl);

	ctrl = dwmci_readl(host, DWMCI_BMOD);
	ctrl |= DWMCI_BMOD_IDMAC_FB | DWMCI_BMOD_IDMAC_EN;
	dwmci_writel(host, DWMCI_BMOD, ctrl);

	dwmci_writel(host, DWMCI_BLKSIZ, data->blocksize);
	dwmci_writel(host, DWMCI_BYTCNT, data->blocksize * data->blocks);
}

static int dwmci_data_transfer(struct dwmci_host *host, struct mmc_data *data)
{
	int ret = 0;
	u32 timeout = 240000;
	u32 mask, size, i, len = 0;
	u32 *buf = NULL;
	ulong start = get_timer(0);
	u32 fifo_depth = (((host->fifoth_val & RX_WMARK_MASK) >>
			    RX_WMARK_SHIFT) + 1) * 2;

	size = data->blocksize * data->blocks / 4;
	if (data->flags == MMC_DATA_READ)
		buf = (unsigned int *)data->dest;
	else
		buf = (unsigned int *)data->src;

	for (;;) {
		mask = dwmci_readl(host, DWMCI_RINTSTS);
		/* Error during data transfer. */
		if (mask & (DWMCI_DATA_ERR | DWMCI_DATA_TOUT)) {
			debug("%s: DATA ERROR!\n", __func__);
			ret = -EINVAL;
			break;
		}

		if (host->fifo_mode && size) {
			if (data->flags == MMC_DATA_READ) {
				if ((dwmci_readl(host, DWMCI_RINTSTS) &
				     DWMCI_INTMSK_RXDR)) {
					len = dwmci_readl(host, DWMCI_STATUS);
					len = (len >> DWMCI_FIFO_SHIFT) &
						    DWMCI_FIFO_MASK;
					for (i = 0; i < len; i++)
						*buf++ =
						dwmci_readl(host, DWMCI_DATA);
					dwmci_writel(host, DWMCI_RINTSTS,
						     DWMCI_INTMSK_RXDR);
				}
			} else {
				if ((dwmci_readl(host, DWMCI_RINTSTS) &
				     DWMCI_INTMSK_TXDR)) {
					len = dwmci_readl(host, DWMCI_STATUS);
					len = fifo_depth - ((len >>
						   DWMCI_FIFO_SHIFT) &
						   DWMCI_FIFO_MASK);
					for (i = 0; i < len; i++)
						dwmci_writel(host, DWMCI_DATA,
							     *buf++);
					dwmci_writel(host, DWMCI_RINTSTS,
						     DWMCI_INTMSK_TXDR);
				}
			}
			size = size > len ? (size - len) : 0;
		}

		/* Data arrived correctly. */
		if (mask & DWMCI_INTMSK_DTO) {
			ret = 0;
			break;
		}

		/* Check for timeout. */
		if (get_timer(start) > timeout) {
			debug("%s: Timeout waiting for data!\n",
			      __func__);
			ret = TIMEOUT;
			break;
		}
	}

	dwmci_writel(host, DWMCI_RINTSTS, mask);

	return ret;
}

static int dwmci_set_transfer_mode(struct dwmci_host *host,
		struct mmc_data *data)
{
	unsigned long mode;

	mode = DWMCI_CMD_DATA_EXP;
	if (data->flags & MMC_DATA_WRITE)
		mode |= DWMCI_CMD_RW;

	return mode;
}

static int dwmci_send_cmd(struct mmc *mmc, struct mmc_cmd *cmd,
		struct mmc_data *data)
{
	struct dwmci_host *host = mmc->priv;
	ALLOC_CACHE_ALIGN_BUFFER(struct dwmci_idmac, cur_idmac,
				 data ? DIV_ROUND_UP(data->blocks, 8) : 0);
	int ret = 0, flags = 0, i;
	unsigned int timeout = 100000;
	u32 retry = 100000;
	u32 mask, ctrl;
	ulong start = get_timer(0);
	struct bounce_buffer bbstate;

	while (dwmci_readl(host, DWMCI_STATUS) & DWMCI_BUSY) {
		if (get_timer(start) > timeout) {
			debug("%s: Timeout on data busy\n", __func__);
			return TIMEOUT;
		}
	}

	dwmci_writel(host, DWMCI_RINTSTS, DWMCI_INTMSK_ALL);

	if (data) {
		if (host->fifo_mode) {
			dwmci_writel(host, DWMCI_BLKSIZ, data->blocksize);
			dwmci_writel(host, DWMCI_BYTCNT,
				     data->blocksize * data->blocks);
			dwmci_wait_reset(host, DWMCI_CTRL_FIFO_RESET);
		} else {
			if (data->flags == MMC_DATA_READ) {
				bounce_buffer_start(&bbstate, (void*)data->dest,
						data->blocksize *
						data->blocks, GEN_BB_WRITE);
			} else {
				bounce_buffer_start(&bbstate, (void*)data->src,
						data->blocksize *
						data->blocks, GEN_BB_READ);
			}
			dwmci_prepare_data(host, data, cur_idmac,
					   bbstate.bounce_buffer);
		}
	}

	dwmci_writel(host, DWMCI_CMDARG, cmd->cmdarg);

	if (data)
		flags = dwmci_set_transfer_mode(host, data);

	if ((cmd->resp_type & MMC_RSP_136) && (cmd->resp_type & MMC_RSP_BUSY))
		return -1;

	if (cmd->cmdidx == MMC_CMD_STOP_TRANSMISSION)
		flags |= DWMCI_CMD_ABORT_STOP;
	else
		flags |= DWMCI_CMD_PRV_DAT_WAIT;

	if (cmd->resp_type & MMC_RSP_PRESENT) {
		flags |= DWMCI_CMD_RESP_EXP;
		if (cmd->resp_type & MMC_RSP_136)
			flags |= DWMCI_CMD_RESP_LENGTH;
	}

	if (cmd->resp_type & MMC_RSP_CRC)
		flags |= DWMCI_CMD_CHECK_CRC;

	flags |= (cmd->cmdidx | DWMCI_CMD_START | DWMCI_CMD_USE_HOLD_REG);

	debug("Sending CMD%d\n",cmd->cmdidx);

	dwmci_writel(host, DWMCI_CMD, flags);

	for (i = 0; i < retry; i++) {
		mask = dwmci_readl(host, DWMCI_RINTSTS);
		if (mask & DWMCI_INTMSK_CDONE) {
			if (!data)
				dwmci_writel(host, DWMCI_RINTSTS, mask);
			break;
		}
	}

	if (i == retry) {
		debug("%s: Timeout.\n", __func__);
		return TIMEOUT;
	}

	if (mask & DWMCI_INTMSK_RTO) {
		/*
		 * Timeout here is not necessarily fatal. (e)MMC cards
		 * will splat here when they receive CMD55 as they do
		 * not support this command and that is exactly the way
		 * to tell them apart from SD cards. Thus, this output
		 * below shall be debug(). eMMC cards also do not favor
		 * CMD8, please keep that in mind.
		 */
		debug("%s: Response Timeout.\n", __func__);
		return TIMEOUT;
	} else if (mask & DWMCI_INTMSK_RE) {
		debug("%s: Response Error.\n", __func__);
		return -EIO;
	}


	if (cmd->resp_type & MMC_RSP_PRESENT) {
		if (cmd->resp_type & MMC_RSP_136) {
			cmd->response[0] = dwmci_readl(host, DWMCI_RESP3);
			cmd->response[1] = dwmci_readl(host, DWMCI_RESP2);
			cmd->response[2] = dwmci_readl(host, DWMCI_RESP1);
			cmd->response[3] = dwmci_readl(host, DWMCI_RESP0);
		} else {
			cmd->response[0] = dwmci_readl(host, DWMCI_RESP0);
		}
	}

	if (data) {
		ret = dwmci_data_transfer(host, data);

		/* only dma mode need it */
		if (!host->fifo_mode) {
			ctrl = dwmci_readl(host, DWMCI_CTRL);
			ctrl &= ~(DWMCI_DMA_EN);
			dwmci_writel(host, DWMCI_CTRL, ctrl);
			bounce_buffer_stop(&bbstate);
		}
	}

	udelay(100);

	return ret;
}

static int dwmci_setup_bus(struct dwmci_host *host, u32 freq)
{
	u32 div, status;
	int timeout = 10000;
	unsigned long sclk;

	if ((freq == host->clock) || (freq == 0))
		return 0;
	/*
	 * If host->get_mmc_clk isn't defined,
	 * then assume that host->bus_hz is source clock value.
	 * host->bus_hz should be set by user.
	 */
	if (host->get_mmc_clk)
		sclk = host->get_mmc_clk(host, freq);
	else if (host->bus_hz)
		sclk = host->bus_hz;
	else {
		debug("%s: Didn't get source clock value.\n", __func__);
		return -EINVAL;
	}

	if (sclk == freq)
		div = 0;	/* bypass mode */
	else
		div = DIV_ROUND_UP(sclk, 2 * freq);

	dwmci_writel(host, DWMCI_CLKENA, 0);
	dwmci_writel(host, DWMCI_CLKSRC, 0);

	dwmci_writel(host, DWMCI_CLKDIV, div);
	dwmci_writel(host, DWMCI_CMD, DWMCI_CMD_PRV_DAT_WAIT |
			DWMCI_CMD_UPD_CLK | DWMCI_CMD_START);

	do {
		status = dwmci_readl(host, DWMCI_CMD);
		if (timeout-- < 0) {
			debug("%s: Timeout!\n", __func__);
			return -ETIMEDOUT;
		}
	} while (status & DWMCI_CMD_START);

	dwmci_writel(host, DWMCI_CLKENA, DWMCI_CLKEN_ENABLE |
			DWMCI_CLKEN_LOW_PWR);

	dwmci_writel(host, DWMCI_CMD, DWMCI_CMD_PRV_DAT_WAIT |
			DWMCI_CMD_UPD_CLK | DWMCI_CMD_START);

	timeout = 10000;
	do {
		status = dwmci_readl(host, DWMCI_CMD);
		if (timeout-- < 0) {
			debug("%s: Timeout!\n", __func__);
			return -ETIMEDOUT;
		}
	} while (status & DWMCI_CMD_START);

	host->clock = freq;

	return 0;
}

static void dwmci_set_ios(struct mmc *mmc)
{
	struct dwmci_host *host = (struct dwmci_host *)mmc->priv;
	u32 ctype, regs;

	debug("Buswidth = %d, clock: %d\n", mmc->bus_width, mmc->clock);

	dwmci_setup_bus(host, mmc->clock);
	switch (mmc->bus_width) {
	case 8:
		ctype = DWMCI_CTYPE_8BIT;
		break;
	case 4:
		ctype = DWMCI_CTYPE_4BIT;
		break;
	default:
		ctype = DWMCI_CTYPE_1BIT;
		break;
	}

	dwmci_writel(host, DWMCI_CTYPE, ctype);

	regs = dwmci_readl(host, DWMCI_UHS_REG);
	if (mmc->ddr_mode)
		regs |= DWMCI_DDR_MODE;
	else
		regs &= ~DWMCI_DDR_MODE;

	dwmci_writel(host, DWMCI_UHS_REG, regs);

	if (host->clksel)
		host->clksel(host);
}

static int dwmci_init(struct mmc *mmc)
{
	struct dwmci_host *host = mmc->priv;

	if (host->board_init)
		host->board_init(host);

	dwmci_writel(host, DWMCI_PWREN, 1);

	if (!dwmci_wait_reset(host, DWMCI_RESET_ALL)) {
		debug("%s[%d] Fail-reset!!\n", __func__, __LINE__);
		return -EIO;
	}

	/* Enumerate at 400KHz */
	dwmci_setup_bus(host, mmc->cfg->f_min);

	dwmci_writel(host, DWMCI_RINTSTS, 0xFFFFFFFF);
	dwmci_writel(host, DWMCI_INTMASK, 0);

	dwmci_writel(host, DWMCI_TMOUT, 0xFFFFFFFF);

	dwmci_writel(host, DWMCI_IDINTEN, 0);
	dwmci_writel(host, DWMCI_BMOD, 1);

	if (!host->fifoth_val) {
		uint32_t fifo_size;

		fifo_size = dwmci_readl(host, DWMCI_FIFOTH);
		fifo_size = ((fifo_size & RX_WMARK_MASK) >> RX_WMARK_SHIFT) + 1;
		host->fifoth_val = MSIZE(0x2) | RX_WMARK(fifo_size / 2 - 1) |
				TX_WMARK(fifo_size / 2);
	}
	dwmci_writel(host, DWMCI_FIFOTH, host->fifoth_val);

	dwmci_writel(host, DWMCI_CLKENA, 0);
	dwmci_writel(host, DWMCI_CLKSRC, 0);

	return 0;
}

static const struct mmc_ops dwmci_ops = {
	.send_cmd	= dwmci_send_cmd,
	.set_ios	= dwmci_set_ios,
	.init		= dwmci_init,
};

void dwmci_setup_cfg(struct mmc_config *cfg, const char *name, int buswidth,
		     uint caps, u32 max_clk, u32 min_clk)
{
	cfg->name = name;
	cfg->ops = &dwmci_ops;
	cfg->f_min = min_clk;
	cfg->f_max = max_clk;

	cfg->voltages = MMC_VDD_32_33 | MMC_VDD_33_34 | MMC_VDD_165_195;

	cfg->host_caps = caps;

	if (buswidth == 8) {
		cfg->host_caps |= MMC_MODE_8BIT;
		cfg->host_caps &= ~MMC_MODE_4BIT;
	} else {
		cfg->host_caps |= MMC_MODE_4BIT;
		cfg->host_caps &= ~MMC_MODE_8BIT;
	}
<<<<<<< HEAD
	host->cfg.host_caps |= MMC_MODE_HS | MMC_MODE_HS_52MHz;
=======
	cfg->host_caps |= MMC_MODE_HS | MMC_MODE_HS_52MHz;

	cfg->b_max = CONFIG_SYS_MMC_MAX_BLK_COUNT;
}
>>>>>>> 8989c96b

#ifdef CONFIG_BLK
int dwmci_bind(struct udevice *dev, struct mmc *mmc, struct mmc_config *cfg)
{
	return mmc_bind(dev, mmc, cfg);
}
#else
int add_dwmci(struct dwmci_host *host, u32 max_clk, u32 min_clk)
{
	dwmci_setup_cfg(&host->cfg, host->name, host->buswidth, host->caps,
			max_clk, min_clk);

	host->mmc = mmc_create(&host->cfg, host);
	if (host->mmc == NULL)
		return -1;

	return 0;
}
#endif<|MERGE_RESOLUTION|>--- conflicted
+++ resolved
@@ -473,14 +473,10 @@
 		cfg->host_caps |= MMC_MODE_4BIT;
 		cfg->host_caps &= ~MMC_MODE_8BIT;
 	}
-<<<<<<< HEAD
-	host->cfg.host_caps |= MMC_MODE_HS | MMC_MODE_HS_52MHz;
-=======
 	cfg->host_caps |= MMC_MODE_HS | MMC_MODE_HS_52MHz;
 
 	cfg->b_max = CONFIG_SYS_MMC_MAX_BLK_COUNT;
 }
->>>>>>> 8989c96b
 
 #ifdef CONFIG_BLK
 int dwmci_bind(struct udevice *dev, struct mmc *mmc, struct mmc_config *cfg)

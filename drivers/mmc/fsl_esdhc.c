--- conflicted
+++ resolved
@@ -141,11 +141,6 @@
 	else if (cmd->resp_type & MMC_RSP_PRESENT)
 		xfertyp |= XFERTYP_RSPTYP_48;
 
-<<<<<<< HEAD
-#if defined(CONFIG_MX53) || defined(CONFIG_PPC_T4240) || \
-	defined(CONFIG_LS102XA) || defined(CONFIG_LS2085A)
-=======
->>>>>>> 8989c96b
 	if (cmd->cmdidx == MMC_CMD_STOP_TRANSMISSION)
 		xfertyp |= XFERTYP_CMDTYP_ABORT;
 
@@ -221,15 +216,9 @@
 static int esdhc_setup_data(struct mmc *mmc, struct mmc_data *data)
 {
 	int timeout;
-<<<<<<< HEAD
-	struct fsl_esdhc_cfg *cfg = mmc->priv;
-	struct fsl_esdhc *regs = (struct fsl_esdhc *)cfg->esdhc_base;
-#ifdef CONFIG_LS2085A
-=======
 	struct fsl_esdhc_priv *priv = mmc->priv;
 	struct fsl_esdhc *regs = priv->esdhc_regs;
 #if defined(CONFIG_FSL_LAYERSCAPE) || defined(CONFIG_S32V234)
->>>>>>> 8989c96b
 	dma_addr_t addr;
 #endif
 	uint wml_value;
@@ -242,11 +231,7 @@
 
 		esdhc_clrsetbits32(&regs->wml, WML_RD_WML_MASK, wml_value);
 #ifndef CONFIG_SYS_FSL_ESDHC_USE_PIO
-<<<<<<< HEAD
-#ifdef CONFIG_LS2085A
-=======
 #if defined(CONFIG_FSL_LAYERSCAPE) || defined(CONFIG_S32V234)
->>>>>>> 8989c96b
 		addr = virt_to_phys((void *)(data->dest));
 		if (upper_32_bits(addr))
 			printf("Error found for upper 32 bits\n");
@@ -275,11 +260,7 @@
 		esdhc_clrsetbits32(&regs->wml, WML_WR_WML_MASK,
 					wml_value << 16);
 #ifndef CONFIG_SYS_FSL_ESDHC_USE_PIO
-<<<<<<< HEAD
-#ifdef CONFIG_LS2085A
-=======
 #if defined(CONFIG_FSL_LAYERSCAPE) || defined(CONFIG_S32V234)
->>>>>>> 8989c96b
 		addr = virt_to_phys((void *)(data->src));
 		if (upper_32_bits(addr))
 			printf("Error found for upper 32 bits\n");
@@ -340,23 +321,11 @@
 static void check_and_invalidate_dcache_range
 	(struct mmc_cmd *cmd,
 	 struct mmc_data *data) {
-<<<<<<< HEAD
-#ifdef CONFIG_LS2085A
-	unsigned start = 0;
-#else
-	unsigned start = (unsigned)data->dest ;
-#endif
-	unsigned size = roundup(ARCH_DMA_MINALIGN,
-				data->blocks*data->blocksize);
-	unsigned end = start+size ;
-#ifdef CONFIG_LS2085A
-=======
 	unsigned start = 0;
 	unsigned end = 0;
 	unsigned size = roundup(ARCH_DMA_MINALIGN,
 				data->blocks*data->blocksize);
 #if defined(CONFIG_FSL_LAYERSCAPE) || defined(CONFIG_S32V234)
->>>>>>> 8989c96b
 	dma_addr_t addr;
 
 	addr = virt_to_phys((void *)(data->dest));
@@ -364,14 +333,10 @@
 		printf("Error found for upper 32 bits\n");
 	else
 		start = lower_32_bits(addr);
-<<<<<<< HEAD
-#endif
-=======
 #else
 	start = (unsigned)data->dest;
 #endif
 	end = start + size;
->>>>>>> 8989c96b
 	invalidate_dcache_range(start, end);
 }
 
@@ -599,10 +564,9 @@
 
 #ifdef CONFIG_FSL_ESDHC_USE_PERIPHERAL_CLK
 static void esdhc_clock_control(struct mmc *mmc, bool enable)
-<<<<<<< HEAD
-{
-	struct fsl_esdhc_cfg *cfg = mmc->priv;
-	struct fsl_esdhc *regs = (struct fsl_esdhc *)cfg->esdhc_base;
+{
+	struct fsl_esdhc_priv *priv = mmc->priv;
+	struct fsl_esdhc *regs = priv->esdhc_regs;
 	u32 value;
 	u32 time_out;
 
@@ -629,44 +593,10 @@
 #endif
 
 static void esdhc_set_ios(struct mmc *mmc)
-=======
->>>>>>> 8989c96b
 {
 	struct fsl_esdhc_priv *priv = mmc->priv;
 	struct fsl_esdhc *regs = priv->esdhc_regs;
-	u32 value;
-	u32 time_out;
-
-	value = esdhc_read32(&regs->sysctl);
-
-	if (enable)
-		value |= SYSCTL_CKEN;
-	else
-		value &= ~SYSCTL_CKEN;
-
-	esdhc_write32(&regs->sysctl, value);
-
-	time_out = 20;
-	value = PRSSTAT_SDSTB;
-	while (!(esdhc_read32(&regs->prsstat) & value)) {
-		if (time_out == 0) {
-			printf("fsl_esdhc: Internal clock never stabilised.\n");
-			break;
-		}
-		time_out--;
-		mdelay(1);
-	}
-}
-#endif
-
-<<<<<<< HEAD
-=======
-static void esdhc_set_ios(struct mmc *mmc)
-{
-	struct fsl_esdhc_priv *priv = mmc->priv;
-	struct fsl_esdhc *regs = priv->esdhc_regs;
-
->>>>>>> 8989c96b
+
 #ifdef CONFIG_FSL_ESDHC_USE_PERIPHERAL_CLK
 	/* Select to use peripheral clock */
 	esdhc_clock_control(mmc, false);
@@ -860,16 +790,12 @@
 		return -1;
 	}
 
-<<<<<<< HEAD
-	cfg->cfg.host_caps = MMC_MODE_4BIT | MMC_MODE_8BIT;
-=======
 	if (priv->bus_width == 8)
 		priv->cfg.host_caps = MMC_MODE_4BIT | MMC_MODE_8BIT;
 	else if (priv->bus_width == 4)
 		priv->cfg.host_caps = MMC_MODE_4BIT;
 
 	priv->cfg.host_caps = MMC_MODE_4BIT | MMC_MODE_8BIT;
->>>>>>> 8989c96b
 #ifdef CONFIG_SYS_FSL_ESDHC_HAS_DDR_MODE
 	priv->cfg.host_caps |= MMC_MODE_DDR_52MHz;
 #endif
@@ -953,10 +879,6 @@
 
 	switch (card_id) {
 	case QIXIS_ESDHC_ADAPTER_TYPE_EMMC45:
-<<<<<<< HEAD
-		break;
-	case QIXIS_ESDHC_ADAPTER_TYPE_SDMMC_LEGACY:
-=======
 		value = QIXIS_READ(brdcfg[5]);
 		value |= (QIXIS_DAT4 | QIXIS_DAT5_6_7);
 		QIXIS_WRITE(brdcfg[5], value);
@@ -965,7 +887,6 @@
 		value = QIXIS_READ(pwr_ctl[1]);
 		value |= QIXIS_EVDD_BY_SDHC_VS;
 		QIXIS_WRITE(pwr_ctl[1], value);
->>>>>>> 8989c96b
 		break;
 	case QIXIS_ESDHC_ADAPTER_TYPE_EMMC44:
 		value = QIXIS_READ(brdcfg[5]);

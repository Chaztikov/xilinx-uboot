/*
 * Copyright 2008, Freescale Semiconductor, Inc
 * Andy Fleming
 *
 * Based vaguely on the Linux code
 *
 * SPDX-License-Identifier:	GPL-2.0+
 */

#include <config.h>
#include <common.h>
#include <dm.h>
#include <part.h>
#include <div64.h>
#include <linux/math64.h>
#include "mmc_private.h"

static ulong mmc_erase_t(struct mmc *mmc, ulong start, lbaint_t blkcnt)
{
	struct mmc_cmd cmd;
	ulong end;
	int err, start_cmd, end_cmd;

	if (mmc->high_capacity) {
		end = start + blkcnt - 1;
	} else {
		end = (start + blkcnt - 1) * mmc->write_bl_len;
		start *= mmc->write_bl_len;
	}

	if (IS_SD(mmc)) {
		start_cmd = SD_CMD_ERASE_WR_BLK_START;
		end_cmd = SD_CMD_ERASE_WR_BLK_END;
	} else {
		start_cmd = MMC_CMD_ERASE_GROUP_START;
		end_cmd = MMC_CMD_ERASE_GROUP_END;
	}

	cmd.cmdidx = start_cmd;
	cmd.cmdarg = start;
	cmd.resp_type = MMC_RSP_R1;

	err = mmc_send_cmd(mmc, &cmd, NULL);
	if (err)
		goto err_out;

	cmd.cmdidx = end_cmd;
	cmd.cmdarg = end;

	err = mmc_send_cmd(mmc, &cmd, NULL);
	if (err)
		goto err_out;

	cmd.cmdidx = MMC_CMD_ERASE;
	cmd.cmdarg = MMC_ERASE_ARG;
	cmd.resp_type = MMC_RSP_R1b;

	err = mmc_send_cmd(mmc, &cmd, NULL);
	if (err)
		goto err_out;

	return 0;

err_out:
	puts("mmc erase failed\n");
	return err;
}

unsigned long mmc_berase(struct blk_desc *block_dev, lbaint_t start,
			 lbaint_t blkcnt)
{
	int dev_num = block_dev->devnum;
	int err = 0;
	u32 start_rem, blkcnt_rem;
	struct mmc *mmc = find_mmc_device(dev_num);
	lbaint_t blk = 0, blk_r = 0;
	int timeout = 1000;

	if (!mmc)
		return -1;

<<<<<<< HEAD
=======
	err = blk_select_hwpart_devnum(IF_TYPE_MMC, dev_num,
				       block_dev->hwpart);
	if (err < 0)
		return -1;

>>>>>>> 8989c96b
	/*
	 * We want to see if the requested start or total block count are
	 * unaligned.  We discard the whole numbers and only care about the
	 * remainder.
	 */
	err = div_u64_rem(start, mmc->erase_grp_size, &start_rem);
	err = div_u64_rem(blkcnt, mmc->erase_grp_size, &blkcnt_rem);
	if (start_rem || blkcnt_rem)
		printf("\n\nCaution! Your devices Erase group is 0x%x\n"
		       "The erase range would be change to "
		       "0x" LBAF "~0x" LBAF "\n\n",
		       mmc->erase_grp_size, start & ~(mmc->erase_grp_size - 1),
		       ((start + blkcnt + mmc->erase_grp_size)
		       & ~(mmc->erase_grp_size - 1)) - 1);

	while (blk < blkcnt) {
		blk_r = ((blkcnt - blk) > mmc->erase_grp_size) ?
			mmc->erase_grp_size : (blkcnt - blk);
		err = mmc_erase_t(mmc, start + blk, blk_r);
		if (err)
			break;

		blk += blk_r;

		/* Waiting for the ready status */
		if (mmc_send_status(mmc, timeout))
			return 0;
	}

	return blk;
}

static ulong mmc_write_blocks(struct mmc *mmc, lbaint_t start,
		lbaint_t blkcnt, const void *src)
{
	struct mmc_cmd cmd;
	struct mmc_data data;
	int timeout = 1000;

	if ((start + blkcnt) > mmc_get_blk_desc(mmc)->lba) {
		printf("MMC: block number 0x" LBAF " exceeds max(0x" LBAF ")\n",
		       start + blkcnt, mmc_get_blk_desc(mmc)->lba);
		return 0;
	}

	if (blkcnt == 0)
		return 0;
	else if (blkcnt == 1)
		cmd.cmdidx = MMC_CMD_WRITE_SINGLE_BLOCK;
	else
		cmd.cmdidx = MMC_CMD_WRITE_MULTIPLE_BLOCK;

	if (mmc->high_capacity)
		cmd.cmdarg = start;
	else
		cmd.cmdarg = start * mmc->write_bl_len;

	cmd.resp_type = MMC_RSP_R1;

	data.src = src;
	data.blocks = blkcnt;
	data.blocksize = mmc->write_bl_len;
	data.flags = MMC_DATA_WRITE;

	if (mmc_send_cmd(mmc, &cmd, &data)) {
		printf("mmc write failed\n");
		return 0;
	}

	/* SPI multiblock writes terminate using a special
	 * token, not a STOP_TRANSMISSION request.
	 */
	if (!mmc_host_is_spi(mmc) && blkcnt > 1) {
		cmd.cmdidx = MMC_CMD_STOP_TRANSMISSION;
		cmd.cmdarg = 0;
		cmd.resp_type = MMC_RSP_R1b;
		if (mmc_send_cmd(mmc, &cmd, NULL)) {
			printf("mmc fail to send stop cmd\n");
			return 0;
		}
	}

	/* Waiting for the ready status */
	if (mmc_send_status(mmc, timeout))
		return 0;

	return blkcnt;
}

#ifdef CONFIG_BLK
ulong mmc_bwrite(struct udevice *dev, lbaint_t start, lbaint_t blkcnt,
		 const void *src)
#else
ulong mmc_bwrite(struct blk_desc *block_dev, lbaint_t start, lbaint_t blkcnt,
		 const void *src)
#endif
{
#ifdef CONFIG_BLK
	struct blk_desc *block_dev = dev_get_uclass_platdata(dev);
#endif
	int dev_num = block_dev->devnum;
	lbaint_t cur, blocks_todo = blkcnt;
	int err;

	struct mmc *mmc = find_mmc_device(dev_num);
	if (!mmc)
		return 0;

	err = blk_select_hwpart_devnum(IF_TYPE_MMC, dev_num, block_dev->hwpart);
	if (err < 0)
		return 0;

	if (mmc_set_blocklen(mmc, mmc->write_bl_len))
		return 0;

	do {
		cur = (blocks_todo > mmc->cfg->b_max) ?
			mmc->cfg->b_max : blocks_todo;
		if (mmc_write_blocks(mmc, start, cur, src) != cur)
			return 0;
		blocks_todo -= cur;
		start += cur;
		src += cur * mmc->write_bl_len;
	} while (blocks_todo > 0);

	return blkcnt;
}<|MERGE_RESOLUTION|>--- conflicted
+++ resolved
@@ -79,14 +79,11 @@
 	if (!mmc)
 		return -1;
 
-<<<<<<< HEAD
-=======
 	err = blk_select_hwpart_devnum(IF_TYPE_MMC, dev_num,
 				       block_dev->hwpart);
 	if (err < 0)
 		return -1;
 
->>>>>>> 8989c96b
 	/*
 	 * We want to see if the requested start or total block count are
 	 * unaligned.  We discard the whole numbers and only care about the

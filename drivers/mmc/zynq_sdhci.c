--- conflicted
+++ resolved
@@ -31,16 +31,12 @@
 
 	host->version = sdhci_readw(host, SDHCI_HOST_VERSION);
 
-<<<<<<< HEAD
-	add_sdhci(host, CONFIG_ZYNQ_SDHCI_MAX_FREQ, 52000000 >> 9);
-=======
 	add_sdhci(host, CONFIG_ZYNQ_SDHCI_MAX_FREQ,
 		  CONFIG_ZYNQ_SDHCI_MIN_FREQ);
 
 	upriv->mmc = host->mmc;
 	host->mmc->dev = dev;
 
->>>>>>> 8989c96b
 	return 0;
 }
 

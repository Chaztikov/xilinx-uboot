--- conflicted
+++ resolved
@@ -25,11 +25,7 @@
 
 	host->name = "zynq_sdhci";
 	host->ioaddr = (void *)regbase;
-<<<<<<< HEAD
-	host->quirks = SDHCI_QUIRK_NO_CD | SDHCI_QUIRK_WAIT_SEND_CMD |
-=======
 	host->quirks = SDHCI_QUIRK_WAIT_SEND_CMD |
->>>>>>> 1160fbcc
 		       SDHCI_QUIRK_BROKEN_R1B;
 	host->version = sdhci_readw(host, SDHCI_HOST_VERSION);
 

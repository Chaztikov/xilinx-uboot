menu "NAND Device Support"

config SYS_NAND_SELF_INIT
	bool
	help
	  This option, if enabled, provides more flexible and linux-like
	  NAND initialization process.

config NAND_DENALI
	bool "Support Denali NAND controller"
	select SYS_NAND_SELF_INIT
	help
	  Enable support for the Denali NAND controller.

config SYS_NAND_DENALI_64BIT
	bool "Use 64-bit variant of Denali NAND controller"
	depends on NAND_DENALI
	help
	  The Denali NAND controller IP has some variations in terms of
	  the bus interface.  The DMA setup sequence is completely differenct
	  between 32bit / 64bit AXI bus variants.

	  If your Denali NAND controller is the 64-bit variant, say Y.
	  Otherwise (32 bit), say N.

config NAND_DENALI_SPARE_AREA_SKIP_BYTES
	int "Number of bytes skipped in OOB area"
	depends on NAND_DENALI
	range 0 63
	help
	  This option specifies the number of bytes to skip from the beginning
	  of OOB area before last ECC sector data starts.  This is potentially
	  used to preserve the bad block marker in the OOB area.

config NAND_VF610_NFC
	bool "Support for Freescale NFC for VF610/MPC5125"
	select SYS_NAND_SELF_INIT
	help
	  Enables support for NAND Flash Controller on some Freescale
	  processors like the VF610, MPC5125, MCF54418 or Kinetis K70.
	  The driver supports a maximum 2k page size. The driver
	  currently does not support hardware ECC.

choice
	prompt "Hardware ECC strength"
	depends on NAND_VF610_NFC
	default SYS_NAND_VF610_NFC_45_ECC_BYTES
	help
	  Select the ECC strength used in the hardware BCH ECC block.

config SYS_NAND_VF610_NFC_45_ECC_BYTES
	bool "24-error correction (45 ECC bytes)"

config SYS_NAND_VF610_NFC_60_ECC_BYTES
	bool "32-error correction (60 ECC bytes)"

endchoice

<<<<<<< HEAD
=======
config NAND_PXA3XX
	bool "Support for NAND on PXA3xx and Armada 370/XP/38x"
	select SYS_NAND_SELF_INIT
	help
	  This enables the driver for the NAND flash device found on
	  PXA3xx processors (NFCv1) and also on Armada 370/XP (NFCv2).

config NAND_SUNXI
	bool "Support for NAND on Allwinner SoCs in SPL"
	depends on MACH_SUN4I || MACH_SUN5I || MACH_SUN7I
	select SYS_NAND_SELF_INIT
	---help---
	Enable support for NAND. This option allows SPL to read from
	sunxi NAND using DMA transfers.

config NAND_ARASAN
	bool "Configure Arasan Nand"
	help
	  This enables Nand driver support for Arasan nand flash
	  controller. This uses the hardware ECC for read and
	  write operations.

config NAND_ZYNQ
	bool "Support for Nand on Zynq SoC"
	help
	  This enables Nand driver support for Nand controller
	  on Zynq SoC.

>>>>>>> 8989c96b
comment "Generic NAND options"

# Enhance depends when converting drivers to Kconfig which use this config
# option (mxc_nand, ndfc, omap_gpmc).
config SYS_NAND_BUSWIDTH_16BIT
	bool "Use 16-bit NAND interface"
	depends on NAND_VF610_NFC
	help
	  Indicates that NAND device has 16-bit wide data-bus. In absence of this
	  config, bus-width of NAND device is assumed to be either 8-bit and later
	  determined by reading ONFI params.
	  Above config is useful when NAND device's bus-width information cannot
	  be determined from on-chip ONFI params, like in following scenarios:
	  - SPL boot does not support reading of ONFI parameters. This is done to
	    keep SPL code foot-print small.
	  - In current U-Boot flow using nand_init(), driver initialization
	    happens in board_nand_init() which is called before any device probe
	    (nand_scan_ident + nand_scan_tail), thus device's ONFI parameters are
	    not available while configuring controller. So a static CONFIG_NAND_xx
	    is needed to know the device's bus-width in advance.

if SPL

config SYS_NAND_U_BOOT_LOCATIONS
	bool "Define U-boot binaries locations in NAND"
	help
	Enable CONFIG_SYS_NAND_U_BOOT_OFFS though Kconfig.
	This option should not be enabled when compiling U-boot for boards
	defining CONFIG_SYS_NAND_U_BOOT_OFFS in their include/configs/<board>.h
	file.

config SYS_NAND_U_BOOT_OFFS
	hex "Location in NAND to read U-Boot from"
	default 0x8000 if NAND_SUNXI
	depends on SYS_NAND_U_BOOT_LOCATIONS
	help
	Set the offset from the start of the nand where u-boot should be
	loaded from.

config SYS_NAND_U_BOOT_OFFS_REDUND
	hex "Location in NAND to read U-Boot from"
	default SYS_NAND_U_BOOT_OFFS
	depends on SYS_NAND_U_BOOT_LOCATIONS
	help
	Set the offset from the start of the nand where the redundant u-boot
	should be loaded from.

config SPL_NAND_DENALI
	bool "Support Denali NAND controller for SPL"
	help
	  This is a small implementation of the Denali NAND controller
	  for use on SPL.

endif

endmenu<|MERGE_RESOLUTION|>--- conflicted
+++ resolved
@@ -56,8 +56,6 @@
 
 endchoice
 
-<<<<<<< HEAD
-=======
 config NAND_PXA3XX
 	bool "Support for NAND on PXA3xx and Armada 370/XP/38x"
 	select SYS_NAND_SELF_INIT
@@ -86,7 +84,6 @@
 	  This enables Nand driver support for Nand controller
 	  on Zynq SoC.
 
->>>>>>> 8989c96b
 comment "Generic NAND options"
 
 # Enhance depends when converting drivers to Kconfig which use this config

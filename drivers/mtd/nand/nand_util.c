--- conflicted
+++ resolved
@@ -520,11 +520,7 @@
 {
 	int rval = 0;
 	size_t verofs;
-<<<<<<< HEAD
-	size_t verlen = nand->writesize;
-=======
 	size_t verlen = mtd->writesize;
->>>>>>> 8989c96b
 	uint8_t *verbuf = memalign(ARCH_DMA_MINALIGN, verlen);
 
 	if (!verbuf)

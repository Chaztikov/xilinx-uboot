--- conflicted
+++ resolved
@@ -146,25 +146,12 @@
 };
 
 struct vf610_nfc {
-<<<<<<< HEAD
-	struct mtd_info	  *mtd;
-	struct nand_chip   chip;
-	void __iomem	  *regs;
-	uint               column;
-	/* Status and ID are in alternate locations. */
-	int                alt_buf;
-#define ALT_BUF_ID   1
-#define ALT_BUF_STAT 2
-#define ALT_BUF_ONFI 3
-	struct clk        *clk;
-=======
 	struct nand_chip chip;
 	void __iomem *regs;
 	uint buf_offset;
 	int write_sz;
 	/* Status and ID are in alternate locations. */
 	enum vf610_nfc_alt_buf alt_buf;
->>>>>>> 8989c96b
 };
 
 #define mtd_to_nfc(_mtd) nand_get_controller_data(mtd_to_nand(_mtd))
@@ -201,26 +188,6 @@
 		{.offset = 2,
 		 .length = 2} }
 };
-<<<<<<< HEAD
-#elif defined(CONFIG_SYS_NAND_VF610_NFC_60_ECC_BYTES)
-#define ECC_HW_MODE ECC_60_BYTE
-
-static struct nand_ecclayout vf610_nfc_ecc = {
-	.eccbytes = 60,
-	.eccpos = { 4,  5,  6,  7,  8,  9, 10, 11,
-		   12, 13, 14, 15, 16, 17, 18, 19,
-		   20, 21, 22, 23, 24, 25, 26, 27,
-		   28, 29, 30, 31, 32, 33, 34, 35,
-		   36, 37, 38, 39, 40, 41, 42, 43,
-		   44, 45, 46, 47, 48, 49, 50, 51,
-		   52, 53, 54, 55, 56, 57, 58, 59,
-		   60, 61, 62, 63 },
-	.oobfree = {
-		{.offset = 2,
-		 .length = 2} }
-};
-=======
->>>>>>> 8989c96b
 #endif
 
 static inline u32 vf610_nfc_read(struct mtd_info *mtd, uint reg)
@@ -382,46 +349,28 @@
 			      int column, int page)
 {
 	struct vf610_nfc *nfc = mtd_to_nfc(mtd);
-<<<<<<< HEAD
-	int page_sz = nfc->chip.options & NAND_BUSWIDTH_16 ? 1 : 0;
-
-	nfc->column = max(column, 0);
-	nfc->alt_buf = 0;
-=======
 	int trfr_sz = nfc->chip.options & NAND_BUSWIDTH_16 ? 1 : 0;
 
 	nfc->buf_offset = max(column, 0);
 	nfc->alt_buf = ALT_BUF_DATA;
->>>>>>> 8989c96b
 
 	switch (command) {
 	case NAND_CMD_SEQIN:
 		/* Use valid column/page from preread... */
 		vf610_nfc_addr_cycle(mtd, column, page);
-<<<<<<< HEAD
-=======
 		nfc->buf_offset = 0;
 
->>>>>>> 8989c96b
 		/*
 		 * SEQIN => data => PAGEPROG sequence is done by the controller
 		 * hence we do not need to issue the command here...
 		 */
 		return;
 	case NAND_CMD_PAGEPROG:
-<<<<<<< HEAD
-		page_sz += mtd->writesize + mtd->oobsize;
-		vf610_nfc_transfer_size(nfc->regs, page_sz);
-		vf610_nfc_send_commands(nfc->regs, NAND_CMD_SEQIN,
-					command, PROGRAM_PAGE_CMD_CODE);
-		vf610_nfc_ecc_mode(mtd, ECC_HW_MODE);
-=======
 		trfr_sz += nfc->write_sz;
 		vf610_nfc_ecc_mode(mtd, ECC_HW_MODE);
 		vf610_nfc_transfer_size(nfc->regs, trfr_sz);
 		vf610_nfc_send_commands(nfc->regs, NAND_CMD_SEQIN,
 					command, PROGRAM_PAGE_CMD_CODE);
->>>>>>> 8989c96b
 		break;
 
 	case NAND_CMD_RESET:
@@ -430,15 +379,9 @@
 		break;
 
 	case NAND_CMD_READOOB:
-<<<<<<< HEAD
-		page_sz += mtd->oobsize;
-		column = mtd->writesize;
-		vf610_nfc_transfer_size(nfc->regs, page_sz);
-=======
 		trfr_sz += mtd->oobsize;
 		column = mtd->writesize;
 		vf610_nfc_transfer_size(nfc->regs, trfr_sz);
->>>>>>> 8989c96b
 		vf610_nfc_send_commands(nfc->regs, NAND_CMD_READ0,
 					NAND_CMD_READSTART, READ_PAGE_CMD_CODE);
 		vf610_nfc_addr_cycle(mtd, column, page);
@@ -446,29 +389,12 @@
 		break;
 
 	case NAND_CMD_READ0:
-<<<<<<< HEAD
-		page_sz += mtd->writesize + mtd->oobsize;
-		column = 0;
-		vf610_nfc_transfer_size(nfc->regs, page_sz);
-=======
 		trfr_sz += mtd->writesize + mtd->oobsize;
 		vf610_nfc_transfer_size(nfc->regs, trfr_sz);
 		vf610_nfc_ecc_mode(mtd, ECC_HW_MODE);
->>>>>>> 8989c96b
 		vf610_nfc_send_commands(nfc->regs, NAND_CMD_READ0,
 					NAND_CMD_READSTART, READ_PAGE_CMD_CODE);
 		vf610_nfc_addr_cycle(mtd, column, page);
-		vf610_nfc_ecc_mode(mtd, ECC_HW_MODE);
-		break;
-
-	case NAND_CMD_PARAM:
-		nfc->alt_buf = ALT_BUF_ONFI;
-		vf610_nfc_transfer_size(nfc->regs, 768);
-		vf610_nfc_send_command(nfc->regs, NAND_CMD_PARAM,
-				       READ_ONFI_PARAM_CMD_CODE);
-		vf610_nfc_set_field(mtd, NFC_ROW_ADDR, ROW_ADDR_MASK,
-				    ROW_ADDR_SHIFT, column);
-		vf610_nfc_ecc_mode(mtd, ECC_BYPASS);
 		break;
 
 	case NAND_CMD_PARAM:
@@ -491,11 +417,7 @@
 
 	case NAND_CMD_READID:
 		nfc->alt_buf = ALT_BUF_ID;
-<<<<<<< HEAD
-		nfc->column = 0;
-=======
 		nfc->buf_offset = 0;
->>>>>>> 8989c96b
 		vf610_nfc_transfer_size(nfc->regs, 0);
 		vf610_nfc_send_command(nfc->regs, command, READ_ID_CMD_CODE);
 		vf610_nfc_set_field(mtd, NFC_ROW_ADDR, ROW_ADDR_MASK,
@@ -512,22 +434,15 @@
 	}
 
 	vf610_nfc_done(mtd);
-<<<<<<< HEAD
-=======
 
 	nfc->write_sz = 0;
->>>>>>> 8989c96b
 }
 
 /* Read data from NFC buffers */
 static void vf610_nfc_read_buf(struct mtd_info *mtd, u_char *buf, int len)
 {
 	struct vf610_nfc *nfc = mtd_to_nfc(mtd);
-<<<<<<< HEAD
-	uint c = nfc->column;
-=======
 	uint c = nfc->buf_offset;
->>>>>>> 8989c96b
 
 	/* Alternate buffers are only supported through read_byte */
 	if (nfc->alt_buf)
@@ -535,11 +450,7 @@
 
 	vf610_nfc_memcpy(buf, nfc->regs + NFC_MAIN_AREA(0) + c, len);
 
-<<<<<<< HEAD
-	nfc->column += len;
-=======
 	nfc->buf_offset += len;
->>>>>>> 8989c96b
 }
 
 /* Write data to NFC buffers */
@@ -562,11 +473,7 @@
 {
 	struct vf610_nfc *nfc = mtd_to_nfc(mtd);
 	u8 tmp;
-<<<<<<< HEAD
-	uint c = nfc->column;
-=======
 	uint c = nfc->buf_offset;
->>>>>>> 8989c96b
 
 	switch (nfc->alt_buf) {
 	case ALT_BUF_ID:
@@ -575,30 +482,17 @@
 	case ALT_BUF_STAT:
 		tmp = vf610_nfc_get_status(mtd);
 		break;
-<<<<<<< HEAD
-	case ALT_BUF_ONFI:
-#ifdef __LITTLE_ENDIAN
-		/* Reverse byte since the controller uses big endianness */
-		c = nfc->column ^ 0x3;
-		tmp = *((u8 *)(nfc->regs + NFC_MAIN_AREA(0) + c));
-		break;
-=======
 #ifdef __LITTLE_ENDIAN
 	case ALT_BUF_ONFI:
 		/* Reverse byte since the controller uses big endianness */
 		c = nfc->buf_offset ^ 0x3;
 		/* fall-through */
->>>>>>> 8989c96b
 #endif
 	default:
 		tmp = *((u8 *)(nfc->regs + NFC_MAIN_AREA(0) + c));
 		break;
 	}
-<<<<<<< HEAD
-	nfc->column++;
-=======
 	nfc->buf_offset++;
->>>>>>> 8989c96b
 	return tmp;
 }
 
@@ -671,11 +565,6 @@
 	vf610_nfc_command(mtd, NAND_CMD_READOOB, 0, page);
 	vf610_nfc_read_buf(mtd, oob, mtd->oobsize);
 
-<<<<<<< HEAD
-	/* ECC failed. */
-	if (flip > ecc_count && flip > (nfc->chip.ecc.strength / 2))
-		return -1;
-=======
 	/*
 	 * On an erased page, bit count (including OOB) should be zero or
 	 * at least less then half of the ECC strength.
@@ -685,7 +574,6 @@
 
 	if (unlikely(flips > flips_threshold))
 		return -EINVAL;
->>>>>>> 8989c96b
 
 	/* Erased page. */
 	memset(dat, 0xff, nfc->chip.ecc.size);
@@ -768,15 +656,6 @@
 
 	if (cfg.width == 16)
 		chip->options |= NAND_BUSWIDTH_16;
-<<<<<<< HEAD
-
-	/* Use 8-bit mode during initialization */
-	vf610_nfc_clear(mtd, NFC_FLASH_CONFIG, CONFIG_16BIT);
-
-	/* Disable subpage writes as we do not provide ecc->hwctl */
-	chip->options |= NAND_NO_SUBPAGE_WRITE;
-=======
->>>>>>> 8989c96b
 
 	chip->dev_ready = vf610_nfc_dev_ready;
 	chip->cmdfunc = vf610_nfc_command;
@@ -786,16 +665,9 @@
 	chip->write_buf = vf610_nfc_write_buf;
 	chip->select_chip = vf610_nfc_select_chip;
 
-<<<<<<< HEAD
-	/* Bad block options. */
-	if (cfg.flash_bbt)
-		chip->bbt_options = NAND_BBT_USE_FLASH | NAND_BBT_NO_OOB |
-				    NAND_BBT_CREATE;
-=======
 	chip->options |= NAND_NO_SUBPAGE_WRITE;
 
 	chip->ecc.size = PAGE_2K;
->>>>>>> 8989c96b
 
 	/* Set configuration register. */
 	vf610_nfc_clear(mtd, NFC_FLASH_CONFIG, CONFIG_16BIT);
@@ -818,13 +690,6 @@
 	if (cfg.width == 16)
 		vf610_nfc_set(mtd, NFC_FLASH_CONFIG, CONFIG_16BIT);
 
-<<<<<<< HEAD
-	chip->ecc.mode = NAND_ECC_SOFT; /* default */
-
-	/* Single buffer only, max 256 OOB minus ECC status */
-	if (mtd->writesize + mtd->oobsize > PAGE_2K + 256 - 8) {
-		dev_err(nfc->dev, "Unsupported flash size\n");
-=======
 	/* Bad block options. */
 	if (cfg.flash_bbt)
 		chip->bbt_options = NAND_BBT_USE_FLASH | NAND_BBT_NO_OOB |
@@ -833,7 +698,6 @@
 	/* Single buffer only, max 256 OOB minus ECC status */
 	if (mtd->writesize + mtd->oobsize > PAGE_2K + OOB_MAX - 8) {
 		dev_err(nfc->dev, "Unsupported flash page size\n");
->>>>>>> 8989c96b
 		err = -ENXIO;
 		goto error;
 	}
@@ -845,8 +709,6 @@
 			goto error;
 		}
 
-<<<<<<< HEAD
-=======
 		if (chip->ecc.size != mtd->writesize) {
 			dev_err(nfc->dev, "ecc size: %d\n", chip->ecc.size);
 			dev_err(nfc->dev, "Step size needs to be page size\n");
@@ -854,7 +716,6 @@
 			goto error;
 		}
 
->>>>>>> 8989c96b
 		/* Current HW ECC layouts only use 64 bytes of OOB */
 		if (mtd->oobsize > 64)
 			mtd->oobsize = 64;
@@ -874,15 +735,12 @@
 		chip->ecc.strength = 32;
 		chip->ecc.bytes = 60;
 #endif
-<<<<<<< HEAD
-=======
 
 		/* Set ECC_STATUS offset */
 		vf610_nfc_set_field(mtd, NFC_FLASH_CONFIG,
 				    CONFIG_ECC_SRAM_ADDR_MASK,
 				    CONFIG_ECC_SRAM_ADDR_SHIFT,
 				    ECC_SRAM_ADDR >> 3);
->>>>>>> 8989c96b
 
 		/* Enable ECC status in SRAM */
 		vf610_nfc_set(mtd, NFC_FLASH_CONFIG, CONFIG_ECC_SRAM_REQ_BIT);

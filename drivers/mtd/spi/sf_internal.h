--- conflicted
+++ resolved
@@ -37,15 +37,6 @@
 
 /* sf param flags */
 enum {
-<<<<<<< HEAD
-	SECT_4K		= 1 << 0,
-	SECT_32K	= 1 << 1,
-	E_FSR		= 1 << 2,
-	SST_BP		= 1 << 3,
-	SST_WP		= 1 << 4,
-	WR_QPP		= 1 << 5,
-	SST_LOCKBP	= 1 << 6,
-=======
 #ifndef CONFIG_SPI_FLASH_USE_4K_SECTORS
 	SECT_4K		= 0,
 #else
@@ -57,7 +48,6 @@
 	WR_QPP		= BIT(4),
 	SST_BP		= BIT(5),
 	SST_LOCKBP	= BIT(6),
->>>>>>> 8989c96b
 };
 
 #define SST_WR		(SST_BP | SST_WP)
@@ -92,17 +82,10 @@
 #define CMD_WRITE_STATUS		0x01
 #define CMD_PAGE_PROGRAM		0x02
 #define CMD_WRITE_DISABLE		0x04
-<<<<<<< HEAD
-#define CMD_READ_STATUS			0x05
-#define CMD_QUAD_PAGE_PROGRAM		0x32
-#define CMD_READ_STATUS1		0x35
-#define CMD_WRITE_ENABLE		0x06
-=======
 #define CMD_WRITE_ENABLE		0x06
 #define CMD_QUAD_PAGE_PROGRAM		0x32
 #define CMD_WRITE_EVCR			0x61
 
->>>>>>> 8989c96b
 #define CMD_READ_CONFIG			0x35
 #define CMD_FLAG_STATUS			0x70
 /* Used for Micron, Macronix and Winbond flashes */
@@ -132,12 +115,6 @@
 #endif
 
 /* Common status */
-<<<<<<< HEAD
-#define STATUS_WIP			(1 << 0)
-#define STATUS_QEB_WINSPAN		(1 << 1)
-#define STATUS_QEB_MXIC		(1 << 6)
-#define STATUS_PEC			(1 << 7)
-=======
 #define STATUS_WIP			BIT(0)
 #define STATUS_QEB_WINSPAN		BIT(1)
 #define STATUS_QEB_MXIC			BIT(6)
@@ -146,7 +123,6 @@
 #define SR_BP0				BIT(2)  /* Block protect 0 */
 #define SR_BP1				BIT(3)  /* Block protect 1 */
 #define SR_BP2				BIT(4)  /* Block protect 2 */
->>>>>>> 8989c96b
 
 /* Flash timeout values */
 #define SPI_FLASH_PROG_TIMEOUT		(2 * CONFIG_SYS_HZ)
@@ -276,8 +252,6 @@
 void spi_flash_mtd_unregister(void);
 #endif
 
-<<<<<<< HEAD
-=======
 /**
  * spi_flash_scan - scan the SPI FLASH
  * @flash:	the spi flash structure
@@ -290,5 +264,4 @@
  */
 int spi_flash_scan(struct spi_flash *flash);
 
->>>>>>> 8989c96b
 #endif /* _SF_INTERNAL_H_ */
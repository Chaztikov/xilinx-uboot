/*
 * SPI flash probing
 *
 * Copyright (C) 2008 Atmel Corporation
 * Copyright (C) 2010 Reinhard Meyer, EMK Elektronik
 * Copyright (C) 2013 Jagannadha Sutradharudu Teki, Xilinx Inc.
 *
 * SPDX-License-Identifier:	GPL-2.0+
 */

#include <common.h>
#include <fdtdec.h>
#include <malloc.h>
#include <spi.h>
#include <spi_flash.h>
#include <asm/io.h>

#include "sf_internal.h"

DECLARE_GLOBAL_DATA_PTR;

/* Read commands array */
static u8 spi_read_cmds_array[] = {
	CMD_READ_ARRAY_SLOW,
	CMD_READ_DUAL_OUTPUT_FAST,
	CMD_READ_DUAL_IO_FAST,
	CMD_READ_QUAD_OUTPUT_FAST,
	CMD_READ_QUAD_IO_FAST,
};

<<<<<<< HEAD
static const struct spi_flash_params spi_flash_params_table[] = {
#ifdef CONFIG_SPI_FLASH_ATMEL		/* ATMEL */
	{"AT45DB011D",	   0x1f2200, 0x0,     64 * 1024,    4,	       SECT_4K},
	{"AT45DB021D",	   0x1f2300, 0x0,     64 * 1024,    8,	       SECT_4K},
	{"AT45DB041D",	   0x1f2400, 0x0,     64 * 1024,    8,	       SECT_4K},
	{"AT45DB081D",	   0x1f2500, 0x0,     64 * 1024,   16,	       SECT_4K},
	{"AT45DB161D",	   0x1f2600, 0x0,     64 * 1024,   32,	       SECT_4K},
	{"AT45DB321D",	   0x1f2700, 0x0,     64 * 1024,   64,	       SECT_4K},
	{"AT45DB641D",	   0x1f2800, 0x0,     64 * 1024,  128,	       SECT_4K},
	{"AT25DF321",      0x1f4701, 0x0,     64 * 1024,   64,	       SECT_4K},
#endif
#ifdef CONFIG_SPI_FLASH_EON		/* EON */
	{"EN25Q32B",	   0x1c3016, 0x0,     64 * 1024,   64,	             0},
	{"EN25Q64",	   0x1c3017, 0x0,     64 * 1024,  128,	       SECT_4K},
	{"EN25Q128B",	   0x1c3018, 0x0,     64 * 1024,  256,	             0},
	{"EN25S64",	   0x1c3817, 0x0,     64 * 1024,  128,		     0},
#endif
#ifdef CONFIG_SPI_FLASH_GIGADEVICE	/* GIGADEVICE */
	{"GD25Q64B",	   0xc84017, 0x0,     64 * 1024,  128,	       SECT_4K},
	{"GD25LQ32",	   0xc86016, 0x0,     64 * 1024,   64,	       SECT_4K},
#endif
#ifdef CONFIG_SPI_FLASH_MACRONIX	/* MACRONIX */
	{"MX25L4005",	   0xc22013, 0x0,     64 * 1024,    8,	             0},
	{"MX25L8005",	   0xc22014, 0x0,     64 * 1024,   16,	             0},
	{"MX25L1605D",	   0xc22015, 0x0,     64 * 1024,   32,	             0},
	{"MX25L3205D",	   0xc22016, 0x0,     64 * 1024,   64,	             0},
	{"MX25L6405D",	   0xc22017, 0x0,     64 * 1024,  128,	             0},
	{"MX25L12805",	   0xc22018, 0x0,     64 * 1024,  256,	             0},
	{"MX25L25635F",	   0xc22019, 0x0,     64 * 1024,  512,	             0},
	{"MX25L51235F",	   0xc2201A, 0x0,     64 * 1024, 1024,	             0},
	{"MX25L12855E",	   0xc22618, 0x0,     64 * 1024,  256,	             0},
#endif
#ifdef CONFIG_SPI_FLASH_SPANSION	/* SPANSION */
	{"S25FL008A",	   0x010213, 0x0,     64 * 1024,   16,	             0},
	{"S25FL016A",	   0x010214, 0x0,     64 * 1024,   32,	             0},
	{"S25FL032A",	   0x010215, 0x0,     64 * 1024,   64,	             0},
	{"S25FL064A",	   0x010216, 0x0,     64 * 1024,  128,	             0},
	{"S25FL128P_256K", 0x012018, 0x0300, 256 * 1024,   64,	             0},
	{"S25FL128P_64K",  0x012018, 0x0301,  64 * 1024,  256,	             0},
	{"S25FL032P",	   0x010215, 0x4d00,  64 * 1024,   64,	             0},
	{"S25FL064P",	   0x010216, 0x4d00,  64 * 1024,  128,	             0},
	{"S25FL128S_64K",  0x012018, 0x4d01,  64 * 1024,  256,	RD_QR | WR_QPP},
	{"S25FL256S_256K", 0x010219, 0x4d00,  64 * 1024,  512,	RD_QR | WR_QPP},
	{"S25FL256S_64K",  0x010219, 0x4d01,  64 * 1024,  512,	RD_QR | WR_QPP},
	{"S25FL512S_256K", 0x010220, 0x4d00,  64 * 1024, 1024,	RD_QR | WR_QPP},
	{"S25FL512S_64K",  0x010220, 0x4d01,  64 * 1024, 1024,	RD_QR | WR_QPP},
#endif
#ifdef CONFIG_SPI_FLASH_STMICRO		/* STMICRO */
	{"M25P10",	   0x202011, 0x0,     32 * 1024,    4,	             0},
	{"M25P20",	   0x202012, 0x0,     64 * 1024,    4,	             0},
	{"M25P40",	   0x202013, 0x0,     64 * 1024,    8,	             0},
	{"M25P80",	   0x202014, 0x0,     64 * 1024,   16,	             0},
	{"M25P16",	   0x202015, 0x0,     64 * 1024,   32,	             0},
	{"M25P32",	   0x202016, 0x0,     64 * 1024,   64,	             0},
	{"M25P64",	   0x202017, 0x0,     64 * 1024,  128,	             0},
	{"M25P128",	   0x202018, 0x0,    256 * 1024,   64,	             0},
	{"N25Q32",	   0x20ba16, 0x0,     64 * 1024,   64,	RD_QR | WR_QPP |
	 SECT_4K},
	{"N25Q32A",	   0x20bb16, 0x0,     64 * 1024,   64,	RD_QR | WR_QPP |
	 SECT_4K},
	{"N25Q64",	   0x20ba17, 0x0,     64 * 1024,  128,	       SECT_4K},
	{"N25Q64A",	   0x20bb17, 0x0,     64 * 1024,  128,	       SECT_4K},
	{"N25Q128",	   0x20ba18, 0x0,     64 * 1024,  256,	RD_QR | WR_QPP},
	{"N25Q128A",	   0x20bb18, 0x0,     64 * 1024,  256,	RD_QR | WR_QPP},
	{"N25Q256",	   0x20ba19, 0x0,     64 * 1024,  512,	RD_QR | WR_QPP |
	 SECT_4K},
	{"N25Q256A",	   0x20bb19, 0x0,     64 * 1024,  512,	RD_QR | WR_QPP |
	 SECT_4K},
	{"N25Q512",	   0x20ba20, 0x0,     64 * 1024, 1024,	RD_QR | WR_QPP |
	 E_FSR | SECT_4K},
	{"N25Q512A",	   0x20bb20, 0x0,     64 * 1024, 1024,	RD_QR | WR_QPP |
	 E_FSR | SECT_4K},
	{"N25Q1024",	   0x20ba21, 0x0,     64 * 1024, 2048,	RD_QR | WR_QPP |
	 E_FSR | SECT_4K},
	{"N25Q1024A",	   0x20bb21, 0x0,     64 * 1024, 2048,	RD_QR | WR_QPP |
	 E_FSR | SECT_4K},
#endif
#ifdef CONFIG_SPI_FLASH_SST		/* SST */
	{"SST25VF040B",	   0xbf258d, 0x0,     64 * 1024,    8,	       SECT_4K |
	 SST_WP},
	{"SST25VF080B",	   0xbf258e, 0x0,     64 * 1024,   16,	       SECT_4K |
	 SST_WP},
	{"SST25VF016B",	   0xbf2541, 0x0,     64 * 1024,   32,	       SECT_4K |
	 SST_WP},
	{"SST25VF032B",	   0xbf254a, 0x0,     64 * 1024,   64,	       SECT_4K |
	 SST_WP},
	{"SST25VF064C",	   0xbf254b, 0x0,     64 * 1024,  128,	       SECT_4K},
	{"SST25WF512",	   0xbf2501, 0x0,     64 * 1024,    1,	       SECT_4K |
	 SST_WP},
	{"SST25WF010",	   0xbf2502, 0x0,     64 * 1024,    2,	       SECT_4K |
	 SST_WP},
	{"SST25WF020",	   0xbf2503, 0x0,     64 * 1024,    4,	       SECT_4K |
	 SST_WP},
	{"SST25WF040",	   0xbf2504, 0x0,     64 * 1024,    8,	       SECT_4K |
	 SST_WP},
	{"SST25WF080",	   0xbf2505, 0x0,     64 * 1024,   16,	       SECT_4K |
	 SST_WP},
#endif
#ifdef CONFIG_SPI_FLASH_WINBOND		/* WINBOND */
	{"W25P80",	   0xef2014, 0x0,     64 * 1024,   16,	             0},
	{"W25P16",	   0xef2015, 0x0,     64 * 1024,   32,		     0},
	{"W25P32",	   0xef2016, 0x0,     64 * 1024,   64,		     0},
	{"W25X40",	   0xef3013, 0x0,     64 * 1024,    8,	       SECT_4K},
	{"W25X16",	   0xef3015, 0x0,     64 * 1024,   32,	       SECT_4K},
	{"W25X32",	   0xef3016, 0x0,     64 * 1024,   64,	       SECT_4K},
	{"W25X64",	   0xef3017, 0x0,     64 * 1024,  128,	       SECT_4K},
	{"W25Q80BL",	   0xef4014, 0x0,     64 * 1024,   16,	       SECT_4K},
	{"W25Q16CL",	   0xef4015, 0x0,     64 * 1024,   32,	       SECT_4K},
	{"W25Q32BV",	   0xef4016, 0x0,     64 * 1024,   64,	       SECT_4K},
	{"W25Q64CV",	   0xef4017, 0x0,     64 * 1024,  128,	RD_QR | WR_QPP |
	 SECT_4K},
	{"W25Q128BV",	   0xef4018, 0x0,     64 * 1024,  256,	RD_QR | WR_QPP |
	 SECT_4K},
	{"W25Q256",	   0xef4019, 0x0,     64 * 1024,  512,	RD_QR | WR_QPP |
	 SECT_4K},
	{"W25Q80BW",	   0xef5014, 0x0,     64 * 1024,   16,	       SECT_4K},
	{"W25Q16DW",	   0xef6015, 0x0,     64 * 1024,   32,	       SECT_4K},
	{"W25Q32DW",	   0xef6016, 0x0,     64 * 1024,   64,	       SECT_4K},
	{"W25Q64DW",	   0xef6017, 0x0,     64 * 1024,  128,	RD_QR | WR_QPP |
	 SECT_4K},
	{"W25Q128FW",	   0xef6018, 0x0,     64 * 1024,  256,	RD_QR | WR_QPP |
	 SECT_4K},
=======
#ifdef CONFIG_SPI_FLASH_MACRONIX
static int spi_flash_set_qeb_mxic(struct spi_flash *flash)
{
	u8 qeb_status;
	int ret;

	ret = spi_flash_cmd_read_status(flash, &qeb_status);
	if (ret < 0)
		return ret;

	if (qeb_status & STATUS_QEB_MXIC) {
		debug("SF: mxic: QEB is already set\n");
	} else {
		ret = spi_flash_cmd_write_status(flash, STATUS_QEB_MXIC);
		if (ret < 0)
			return ret;
	}

	return ret;
}
#endif

#if defined(CONFIG_SPI_FLASH_SPANSION) || defined(CONFIG_SPI_FLASH_WINBOND)
static int spi_flash_set_qeb_winspan(struct spi_flash *flash)
{
	u8 qeb_status;
	int ret;

	ret = spi_flash_cmd_read_config(flash, &qeb_status);
	if (ret < 0)
		return ret;

	if (qeb_status & STATUS_QEB_WINSPAN) {
		debug("SF: winspan: QEB is already set\n");
	} else {
		ret = spi_flash_cmd_write_config(flash, STATUS_QEB_WINSPAN);
		if (ret < 0)
			return ret;
	}

	return ret;
}
#endif

static int spi_flash_set_qeb(struct spi_flash *flash, u8 idcode0)
{
	switch (idcode0) {
#ifdef CONFIG_SPI_FLASH_MACRONIX
	case SPI_FLASH_CFI_MFR_MACRONIX:
		return spi_flash_set_qeb_mxic(flash);
#endif
#if defined(CONFIG_SPI_FLASH_SPANSION) || defined(CONFIG_SPI_FLASH_WINBOND)
	case SPI_FLASH_CFI_MFR_SPANSION:
	case SPI_FLASH_CFI_MFR_WINBOND:
		return spi_flash_set_qeb_winspan(flash);
#endif
#ifdef CONFIG_SPI_FLASH_STMICRO
	case SPI_FLASH_CFI_MFR_STMICRO:
		debug("SF: QEB is volatile for %02x flash\n", idcode0);
		return 0;
>>>>>>> b44bd2c7
#endif
	default:
		printf("SF: Need set QEB func for %02x flash\n", idcode0);
		return -1;
	}
}

static struct spi_flash *spi_flash_validate_params(struct spi_slave *spi,
		u8 *idcode)
{
	const struct spi_flash_params *params;
	struct spi_flash *flash;
<<<<<<< HEAD
	int i;
	u8 qeb_status, cmd, data[2];
=======
	u8 cmd;
>>>>>>> b44bd2c7
	u16 jedec = idcode[1] << 8 | idcode[2];
	u16 ext_jedec = idcode[3] << 8 | idcode[4];

	params = spi_flash_params_table;
	for (; params->name != NULL; params++) {
		if ((params->jedec >> 16) == idcode[0]) {
			if ((params->jedec & 0xFFFF) == jedec) {
				if (params->ext_jedec == 0)
					break;
				else if (params->ext_jedec == ext_jedec)
					break;
			}
		}
	}

	if (!params->name) {
		printf("SF: Unsupported flash IDs: ");
		printf("manuf %02x, jedec %04x, ext_jedec %04x\n",
		       idcode[0], jedec, ext_jedec);
		return NULL;
	}

	flash = malloc(sizeof(*flash));
	if (!flash) {
		debug("SF: Failed to allocate spi_flash\n");
		return NULL;
	}
	memset(flash, '\0', sizeof(*flash));

	/* Assign spi data */
	flash->spi = spi;
	flash->name = params->name;
	flash->memory_map = spi->memory_map;
	flash->dual_flash = flash->spi->option;

	/* Assign spi_flash ops */
	flash->write = spi_flash_cmd_write_ops;
#ifdef CONFIG_SPI_FLASH_SST
	if (params->flags & SST_WP)
		flash->write = sst_write_wp;
#endif
	flash->erase = spi_flash_cmd_erase_ops;
	flash->read = spi_flash_cmd_read_ops;

	/* Compute the flash size */
<<<<<<< HEAD
	flash->page_size = (ext_jedec == 0x4d00) ? 512 : 256;
	flash->sector_size = params->sector_size;
	if (flash->spi->is_dual == MODE_DUAL_PARALLEL) {
		flash->page_size *= 2;
		flash->sector_size *= 2;
	}

	flash->size = flash->sector_size * params->nr_sectors;
=======
	flash->shift = (flash->dual_flash & SF_DUAL_PARALLEL_FLASH) ? 1 : 0;
	flash->page_size = ((ext_jedec == 0x4d00) ? 512 : 256) << flash->shift;
	flash->sector_size = params->sector_size << flash->shift;
	flash->size = flash->sector_size * params->nr_sectors << flash->shift;
#ifdef CONFIG_SF_DUAL_FLASH
	if (flash->dual_flash & SF_DUAL_STACKED_FLASH)
		flash->size <<= 1;
#endif
>>>>>>> b44bd2c7

	if (flash->spi->is_dual == MODE_DUAL_STACKED)
		flash->size *= 2;

	/* Compute erase sector and command */
	if (params->flags & SECT_4K) {
		flash->erase_cmd = CMD_ERASE_4K;
		flash->erase_size = 4096 << flash->shift;
	} else if (params->flags & SECT_32K) {
		flash->erase_cmd = CMD_ERASE_32K;
		flash->erase_size = 32768 << flash->shift;
	} else {
		flash->erase_cmd = CMD_ERASE_64K;
		flash->erase_size = flash->sector_size;
	}

	/* Look for the fastest read cmd */
	cmd = fls(params->e_rd_cmd & flash->spi->op_mode_rx);
	if (cmd) {
		cmd = spi_read_cmds_array[cmd - 1];
		flash->read_cmd = cmd;
	} else {
		/* Go for default supported read cmd */
		flash->read_cmd = CMD_READ_ARRAY_FAST;
	}

	/* Not require to look for fastest only two write cmds yet */
	if (params->flags & WR_QPP && flash->spi->op_mode_tx & SPI_OPM_TX_QPP)
		flash->write_cmd = CMD_QUAD_PAGE_PROGRAM;
	else
		/* Go for default supported write cmd */
		flash->write_cmd = CMD_PAGE_PROGRAM;

	/* Set the quad enable bit - only for quad commands */
	if ((flash->read_cmd == CMD_READ_QUAD_OUTPUT_FAST) ||
	    (flash->read_cmd == CMD_READ_QUAD_IO_FAST) ||
	    (flash->write_cmd == CMD_QUAD_PAGE_PROGRAM)) {
		if (spi_flash_set_qeb(flash, idcode[0])) {
			debug("SF: Fail to set QEB for %02x\n", idcode[0]);
			return NULL;
		}
	}

	/* Read dummy_byte: dummy byte is determined based on the
	 * dummy cycles of a particular command.
	 * Fast commands - dummy_byte = dummy_cycles/8
	 * I/O commands- dummy_byte = (dummy_cycles * no.of lines)/8
	 * For I/O commands except cmd[0] everything goes on no.of lines
	 * based on particular command but incase of fast commands except
	 * data all go on single line irrespective of command.
	 */
	switch (flash->read_cmd) {
	case CMD_READ_QUAD_IO_FAST:
		flash->dummy_byte = 2;
		break;
	case CMD_READ_ARRAY_SLOW:
		flash->dummy_byte = 0;
		break;
	default:
		flash->dummy_byte = 1;
	}

	/* Poll cmd selection */
	flash->poll_cmd = CMD_READ_STATUS;
#ifdef CONFIG_SPI_FLASH_STMICRO
	if (params->flags & E_FSR)
		flash->poll_cmd = CMD_FLAG_STATUS;
#endif

	flash->read_cmd = CMD_READ_ARRAY_FAST;
	if (params->flags & RD_QR)
		flash->read_cmd = CMD_READ_QUAD_OUTPUT_FAST;

	flash->write_cmd = CMD_PAGE_PROGRAM;
	if (params->flags & WR_QPP)
		flash->write_cmd = CMD_QUAD_PAGE_PROGRAM;

	/* Configure the BAR - discover bank cmds and read current bank */
#ifdef CONFIG_SPI_FLASH_BAR
	u8 curr_bank = 0;
	if (flash->size > SPI_FLASH_16MB_BOUN) {
		flash->bank_read_cmd = (idcode[0] == 0x01) ?
					CMD_BANKADDR_BRRD : CMD_EXTNADDR_RDEAR;
		flash->bank_write_cmd = (idcode[0] == 0x01) ?
					CMD_BANKADDR_BRWR : CMD_EXTNADDR_WREAR;

		if (spi_flash_read_common(flash, &flash->bank_read_cmd, 1,
					  &curr_bank, 1)) {
			debug("SF: fail to read bank addr register\n");
			return NULL;
		}
		flash->bank_curr = curr_bank;
	} else {
		flash->bank_curr = curr_bank;
	}
#endif

	if ((flash->read_cmd == CMD_READ_QUAD_OUTPUT_FAST) ||
	    (flash->write_cmd == CMD_QUAD_PAGE_PROGRAM)) {
		cmd = CMD_READ_CONFIG;
		if (spi_flash_read_common(flash, &cmd, 1, &qeb_status, 1)) {
			debug("SF: fail to read config register\n");
			return NULL;
		}
		if (qeb_status & STATUS_QEB) {
			debug("SF: qeb is already set\n");
		} else {
			cmd = CMD_READ_STATUS;
			if (spi_flash_read_common(flash, &cmd,
						  1, &data[0], 1)) {
				debug("SF: fail to read status register\n");
				return NULL;
			} else {
				cmd = CMD_WRITE_STATUS;
				data[1] = STATUS_QEB;
				if (spi_flash_write_common(flash, &cmd,
							   1, &data, 2)) {
					debug("SF: fail write conf register\n");
					return NULL;
				}
			}
		}
	}

	/* Flash powers up read-only, so clear BP# bits */
#if defined(CONFIG_SPI_FLASH_ATMEL) || \
	defined(CONFIG_SPI_FLASH_MACRONIX) || \
	defined(CONFIG_SPI_FLASH_SST)
		spi_flash_cmd_write_status(flash, 0);
#endif

	return flash;
}

#ifdef CONFIG_OF_CONTROL
int spi_flash_decode_fdt(const void *blob, struct spi_flash *flash)
{
	fdt_addr_t addr;
	fdt_size_t size;
	int node;

	/* If there is no node, do nothing */
	node = fdtdec_next_compatible(blob, 0, COMPAT_GENERIC_SPI_FLASH);
	if (node < 0)
		return 0;

	addr = fdtdec_get_addr_size(blob, node, "memory-map", &size);
	if (addr == FDT_ADDR_T_NONE) {
		debug("%s: Cannot decode address\n", __func__);
		return 0;
	}

	if (flash->size != size) {
		debug("%s: Memory map must cover entire device\n", __func__);
		return -1;
	}
	flash->memory_map = map_sysmem(addr, size);

	return 0;
}
#endif /* CONFIG_OF_CONTROL */

static struct spi_flash *spi_flash_probe_slave(struct spi_slave *spi)
{
	struct spi_flash *flash = NULL;
	u8 idcode[5];
	int ret;

	/* Setup spi_slave */
	if (!spi) {
		printf("SF: Failed to set up slave\n");
		return NULL;
	}

	/* Claim spi bus */
	ret = spi_claim_bus(spi);
	if (ret) {
		debug("SF: Failed to claim SPI bus: %d\n", ret);
		goto err_claim_bus;
	}

	/* Read the ID codes */
	ret = spi_flash_cmd(spi, CMD_READ_ID, idcode, sizeof(idcode));
	if (ret) {
		printf("SF: Failed to get idcodes\n");
		goto err_read_id;
	}

#ifdef DEBUG
	printf("SF: Got idcodes\n");
	print_buffer(0, idcode, 1, sizeof(idcode), 0);
#endif

	/* Validate params from spi_flash_params table */
	flash = spi_flash_validate_params(spi, idcode);
	if (!flash)
		goto err_read_id;

#ifdef CONFIG_OF_CONTROL
	if (spi_flash_decode_fdt(gd->fdt_blob, flash)) {
		debug("SF: FDT decode error\n");
		goto err_read_id;
	}
#endif
#ifndef CONFIG_SPL_BUILD
	printf("SF: Detected %s with page size ", flash->name);
	print_size(flash->page_size, ", erase size ");
	print_size(flash->erase_size, ", total ");
	print_size(flash->size, "");
	if (flash->memory_map)
		printf(", mapped at %p", flash->memory_map);
	puts("\n");
#endif
#ifndef CONFIG_SPI_FLASH_BAR
	if (((flash->dual_flash == SF_SINGLE_FLASH) &&
	     (flash->size > SPI_FLASH_16MB_BOUN)) ||
	     ((flash->dual_flash > SF_SINGLE_FLASH) &&
	     (flash->size > SPI_FLASH_16MB_BOUN << 1))) {
		puts("SF: Warning - Only lower 16MiB accessible,");
		puts(" Full access #define CONFIG_SPI_FLASH_BAR\n");
	}
#endif

	/* Release spi bus */
	spi_release_bus(spi);

	return flash;

err_read_id:
	spi_release_bus(spi);
err_claim_bus:
	spi_free_slave(spi);
	return NULL;
}

struct spi_flash *spi_flash_probe(unsigned int bus, unsigned int cs,
		unsigned int max_hz, unsigned int spi_mode)
{
	struct spi_slave *spi;

	spi = spi_setup_slave(bus, cs, max_hz, spi_mode);
	return spi_flash_probe_slave(spi);
}

#ifdef CONFIG_OF_SPI_FLASH
struct spi_flash *spi_flash_probe_fdt(const void *blob, int slave_node,
				      int spi_node)
{
	struct spi_slave *spi;

	spi = spi_setup_slave_fdt(blob, slave_node, spi_node);
	return spi_flash_probe_slave(spi);
}
#endif

void spi_flash_free(struct spi_flash *flash)
{
	spi_free_slave(flash->spi);
	free(flash);
}<|MERGE_RESOLUTION|>--- conflicted
+++ resolved
@@ -28,130 +28,6 @@
 	CMD_READ_QUAD_IO_FAST,
 };
 
-<<<<<<< HEAD
-static const struct spi_flash_params spi_flash_params_table[] = {
-#ifdef CONFIG_SPI_FLASH_ATMEL		/* ATMEL */
-	{"AT45DB011D",	   0x1f2200, 0x0,     64 * 1024,    4,	       SECT_4K},
-	{"AT45DB021D",	   0x1f2300, 0x0,     64 * 1024,    8,	       SECT_4K},
-	{"AT45DB041D",	   0x1f2400, 0x0,     64 * 1024,    8,	       SECT_4K},
-	{"AT45DB081D",	   0x1f2500, 0x0,     64 * 1024,   16,	       SECT_4K},
-	{"AT45DB161D",	   0x1f2600, 0x0,     64 * 1024,   32,	       SECT_4K},
-	{"AT45DB321D",	   0x1f2700, 0x0,     64 * 1024,   64,	       SECT_4K},
-	{"AT45DB641D",	   0x1f2800, 0x0,     64 * 1024,  128,	       SECT_4K},
-	{"AT25DF321",      0x1f4701, 0x0,     64 * 1024,   64,	       SECT_4K},
-#endif
-#ifdef CONFIG_SPI_FLASH_EON		/* EON */
-	{"EN25Q32B",	   0x1c3016, 0x0,     64 * 1024,   64,	             0},
-	{"EN25Q64",	   0x1c3017, 0x0,     64 * 1024,  128,	       SECT_4K},
-	{"EN25Q128B",	   0x1c3018, 0x0,     64 * 1024,  256,	             0},
-	{"EN25S64",	   0x1c3817, 0x0,     64 * 1024,  128,		     0},
-#endif
-#ifdef CONFIG_SPI_FLASH_GIGADEVICE	/* GIGADEVICE */
-	{"GD25Q64B",	   0xc84017, 0x0,     64 * 1024,  128,	       SECT_4K},
-	{"GD25LQ32",	   0xc86016, 0x0,     64 * 1024,   64,	       SECT_4K},
-#endif
-#ifdef CONFIG_SPI_FLASH_MACRONIX	/* MACRONIX */
-	{"MX25L4005",	   0xc22013, 0x0,     64 * 1024,    8,	             0},
-	{"MX25L8005",	   0xc22014, 0x0,     64 * 1024,   16,	             0},
-	{"MX25L1605D",	   0xc22015, 0x0,     64 * 1024,   32,	             0},
-	{"MX25L3205D",	   0xc22016, 0x0,     64 * 1024,   64,	             0},
-	{"MX25L6405D",	   0xc22017, 0x0,     64 * 1024,  128,	             0},
-	{"MX25L12805",	   0xc22018, 0x0,     64 * 1024,  256,	             0},
-	{"MX25L25635F",	   0xc22019, 0x0,     64 * 1024,  512,	             0},
-	{"MX25L51235F",	   0xc2201A, 0x0,     64 * 1024, 1024,	             0},
-	{"MX25L12855E",	   0xc22618, 0x0,     64 * 1024,  256,	             0},
-#endif
-#ifdef CONFIG_SPI_FLASH_SPANSION	/* SPANSION */
-	{"S25FL008A",	   0x010213, 0x0,     64 * 1024,   16,	             0},
-	{"S25FL016A",	   0x010214, 0x0,     64 * 1024,   32,	             0},
-	{"S25FL032A",	   0x010215, 0x0,     64 * 1024,   64,	             0},
-	{"S25FL064A",	   0x010216, 0x0,     64 * 1024,  128,	             0},
-	{"S25FL128P_256K", 0x012018, 0x0300, 256 * 1024,   64,	             0},
-	{"S25FL128P_64K",  0x012018, 0x0301,  64 * 1024,  256,	             0},
-	{"S25FL032P",	   0x010215, 0x4d00,  64 * 1024,   64,	             0},
-	{"S25FL064P",	   0x010216, 0x4d00,  64 * 1024,  128,	             0},
-	{"S25FL128S_64K",  0x012018, 0x4d01,  64 * 1024,  256,	RD_QR | WR_QPP},
-	{"S25FL256S_256K", 0x010219, 0x4d00,  64 * 1024,  512,	RD_QR | WR_QPP},
-	{"S25FL256S_64K",  0x010219, 0x4d01,  64 * 1024,  512,	RD_QR | WR_QPP},
-	{"S25FL512S_256K", 0x010220, 0x4d00,  64 * 1024, 1024,	RD_QR | WR_QPP},
-	{"S25FL512S_64K",  0x010220, 0x4d01,  64 * 1024, 1024,	RD_QR | WR_QPP},
-#endif
-#ifdef CONFIG_SPI_FLASH_STMICRO		/* STMICRO */
-	{"M25P10",	   0x202011, 0x0,     32 * 1024,    4,	             0},
-	{"M25P20",	   0x202012, 0x0,     64 * 1024,    4,	             0},
-	{"M25P40",	   0x202013, 0x0,     64 * 1024,    8,	             0},
-	{"M25P80",	   0x202014, 0x0,     64 * 1024,   16,	             0},
-	{"M25P16",	   0x202015, 0x0,     64 * 1024,   32,	             0},
-	{"M25P32",	   0x202016, 0x0,     64 * 1024,   64,	             0},
-	{"M25P64",	   0x202017, 0x0,     64 * 1024,  128,	             0},
-	{"M25P128",	   0x202018, 0x0,    256 * 1024,   64,	             0},
-	{"N25Q32",	   0x20ba16, 0x0,     64 * 1024,   64,	RD_QR | WR_QPP |
-	 SECT_4K},
-	{"N25Q32A",	   0x20bb16, 0x0,     64 * 1024,   64,	RD_QR | WR_QPP |
-	 SECT_4K},
-	{"N25Q64",	   0x20ba17, 0x0,     64 * 1024,  128,	       SECT_4K},
-	{"N25Q64A",	   0x20bb17, 0x0,     64 * 1024,  128,	       SECT_4K},
-	{"N25Q128",	   0x20ba18, 0x0,     64 * 1024,  256,	RD_QR | WR_QPP},
-	{"N25Q128A",	   0x20bb18, 0x0,     64 * 1024,  256,	RD_QR | WR_QPP},
-	{"N25Q256",	   0x20ba19, 0x0,     64 * 1024,  512,	RD_QR | WR_QPP |
-	 SECT_4K},
-	{"N25Q256A",	   0x20bb19, 0x0,     64 * 1024,  512,	RD_QR | WR_QPP |
-	 SECT_4K},
-	{"N25Q512",	   0x20ba20, 0x0,     64 * 1024, 1024,	RD_QR | WR_QPP |
-	 E_FSR | SECT_4K},
-	{"N25Q512A",	   0x20bb20, 0x0,     64 * 1024, 1024,	RD_QR | WR_QPP |
-	 E_FSR | SECT_4K},
-	{"N25Q1024",	   0x20ba21, 0x0,     64 * 1024, 2048,	RD_QR | WR_QPP |
-	 E_FSR | SECT_4K},
-	{"N25Q1024A",	   0x20bb21, 0x0,     64 * 1024, 2048,	RD_QR | WR_QPP |
-	 E_FSR | SECT_4K},
-#endif
-#ifdef CONFIG_SPI_FLASH_SST		/* SST */
-	{"SST25VF040B",	   0xbf258d, 0x0,     64 * 1024,    8,	       SECT_4K |
-	 SST_WP},
-	{"SST25VF080B",	   0xbf258e, 0x0,     64 * 1024,   16,	       SECT_4K |
-	 SST_WP},
-	{"SST25VF016B",	   0xbf2541, 0x0,     64 * 1024,   32,	       SECT_4K |
-	 SST_WP},
-	{"SST25VF032B",	   0xbf254a, 0x0,     64 * 1024,   64,	       SECT_4K |
-	 SST_WP},
-	{"SST25VF064C",	   0xbf254b, 0x0,     64 * 1024,  128,	       SECT_4K},
-	{"SST25WF512",	   0xbf2501, 0x0,     64 * 1024,    1,	       SECT_4K |
-	 SST_WP},
-	{"SST25WF010",	   0xbf2502, 0x0,     64 * 1024,    2,	       SECT_4K |
-	 SST_WP},
-	{"SST25WF020",	   0xbf2503, 0x0,     64 * 1024,    4,	       SECT_4K |
-	 SST_WP},
-	{"SST25WF040",	   0xbf2504, 0x0,     64 * 1024,    8,	       SECT_4K |
-	 SST_WP},
-	{"SST25WF080",	   0xbf2505, 0x0,     64 * 1024,   16,	       SECT_4K |
-	 SST_WP},
-#endif
-#ifdef CONFIG_SPI_FLASH_WINBOND		/* WINBOND */
-	{"W25P80",	   0xef2014, 0x0,     64 * 1024,   16,	             0},
-	{"W25P16",	   0xef2015, 0x0,     64 * 1024,   32,		     0},
-	{"W25P32",	   0xef2016, 0x0,     64 * 1024,   64,		     0},
-	{"W25X40",	   0xef3013, 0x0,     64 * 1024,    8,	       SECT_4K},
-	{"W25X16",	   0xef3015, 0x0,     64 * 1024,   32,	       SECT_4K},
-	{"W25X32",	   0xef3016, 0x0,     64 * 1024,   64,	       SECT_4K},
-	{"W25X64",	   0xef3017, 0x0,     64 * 1024,  128,	       SECT_4K},
-	{"W25Q80BL",	   0xef4014, 0x0,     64 * 1024,   16,	       SECT_4K},
-	{"W25Q16CL",	   0xef4015, 0x0,     64 * 1024,   32,	       SECT_4K},
-	{"W25Q32BV",	   0xef4016, 0x0,     64 * 1024,   64,	       SECT_4K},
-	{"W25Q64CV",	   0xef4017, 0x0,     64 * 1024,  128,	RD_QR | WR_QPP |
-	 SECT_4K},
-	{"W25Q128BV",	   0xef4018, 0x0,     64 * 1024,  256,	RD_QR | WR_QPP |
-	 SECT_4K},
-	{"W25Q256",	   0xef4019, 0x0,     64 * 1024,  512,	RD_QR | WR_QPP |
-	 SECT_4K},
-	{"W25Q80BW",	   0xef5014, 0x0,     64 * 1024,   16,	       SECT_4K},
-	{"W25Q16DW",	   0xef6015, 0x0,     64 * 1024,   32,	       SECT_4K},
-	{"W25Q32DW",	   0xef6016, 0x0,     64 * 1024,   64,	       SECT_4K},
-	{"W25Q64DW",	   0xef6017, 0x0,     64 * 1024,  128,	RD_QR | WR_QPP |
-	 SECT_4K},
-	{"W25Q128FW",	   0xef6018, 0x0,     64 * 1024,  256,	RD_QR | WR_QPP |
-	 SECT_4K},
-=======
 #ifdef CONFIG_SPI_FLASH_MACRONIX
 static int spi_flash_set_qeb_mxic(struct spi_flash *flash)
 {
@@ -212,7 +88,6 @@
 	case SPI_FLASH_CFI_MFR_STMICRO:
 		debug("SF: QEB is volatile for %02x flash\n", idcode0);
 		return 0;
->>>>>>> b44bd2c7
 #endif
 	default:
 		printf("SF: Need set QEB func for %02x flash\n", idcode0);
@@ -225,12 +100,7 @@
 {
 	const struct spi_flash_params *params;
 	struct spi_flash *flash;
-<<<<<<< HEAD
-	int i;
-	u8 qeb_status, cmd, data[2];
-=======
 	u8 cmd;
->>>>>>> b44bd2c7
 	u16 jedec = idcode[1] << 8 | idcode[2];
 	u16 ext_jedec = idcode[3] << 8 | idcode[4];
 
@@ -276,16 +146,6 @@
 	flash->read = spi_flash_cmd_read_ops;
 
 	/* Compute the flash size */
-<<<<<<< HEAD
-	flash->page_size = (ext_jedec == 0x4d00) ? 512 : 256;
-	flash->sector_size = params->sector_size;
-	if (flash->spi->is_dual == MODE_DUAL_PARALLEL) {
-		flash->page_size *= 2;
-		flash->sector_size *= 2;
-	}
-
-	flash->size = flash->sector_size * params->nr_sectors;
-=======
 	flash->shift = (flash->dual_flash & SF_DUAL_PARALLEL_FLASH) ? 1 : 0;
 	flash->page_size = ((ext_jedec == 0x4d00) ? 512 : 256) << flash->shift;
 	flash->sector_size = params->sector_size << flash->shift;
@@ -294,10 +154,6 @@
 	if (flash->dual_flash & SF_DUAL_STACKED_FLASH)
 		flash->size <<= 1;
 #endif
->>>>>>> b44bd2c7
-
-	if (flash->spi->is_dual == MODE_DUAL_STACKED)
-		flash->size *= 2;
 
 	/* Compute erase sector and command */
 	if (params->flags & SECT_4K) {
@@ -364,14 +220,6 @@
 		flash->poll_cmd = CMD_FLAG_STATUS;
 #endif
 
-	flash->read_cmd = CMD_READ_ARRAY_FAST;
-	if (params->flags & RD_QR)
-		flash->read_cmd = CMD_READ_QUAD_OUTPUT_FAST;
-
-	flash->write_cmd = CMD_PAGE_PROGRAM;
-	if (params->flags & WR_QPP)
-		flash->write_cmd = CMD_QUAD_PAGE_PROGRAM;
-
 	/* Configure the BAR - discover bank cmds and read current bank */
 #ifdef CONFIG_SPI_FLASH_BAR
 	u8 curr_bank = 0;
@@ -392,33 +240,6 @@
 	}
 #endif
 
-	if ((flash->read_cmd == CMD_READ_QUAD_OUTPUT_FAST) ||
-	    (flash->write_cmd == CMD_QUAD_PAGE_PROGRAM)) {
-		cmd = CMD_READ_CONFIG;
-		if (spi_flash_read_common(flash, &cmd, 1, &qeb_status, 1)) {
-			debug("SF: fail to read config register\n");
-			return NULL;
-		}
-		if (qeb_status & STATUS_QEB) {
-			debug("SF: qeb is already set\n");
-		} else {
-			cmd = CMD_READ_STATUS;
-			if (spi_flash_read_common(flash, &cmd,
-						  1, &data[0], 1)) {
-				debug("SF: fail to read status register\n");
-				return NULL;
-			} else {
-				cmd = CMD_WRITE_STATUS;
-				data[1] = STATUS_QEB;
-				if (spi_flash_write_common(flash, &cmd,
-							   1, &data, 2)) {
-					debug("SF: fail write conf register\n");
-					return NULL;
-				}
-			}
-		}
-	}
-
 	/* Flash powers up read-only, so clear BP# bits */
 #if defined(CONFIG_SPI_FLASH_ATMEL) || \
 	defined(CONFIG_SPI_FLASH_MACRONIX) || \

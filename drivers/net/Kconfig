--- conflicted
+++ resolved
@@ -8,8 +8,6 @@
 	  This is currently implemented in net/eth.c
 	  Look in include/net.h for details.
 
-<<<<<<< HEAD
-=======
 config PHYLIB
 	bool "Ethernet PHY (physical media interface) support"
 	help
@@ -36,7 +34,6 @@
 
 	  If unsure, say N.
 
->>>>>>> 8989c96b
 menuconfig NETDEVICES
 	bool "Network device support"
 	depends on NET
@@ -49,8 +46,6 @@
 
 if NETDEVICES
 
-<<<<<<< HEAD
-=======
 config AG7XXX
 	bool "Atheros AG7xxx Ethernet MAC support"
 	depends on DM_ETH && ARCH_ATH79
@@ -101,7 +96,6 @@
 	  used on devices with SPI support you can reprogram the EEPROM from
 	  U-Boot.
 
->>>>>>> 8989c96b
 config ETH_SANDBOX
 	depends on DM_ETH && SANDBOX
 	default y
@@ -124,17 +118,12 @@
 
 config ETH_DESIGNWARE
 	bool "Synopsys Designware Ethernet MAC"
-<<<<<<< HEAD
-=======
 	select PHYLIB
->>>>>>> 8989c96b
 	help
 	  This MAC is present in SoCs from various vendors. It supports
 	  100Mbit and 1 Gbit operation. You must enable CONFIG_PHYLIB to
 	  provide the PHY (physical media interface).
 
-<<<<<<< HEAD
-=======
 config MVPP2
 	bool "Marvell Armada 375 network interface support"
 	depends on ARMADA_375
@@ -194,5 +183,4 @@
 	  This driver implements 10/100 Mbps Ethernet and MAC layer for
 	  Microchip PIC32 microcontrollers.
 
->>>>>>> 8989c96b
 endif # NETDEVICES
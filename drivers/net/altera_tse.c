--- conflicted
+++ resolved
@@ -187,33 +187,8 @@
 	    ALT_SGDMA_DESCRIPTOR_STATUS_TERMINATED_BY_EOP_MSK) {
 		alt_sgdma_wait_transfer(priv->sgdma_rx);
 		packet_length = rx_desc->actual_bytes_transferred;
-<<<<<<< HEAD
-		net_process_received_packet(net_rx_packets[0], packet_length);
-
-		/* start descriptor again */
-		flush_dcache_range((unsigned long)(net_rx_packets[0]),
-				   (unsigned long)(net_rx_packets[0] +
-						   PKTSIZE_ALIGN));
-		alt_sgdma_construct_descriptor_burst(
-			(volatile struct alt_sgdma_descriptor *)&rx_desc[0],
-			(volatile struct alt_sgdma_descriptor *)&rx_desc[1],
-			(unsigned int)0x0,	/* read addr */
-			(unsigned int *)net_rx_packets[0],
-			0x0,	/* length or EOP */
-			0x0,	/* gen eop */
-			0x0,	/* read fixed */
-			0x0,	/* write fixed or sop */
-			0x0,	/* read burst */
-			0x0,	/* write burst */
-			0x0	/* channel */
-		    );
-
-		/* setup the sgdma */
-		alt_sgdma_do_async_transfer(priv->sgdma_rx, &rx_desc[0]);
-=======
 		debug("recv %d bytes\n", packet_length);
 		*packetp = priv->rx_buf;
->>>>>>> 8989c96b
 
 		return packet_length;
 	}
@@ -544,29 +519,7 @@
 
 	/* need to create sgdma */
 	debug("Configuring rx desc\n");
-<<<<<<< HEAD
-	flush_dcache_range((unsigned long)(net_rx_packets[0]),
-			   (unsigned long)(net_rx_packets[0]) + PKTSIZE_ALIGN);
-	alt_sgdma_construct_descriptor_burst(
-		(volatile struct alt_sgdma_descriptor *)&rx_desc[0],
-		(volatile struct alt_sgdma_descriptor *)&rx_desc[1],
-		(unsigned int)0x0,	/* read addr */
-		(unsigned int *)net_rx_packets[0],
-		0x0,	/* length or EOP */
-		0x0,	/* gen eop */
-		0x0,	/* read fixed */
-		0x0,	/* write fixed or sop */
-		0x0,	/* read burst */
-		0x0,	/* write burst */
-		0x0	/* channel */
-		);
-	/* start rx async transfer */
-	debug("Starting rx sgdma\n");
-	alt_sgdma_do_async_transfer(priv->sgdma_rx, rx_desc_cur);
-
-=======
 	altera_tse_free_pkt(dev, priv->rx_buf, PKTSIZE_ALIGN);
->>>>>>> 8989c96b
 	/* start TSE */
 	debug("Configuring TSE Mac\n");
 	/* Initialize MAC registers */

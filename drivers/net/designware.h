--- conflicted
+++ resolved
@@ -236,13 +236,10 @@
 #ifndef CONFIG_DM_ETH
 	struct eth_device *dev;
 #endif
-<<<<<<< HEAD
-=======
 #ifdef CONFIG_DM_GPIO
 	struct gpio_desc reset_gpio;
 #endif
 
->>>>>>> 8989c96b
 	struct phy_device *phydev;
 	struct mii_dev *bus;
 };

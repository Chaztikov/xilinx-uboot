--- conflicted
+++ resolved
@@ -859,11 +859,7 @@
 #ifdef CONFIG_FEC_MXC_SWAP_PACKET
 			swap_packet((uint32_t *)addr, frame_length);
 #endif
-<<<<<<< HEAD
-			memcpy(buff, frame->data, frame_length);
-=======
 			memcpy(buff, (char *)addr, frame_length);
->>>>>>> 8989c96b
 			net_process_received_packet(buff, frame_length);
 			len = frame_length;
 		} else {

--- conflicted
+++ resolved
@@ -32,11 +32,7 @@
 		    struct mc_command *cmd)
 {
 	enum mc_cmd_status status;
-<<<<<<< HEAD
-	int timeout = 6000;
-=======
 	int timeout = 12000;
->>>>>>> 8989c96b
 
 	mc_write_command(mc_io->mmio_regs, cmd);
 

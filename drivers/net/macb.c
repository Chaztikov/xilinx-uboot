--- conflicted
+++ resolved
@@ -389,15 +389,6 @@
 				       buffer, headlen);
 				memcpy((void *)net_rx_packets[0] + headlen,
 				       macb->rx_buffer, taillen);
-<<<<<<< HEAD
-				buffer = (void *)net_rx_packets[0];
-			}
-
-			net_process_received_packet(buffer, length);
-			if (++rx_tail >= MACB_RX_RING_SIZE)
-				rx_tail = 0;
-			reclaim_rx_buffers(macb, rx_tail);
-=======
 				*packetp = (void *)net_rx_packets[0];
 			} else {
 				*packetp = buffer;
@@ -407,7 +398,6 @@
 				next_rx_tail = 0;
 			macb->next_rx_tail = next_rx_tail;
 			return length;
->>>>>>> 8989c96b
 		} else {
 			if (++next_rx_tail >= MACB_RX_RING_SIZE) {
 				macb->wrapped = true;
@@ -571,9 +561,6 @@
 	return 1;
 }
 
-<<<<<<< HEAD
-static int macb_init(struct eth_device *netdev, bd_t *bd)
-=======
 static int gmac_init_multi_queues(struct macb_device *macb)
 {
 	int i, num_queues = 1;
@@ -599,7 +586,6 @@
 }
 
 static int _macb_init(struct macb_device *macb, const char *name)
->>>>>>> 8989c96b
 {
 	unsigned long paddr;
 	int i;
@@ -670,11 +656,7 @@
 #endif /* CONFIG_RMII */
 	}
 
-<<<<<<< HEAD
-	if (!macb_phy_init(macb))
-=======
 	if (!macb_phy_init(macb, name))
->>>>>>> 8989c96b
 		return -1;
 
 	/* Enable TX and RX */

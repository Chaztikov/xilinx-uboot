--- conflicted
+++ resolved
@@ -297,9 +297,6 @@
 	buffer_addr = dm_pci_mem_to_phys(priv->dev, rx_desc->buffer_addr);
 	*packetp = (uchar *)buffer_addr;
 	length = rx_desc->rx_words_eob - 3 - ETH_FCS_LEN;
-<<<<<<< HEAD
-	net_process_received_packet((uchar *)buffer_addr, length);
-=======
 
 	return length;
 }
@@ -310,7 +307,6 @@
 	struct pch_gbe_regs *mac_regs = priv->mac_regs;
 	struct pch_gbe_rx_desc *rx_head = &priv->rx_desc[0];
 	int rx_swp;
->>>>>>> 8989c96b
 
 	/* Test the wrap-around condition */
 	if (++priv->rx_idx >= PCH_GBE_DESC_NUM)
@@ -443,11 +439,6 @@
 	plat->iobase = iobase;
 	priv->mac_regs = (struct pch_gbe_regs *)iobase;
 
-<<<<<<< HEAD
-	sprintf(dev->name, "pch_gbe");
-
-=======
->>>>>>> 8989c96b
 	/* Read MAC address from SROM and initialize dev->enetaddr with it */
 	pch_gbe_mac_read(priv->mac_regs, plat->enetaddr);
 

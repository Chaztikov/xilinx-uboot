/*
 * rtl8169.c : U-Boot driver for the RealTek RTL8169
 *
 * Masami Komiya (mkomiya@sonare.it)
 *
 * Most part is taken from r8169.c of etherboot
 *
 */

/**************************************************************************
*    r8169.c: Etherboot device driver for the RealTek RTL-8169 Gigabit
*    Written 2003 by Timothy Legge <tlegge@rogers.com>
*
 * SPDX-License-Identifier:	GPL-2.0+
*
*    Portions of this code based on:
*	r8169.c: A RealTek RTL-8169 Gigabit Ethernet driver
*		for Linux kernel 2.4.x.
*
*    Written 2002 ShuChen <shuchen@realtek.com.tw>
*	  See Linux Driver for full information
*
*    Linux Driver Version 1.27a, 10.02.2002
*
*    Thanks to:
*	Jean Chen of RealTek Semiconductor Corp. for
*	providing the evaluation NIC used to develop
*	this driver.  RealTek's support for Etherboot
*	is appreciated.
*
*    REVISION HISTORY:
*    ================
*
*    v1.0	11-26-2003	timlegge	Initial port of Linux driver
*    v1.5	01-17-2004	timlegge	Initial driver output cleanup
*
*    Indent Options: indent -kr -i8
***************************************************************************/
/*
 * 26 August 2006 Mihai Georgian <u-boot@linuxnotincluded.org.uk>
 * Modified to use le32_to_cpu and cpu_to_le32 properly
 */
#include <common.h>
#include <dm.h>
#include <errno.h>
#include <malloc.h>
#include <memalign.h>
#include <net.h>
#ifndef CONFIG_DM_ETH
#include <netdev.h>
#endif
#include <asm/io.h>
#include <pci.h>

#undef DEBUG_RTL8169
#undef DEBUG_RTL8169_TX
#undef DEBUG_RTL8169_RX

#define drv_version "v1.5"
#define drv_date "01-17-2004"

static unsigned long ioaddr;

/* Condensed operations for readability. */
#define currticks()	get_timer(0)

/* media options */
#define MAX_UNITS 8
static int media[MAX_UNITS] = { -1, -1, -1, -1, -1, -1, -1, -1 };

/* MAC address length*/
#define MAC_ADDR_LEN	6

/* max supported gigabit ethernet frame size -- must be at least (dev->mtu+14+4).*/
#define MAX_ETH_FRAME_SIZE	1536

#define TX_FIFO_THRESH 256	/* In bytes */

#define RX_FIFO_THRESH	7	/* 7 means NO threshold, Rx buffer level before first PCI xfer.	 */
#define RX_DMA_BURST	6	/* Maximum PCI burst, '6' is 1024 */
#define TX_DMA_BURST	6	/* Maximum PCI burst, '6' is 1024 */
#define EarlyTxThld	0x3F	/* 0x3F means NO early transmit */
#define RxPacketMaxSize 0x0800	/* Maximum size supported is 16K-1 */
#define InterFrameGap	0x03	/* 3 means InterFrameGap = the shortest one */

#define NUM_TX_DESC	1	/* Number of Tx descriptor registers */
#ifdef CONFIG_SYS_RX_ETH_BUFFER
  #define NUM_RX_DESC	CONFIG_SYS_RX_ETH_BUFFER
#else
  #define NUM_RX_DESC	4	/* Number of Rx descriptor registers */
#endif
#define RX_BUF_SIZE	1536	/* Rx Buffer size */
#define RX_BUF_LEN	8192

#define RTL_MIN_IO_SIZE 0x80
#define TX_TIMEOUT  (6*HZ)

/* write/read MMIO register. Notice: {read,write}[wl] do the necessary swapping */
#define RTL_W8(reg, val8)	writeb((val8), ioaddr + (reg))
#define RTL_W16(reg, val16)	writew((val16), ioaddr + (reg))
#define RTL_W32(reg, val32)	writel((val32), ioaddr + (reg))
#define RTL_R8(reg)		readb(ioaddr + (reg))
#define RTL_R16(reg)		readw(ioaddr + (reg))
#define RTL_R32(reg)		readl(ioaddr + (reg))

#define ETH_FRAME_LEN	MAX_ETH_FRAME_SIZE
#define ETH_ALEN	MAC_ADDR_LEN
#define ETH_ZLEN	60

#define bus_to_phys(a)	pci_mem_to_phys((pci_dev_t)(unsigned long)dev->priv, \
	(pci_addr_t)(unsigned long)a)
#define phys_to_bus(a)	pci_phys_to_mem((pci_dev_t)(unsigned long)dev->priv, \
	(phys_addr_t)a)

enum RTL8169_registers {
	MAC0 = 0,		/* Ethernet hardware address. */
	MAR0 = 8,		/* Multicast filter. */
	TxDescStartAddrLow = 0x20,
	TxDescStartAddrHigh = 0x24,
	TxHDescStartAddrLow = 0x28,
	TxHDescStartAddrHigh = 0x2c,
	FLASH = 0x30,
	ERSR = 0x36,
	ChipCmd = 0x37,
	TxPoll = 0x38,
	IntrMask = 0x3C,
	IntrStatus = 0x3E,
	TxConfig = 0x40,
	RxConfig = 0x44,
	RxMissed = 0x4C,
	Cfg9346 = 0x50,
	Config0 = 0x51,
	Config1 = 0x52,
	Config2 = 0x53,
	Config3 = 0x54,
	Config4 = 0x55,
	Config5 = 0x56,
	MultiIntr = 0x5C,
	PHYAR = 0x60,
	TBICSR = 0x64,
	TBI_ANAR = 0x68,
	TBI_LPAR = 0x6A,
	PHYstatus = 0x6C,
	RxMaxSize = 0xDA,
	CPlusCmd = 0xE0,
	RxDescStartAddrLow = 0xE4,
	RxDescStartAddrHigh = 0xE8,
	EarlyTxThres = 0xEC,
	FuncEvent = 0xF0,
	FuncEventMask = 0xF4,
	FuncPresetState = 0xF8,
	FuncForceEvent = 0xFC,
};

enum RTL8169_register_content {
	/*InterruptStatusBits */
	SYSErr = 0x8000,
	PCSTimeout = 0x4000,
	SWInt = 0x0100,
	TxDescUnavail = 0x80,
	RxFIFOOver = 0x40,
	RxUnderrun = 0x20,
	RxOverflow = 0x10,
	TxErr = 0x08,
	TxOK = 0x04,
	RxErr = 0x02,
	RxOK = 0x01,

	/*RxStatusDesc */
	RxRES = 0x00200000,
	RxCRC = 0x00080000,
	RxRUNT = 0x00100000,
	RxRWT = 0x00400000,

	/*ChipCmdBits */
	CmdReset = 0x10,
	CmdRxEnb = 0x08,
	CmdTxEnb = 0x04,
	RxBufEmpty = 0x01,

	/*Cfg9346Bits */
	Cfg9346_Lock = 0x00,
	Cfg9346_Unlock = 0xC0,

	/*rx_mode_bits */
	AcceptErr = 0x20,
	AcceptRunt = 0x10,
	AcceptBroadcast = 0x08,
	AcceptMulticast = 0x04,
	AcceptMyPhys = 0x02,
	AcceptAllPhys = 0x01,

	/*RxConfigBits */
	RxCfgFIFOShift = 13,
	RxCfgDMAShift = 8,

	/*TxConfigBits */
	TxInterFrameGapShift = 24,
	TxDMAShift = 8,		/* DMA burst value (0-7) is shift this many bits */

	/*rtl8169_PHYstatus */
	TBI_Enable = 0x80,
	TxFlowCtrl = 0x40,
	RxFlowCtrl = 0x20,
	_1000bpsF = 0x10,
	_100bps = 0x08,
	_10bps = 0x04,
	LinkStatus = 0x02,
	FullDup = 0x01,

	/*GIGABIT_PHY_registers */
	PHY_CTRL_REG = 0,
	PHY_STAT_REG = 1,
	PHY_AUTO_NEGO_REG = 4,
	PHY_1000_CTRL_REG = 9,

	/*GIGABIT_PHY_REG_BIT */
	PHY_Restart_Auto_Nego = 0x0200,
	PHY_Enable_Auto_Nego = 0x1000,

	/* PHY_STAT_REG = 1; */
	PHY_Auto_Nego_Comp = 0x0020,

	/* PHY_AUTO_NEGO_REG = 4; */
	PHY_Cap_10_Half = 0x0020,
	PHY_Cap_10_Full = 0x0040,
	PHY_Cap_100_Half = 0x0080,
	PHY_Cap_100_Full = 0x0100,

	/* PHY_1000_CTRL_REG = 9; */
	PHY_Cap_1000_Full = 0x0200,

	PHY_Cap_Null = 0x0,

	/*_MediaType*/
	_10_Half = 0x01,
	_10_Full = 0x02,
	_100_Half = 0x04,
	_100_Full = 0x08,
	_1000_Full = 0x10,

	/*_TBICSRBit*/
	TBILinkOK = 0x02000000,
};

static struct {
	const char *name;
	u8 version;		/* depend on RTL8169 docs */
	u32 RxConfigMask;	/* should clear the bits supported by this chip */
} rtl_chip_info[] = {
	{"RTL-8169", 0x00, 0xff7e1880,},
	{"RTL-8169", 0x04, 0xff7e1880,},
	{"RTL-8169", 0x00, 0xff7e1880,},
	{"RTL-8169s/8110s",	0x02, 0xff7e1880,},
	{"RTL-8169s/8110s",	0x04, 0xff7e1880,},
	{"RTL-8169sb/8110sb",	0x10, 0xff7e1880,},
	{"RTL-8169sc/8110sc",	0x18, 0xff7e1880,},
	{"RTL-8168b/8111sb",	0x30, 0xff7e1880,},
	{"RTL-8168b/8111sb",	0x38, 0xff7e1880,},
	{"RTL-8168d/8111d",	0x28, 0xff7e1880,},
	{"RTL-8168evl/8111evl",	0x2e, 0xff7e1880,},
	{"RTL-8168/8111g",	0x4c, 0xff7e1880,},
	{"RTL-8101e",		0x34, 0xff7e1880,},
	{"RTL-8100e",		0x32, 0xff7e1880,},
};

enum _DescStatusBit {
	OWNbit = 0x80000000,
	EORbit = 0x40000000,
	FSbit = 0x20000000,
	LSbit = 0x10000000,
};

struct TxDesc {
	u32 status;
	u32 vlan_tag;
	u32 buf_addr;
	u32 buf_Haddr;
};

struct RxDesc {
	u32 status;
	u32 vlan_tag;
	u32 buf_addr;
	u32 buf_Haddr;
};

static unsigned char rxdata[RX_BUF_LEN];

#define RTL8169_DESC_SIZE 16

#if ARCH_DMA_MINALIGN > 256
#  define RTL8169_ALIGN ARCH_DMA_MINALIGN
#else
#  define RTL8169_ALIGN 256
#endif

/*
 * Warn if the cache-line size is larger than the descriptor size. In such
 * cases the driver will likely fail because the CPU needs to flush the cache
 * when requeuing RX buffers, therefore descriptors written by the hardware
 * may be discarded.
 *
 * This can be fixed by defining CONFIG_SYS_NONCACHED_MEMORY which will cause
 * the driver to allocate descriptors from a pool of non-cached memory.
 */
#if RTL8169_DESC_SIZE < ARCH_DMA_MINALIGN
#if !defined(CONFIG_SYS_NONCACHED_MEMORY) && \
	!defined(CONFIG_SYS_DCACHE_OFF) && !defined(CONFIG_X86)
#warning cache-line size is larger than descriptor size
#endif
#endif

/*
 * Create a static buffer of size RX_BUF_SZ for each TX Descriptor. All
 * descriptors point to a part of this buffer.
 */
DEFINE_ALIGN_BUFFER(u8, txb, NUM_TX_DESC * RX_BUF_SIZE, RTL8169_ALIGN);

/*
 * Create a static buffer of size RX_BUF_SZ for each RX Descriptor. All
 * descriptors point to a part of this buffer.
 */
DEFINE_ALIGN_BUFFER(u8, rxb, NUM_RX_DESC * RX_BUF_SIZE, RTL8169_ALIGN);

struct rtl8169_private {
	ulong iobase;
	void *mmio_addr;	/* memory map physical address */
	int chipset;
	unsigned long cur_rx;	/* Index into the Rx descriptor buffer of next Rx pkt. */
	unsigned long cur_tx;	/* Index into the Tx descriptor buffer of next Rx pkt. */
	unsigned long dirty_tx;
	struct TxDesc *TxDescArray;	/* Index of 256-alignment Tx Descriptor buffer */
	struct RxDesc *RxDescArray;	/* Index of 256-alignment Rx Descriptor buffer */
	unsigned char *RxBufferRings;	/* Index of Rx Buffer  */
	unsigned char *RxBufferRing[NUM_RX_DESC];	/* Index of Rx Buffer array */
	unsigned char *Tx_skbuff[NUM_TX_DESC];
} tpx;

static struct rtl8169_private *tpc;

static const u16 rtl8169_intr_mask =
    SYSErr | PCSTimeout | RxUnderrun | RxOverflow | RxFIFOOver | TxErr |
    TxOK | RxErr | RxOK;
static const unsigned int rtl8169_rx_config =
    (RX_FIFO_THRESH << RxCfgFIFOShift) | (RX_DMA_BURST << RxCfgDMAShift);

static struct pci_device_id supported[] = {
	{ PCI_DEVICE(PCI_VENDOR_ID_REALTEK, 0x8167) },
	{ PCI_DEVICE(PCI_VENDOR_ID_REALTEK, 0x8168) },
	{ PCI_DEVICE(PCI_VENDOR_ID_REALTEK, 0x8169) },
	{}
};

void mdio_write(int RegAddr, int value)
{
	int i;

	RTL_W32(PHYAR, 0x80000000 | (RegAddr & 0xFF) << 16 | value);
	udelay(1000);

	for (i = 2000; i > 0; i--) {
		/* Check if the RTL8169 has completed writing to the specified MII register */
		if (!(RTL_R32(PHYAR) & 0x80000000)) {
			break;
		} else {
			udelay(100);
		}
	}
}

int mdio_read(int RegAddr)
{
	int i, value = -1;

	RTL_W32(PHYAR, 0x0 | (RegAddr & 0xFF) << 16);
	udelay(1000);

	for (i = 2000; i > 0; i--) {
		/* Check if the RTL8169 has completed retrieving data from the specified MII register */
		if (RTL_R32(PHYAR) & 0x80000000) {
			value = (int) (RTL_R32(PHYAR) & 0xFFFF);
			break;
		} else {
			udelay(100);
		}
	}
	return value;
}

static int rtl8169_init_board(unsigned long dev_iobase, const char *name)
{
	int i;
	u32 tmp;

#ifdef DEBUG_RTL8169
	printf ("%s\n", __FUNCTION__);
#endif
	ioaddr = dev_iobase;

	/* Soft reset the chip. */
	RTL_W8(ChipCmd, CmdReset);

	/* Check that the chip has finished the reset. */
	for (i = 1000; i > 0; i--)
		if ((RTL_R8(ChipCmd) & CmdReset) == 0)
			break;
		else
			udelay(10);

	/* identify chip attached to board */
	tmp = RTL_R32(TxConfig);
	tmp = ((tmp & 0x7c000000) + ((tmp & 0x00800000) << 2)) >> 24;

	for (i = ARRAY_SIZE(rtl_chip_info) - 1; i >= 0; i--){
		if (tmp == rtl_chip_info[i].version) {
			tpc->chipset = i;
			goto match;
		}
	}

	/* if unknown chip, assume array element #0, original RTL-8169 in this case */
	printf("PCI device %s: unknown chip version, assuming RTL-8169\n",
	       name);
	printf("PCI device: TxConfig = 0x%lX\n", (unsigned long) RTL_R32(TxConfig));
	tpc->chipset = 0;

match:
	return 0;
}

/*
 * TX and RX descriptors are 16 bytes. This causes problems with the cache
 * maintenance on CPUs where the cache-line size exceeds the size of these
 * descriptors. What will happen is that when the driver receives a packet
 * it will be immediately requeued for the hardware to reuse. The CPU will
 * therefore need to flush the cache-line containing the descriptor, which
 * will cause all other descriptors in the same cache-line to be flushed
 * along with it. If one of those descriptors had been written to by the
 * device those changes (and the associated packet) will be lost.
 *
 * To work around this, we make use of non-cached memory if available. If
 * descriptors are mapped uncached there's no need to manually flush them
 * or invalidate them.
 *
 * Note that this only applies to descriptors. The packet data buffers do
 * not have the same constraints since they are 1536 bytes large, so they
 * are unlikely to share cache-lines.
 */
static void *rtl_alloc_descs(unsigned int num)
{
	size_t size = num * RTL8169_DESC_SIZE;

#ifdef CONFIG_SYS_NONCACHED_MEMORY
	return (void *)noncached_alloc(size, RTL8169_ALIGN);
#else
	return memalign(RTL8169_ALIGN, size);
#endif
}

/*
 * Cache maintenance functions. These are simple wrappers around the more
 * general purpose flush_cache() and invalidate_dcache_range() functions.
 */

static void rtl_inval_rx_desc(struct RxDesc *desc)
{
#ifndef CONFIG_SYS_NONCACHED_MEMORY
	unsigned long start = (unsigned long)desc & ~(ARCH_DMA_MINALIGN - 1);
	unsigned long end = ALIGN(start + sizeof(*desc), ARCH_DMA_MINALIGN);

	invalidate_dcache_range(start, end);
#endif
}

static void rtl_flush_rx_desc(struct RxDesc *desc)
{
#ifndef CONFIG_SYS_NONCACHED_MEMORY
	flush_cache((unsigned long)desc, sizeof(*desc));
#endif
}

static void rtl_inval_tx_desc(struct TxDesc *desc)
{
#ifndef CONFIG_SYS_NONCACHED_MEMORY
	unsigned long start = (unsigned long)desc & ~(ARCH_DMA_MINALIGN - 1);
	unsigned long end = ALIGN(start + sizeof(*desc), ARCH_DMA_MINALIGN);

	invalidate_dcache_range(start, end);
#endif
}

static void rtl_flush_tx_desc(struct TxDesc *desc)
{
#ifndef CONFIG_SYS_NONCACHED_MEMORY
	flush_cache((unsigned long)desc, sizeof(*desc));
#endif
}

static void rtl_inval_buffer(void *buf, size_t size)
{
	unsigned long start = (unsigned long)buf & ~(ARCH_DMA_MINALIGN - 1);
	unsigned long end = ALIGN(start + size, ARCH_DMA_MINALIGN);

	invalidate_dcache_range(start, end);
}

static void rtl_flush_buffer(void *buf, size_t size)
{
	flush_cache((unsigned long)buf, size);
}

/**************************************************************************
RECV - Receive a frame
***************************************************************************/
#ifdef CONFIG_DM_ETH
static int rtl_recv_common(struct udevice *dev, unsigned long dev_iobase,
			   uchar **packetp)
#else
static int rtl_recv_common(pci_dev_t dev, unsigned long dev_iobase,
			   uchar **packetp)
#endif
{
	/* return true if there's an ethernet packet ready to read */
	/* nic->packet should contain data on return */
	/* nic->packetlen should contain length of data */
	int cur_rx;
	int length = 0;

#ifdef DEBUG_RTL8169_RX
	printf ("%s\n", __FUNCTION__);
#endif
	ioaddr = dev_iobase;

	cur_rx = tpc->cur_rx;

	rtl_inval_rx_desc(&tpc->RxDescArray[cur_rx]);

	if ((le32_to_cpu(tpc->RxDescArray[cur_rx].status) & OWNbit) == 0) {
		if (!(le32_to_cpu(tpc->RxDescArray[cur_rx].status) & RxRES)) {
			length = (int) (le32_to_cpu(tpc->RxDescArray[cur_rx].
						status) & 0x00001FFF) - 4;

			rtl_inval_buffer(tpc->RxBufferRing[cur_rx], length);
			memcpy(rxdata, tpc->RxBufferRing[cur_rx], length);

			if (cur_rx == NUM_RX_DESC - 1)
				tpc->RxDescArray[cur_rx].status =
					cpu_to_le32((OWNbit | EORbit) + RX_BUF_SIZE);
			else
				tpc->RxDescArray[cur_rx].status =
					cpu_to_le32(OWNbit + RX_BUF_SIZE);
#ifdef CONFIG_DM_ETH
			tpc->RxDescArray[cur_rx].buf_addr = cpu_to_le32(
				dm_pci_mem_to_phys(dev,
					(pci_addr_t)(unsigned long)
					tpc->RxBufferRing[cur_rx]));
#else
			tpc->RxDescArray[cur_rx].buf_addr = cpu_to_le32(
				pci_mem_to_phys(dev, (pci_addr_t)(unsigned long)
				tpc->RxBufferRing[cur_rx]));
#endif
			rtl_flush_rx_desc(&tpc->RxDescArray[cur_rx]);
<<<<<<< HEAD

			net_process_received_packet(rxdata, length);
=======
#ifdef CONFIG_DM_ETH
			*packetp = rxdata;
#else
			net_process_received_packet(rxdata, length);
#endif
>>>>>>> 8989c96b
		} else {
			puts("Error Rx");
			length = -EIO;
		}
		cur_rx = (cur_rx + 1) % NUM_RX_DESC;
		tpc->cur_rx = cur_rx;
		return length;

	} else {
		ushort sts = RTL_R8(IntrStatus);
		RTL_W8(IntrStatus, sts & ~(TxErr | RxErr | SYSErr));
		udelay(100);	/* wait */
	}
	tpc->cur_rx = cur_rx;
	return (0);		/* initially as this is called to flush the input */
}

#ifdef CONFIG_DM_ETH
int rtl8169_eth_recv(struct udevice *dev, int flags, uchar **packetp)
{
	struct rtl8169_private *priv = dev_get_priv(dev);

	return rtl_recv_common(dev, priv->iobase, packetp);
}
#else
static int rtl_recv(struct eth_device *dev)
{
	return rtl_recv_common((pci_dev_t)(unsigned long)dev->priv,
			       dev->iobase, NULL);
}
#endif /* nCONFIG_DM_ETH */

#define HZ 1000
/**************************************************************************
SEND - Transmit a frame
***************************************************************************/
#ifdef CONFIG_DM_ETH
static int rtl_send_common(struct udevice *dev, unsigned long dev_iobase,
			   void *packet, int length)
#else
static int rtl_send_common(pci_dev_t dev, unsigned long dev_iobase,
			   void *packet, int length)
#endif
{
	/* send the packet to destination */

	u32 to;
	u8 *ptxb;
	int entry = tpc->cur_tx % NUM_TX_DESC;
	u32 len = length;
	int ret;

#ifdef DEBUG_RTL8169_TX
	int stime = currticks();
	printf ("%s\n", __FUNCTION__);
	printf("sending %d bytes\n", len);
#endif

	ioaddr = dev_iobase;

	/* point to the current txb incase multiple tx_rings are used */
	ptxb = tpc->Tx_skbuff[entry * MAX_ETH_FRAME_SIZE];
	memcpy(ptxb, (char *)packet, (int)length);
	rtl_flush_buffer(ptxb, length);

	while (len < ETH_ZLEN)
		ptxb[len++] = '\0';

	tpc->TxDescArray[entry].buf_Haddr = 0;
#ifdef CONFIG_DM_ETH
	tpc->TxDescArray[entry].buf_addr = cpu_to_le32(
		dm_pci_mem_to_phys(dev, (pci_addr_t)(unsigned long)ptxb));
#else
	tpc->TxDescArray[entry].buf_addr = cpu_to_le32(
		pci_mem_to_phys(dev, (pci_addr_t)(unsigned long)ptxb));
#endif
	if (entry != (NUM_TX_DESC - 1)) {
		tpc->TxDescArray[entry].status =
			cpu_to_le32((OWNbit | FSbit | LSbit) |
				    ((len > ETH_ZLEN) ? len : ETH_ZLEN));
	} else {
		tpc->TxDescArray[entry].status =
			cpu_to_le32((OWNbit | EORbit | FSbit | LSbit) |
				    ((len > ETH_ZLEN) ? len : ETH_ZLEN));
	}
	rtl_flush_tx_desc(&tpc->TxDescArray[entry]);
	RTL_W8(TxPoll, 0x40);	/* set polling bit */

	tpc->cur_tx++;
	to = currticks() + TX_TIMEOUT;
	do {
		rtl_inval_tx_desc(&tpc->TxDescArray[entry]);
	} while ((le32_to_cpu(tpc->TxDescArray[entry].status) & OWNbit)
				&& (currticks() < to));	/* wait */

	if (currticks() >= to) {
#ifdef DEBUG_RTL8169_TX
		puts("tx timeout/error\n");
		printf("%s elapsed time : %lu\n", __func__, currticks()-stime);
#endif
		ret = -ETIMEDOUT;
	} else {
#ifdef DEBUG_RTL8169_TX
		puts("tx done\n");
#endif
		ret = 0;
	}
	/* Delay to make net console (nc) work properly */
	udelay(20);
	return ret;
}

#ifdef CONFIG_DM_ETH
int rtl8169_eth_send(struct udevice *dev, void *packet, int length)
{
	struct rtl8169_private *priv = dev_get_priv(dev);

	return rtl_send_common(dev, priv->iobase, packet, length);
}

#else
static int rtl_send(struct eth_device *dev, void *packet, int length)
{
	return rtl_send_common((pci_dev_t)(unsigned long)dev->priv,
			       dev->iobase, packet, length);
}
#endif

static void rtl8169_set_rx_mode(void)
{
	u32 mc_filter[2];	/* Multicast hash filter */
	int rx_mode;
	u32 tmp = 0;

#ifdef DEBUG_RTL8169
	printf ("%s\n", __FUNCTION__);
#endif

	/* IFF_ALLMULTI */
	/* Too many to filter perfectly -- accept all multicasts. */
	rx_mode = AcceptBroadcast | AcceptMulticast | AcceptMyPhys;
	mc_filter[1] = mc_filter[0] = 0xffffffff;

	tmp = rtl8169_rx_config | rx_mode | (RTL_R32(RxConfig) &
				   rtl_chip_info[tpc->chipset].RxConfigMask);

	RTL_W32(RxConfig, tmp);
	RTL_W32(MAR0 + 0, mc_filter[0]);
	RTL_W32(MAR0 + 4, mc_filter[1]);
}

#ifdef CONFIG_DM_ETH
static void rtl8169_hw_start(struct udevice *dev)
#else
static void rtl8169_hw_start(pci_dev_t dev)
#endif
{
	u32 i;

#ifdef DEBUG_RTL8169
	int stime = currticks();
	printf ("%s\n", __FUNCTION__);
#endif

#if 0
	/* Soft reset the chip. */
	RTL_W8(ChipCmd, CmdReset);

	/* Check that the chip has finished the reset. */
	for (i = 1000; i > 0; i--) {
		if ((RTL_R8(ChipCmd) & CmdReset) == 0)
			break;
		else
			udelay(10);
	}
#endif

	RTL_W8(Cfg9346, Cfg9346_Unlock);

	/* RTL-8169sb/8110sb or previous version */
	if (tpc->chipset <= 5)
		RTL_W8(ChipCmd, CmdTxEnb | CmdRxEnb);

	RTL_W8(EarlyTxThres, EarlyTxThld);

	/* For gigabit rtl8169 */
	RTL_W16(RxMaxSize, RxPacketMaxSize);

	/* Set Rx Config register */
	i = rtl8169_rx_config | (RTL_R32(RxConfig) &
				 rtl_chip_info[tpc->chipset].RxConfigMask);
	RTL_W32(RxConfig, i);

	/* Set DMA burst size and Interframe Gap Time */
	RTL_W32(TxConfig, (TX_DMA_BURST << TxDMAShift) |
				(InterFrameGap << TxInterFrameGapShift));


	tpc->cur_rx = 0;

#ifdef CONFIG_DM_ETH
	RTL_W32(TxDescStartAddrLow, dm_pci_mem_to_phys(dev,
			(pci_addr_t)(unsigned long)tpc->TxDescArray));
#else
	RTL_W32(TxDescStartAddrLow, pci_mem_to_phys(dev,
			(pci_addr_t)(unsigned long)tpc->TxDescArray));
#endif
	RTL_W32(TxDescStartAddrHigh, (unsigned long)0);
#ifdef CONFIG_DM_ETH
	RTL_W32(RxDescStartAddrLow, dm_pci_mem_to_phys(
			dev, (pci_addr_t)(unsigned long)tpc->RxDescArray));
#else
	RTL_W32(RxDescStartAddrLow, pci_mem_to_phys(
			dev, (pci_addr_t)(unsigned long)tpc->RxDescArray));
#endif
	RTL_W32(RxDescStartAddrHigh, (unsigned long)0);

	/* RTL-8169sc/8110sc or later version */
	if (tpc->chipset > 5)
		RTL_W8(ChipCmd, CmdTxEnb | CmdRxEnb);

	RTL_W8(Cfg9346, Cfg9346_Lock);
	udelay(10);

	RTL_W32(RxMissed, 0);

	rtl8169_set_rx_mode();

	/* no early-rx interrupts */
	RTL_W16(MultiIntr, RTL_R16(MultiIntr) & 0xF000);

#ifdef DEBUG_RTL8169
	printf("%s elapsed time : %lu\n", __func__, currticks()-stime);
#endif
}

#ifdef CONFIG_DM_ETH
static void rtl8169_init_ring(struct udevice *dev)
#else
static void rtl8169_init_ring(pci_dev_t dev)
#endif
{
	int i;

#ifdef DEBUG_RTL8169
	int stime = currticks();
	printf ("%s\n", __FUNCTION__);
#endif

	tpc->cur_rx = 0;
	tpc->cur_tx = 0;
	tpc->dirty_tx = 0;
	memset(tpc->TxDescArray, 0x0, NUM_TX_DESC * sizeof(struct TxDesc));
	memset(tpc->RxDescArray, 0x0, NUM_RX_DESC * sizeof(struct RxDesc));

	for (i = 0; i < NUM_TX_DESC; i++) {
		tpc->Tx_skbuff[i] = &txb[i];
	}

	for (i = 0; i < NUM_RX_DESC; i++) {
		if (i == (NUM_RX_DESC - 1))
			tpc->RxDescArray[i].status =
				cpu_to_le32((OWNbit | EORbit) + RX_BUF_SIZE);
		else
			tpc->RxDescArray[i].status =
				cpu_to_le32(OWNbit + RX_BUF_SIZE);

		tpc->RxBufferRing[i] = &rxb[i * RX_BUF_SIZE];
#ifdef CONFIG_DM_ETH
		tpc->RxDescArray[i].buf_addr = cpu_to_le32(dm_pci_mem_to_phys(
			dev, (pci_addr_t)(unsigned long)tpc->RxBufferRing[i]));
#else
		tpc->RxDescArray[i].buf_addr = cpu_to_le32(pci_mem_to_phys(
			dev, (pci_addr_t)(unsigned long)tpc->RxBufferRing[i]));
#endif
		rtl_flush_rx_desc(&tpc->RxDescArray[i]);
	}

#ifdef DEBUG_RTL8169
	printf("%s elapsed time : %lu\n", __func__, currticks()-stime);
#endif
}

#ifdef CONFIG_DM_ETH
static void rtl8169_common_start(struct udevice *dev, unsigned char *enetaddr,
				 unsigned long dev_iobase)
#else
static void rtl8169_common_start(pci_dev_t dev, unsigned char *enetaddr,
				 unsigned long dev_iobase)
#endif
{
	int i;

#ifdef DEBUG_RTL8169
	int stime = currticks();
	printf ("%s\n", __FUNCTION__);
#endif

	ioaddr = dev_iobase;

	rtl8169_init_ring(dev);
	rtl8169_hw_start(dev);
	/* Construct a perfect filter frame with the mac address as first match
	 * and broadcast for all others */
	for (i = 0; i < 192; i++)
		txb[i] = 0xFF;

	txb[0] = enetaddr[0];
	txb[1] = enetaddr[1];
	txb[2] = enetaddr[2];
	txb[3] = enetaddr[3];
	txb[4] = enetaddr[4];
	txb[5] = enetaddr[5];

#ifdef DEBUG_RTL8169
	printf("%s elapsed time : %lu\n", __func__, currticks()-stime);
#endif
}

#ifdef CONFIG_DM_ETH
static int rtl8169_eth_start(struct udevice *dev)
{
	struct eth_pdata *plat = dev_get_platdata(dev);
	struct rtl8169_private *priv = dev_get_priv(dev);

	rtl8169_common_start(dev, plat->enetaddr, priv->iobase);

	return 0;
}
#else
/**************************************************************************
RESET - Finish setting up the ethernet interface
***************************************************************************/
static int rtl_reset(struct eth_device *dev, bd_t *bis)
{
	rtl8169_common_start((pci_dev_t)(unsigned long)dev->priv,
			     dev->enetaddr, dev->iobase);

	return 0;
}
#endif /* nCONFIG_DM_ETH */

static void rtl_halt_common(unsigned long dev_iobase)
{
	int i;

#ifdef DEBUG_RTL8169
	printf ("%s\n", __FUNCTION__);
#endif

	ioaddr = dev_iobase;

	/* Stop the chip's Tx and Rx DMA processes. */
	RTL_W8(ChipCmd, 0x00);

	/* Disable interrupts by clearing the interrupt mask. */
	RTL_W16(IntrMask, 0x0000);

	RTL_W32(RxMissed, 0);

	for (i = 0; i < NUM_RX_DESC; i++) {
		tpc->RxBufferRing[i] = NULL;
	}
}

#ifdef CONFIG_DM_ETH
void rtl8169_eth_stop(struct udevice *dev)
{
	struct rtl8169_private *priv = dev_get_priv(dev);

	rtl_halt_common(priv->iobase);
}
#else
/**************************************************************************
HALT - Turn off ethernet interface
***************************************************************************/
static void rtl_halt(struct eth_device *dev)
{
	rtl_halt_common(dev->iobase);
}
#endif

/**************************************************************************
INIT - Look for an adapter, this routine's visible to the outside
***************************************************************************/

#define board_found 1
#define valid_link 0
static int rtl_init(unsigned long dev_ioaddr, const char *name,
		    unsigned char *enetaddr)
{
	static int board_idx = -1;
	int i, rc;
	int option = -1, Cap10_100 = 0, Cap1000 = 0;

#ifdef DEBUG_RTL8169
	printf ("%s\n", __FUNCTION__);
#endif
	ioaddr = dev_ioaddr;

	board_idx++;

	/* point to private storage */
	tpc = &tpx;

	rc = rtl8169_init_board(ioaddr, name);
	if (rc)
		return rc;

	/* Get MAC address.  FIXME: read EEPROM */
	for (i = 0; i < MAC_ADDR_LEN; i++)
		enetaddr[i] = RTL_R8(MAC0 + i);

#ifdef DEBUG_RTL8169
	printf("chipset = %d\n", tpc->chipset);
	printf("MAC Address");
	for (i = 0; i < MAC_ADDR_LEN; i++)
		printf(":%02x", enetaddr[i]);
	putc('\n');
#endif

#ifdef DEBUG_RTL8169
	/* Print out some hardware info */
<<<<<<< HEAD
	printf("%s: at ioaddr 0x%lx\n", dev->name, ioaddr);
=======
	printf("%s: at ioaddr 0x%lx\n", name, ioaddr);
>>>>>>> 8989c96b
#endif

	/* if TBI is not endbled */
	if (!(RTL_R8(PHYstatus) & TBI_Enable)) {
		int val = mdio_read(PHY_AUTO_NEGO_REG);

		option = (board_idx >= MAX_UNITS) ? 0 : media[board_idx];
		/* Force RTL8169 in 10/100/1000 Full/Half mode. */
		if (option > 0) {
#ifdef DEBUG_RTL8169
			printf("%s: Force-mode Enabled.\n", name);
#endif
			Cap10_100 = 0, Cap1000 = 0;
			switch (option) {
			case _10_Half:
				Cap10_100 = PHY_Cap_10_Half;
				Cap1000 = PHY_Cap_Null;
				break;
			case _10_Full:
				Cap10_100 = PHY_Cap_10_Full;
				Cap1000 = PHY_Cap_Null;
				break;
			case _100_Half:
				Cap10_100 = PHY_Cap_100_Half;
				Cap1000 = PHY_Cap_Null;
				break;
			case _100_Full:
				Cap10_100 = PHY_Cap_100_Full;
				Cap1000 = PHY_Cap_Null;
				break;
			case _1000_Full:
				Cap10_100 = PHY_Cap_Null;
				Cap1000 = PHY_Cap_1000_Full;
				break;
			default:
				break;
			}
			mdio_write(PHY_AUTO_NEGO_REG, Cap10_100 | (val & 0x1F));	/* leave PHY_AUTO_NEGO_REG bit4:0 unchanged */
			mdio_write(PHY_1000_CTRL_REG, Cap1000);
		} else {
#ifdef DEBUG_RTL8169
			printf("%s: Auto-negotiation Enabled.\n",
			       name);
#endif
			/* enable 10/100 Full/Half Mode, leave PHY_AUTO_NEGO_REG bit4:0 unchanged */
			mdio_write(PHY_AUTO_NEGO_REG,
				   PHY_Cap_10_Half | PHY_Cap_10_Full |
				   PHY_Cap_100_Half | PHY_Cap_100_Full |
				   (val & 0x1F));

			/* enable 1000 Full Mode */
			mdio_write(PHY_1000_CTRL_REG, PHY_Cap_1000_Full);

		}

		/* Enable auto-negotiation and restart auto-nigotiation */
		mdio_write(PHY_CTRL_REG,
			   PHY_Enable_Auto_Nego | PHY_Restart_Auto_Nego);
		udelay(100);

		/* wait for auto-negotiation process */
		for (i = 10000; i > 0; i--) {
			/* check if auto-negotiation complete */
			if (mdio_read(PHY_STAT_REG) & PHY_Auto_Nego_Comp) {
				udelay(100);
				option = RTL_R8(PHYstatus);
				if (option & _1000bpsF) {
#ifdef DEBUG_RTL8169
					printf("%s: 1000Mbps Full-duplex operation.\n",
					       name);
#endif
				} else {
#ifdef DEBUG_RTL8169
					printf("%s: %sMbps %s-duplex operation.\n",
					       name,
					       (option & _100bps) ? "100" :
					       "10",
					       (option & FullDup) ? "Full" :
					       "Half");
#endif
				}
				break;
			} else {
				udelay(100);
			}
		}		/* end for-loop to wait for auto-negotiation process */

	} else {
		udelay(100);
#ifdef DEBUG_RTL8169
		printf
		    ("%s: 1000Mbps Full-duplex operation, TBI Link %s!\n",
		     name,
		     (RTL_R32(TBICSR) & TBILinkOK) ? "OK" : "Failed");
#endif
	}


	tpc->RxDescArray = rtl_alloc_descs(NUM_RX_DESC);
	if (!tpc->RxDescArray)
		return -ENOMEM;

	tpc->TxDescArray = rtl_alloc_descs(NUM_TX_DESC);
	if (!tpc->TxDescArray)
		return -ENOMEM;

	return 0;
}

#ifndef CONFIG_DM_ETH
int rtl8169_initialize(bd_t *bis)
{
	pci_dev_t devno;
	int card_number = 0;
	struct eth_device *dev;
	u32 iobase;
	int idx=0;

	while(1){
		unsigned int region;
		u16 device;
		int err;

		/* Find RTL8169 */
		if ((devno = pci_find_devices(supported, idx++)) < 0)
			break;

		pci_read_config_word(devno, PCI_DEVICE_ID, &device);
		switch (device) {
		case 0x8168:
			region = 2;
			break;

		default:
			region = 1;
			break;
		}

		pci_read_config_dword(devno, PCI_BASE_ADDRESS_0 + (region * 4), &iobase);
		iobase &= ~0xf;

		debug ("rtl8169: REALTEK RTL8169 @0x%x\n", iobase);

		dev = (struct eth_device *)malloc(sizeof *dev);
		if (!dev) {
			printf("Can not allocate memory of rtl8169\n");
			break;
		}

		memset(dev, 0, sizeof(*dev));
		sprintf (dev->name, "RTL8169#%d", card_number);

		dev->priv = (void *)(unsigned long)devno;
		dev->iobase = (int)pci_mem_to_phys(devno, iobase);

		dev->init = rtl_reset;
		dev->halt = rtl_halt;
		dev->send = rtl_send;
		dev->recv = rtl_recv;

		err = rtl_init(dev->iobase, dev->name, dev->enetaddr);
		if (err < 0) {
			printf(pr_fmt("failed to initialize card: %d\n"), err);
			free(dev);
			continue;
		}

		eth_register (dev);

		card_number++;
	}
	return card_number;
}
#endif

#ifdef CONFIG_DM_ETH
static int rtl8169_eth_probe(struct udevice *dev)
{
	struct pci_child_platdata *pplat = dev_get_parent_platdata(dev);
	struct rtl8169_private *priv = dev_get_priv(dev);
	struct eth_pdata *plat = dev_get_platdata(dev);
	u32 iobase;
	int region;
	int ret;

	debug("rtl8169: REALTEK RTL8169 @0x%x\n", iobase);
	switch (pplat->device) {
	case 0x8168:
		region = 2;
		break;
	default:
		region = 1;
		break;
	}
	dm_pci_read_config32(dev, PCI_BASE_ADDRESS_0 + region * 4, &iobase);
	iobase &= ~0xf;
	priv->iobase = (int)dm_pci_mem_to_phys(dev, iobase);

	ret = rtl_init(priv->iobase, dev->name, plat->enetaddr);
	if (ret < 0) {
		printf(pr_fmt("failed to initialize card: %d\n"), ret);
		return ret;
	}

	return 0;
}

static const struct eth_ops rtl8169_eth_ops = {
	.start	= rtl8169_eth_start,
	.send	= rtl8169_eth_send,
	.recv	= rtl8169_eth_recv,
	.stop	= rtl8169_eth_stop,
};

static const struct udevice_id rtl8169_eth_ids[] = {
	{ .compatible = "realtek,rtl8169" },
	{ }
};

U_BOOT_DRIVER(eth_rtl8169) = {
	.name	= "eth_rtl8169",
	.id	= UCLASS_ETH,
	.of_match = rtl8169_eth_ids,
	.probe	= rtl8169_eth_probe,
	.ops	= &rtl8169_eth_ops,
	.priv_auto_alloc_size = sizeof(struct rtl8169_private),
	.platdata_auto_alloc_size = sizeof(struct eth_pdata),
};

U_BOOT_PCI_DEVICE(eth_rtl8169, supported);
#endif<|MERGE_RESOLUTION|>--- conflicted
+++ resolved
@@ -561,16 +561,11 @@
 				tpc->RxBufferRing[cur_rx]));
 #endif
 			rtl_flush_rx_desc(&tpc->RxDescArray[cur_rx]);
-<<<<<<< HEAD
-
+#ifdef CONFIG_DM_ETH
+			*packetp = rxdata;
+#else
 			net_process_received_packet(rxdata, length);
-=======
-#ifdef CONFIG_DM_ETH
-			*packetp = rxdata;
-#else
-			net_process_received_packet(rxdata, length);
-#endif
->>>>>>> 8989c96b
+#endif
 		} else {
 			puts("Error Rx");
 			length = -EIO;
@@ -994,11 +989,7 @@
 
 #ifdef DEBUG_RTL8169
 	/* Print out some hardware info */
-<<<<<<< HEAD
-	printf("%s: at ioaddr 0x%lx\n", dev->name, ioaddr);
-=======
 	printf("%s: at ioaddr 0x%lx\n", name, ioaddr);
->>>>>>> 8989c96b
 #endif
 
 	/* if TBI is not endbled */

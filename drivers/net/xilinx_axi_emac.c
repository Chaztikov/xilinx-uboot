--- conflicted
+++ resolved
@@ -585,11 +585,6 @@
 #ifdef DEBUG
 	print_buffer(&rxframe, &rxframe[0], 1, length, 16);
 #endif
-<<<<<<< HEAD
-	/* Pass the received frame up for processing */
-	if (length)
-		net_process_received_packet(rxframe, length);
-=======
 
 	*packetp = rxframe;
 	return length;
@@ -598,7 +593,6 @@
 static int axiemac_free_pkt(struct udevice *dev, uchar *packet, int length)
 {
 	struct axidma_priv *priv = dev_get_priv(dev);
->>>>>>> 8989c96b
 
 #ifdef DEBUG
 	/* It is useful to clear buffer to be sure that it is consistent */

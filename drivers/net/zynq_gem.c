/*
 * (C) Copyright 2011 Michal Simek
 *
 * Michal SIMEK <monstr@monstr.eu>
 *
 * Based on Xilinx gmac driver:
 * (C) Copyright 2011 Xilinx
 *
 * SPDX-License-Identifier:	GPL-2.0+
 */

#include <common.h>
#include <dm.h>
#include <net.h>
#include <netdev.h>
#include <config.h>
#include <console.h>
#include <malloc.h>
#include <asm/io.h>
#include <phy.h>
#include <miiphy.h>
#include <wait_bit.h>
#include <watchdog.h>
#include <asm/system.h>
#include <asm/arch/hardware.h>
#include <asm/arch/sys_proto.h>
#include <asm-generic/errno.h>

DECLARE_GLOBAL_DATA_PTR;

/* Bit/mask specification */
#define ZYNQ_GEM_PHYMNTNC_OP_MASK	0x40020000 /* operation mask bits */
#define ZYNQ_GEM_PHYMNTNC_OP_R_MASK	0x20000000 /* read operation */
#define ZYNQ_GEM_PHYMNTNC_OP_W_MASK	0x10000000 /* write operation */
#define ZYNQ_GEM_PHYMNTNC_PHYAD_SHIFT_MASK	23 /* Shift bits for PHYAD */
#define ZYNQ_GEM_PHYMNTNC_PHREG_SHIFT_MASK	18 /* Shift bits for PHREG */

#define ZYNQ_GEM_RXBUF_EOF_MASK		0x00008000 /* End of frame. */
#define ZYNQ_GEM_RXBUF_SOF_MASK		0x00004000 /* Start of frame. */
#define ZYNQ_GEM_RXBUF_LEN_MASK		0x00003FFF /* Mask for length field */

#define ZYNQ_GEM_RXBUF_WRAP_MASK	0x00000002 /* Wrap bit, last BD */
#define ZYNQ_GEM_RXBUF_NEW_MASK		0x00000001 /* Used bit.. */
#define ZYNQ_GEM_RXBUF_ADD_MASK		0xFFFFFFFC /* Mask for address */

/* Wrap bit, last descriptor */
#define ZYNQ_GEM_TXBUF_WRAP_MASK	0x40000000
#define ZYNQ_GEM_TXBUF_LAST_MASK	0x00008000 /* Last buffer */
#define ZYNQ_GEM_TXBUF_USED_MASK	0x80000000 /* Used by Hw */

#define ZYNQ_GEM_NWCTRL_TXEN_MASK	0x00000008 /* Enable transmit */
#define ZYNQ_GEM_NWCTRL_RXEN_MASK	0x00000004 /* Enable receive */
#define ZYNQ_GEM_NWCTRL_MDEN_MASK	0x00000010 /* Enable MDIO port */
#define ZYNQ_GEM_NWCTRL_STARTTX_MASK	0x00000200 /* Start tx (tx_go) */

<<<<<<< HEAD
#define ZYNQ_GEM_NWCFG_SPEED100		0x00000001 /* 100 Mbps operation */
#define ZYNQ_GEM_NWCFG_SPEED1000	0x00000400 /* 1Gbps operation */
#define ZYNQ_GEM_NWCFG_FDEN		0x00000002 /* Full Duplex mode */
#define ZYNQ_GEM_NWCFG_FSREM		0x00020000 /* FCS removal */
#define ZYNQ_GEM_NWCFG_SGMII_ENBL	0x08000000 /* SGMII Enable */
#define ZYNQ_GEM_NWCFG_PCS_SEL		0x00000800 /* PCS select */
#ifdef CONFIG_ARM64
#define ZYNQ_GEM_NWCFG_MDCCLKDIV	0x00100000 /* Div pclk by 64, max 160MHz */
#else
#define ZYNQ_GEM_NWCFG_MDCCLKDIV	0x000c0000 /* Div pclk by 48, max 120MHz */
=======
#define ZYNQ_GEM_NWCFG_SPEED100		0x000000001 /* 100 Mbps operation */
#define ZYNQ_GEM_NWCFG_SPEED1000	0x000000400 /* 1Gbps operation */
#define ZYNQ_GEM_NWCFG_FDEN		0x000000002 /* Full Duplex mode */
#define ZYNQ_GEM_NWCFG_FSREM		0x000020000 /* FCS removal */
#ifdef CONFIG_ARM64
#define ZYNQ_GEM_NWCFG_MDCCLKDIV	0x000100000 /* Div pclk by 64, max 160MHz */
#else
#define ZYNQ_GEM_NWCFG_MDCCLKDIV	0x0000c0000 /* Div pclk by 48, max 120MHz */
>>>>>>> df61a74e
#endif

#ifdef CONFIG_ARM64
# define ZYNQ_GEM_DBUS_WIDTH	(1 << 21) /* 64 bit bus */
#else
# define ZYNQ_GEM_DBUS_WIDTH	(0 << 21) /* 32 bit bus */
#endif

#define ZYNQ_GEM_NWCFG_INIT		(ZYNQ_GEM_DBUS_WIDTH | \
					ZYNQ_GEM_NWCFG_FDEN | \
					ZYNQ_GEM_NWCFG_FSREM | \
					ZYNQ_GEM_NWCFG_MDCCLKDIV)

#define ZYNQ_GEM_NWSR_MDIOIDLE_MASK	0x00000004 /* PHY management idle */

#define ZYNQ_GEM_DMACR_BLENGTH		0x00000004 /* INCR4 AHB bursts */
/* Use full configured addressable space (8 Kb) */
#define ZYNQ_GEM_DMACR_RXSIZE		0x00000300
/* Use full configured addressable space (4 Kb) */
#define ZYNQ_GEM_DMACR_TXSIZE		0x00000400
/* Set with binary 00011000 to use 1536 byte(1*max length frame/buffer) */
#define ZYNQ_GEM_DMACR_RXBUF		0x00180000

#define ZYNQ_GEM_DMACR_INIT		(ZYNQ_GEM_DMACR_BLENGTH | \
					ZYNQ_GEM_DMACR_RXSIZE | \
					ZYNQ_GEM_DMACR_TXSIZE | \
					ZYNQ_GEM_DMACR_RXBUF)

#define ZYNQ_GEM_TSR_DONE		0x00000020 /* Tx done mask */

#define ZYNQ_GEM_PCS_CTL_ANEG_ENBL	0x1000

/* Use MII register 1 (MII status register) to detect PHY */
#define PHY_DETECT_REG  1

/* Mask used to verify certain PHY features (or register contents)
 * in the register above:
 *  0x1000: 10Mbps full duplex support
 *  0x0800: 10Mbps half duplex support
 *  0x0008: Auto-negotiation support
 */
#define PHY_DETECT_MASK 0x1808

/* TX BD status masks */
#define ZYNQ_GEM_TXBUF_FRMLEN_MASK	0x000007ff
#define ZYNQ_GEM_TXBUF_EXHAUSTED	0x08000000
#define ZYNQ_GEM_TXBUF_UNDERRUN		0x10000000

/* Clock frequencies for different speeds */
#define ZYNQ_GEM_FREQUENCY_10	2500000UL
#define ZYNQ_GEM_FREQUENCY_100	25000000UL
#define ZYNQ_GEM_FREQUENCY_1000	125000000UL

/* Device registers */
struct zynq_gem_regs {
	u32 nwctrl; /* 0x0 - Network Control reg */
	u32 nwcfg; /* 0x4 - Network Config reg */
	u32 nwsr; /* 0x8 - Network Status reg */
	u32 reserved1;
	u32 dmacr; /* 0x10 - DMA Control reg */
	u32 txsr; /* 0x14 - TX Status reg */
	u32 rxqbase; /* 0x18 - RX Q Base address reg */
	u32 txqbase; /* 0x1c - TX Q Base address reg */
	u32 rxsr; /* 0x20 - RX Status reg */
	u32 reserved2[2];
	u32 idr; /* 0x2c - Interrupt Disable reg */
	u32 reserved3;
	u32 phymntnc; /* 0x34 - Phy Maintaince reg */
	u32 reserved4[18];
	u32 hashl; /* 0x80 - Hash Low address reg */
	u32 hashh; /* 0x84 - Hash High address reg */
#define LADDR_LOW	0
#define LADDR_HIGH	1
	u32 laddr[4][LADDR_HIGH + 1]; /* 0x8c - Specific1 addr low/high reg */
	u32 match[4]; /* 0xa8 - Type ID1 Match reg */
	u32 reserved6[18];
#define STAT_SIZE	44
	u32 stat[STAT_SIZE]; /* 0x100 - Octects transmitted Low reg */
	u32 reserved9[20];
	u32 pcscntrl;
	u32 reserved7[143];
	u32 transmit_q1_ptr; /* 0x440 - Transmit priority queue 1 */
	u32 reserved8[15];
	u32 receive_q1_ptr; /* 0x480 - Receive priority queue 1 */
};

/* BD descriptors */
struct emac_bd {
	u32 addr; /* Next descriptor pointer */
	u32 status;
};

#define RX_BUF 32
/* Page table entries are set to 1MB, or multiples of 1MB
 * (not < 1MB). driver uses less bd's so use 1MB bdspace.
 */
#define BD_SPACE	0x100000
/* BD separation space */
#define BD_SEPRN_SPACE	(RX_BUF * sizeof(struct emac_bd))

/* Setup the first free TX descriptor */
#define TX_FREE_DESC	2

/* Initialized, rxbd_current, rx_first_buf must be 0 after init */
struct zynq_gem_priv {
	struct emac_bd *tx_bd;
	struct emac_bd *rx_bd;
	char *rxbuffers;
	u32 rxbd_current;
	u32 rx_first_buf;
	int phyaddr;
	u32 emio;
	int init;
	struct zynq_gem_regs *iobase;
	phy_interface_t interface;
	struct phy_device *phydev;
	struct mii_dev *bus;
};

static inline int mdio_wait(struct zynq_gem_regs *regs)
{
	u32 timeout = 20000;

	/* Wait till MDIO interface is ready to accept a new transaction. */
	while (--timeout) {
		if (readl(&regs->nwsr) & ZYNQ_GEM_NWSR_MDIOIDLE_MASK)
			break;
		WATCHDOG_RESET();
	}

	if (!timeout) {
		printf("%s: Timeout\n", __func__);
		return 1;
	}

	return 0;
}

static u32 phy_setup_op(struct zynq_gem_priv *priv, u32 phy_addr, u32 regnum,
			u32 op, u16 *data)
{
	u32 mgtcr;
	struct zynq_gem_regs *regs = priv->iobase;

	if (mdio_wait(regs))
		return 1;

	/* Construct mgtcr mask for the operation */
	mgtcr = ZYNQ_GEM_PHYMNTNC_OP_MASK | op |
		(phy_addr << ZYNQ_GEM_PHYMNTNC_PHYAD_SHIFT_MASK) |
		(regnum << ZYNQ_GEM_PHYMNTNC_PHREG_SHIFT_MASK) | *data;

	/* Write mgtcr and wait for completion */
	writel(mgtcr, &regs->phymntnc);

	if (mdio_wait(regs))
		return 1;

	if (op == ZYNQ_GEM_PHYMNTNC_OP_R_MASK)
		*data = readl(&regs->phymntnc);

	return 0;
}

static u32 phyread(struct zynq_gem_priv *priv, u32 phy_addr,
		   u32 regnum, u16 *val)
{
	u32 ret;

	ret = phy_setup_op(priv, phy_addr, regnum,
			   ZYNQ_GEM_PHYMNTNC_OP_R_MASK, val);

	if (!ret)
		debug("%s: phy_addr %d, regnum 0x%x, val 0x%x\n", __func__,
		      phy_addr, regnum, *val);

	return ret;
}

static u32 phywrite(struct zynq_gem_priv *priv, u32 phy_addr,
		    u32 regnum, u16 data)
{
	debug("%s: phy_addr %d, regnum 0x%x, data 0x%x\n", __func__, phy_addr,
	      regnum, data);

	return phy_setup_op(priv, phy_addr, regnum,
			    ZYNQ_GEM_PHYMNTNC_OP_W_MASK, &data);
}

static int phy_detection(struct udevice *dev)
{
	int i;
	u16 phyreg;
	struct zynq_gem_priv *priv = dev->priv;

	if (priv->phyaddr != -1) {
		phyread(priv, priv->phyaddr, PHY_DETECT_REG, &phyreg);
		if ((phyreg != 0xFFFF) &&
		    ((phyreg & PHY_DETECT_MASK) == PHY_DETECT_MASK)) {
			/* Found a valid PHY address */
			debug("Default phy address %d is valid\n",
			      priv->phyaddr);
			return 0;
		} else {
			debug("PHY address is not setup correctly %d\n",
			      priv->phyaddr);
			priv->phyaddr = -1;
		}
	}

	debug("detecting phy address\n");
	if (priv->phyaddr == -1) {
		/* detect the PHY address */
		for (i = 31; i >= 0; i--) {
			phyread(priv, i, PHY_DETECT_REG, &phyreg);
			if ((phyreg != 0xFFFF) &&
			    ((phyreg & PHY_DETECT_MASK) == PHY_DETECT_MASK)) {
				/* Found a valid PHY address */
				priv->phyaddr = i;
				debug("Found valid phy address, %d\n", i);
				return 0;
			}
		}
	}
	printf("PHY is not detected\n");
	return -1;
}

static int zynq_gem_setup_mac(struct udevice *dev)
{
	u32 i, macaddrlow, macaddrhigh;
	struct eth_pdata *pdata = dev_get_platdata(dev);
	struct zynq_gem_priv *priv = dev_get_priv(dev);
	struct zynq_gem_regs *regs = priv->iobase;

	/* Set the MAC bits [31:0] in BOT */
	macaddrlow = pdata->enetaddr[0];
	macaddrlow |= pdata->enetaddr[1] << 8;
	macaddrlow |= pdata->enetaddr[2] << 16;
	macaddrlow |= pdata->enetaddr[3] << 24;

	/* Set MAC bits [47:32] in TOP */
	macaddrhigh = pdata->enetaddr[4];
	macaddrhigh |= pdata->enetaddr[5] << 8;

	for (i = 0; i < 4; i++) {
		writel(0, &regs->laddr[i][LADDR_LOW]);
		writel(0, &regs->laddr[i][LADDR_HIGH]);
		/* Do not use MATCHx register */
		writel(0, &regs->match[i]);
	}

	writel(macaddrlow, &regs->laddr[0][LADDR_LOW]);
	writel(macaddrhigh, &regs->laddr[0][LADDR_HIGH]);

	return 0;
}

static int zynq_phy_init(struct udevice *dev)
{
	int ret;
	struct zynq_gem_priv *priv = dev_get_priv(dev);
	struct zynq_gem_regs *regs = priv->iobase;
	const u32 supported = SUPPORTED_10baseT_Half |
			SUPPORTED_10baseT_Full |
			SUPPORTED_100baseT_Half |
			SUPPORTED_100baseT_Full |
			SUPPORTED_1000baseT_Half |
			SUPPORTED_1000baseT_Full;

	/* Enable only MDIO bus */
	writel(ZYNQ_GEM_NWCTRL_MDEN_MASK, &regs->nwctrl);

	if (priv->interface != PHY_INTERFACE_MODE_SGMII) {
		ret = phy_detection(dev);
		if (ret) {
			printf("GEM PHY init failed\n");
			return ret;
		}
	}

	priv->phydev = phy_connect(priv->bus, priv->phyaddr, dev,
				   priv->interface);
	if (!priv->phydev)
		return -ENODEV;

	priv->phydev->supported = supported | ADVERTISED_Pause |
				  ADVERTISED_Asym_Pause;
	priv->phydev->advertising = priv->phydev->supported;
	phy_config(priv->phydev);

	return 0;
}

static int zynq_gem_init(struct udevice *dev)
{
	u32 i, nwconfig;
	unsigned long clk_rate = 0;
	struct zynq_gem_priv *priv = dev_get_priv(dev);
	struct zynq_gem_regs *regs = priv->iobase;
	struct emac_bd *dummy_tx_bd = &priv->tx_bd[TX_FREE_DESC];
	struct emac_bd *dummy_rx_bd = &priv->tx_bd[TX_FREE_DESC + 2];

	if (!priv->init) {
		/* Disable all interrupts */
		writel(0xFFFFFFFF, &regs->idr);

		/* Disable the receiver & transmitter */
		writel(0, &regs->nwctrl);
		writel(0, &regs->txsr);
		writel(0, &regs->rxsr);
		writel(0, &regs->phymntnc);

		/* Clear the Hash registers for the mac address
		 * pointed by AddressPtr
		 */
		writel(0x0, &regs->hashl);
		/* Write bits [63:32] in TOP */
		writel(0x0, &regs->hashh);

		/* Clear all counters */
		for (i = 0; i < STAT_SIZE; i++)
			readl(&regs->stat[i]);

		/* Setup RxBD space */
		memset(priv->rx_bd, 0, RX_BUF * sizeof(struct emac_bd));

		for (i = 0; i < RX_BUF; i++) {
			priv->rx_bd[i].status = 0xF0000000;
			priv->rx_bd[i].addr =
					((ulong)(priv->rxbuffers) +
							(i * PKTSIZE_ALIGN));
		}
		/* WRAP bit to last BD */
		priv->rx_bd[--i].addr |= ZYNQ_GEM_RXBUF_WRAP_MASK;
		/* Write RxBDs to IP */
		writel((ulong)priv->rx_bd, &regs->rxqbase);

		/* Setup for DMA Configuration register */
		writel(ZYNQ_GEM_DMACR_INIT, &regs->dmacr);

		/* Setup for Network Control register, MDIO, Rx and Tx enable */
		setbits_le32(&regs->nwctrl, ZYNQ_GEM_NWCTRL_MDEN_MASK);

		/* Disable the second priority queue */
		dummy_tx_bd->addr = 0;
		dummy_tx_bd->status = ZYNQ_GEM_TXBUF_WRAP_MASK |
				ZYNQ_GEM_TXBUF_LAST_MASK|
				ZYNQ_GEM_TXBUF_USED_MASK;

		dummy_rx_bd->addr = ZYNQ_GEM_RXBUF_WRAP_MASK |
				ZYNQ_GEM_RXBUF_NEW_MASK;
		dummy_rx_bd->status = 0;
		flush_dcache_range((ulong)&dummy_tx_bd, (ulong)&dummy_tx_bd +
				   sizeof(dummy_tx_bd));
		flush_dcache_range((ulong)&dummy_rx_bd, (ulong)&dummy_rx_bd +
				   sizeof(dummy_rx_bd));

		writel((ulong)dummy_tx_bd, &regs->transmit_q1_ptr);
		writel((ulong)dummy_rx_bd, &regs->receive_q1_ptr);

		priv->init++;
	}

	phy_startup(priv->phydev);

	if (!priv->phydev->link) {
		printf("%s: No link.\n", priv->phydev->dev->name);
		return -1;
	}

	nwconfig = ZYNQ_GEM_NWCFG_INIT;

	if (priv->interface == PHY_INTERFACE_MODE_SGMII) {
		nwconfig |= ZYNQ_GEM_NWCFG_SGMII_ENBL |
			    ZYNQ_GEM_NWCFG_PCS_SEL;
#ifdef CONFIG_ARM64
		writel(readl(&regs->pcscntrl) | ZYNQ_GEM_PCS_CTL_ANEG_ENBL,
		       &regs->pcscntrl);
#endif
	}

	switch (priv->phydev->speed) {
	case SPEED_1000:
		writel(nwconfig | ZYNQ_GEM_NWCFG_SPEED1000,
		       &regs->nwcfg);
		clk_rate = ZYNQ_GEM_FREQUENCY_1000;
		break;
	case SPEED_100:
		writel(nwconfig | ZYNQ_GEM_NWCFG_SPEED100,
		       &regs->nwcfg);
		clk_rate = ZYNQ_GEM_FREQUENCY_100;
		break;
	case SPEED_10:
		clk_rate = ZYNQ_GEM_FREQUENCY_10;
		break;
	}

	/* Change the rclk and clk only not using EMIO interface */
	if (!priv->emio)
		zynq_slcr_gem_clk_setup((ulong)priv->iobase !=
					ZYNQ_GEM_BASEADDR0, clk_rate);

	setbits_le32(&regs->nwctrl, ZYNQ_GEM_NWCTRL_RXEN_MASK |
					ZYNQ_GEM_NWCTRL_TXEN_MASK);

	return 0;
}

static int zynq_gem_send(struct udevice *dev, void *ptr, int len)
{
	u32 addr, size;
	struct zynq_gem_priv *priv = dev_get_priv(dev);
	struct zynq_gem_regs *regs = priv->iobase;
	struct emac_bd *current_bd = &priv->tx_bd[1];

	/* Setup Tx BD */
	memset(priv->tx_bd, 0, sizeof(struct emac_bd));

	priv->tx_bd->addr = (ulong)ptr;
	priv->tx_bd->status = (len & ZYNQ_GEM_TXBUF_FRMLEN_MASK) |
			       ZYNQ_GEM_TXBUF_LAST_MASK;
	/* Dummy descriptor to mark it as the last in descriptor chain */
	current_bd->addr = 0x0;
	current_bd->status = ZYNQ_GEM_TXBUF_WRAP_MASK |
			     ZYNQ_GEM_TXBUF_LAST_MASK|
			     ZYNQ_GEM_TXBUF_USED_MASK;

	/* setup BD */
	writel((ulong)priv->tx_bd, &regs->txqbase);

	addr = (ulong) ptr;
	addr &= ~(ARCH_DMA_MINALIGN - 1);
	size = roundup(len, ARCH_DMA_MINALIGN);
	flush_dcache_range(addr, addr + size);

	addr = (ulong)priv->rxbuffers;
	addr &= ~(ARCH_DMA_MINALIGN - 1);
	size = roundup((RX_BUF * PKTSIZE_ALIGN), ARCH_DMA_MINALIGN);
	flush_dcache_range(addr, addr + size);
	barrier();

	/* Start transmit */
	setbits_le32(&regs->nwctrl, ZYNQ_GEM_NWCTRL_STARTTX_MASK);

	/* Read TX BD status */
	if (priv->tx_bd->status & ZYNQ_GEM_TXBUF_EXHAUSTED)
		printf("TX buffers exhausted in mid frame\n");

	return wait_for_bit(__func__, &regs->txsr, ZYNQ_GEM_TSR_DONE,
			    true, 20000, true);
}

/* Do not check frame_recd flag in rx_status register 0x20 - just poll BD */
static int zynq_gem_recv(struct udevice *dev, int flags, uchar **packetp)
{
	int frame_len;
	u32 addr;
	struct zynq_gem_priv *priv = dev_get_priv(dev);
	struct emac_bd *current_bd = &priv->rx_bd[priv->rxbd_current];

	if (!(current_bd->addr & ZYNQ_GEM_RXBUF_NEW_MASK))
		return -1;

	if (!(current_bd->status &
			(ZYNQ_GEM_RXBUF_SOF_MASK | ZYNQ_GEM_RXBUF_EOF_MASK))) {
		printf("GEM: SOF or EOF not set for last buffer received!\n");
		return -1;
	}

	frame_len = current_bd->status & ZYNQ_GEM_RXBUF_LEN_MASK;
	if (!frame_len) {
		printf("%s: Zero size packet?\n", __func__);
		return -1;
	}

	addr = current_bd->addr & ZYNQ_GEM_RXBUF_ADD_MASK;
	addr &= ~(ARCH_DMA_MINALIGN - 1);
	*packetp = (uchar *)(uintptr_t)addr;

	return frame_len;
}

static int zynq_gem_free_pkt(struct udevice *dev, uchar *packet, int length)
{
	struct zynq_gem_priv *priv = dev_get_priv(dev);
	struct emac_bd *current_bd = &priv->rx_bd[priv->rxbd_current];
	struct emac_bd *first_bd;

	if (current_bd->status & ZYNQ_GEM_RXBUF_SOF_MASK) {
		priv->rx_first_buf = priv->rxbd_current;
	} else {
		current_bd->addr &= ~ZYNQ_GEM_RXBUF_NEW_MASK;
		current_bd->status = 0xF0000000; /* FIXME */
	}

	if (current_bd->status & ZYNQ_GEM_RXBUF_EOF_MASK) {
		first_bd = &priv->rx_bd[priv->rx_first_buf];
		first_bd->addr &= ~ZYNQ_GEM_RXBUF_NEW_MASK;
		first_bd->status = 0xF0000000;
	}

	if ((++priv->rxbd_current) >= RX_BUF)
		priv->rxbd_current = 0;

	return 0;
}

static void zynq_gem_halt(struct udevice *dev)
{
	struct zynq_gem_priv *priv = dev_get_priv(dev);
	struct zynq_gem_regs *regs = priv->iobase;

	clrsetbits_le32(&regs->nwctrl, ZYNQ_GEM_NWCTRL_RXEN_MASK |
						ZYNQ_GEM_NWCTRL_TXEN_MASK, 0);
}

static int zynq_gem_miiphy_read(struct mii_dev *bus, int addr,
				int devad, int reg)
{
	struct zynq_gem_priv *priv = bus->priv;
	int ret;
	u16 val;

	ret = phyread(priv, addr, reg, &val);
	debug("%s 0x%x, 0x%x, 0x%x, 0x%x\n", __func__, addr, reg, val, ret);
	return val;
}

static int zynq_gem_miiphy_write(struct mii_dev *bus, int addr, int devad,
				 int reg, u16 value)
{
	struct zynq_gem_priv *priv = bus->priv;

	debug("%s 0x%x, 0x%x, 0x%x\n", __func__, addr, reg, value);
	return phywrite(priv, addr, reg, value);
}

static int zynq_gem_probe(struct udevice *dev)
{
	void *bd_space;
	struct zynq_gem_priv *priv = dev_get_priv(dev);
	int ret;

	/* Align rxbuffers to ARCH_DMA_MINALIGN */
	priv->rxbuffers = memalign(ARCH_DMA_MINALIGN, RX_BUF * PKTSIZE_ALIGN);
	memset(priv->rxbuffers, 0, RX_BUF * PKTSIZE_ALIGN);

	/* Align bd_space to MMU_SECTION_SHIFT */
	bd_space = memalign(1 << MMU_SECTION_SHIFT, BD_SPACE);
	mmu_set_region_dcache_behaviour((phys_addr_t)bd_space,
					BD_SPACE, DCACHE_OFF);

	/* Initialize the bd spaces for tx and rx bd's */
	priv->tx_bd = (struct emac_bd *)bd_space;
	priv->rx_bd = (struct emac_bd *)((ulong)bd_space + BD_SEPRN_SPACE);

	priv->bus = mdio_alloc();
	priv->bus->read = zynq_gem_miiphy_read;
	priv->bus->write = zynq_gem_miiphy_write;
	priv->bus->priv = priv;
	strcpy(priv->bus->name, "gem");

	ret = mdio_register(priv->bus);
	if (ret)
		return ret;

	return zynq_phy_init(dev);
}

static int zynq_gem_remove(struct udevice *dev)
{
	struct zynq_gem_priv *priv = dev_get_priv(dev);

	free(priv->phydev);
	mdio_unregister(priv->bus);
	mdio_free(priv->bus);

	return 0;
}

static const struct eth_ops zynq_gem_ops = {
	.start			= zynq_gem_init,
	.send			= zynq_gem_send,
	.recv			= zynq_gem_recv,
	.free_pkt		= zynq_gem_free_pkt,
	.stop			= zynq_gem_halt,
	.write_hwaddr		= zynq_gem_setup_mac,
};

static int zynq_gem_ofdata_to_platdata(struct udevice *dev)
{
	struct eth_pdata *pdata = dev_get_platdata(dev);
	struct zynq_gem_priv *priv = dev_get_priv(dev);
	int offset = 0;
	const char *phy_mode;

	pdata->iobase = (phys_addr_t)dev_get_addr(dev);
	priv->iobase = (struct zynq_gem_regs *)pdata->iobase;
	/* Hardcode for now */
	priv->emio = 0;
	priv->phyaddr = -1;

	offset = fdtdec_lookup_phandle(gd->fdt_blob, dev->of_offset,
				       "phy-handle");
	if (offset > 0)
		priv->phyaddr = fdtdec_get_int(gd->fdt_blob, offset, "reg", -1);

	phy_mode = fdt_getprop(gd->fdt_blob, dev->of_offset, "phy-mode", NULL);
	if (phy_mode)
		pdata->phy_interface = phy_get_interface_by_name(phy_mode);
	if (pdata->phy_interface == -1) {
		debug("%s: Invalid PHY interface '%s'\n", __func__, phy_mode);
		return -EINVAL;
	}
	priv->interface = pdata->phy_interface;

	priv->emio = fdtdec_get_bool(gd->fdt_blob, dev->of_offset, "xlnx,emio");

	printf("ZYNQ GEM: %lx, phyaddr %d, interface %s\n", (ulong)priv->iobase,
	       priv->phyaddr, phy_string_for_interface(priv->interface));

	return 0;
}

static const struct udevice_id zynq_gem_ids[] = {
	{ .compatible = "cdns,zynqmp-gem" },
	{ .compatible = "cdns,zynq-gem" },
	{ .compatible = "cdns,gem" },
	{ }
};

U_BOOT_DRIVER(zynq_gem) = {
	.name	= "zynq_gem",
	.id	= UCLASS_ETH,
	.of_match = zynq_gem_ids,
	.ofdata_to_platdata = zynq_gem_ofdata_to_platdata,
	.probe	= zynq_gem_probe,
	.remove	= zynq_gem_remove,
	.ops	= &zynq_gem_ops,
	.priv_auto_alloc_size = sizeof(struct zynq_gem_priv),
	.platdata_auto_alloc_size = sizeof(struct eth_pdata),
};<|MERGE_RESOLUTION|>--- conflicted
+++ resolved
@@ -53,7 +53,6 @@
 #define ZYNQ_GEM_NWCTRL_MDEN_MASK	0x00000010 /* Enable MDIO port */
 #define ZYNQ_GEM_NWCTRL_STARTTX_MASK	0x00000200 /* Start tx (tx_go) */
 
-<<<<<<< HEAD
 #define ZYNQ_GEM_NWCFG_SPEED100		0x00000001 /* 100 Mbps operation */
 #define ZYNQ_GEM_NWCFG_SPEED1000	0x00000400 /* 1Gbps operation */
 #define ZYNQ_GEM_NWCFG_FDEN		0x00000002 /* Full Duplex mode */
@@ -64,16 +63,6 @@
 #define ZYNQ_GEM_NWCFG_MDCCLKDIV	0x00100000 /* Div pclk by 64, max 160MHz */
 #else
 #define ZYNQ_GEM_NWCFG_MDCCLKDIV	0x000c0000 /* Div pclk by 48, max 120MHz */
-=======
-#define ZYNQ_GEM_NWCFG_SPEED100		0x000000001 /* 100 Mbps operation */
-#define ZYNQ_GEM_NWCFG_SPEED1000	0x000000400 /* 1Gbps operation */
-#define ZYNQ_GEM_NWCFG_FDEN		0x000000002 /* Full Duplex mode */
-#define ZYNQ_GEM_NWCFG_FSREM		0x000020000 /* FCS removal */
-#ifdef CONFIG_ARM64
-#define ZYNQ_GEM_NWCFG_MDCCLKDIV	0x000100000 /* Div pclk by 64, max 160MHz */
-#else
-#define ZYNQ_GEM_NWCFG_MDCCLKDIV	0x0000c0000 /* Div pclk by 48, max 120MHz */
->>>>>>> df61a74e
 #endif
 
 #ifdef CONFIG_ARM64

menu "PCI"

config DM_PCI
	bool "Enable driver mode for PCI"
	depends on DM
	help
	  Use driver model for PCI. Driver model is the new method for
	  orgnising devices in U-Boot. For PCI, driver model keeps track of
	  available PCI devices, allows scanning of PCI buses and provides
	  device configuration support.

<<<<<<< HEAD
=======
config DM_PCI_COMPAT
	bool "Enable compatible functions for PCI"
	depends on DM_PCI
	help
	  Enable compatibility functions for PCI so that old code can be used
	  with CONFIG_DM_PCI enabled. This should be used as an interim
	  measure when porting a board to use driver model for PCI. Once the
	  board is fully supported, this option should be disabled.

>>>>>>> 8989c96b
config PCI_SANDBOX
	bool "Sandbox PCI support"
	depends on SANDBOX && DM_PCI
	help
	  Support PCI on sandbox, as an emulated bus. This permits testing of
	  PCI feature such as bus scanning, device configuration and device
	  access. The available (emulated) devices are defined statically in
	  the device tree but the normal PCI scan technique is used to find
	  then.

<<<<<<< HEAD
=======
config PCI_TEGRA
	bool "Tegra PCI support"
	depends on TEGRA
	help
	  Enable support for the PCIe controller found on some generations of
	  Tegra. Tegra20 has 2 root ports with a total of 4 lanes, Tegra30 has
	  3 root ports with a total of 6 lanes and Tegra124 has 2 root ports
	  with a total of 5 lanes. Some boards require this for Ethernet
	  support to work (e.g. beaver, jetson-tk1).

>>>>>>> 8989c96b
endmenu<|MERGE_RESOLUTION|>--- conflicted
+++ resolved
@@ -9,8 +9,6 @@
 	  available PCI devices, allows scanning of PCI buses and provides
 	  device configuration support.
 
-<<<<<<< HEAD
-=======
 config DM_PCI_COMPAT
 	bool "Enable compatible functions for PCI"
 	depends on DM_PCI
@@ -20,7 +18,6 @@
 	  measure when porting a board to use driver model for PCI. Once the
 	  board is fully supported, this option should be disabled.
 
->>>>>>> 8989c96b
 config PCI_SANDBOX
 	bool "Sandbox PCI support"
 	depends on SANDBOX && DM_PCI
@@ -31,8 +28,6 @@
 	  the device tree but the normal PCI scan technique is used to find
 	  then.
 
-<<<<<<< HEAD
-=======
 config PCI_TEGRA
 	bool "Tegra PCI support"
 	depends on TEGRA
@@ -43,5 +38,4 @@
 	  with a total of 5 lanes. Some boards require this for Ethernet
 	  support to work (e.g. beaver, jetson-tk1).
 
->>>>>>> 8989c96b
 endmenu
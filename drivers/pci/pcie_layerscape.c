--- conflicted
+++ resolved
@@ -11,13 +11,10 @@
 #include <asm/io.h>
 #include <errno.h>
 #include <malloc.h>
-<<<<<<< HEAD
-=======
 #ifndef CONFIG_LS102XA
 #include <asm/arch/fdt.h>
 #include <asm/arch/soc.h>
 #endif
->>>>>>> 8989c96b
 
 #ifndef CONFIG_SYS_PCI_MEMORY_BUS
 #define CONFIG_SYS_PCI_MEMORY_BUS CONFIG_SYS_SDRAM_BASE
@@ -61,13 +58,6 @@
 #define PCIE_ATU_FUNC(x)		(((x) & 0x7) << 16)
 #define PCIE_ATU_UPPER_TARGET		0x91C
 
-<<<<<<< HEAD
-/* LUT registers */
-#define PCIE_LUT_BASE		0x80000
-#define PCIE_LUT_DBG		0x7FC
-
-=======
->>>>>>> 8989c96b
 #define PCIE_DBI_RO_WR_EN	0x8bc
 
 #define PCIE_LINK_CAP		0x7c
@@ -78,8 +68,6 @@
 #define LTSSM_PCIE_L0		0x11 /* L0 state */
 
 #define PCIE_DBI_SIZE		0x100000 /* 1M */
-<<<<<<< HEAD
-=======
 
 #define PCIE_LCTRL0_CFG2_ENABLE	(1 << 31)
 #define PCIE_LCTRL0_VF(vf)	((vf) << 22)
@@ -99,7 +87,6 @@
 #define PCIE_BAR1_SIZE		(8 * 1024) /* 8K for MSIX */
 #define PCIE_BAR2_SIZE		(4 * 1024) /* 4K */
 #define PCIE_BAR4_SIZE		(1 * 1024 * 1024) /* 1M */
->>>>>>> 8989c96b
 
 struct ls_pcie {
 	int idx;
@@ -172,11 +159,7 @@
 {
 	u32 state;
 
-<<<<<<< HEAD
-	state = readl(pcie->dbi + PCIE_LUT_BASE + PCIE_LUT_DBG) &
-=======
 	state = pex_lut_in32(pcie->dbi + PCIE_LUT_BASE + PCIE_LUT_DBG) &
->>>>>>> 8989c96b
 		LTSSM_STATE_MASK;
 	if (state < LTSSM_PCIE_L0) {
 		debug("....PCIe link error. LTSSM=0x%02x.\n", state);
@@ -403,8 +386,6 @@
 #ifndef CONFIG_LS102XA
 	writel(0, pcie->dbi + PCIE_DBI_RO_WR_EN);
 #endif
-<<<<<<< HEAD
-=======
 }
 
 static void ls_pcie_ep_setup_atu(struct ls_pcie *pcie,
@@ -500,7 +481,6 @@
 		ls_pcie_ep_setup_bars(pcie->dbi + PCIE_NO_SRIOV_BAR_BASE);
 		ls_pcie_ep_setup_atu(pcie, info);
 	}
->>>>>>> 8989c96b
 }
 
 #ifdef CONFIG_FSL_LSCH3

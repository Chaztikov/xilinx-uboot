--- conflicted
+++ resolved
@@ -13,14 +13,8 @@
 #include <common.h>
 #include <command.h>
 #include <errno.h>
-<<<<<<< HEAD
-#include <asm/arch/gpio.h>
-#include <asm/arch/pmic_bus.h>
-#include <axp221.h>
-=======
 #include <asm/arch/pmic_bus.h>
 #include <axp_pmic.h>
->>>>>>> 8989c96b
 
 static u8 axp221_mvolt_to_cfg(int mvolt, int min, int max, int div)
 {
@@ -32,11 +26,7 @@
 	return (mvolt - min) / div;
 }
 
-<<<<<<< HEAD
-int axp221_set_dcdc1(unsigned int mvolt)
-=======
 int axp_set_dcdc1(unsigned int mvolt)
->>>>>>> 8989c96b
 {
 	int ret;
 	u8 cfg = axp221_mvolt_to_cfg(mvolt, 1600, 3400, 100);
@@ -132,25 +122,15 @@
 	u8 cfg = axp221_mvolt_to_cfg(mvolt, 700, 3300, 100);
 
 	if (mvolt == 0)
-<<<<<<< HEAD
-		return pmic_bus_clrbits(AXP221_OUTPUT_CTRL2,
-					AXP221_OUTPUT_CTRL2_DLDO1_EN);
-=======
 		return pmic_bus_clrbits(AXP221_OUTPUT_CTRL1,
 					AXP221_OUTPUT_CTRL1_ALDO1_EN);
->>>>>>> 8989c96b
 
 	ret = pmic_bus_write(AXP221_ALDO1_CTRL, cfg);
 	if (ret)
 		return ret;
 
-<<<<<<< HEAD
-	return pmic_bus_setbits(AXP221_OUTPUT_CTRL2,
-				AXP221_OUTPUT_CTRL2_DLDO1_EN);
-=======
 	return pmic_bus_setbits(AXP221_OUTPUT_CTRL1,
 				AXP221_OUTPUT_CTRL1_ALDO1_EN);
->>>>>>> 8989c96b
 }
 
 int axp_set_aldo2(unsigned int mvolt)
@@ -159,25 +139,15 @@
 	u8 cfg = axp221_mvolt_to_cfg(mvolt, 700, 3300, 100);
 
 	if (mvolt == 0)
-<<<<<<< HEAD
-		return pmic_bus_clrbits(AXP221_OUTPUT_CTRL2,
-					AXP221_OUTPUT_CTRL2_DLDO2_EN);
-=======
 		return pmic_bus_clrbits(AXP221_OUTPUT_CTRL1,
 					AXP221_OUTPUT_CTRL1_ALDO2_EN);
->>>>>>> 8989c96b
 
 	ret = pmic_bus_write(AXP221_ALDO2_CTRL, cfg);
 	if (ret)
 		return ret;
 
-<<<<<<< HEAD
-	return pmic_bus_setbits(AXP221_OUTPUT_CTRL2,
-				AXP221_OUTPUT_CTRL2_DLDO2_EN);
-=======
 	return pmic_bus_setbits(AXP221_OUTPUT_CTRL1,
 				AXP221_OUTPUT_CTRL1_ALDO2_EN);
->>>>>>> 8989c96b
 }
 
 int axp_set_aldo3(unsigned int mvolt)
@@ -186,70 +156,20 @@
 	u8 cfg = axp221_mvolt_to_cfg(mvolt, 700, 3300, 100);
 
 	if (mvolt == 0)
-<<<<<<< HEAD
-		return pmic_bus_clrbits(AXP221_OUTPUT_CTRL2,
-					AXP221_OUTPUT_CTRL2_DLDO3_EN);
-=======
 		return pmic_bus_clrbits(AXP221_OUTPUT_CTRL3,
 					AXP221_OUTPUT_CTRL3_ALDO3_EN);
->>>>>>> 8989c96b
 
 	ret = pmic_bus_write(AXP221_ALDO3_CTRL, cfg);
 	if (ret)
 		return ret;
 
-<<<<<<< HEAD
-	return pmic_bus_setbits(AXP221_OUTPUT_CTRL2,
-				AXP221_OUTPUT_CTRL2_DLDO3_EN);
-=======
 	return pmic_bus_setbits(AXP221_OUTPUT_CTRL3,
 				AXP221_OUTPUT_CTRL3_ALDO3_EN);
->>>>>>> 8989c96b
 }
 
 int axp_set_dldo(int dldo_num, unsigned int mvolt)
 {
 	u8 cfg = axp221_mvolt_to_cfg(mvolt, 700, 3300, 100);
-<<<<<<< HEAD
-
-	if (mvolt == 0)
-		return pmic_bus_clrbits(AXP221_OUTPUT_CTRL2,
-					AXP221_OUTPUT_CTRL2_DLDO4_EN);
-
-	ret = pmic_bus_write(AXP221_DLDO4_CTRL, cfg);
-	if (ret)
-		return ret;
-
-	return pmic_bus_setbits(AXP221_OUTPUT_CTRL2,
-				AXP221_OUTPUT_CTRL2_DLDO4_EN);
-}
-
-int axp221_set_aldo1(unsigned int mvolt)
-{
-	int ret;
-	u8 cfg = axp221_mvolt_to_cfg(mvolt, 700, 3300, 100);
-
-	if (mvolt == 0)
-		return pmic_bus_clrbits(AXP221_OUTPUT_CTRL1,
-					AXP221_OUTPUT_CTRL1_ALDO1_EN);
-
-	ret = pmic_bus_write(AXP221_ALDO1_CTRL, cfg);
-	if (ret)
-		return ret;
-
-	return pmic_bus_setbits(AXP221_OUTPUT_CTRL1,
-				AXP221_OUTPUT_CTRL1_ALDO1_EN);
-}
-
-int axp221_set_aldo2(unsigned int mvolt)
-{
-	int ret;
-	u8 cfg = axp221_mvolt_to_cfg(mvolt, 700, 3300, 100);
-
-	if (mvolt == 0)
-		return pmic_bus_clrbits(AXP221_OUTPUT_CTRL1,
-					AXP221_OUTPUT_CTRL1_ALDO2_EN);
-=======
 	int ret;
 
 	if (dldo_num < 1 || dldo_num > 4)
@@ -258,19 +178,13 @@
 	if (mvolt == 0)
 		return pmic_bus_clrbits(AXP221_OUTPUT_CTRL2,
 				AXP221_OUTPUT_CTRL2_DLDO1_EN << (dldo_num - 1));
->>>>>>> 8989c96b
 
 	ret = pmic_bus_write(AXP221_DLDO1_CTRL + (dldo_num - 1), cfg);
 	if (ret)
 		return ret;
 
-<<<<<<< HEAD
-	return pmic_bus_setbits(AXP221_OUTPUT_CTRL1,
-				AXP221_OUTPUT_CTRL1_ALDO2_EN);
-=======
 	return pmic_bus_setbits(AXP221_OUTPUT_CTRL2,
 				AXP221_OUTPUT_CTRL2_DLDO1_EN << (dldo_num - 1));
->>>>>>> 8989c96b
 }
 
 int axp_set_eldo(int eldo_num, unsigned int mvolt)
@@ -278,62 +192,19 @@
 	int ret;
 	u8 cfg = axp221_mvolt_to_cfg(mvolt, 700, 3300, 100);
 
-<<<<<<< HEAD
-	if (mvolt == 0)
-		return pmic_bus_clrbits(AXP221_OUTPUT_CTRL3,
-					AXP221_OUTPUT_CTRL3_ALDO3_EN);
-
-	ret = pmic_bus_write(AXP221_ALDO3_CTRL, cfg);
-	if (ret)
-		return ret;
-
-	return pmic_bus_setbits(AXP221_OUTPUT_CTRL3,
-				AXP221_OUTPUT_CTRL3_ALDO3_EN);
-}
-
-int axp221_set_eldo(int eldo_num, unsigned int mvolt)
-{
-	int ret;
-	u8 cfg = axp221_mvolt_to_cfg(mvolt, 700, 3300, 100);
-	u8 addr, bits;
-
-	switch (eldo_num) {
-	case 3:
-		addr = AXP221_ELDO3_CTRL;
-		bits = AXP221_OUTPUT_CTRL2_ELDO3_EN;
-		break;
-	case 2:
-		addr = AXP221_ELDO2_CTRL;
-		bits = AXP221_OUTPUT_CTRL2_ELDO2_EN;
-		break;
-	case 1:
-		addr = AXP221_ELDO1_CTRL;
-		bits = AXP221_OUTPUT_CTRL2_ELDO1_EN;
-		break;
-	default:
-=======
 	if (eldo_num < 1 || eldo_num > 3)
->>>>>>> 8989c96b
 		return -EINVAL;
 
 	if (mvolt == 0)
-<<<<<<< HEAD
-		return pmic_bus_clrbits(AXP221_OUTPUT_CTRL2, bits);
-=======
 		return pmic_bus_clrbits(AXP221_OUTPUT_CTRL2,
 				AXP221_OUTPUT_CTRL2_ELDO1_EN << (eldo_num - 1));
->>>>>>> 8989c96b
 
 	ret = pmic_bus_write(AXP221_ELDO1_CTRL + (eldo_num - 1), cfg);
 	if (ret)
 		return ret;
 
-<<<<<<< HEAD
-	return pmic_bus_setbits(AXP221_OUTPUT_CTRL2, bits);
-=======
 	return pmic_bus_setbits(AXP221_OUTPUT_CTRL2,
 				AXP221_OUTPUT_CTRL2_ELDO1_EN << (eldo_num - 1));
->>>>>>> 8989c96b
 }
 
 int axp_init(void)
@@ -380,8 +251,6 @@
 		sid[i] = be32_to_cpu(sid[i]);
 
 	return 0;
-<<<<<<< HEAD
-=======
 }
 
 int do_poweroff(cmd_tbl_t *cmdtp, int flag, int argc, char * const argv[])
@@ -393,5 +262,4 @@
 
 	/* not reached */
 	return 0;
->>>>>>> 8989c96b
 }
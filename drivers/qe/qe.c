--- conflicted
+++ resolved
@@ -203,14 +203,8 @@
 void u_qe_resume(void)
 {
 	qe_map_t *qe_immrr;
-<<<<<<< HEAD
-	uint qe_base = CONFIG_SYS_IMMR + QE_IMMR_OFFSET; /* QE immr base */
-	qe_immrr = (qe_map_t *)qe_base;
-
-=======
 
 	qe_immrr = (qe_map_t *)(CONFIG_SYS_IMMR + QE_IMMR_OFFSET);
->>>>>>> 8989c96b
 	u_qe_firmware_resume((const void *)CONFIG_SYS_QE_FW_ADDR, qe_immrr);
 	out_be32(&qe_immrr->iram.iready, QE_IRAM_READY);
 }

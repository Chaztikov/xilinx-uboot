/*
 * (C) Copyright 2000
 * Rob Taylor, Flying Pig Systems. robt@flyingpig.com.
 *
 * (C) Copyright 2004
 * ARM Ltd.
 * Philippe Robin, <philippe.robin@arm.com>
 *
 * SPDX-License-Identifier:	GPL-2.0+
 */

/* Simple U-Boot driver for the PrimeCell PL010/PL011 UARTs */

#include <common.h>
#include <dm.h>
#include <errno.h>
#include <watchdog.h>
#include <asm/io.h>
#include <serial.h>
#include <dm/platform_data/serial_pl01x.h>
#include <linux/compiler.h>
#include "serial_pl01x_internal.h"
#include <fdtdec.h>

DECLARE_GLOBAL_DATA_PTR;

#ifndef CONFIG_DM_SERIAL

static volatile unsigned char *const port[] = CONFIG_PL01x_PORTS;
static enum pl01x_type pl01x_type __attribute__ ((section(".data")));
static struct pl01x_regs *base_regs __attribute__ ((section(".data")));
#define NUM_PORTS (sizeof(port)/sizeof(port[0]))

#endif

static int pl01x_putc(struct pl01x_regs *regs, char c)
{
	/* Wait until there is space in the FIFO */
	if (readl(&regs->fr) & UART_PL01x_FR_TXFF)
		return -EAGAIN;

	/* Send the character */
	writel(c, &regs->dr);

	return 0;
}

static int pl01x_getc(struct pl01x_regs *regs)
{
	unsigned int data;

	/* Wait until there is data in the FIFO */
	if (readl(&regs->fr) & UART_PL01x_FR_RXFE)
		return -EAGAIN;

	data = readl(&regs->dr);

	/* Check for an error flag */
	if (data & 0xFFFFFF00) {
		/* Clear the error */
		writel(0xFFFFFFFF, &regs->ecr);
		return -1;
	}

	return (int) data;
}

static int pl01x_tstc(struct pl01x_regs *regs)
{
	WATCHDOG_RESET();
	return !(readl(&regs->fr) & UART_PL01x_FR_RXFE);
}

static int pl01x_generic_serial_init(struct pl01x_regs *regs,
				     enum pl01x_type type)
{
	switch (type) {
	case TYPE_PL010:
		/* disable everything */
		writel(0, &regs->pl010_cr);
		break;
	case TYPE_PL011:
		/* disable everything */
		writel(0, &regs->pl011_cr);
		break;
	default:
		return -EINVAL;
	}

	return 0;
}

static int pl011_set_line_control(struct pl01x_regs *regs)
{
	unsigned int lcr;
	/*
	 * Internal update of baud rate register require line
	 * control register write
	 */
	lcr = UART_PL011_LCRH_WLEN_8 | UART_PL011_LCRH_FEN;
	writel(lcr, &regs->pl011_lcrh);
	return 0;
}

static int pl01x_generic_setbrg(struct pl01x_regs *regs, enum pl01x_type type,
				int clock, int baudrate)
{
	switch (type) {
	case TYPE_PL010: {
		unsigned int divisor;

		/* disable everything */
		writel(0, &regs->pl010_cr);

		switch (baudrate) {
		case 9600:
			divisor = UART_PL010_BAUD_9600;
			break;
		case 19200:
			divisor = UART_PL010_BAUD_9600;
			break;
		case 38400:
			divisor = UART_PL010_BAUD_38400;
			break;
		case 57600:
			divisor = UART_PL010_BAUD_57600;
			break;
		case 115200:
			divisor = UART_PL010_BAUD_115200;
			break;
		default:
			divisor = UART_PL010_BAUD_38400;
		}

		writel((divisor & 0xf00) >> 8, &regs->pl010_lcrm);
		writel(divisor & 0xff, &regs->pl010_lcrl);

		/*
		 * Set line control for the PL010 to be 8 bits, 1 stop bit,
		 * no parity, fifo enabled
		 */
		writel(UART_PL010_LCRH_WLEN_8 | UART_PL010_LCRH_FEN,
		       &regs->pl010_lcrh);
		/* Finally, enable the UART */
		writel(UART_PL010_CR_UARTEN, &regs->pl010_cr);
		break;
	}
	case TYPE_PL011: {
		unsigned int temp;
		unsigned int divider;
		unsigned int remainder;
		unsigned int fraction;

		/*
		* Set baud rate
		*
		* IBRD = UART_CLK / (16 * BAUD_RATE)
		* FBRD = RND((64 * MOD(UART_CLK,(16 * BAUD_RATE)))
		*		/ (16 * BAUD_RATE))
		*/
		temp = 16 * baudrate;
		divider = clock / temp;
		remainder = clock % temp;
		temp = (8 * remainder) / baudrate;
		fraction = (temp >> 1) + (temp & 1);

		writel(divider, &regs->pl011_ibrd);
		writel(fraction, &regs->pl011_fbrd);

		pl011_set_line_control(regs);
		/* Finally, enable the UART */
		writel(UART_PL011_CR_UARTEN | UART_PL011_CR_TXE |
		       UART_PL011_CR_RXE | UART_PL011_CR_RTS, &regs->pl011_cr);
		break;
	}
	default:
		return -EINVAL;
	}

	return 0;
}

#ifndef CONFIG_DM_SERIAL
static void pl01x_serial_init_baud(int baudrate)
{
	int clock = 0;

#if defined(CONFIG_PL010_SERIAL)
	pl01x_type = TYPE_PL010;
#elif defined(CONFIG_PL011_SERIAL)
	pl01x_type = TYPE_PL011;
	clock = CONFIG_PL011_CLOCK;
#endif
	base_regs = (struct pl01x_regs *)port[CONFIG_CONS_INDEX];

	pl01x_generic_serial_init(base_regs, pl01x_type);
	pl01x_generic_setbrg(base_regs, pl01x_type, clock, baudrate);
}

/*
 * Integrator AP has two UARTs, we use the first one, at 38400-8-N-1
 * Integrator CP has two UARTs, use the first one, at 38400-8-N-1
 * Versatile PB has four UARTs.
 */
int pl01x_serial_init(void)
{
	pl01x_serial_init_baud(CONFIG_BAUDRATE);

	return 0;
}

static void pl01x_serial_putc(const char c)
{
	if (c == '\n')
		while (pl01x_putc(base_regs, '\r') == -EAGAIN);

	while (pl01x_putc(base_regs, c) == -EAGAIN);
}

static int pl01x_serial_getc(void)
{
	while (1) {
		int ch = pl01x_getc(base_regs);

		if (ch == -EAGAIN) {
			WATCHDOG_RESET();
			continue;
		}

		return ch;
	}
}

static int pl01x_serial_tstc(void)
{
	return pl01x_tstc(base_regs);
}

static void pl01x_serial_setbrg(void)
{
	/*
	 * Flush FIFO and wait for non-busy before changing baudrate to avoid
	 * crap in console
	 */
	while (!(readl(&base_regs->fr) & UART_PL01x_FR_TXFE))
		WATCHDOG_RESET();
	while (readl(&base_regs->fr) & UART_PL01x_FR_BUSY)
		WATCHDOG_RESET();
	pl01x_serial_init_baud(gd->baudrate);
}

static struct serial_device pl01x_serial_drv = {
	.name	= "pl01x_serial",
	.start	= pl01x_serial_init,
	.stop	= NULL,
	.setbrg	= pl01x_serial_setbrg,
	.putc	= pl01x_serial_putc,
	.puts	= default_serial_puts,
	.getc	= pl01x_serial_getc,
	.tstc	= pl01x_serial_tstc,
};

void pl01x_serial_initialize(void)
{
	serial_register(&pl01x_serial_drv);
}

__weak struct serial_device *default_serial_console(void)
{
	return &pl01x_serial_drv;
}

#endif /* nCONFIG_DM_SERIAL */

#ifdef CONFIG_DM_SERIAL

struct pl01x_priv {
	struct pl01x_regs *regs;
	enum pl01x_type type;
};

static int pl01x_serial_setbrg(struct udevice *dev, int baudrate)
{
	struct pl01x_serial_platdata *plat = dev_get_platdata(dev);
	struct pl01x_priv *priv = dev_get_priv(dev);

	if (!plat->skip_init) {
		pl01x_generic_setbrg(priv->regs, priv->type, plat->clock,
				     baudrate);
	}

	return 0;
}

static int pl01x_serial_probe(struct udevice *dev)
{
	struct pl01x_serial_platdata *plat = dev_get_platdata(dev);
	struct pl01x_priv *priv = dev_get_priv(dev);

	priv->regs = (struct pl01x_regs *)plat->base;
	priv->type = plat->type;
	if (!plat->skip_init)
		return pl01x_generic_serial_init(priv->regs, priv->type);
	else
		return 0;
}

static int pl01x_serial_getc(struct udevice *dev)
{
	struct pl01x_priv *priv = dev_get_priv(dev);

	return pl01x_getc(priv->regs);
}

static int pl01x_serial_putc(struct udevice *dev, const char ch)
{
	struct pl01x_priv *priv = dev_get_priv(dev);

	return pl01x_putc(priv->regs, ch);
}

static int pl01x_serial_pending(struct udevice *dev, bool input)
{
	struct pl01x_priv *priv = dev_get_priv(dev);
	unsigned int fr = readl(&priv->regs->fr);

	if (input)
		return pl01x_tstc(priv->regs);
	else
		return fr & UART_PL01x_FR_TXFF ? 0 : 1;
}

static const struct dm_serial_ops pl01x_serial_ops = {
	.putc = pl01x_serial_putc,
	.pending = pl01x_serial_pending,
	.getc = pl01x_serial_getc,
	.setbrg = pl01x_serial_setbrg,
};

<<<<<<< HEAD
#ifdef CONFIG_OF_CONTROL
=======
#if CONFIG_IS_ENABLED(OF_CONTROL)
>>>>>>> 8989c96b
static const struct udevice_id pl01x_serial_id[] ={
	{.compatible = "arm,pl011", .data = TYPE_PL011},
	{.compatible = "arm,pl010", .data = TYPE_PL010},
	{}
};

static int pl01x_serial_ofdata_to_platdata(struct udevice *dev)
{
	struct pl01x_serial_platdata *plat = dev_get_platdata(dev);
	fdt_addr_t addr;

<<<<<<< HEAD
	addr = fdtdec_get_addr(gd->fdt_blob, dev->of_offset, "reg");
=======
	addr = dev_get_addr(dev);
>>>>>>> 8989c96b
	if (addr == FDT_ADDR_T_NONE)
		return -EINVAL;

	plat->base = addr;
	plat->clock = fdtdec_get_int(gd->fdt_blob, dev->of_offset, "clock", 1);
	plat->type = dev_get_driver_data(dev);
	return 0;
}
#endif

U_BOOT_DRIVER(serial_pl01x) = {
	.name	= "serial_pl01x",
	.id	= UCLASS_SERIAL,
	.of_match = of_match_ptr(pl01x_serial_id),
	.ofdata_to_platdata = of_match_ptr(pl01x_serial_ofdata_to_platdata),
	.platdata_auto_alloc_size = sizeof(struct pl01x_serial_platdata),
	.probe = pl01x_serial_probe,
	.ops	= &pl01x_serial_ops,
	.flags = DM_FLAG_PRE_RELOC,
	.priv_auto_alloc_size = sizeof(struct pl01x_priv),
};

#endif

#if defined(CONFIG_DEBUG_UART_PL010) || defined(CONFIG_DEBUG_UART_PL011)

#include <debug_uart.h>

static void _debug_uart_init(void)
{
#ifndef CONFIG_DEBUG_UART_SKIP_INIT
	struct pl01x_regs *regs = (struct pl01x_regs *)CONFIG_DEBUG_UART_BASE;
	enum pl01x_type type = CONFIG_IS_ENABLED(DEBUG_UART_PL011) ?
				TYPE_PL011 : TYPE_PL010;

	pl01x_generic_serial_init(regs, type);
	pl01x_generic_setbrg(regs, type,
			     CONFIG_DEBUG_UART_CLOCK, CONFIG_BAUDRATE);
#endif
}

static inline void _debug_uart_putc(int ch)
{
	struct pl01x_regs *regs = (struct pl01x_regs *)CONFIG_DEBUG_UART_BASE;

	pl01x_putc(regs, ch);
}

DEBUG_UART_FUNCS

#endif<|MERGE_RESOLUTION|>--- conflicted
+++ resolved
@@ -337,11 +337,7 @@
 	.setbrg = pl01x_serial_setbrg,
 };
 
-<<<<<<< HEAD
-#ifdef CONFIG_OF_CONTROL
-=======
 #if CONFIG_IS_ENABLED(OF_CONTROL)
->>>>>>> 8989c96b
 static const struct udevice_id pl01x_serial_id[] ={
 	{.compatible = "arm,pl011", .data = TYPE_PL011},
 	{.compatible = "arm,pl010", .data = TYPE_PL010},
@@ -353,11 +349,7 @@
 	struct pl01x_serial_platdata *plat = dev_get_platdata(dev);
 	fdt_addr_t addr;
 
-<<<<<<< HEAD
-	addr = fdtdec_get_addr(gd->fdt_blob, dev->of_offset, "reg");
-=======
 	addr = dev_get_addr(dev);
->>>>>>> 8989c96b
 	if (addr == FDT_ADDR_T_NONE)
 		return -EINVAL;
 

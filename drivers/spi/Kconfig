menu "SPI Support"

config DM_SPI
	bool "Enable Driver Model for SPI drivers"
	depends on DM
	help
	  Enable driver model for SPI. The SPI slave interface
	  (spi_setup_slave(), spi_xfer(), etc.) is then implemented by
	  the SPI uclass. Drivers provide methods to access the SPI
	  buses that they control. The uclass interface is defined in
	  include/spi.h. The existing spi_slave structure is attached
	  as 'parent data' to every slave on each bus. Slaves
	  typically use driver-private data instead of extending the
	  spi_slave structure.

if DM_SPI

<<<<<<< HEAD
=======
config ALTERA_SPI
	bool "Altera SPI driver"
	help
	  Enable the Altera SPI driver. This driver can be used to
	  access the SPI NOR flash on platforms embedding this Altera
	  IP core. Please find details on the "Embedded Peripherals IP
	  User Guide" of Altera.

config ATH79_SPI
	bool "Atheros SPI driver"
	depends on ARCH_ATH79
	help
	  Enable the Atheros ar7xxx/ar9xxx SoC SPI driver, it was used
	  to access SPI NOR flash and other SPI peripherals. This driver
	  uses driver model and requires a device tree binding to operate.
	  please refer to doc/device-tree-bindings/spi/spi-ath79.txt.

>>>>>>> 8989c96b
config CADENCE_QSPI
	bool "Cadence QSPI driver"
	help
	  Enable the Cadence Quad-SPI (QSPI) driver. This driver can be
	  used to access the SPI NOR flash on platforms embedding this
	  Cadence IP core.

config DESIGNWARE_SPI
	bool "Designware SPI driver"
	help
	  Enable the Designware SPI driver. This driver can be used to
	  access the SPI NOR flash on platforms embedding this Designware
	  IP core.

config EXYNOS_SPI
	bool "Samsung Exynos SPI driver"
	help
	  Enable the Samsung Exynos SPI driver. This driver can be used to
	  access the SPI NOR flash on platforms embedding this Samsung
	  Exynos IP core.

config FSL_DSPI
	bool "Freescale DSPI driver"
	help
	  Enable the Freescale DSPI driver. This driver can be used to
	  access the SPI NOR flash and SPI Data flash on platforms embedding
	  this Freescale DSPI IP core. LS102xA and Colibri VF50/VF61 platforms
	  use this driver.

config FSL_QSPI
	bool "Freescale QSPI driver"
	help
	  Enable the Freescale Quad-SPI (QSPI) driver. This driver can be
	  used to access the SPI NOR flash on platforms embedding this
	  Freescale IP core.

config ICH_SPI
	bool "Intel ICH SPI driver"
	help
	  Enable the Intel ICH SPI driver. This driver can be used to
	  access the SPI NOR flash on platforms embedding this Intel
	  ICH IP core.

<<<<<<< HEAD
=======
config PIC32_SPI
	bool "Microchip PIC32 SPI driver"
	depends on MACH_PIC32
	help
	  Enable the Microchip PIC32 SPI driver. This driver can be used
	  to access the SPI NOR flash, MMC-over-SPI on platforms based on
	  Microchip PIC32 family devices.

config ROCKCHIP_SPI
	bool "Rockchip SPI driver"
	help
	  Enable the Rockchip SPI driver, used to access SPI NOR flash and
	  other SPI peripherals (such as the Chrome OS EC) on Rockchip SoCs.
	  This uses driver model and requires a device tree binding to
	  operate.

>>>>>>> 8989c96b
config SANDBOX_SPI
	bool "Sandbox SPI driver"
	depends on SANDBOX && DM
	help
	  Enable SPI support for sandbox. This is an emulation of a real SPI
	  bus. Devices can be attached to the bus using the device tree
	  which specifies the driver to use. As an example, see this device
	  tree fragment from sandbox.dts. It shows that the SPI bus has a
	  single flash device on chip select 0 which is emulated by the driver
	  for "sandbox,spi-flash", which is in drivers/mtd/spi/sandbox.c.

	  spi@0 {
		#address-cells = <1>;
		#size-cells = <0>;
		reg = <0>;
		compatible = "sandbox,spi";
		cs-gpios = <0>, <&gpio_a 0>;
		flash@0 {
			reg = <0>;
			compatible = "spansion,m25p16", "sandbox,spi-flash";
			spi-max-frequency = <40000000>;
			sandbox,filename = "spi.bin";
		};
	  };

config TEGRA114_SPI
	bool "nVidia Tegra114 SPI driver"
	help
	  Enable the nVidia Tegra114 SPI driver. This driver can be used to
	  access the SPI NOR flash on platforms embedding this nVidia Tegra114
	  IP core.

	  This controller is different than the older SoCs SPI controller and
	  also register interface get changed with this controller.

config TEGRA20_SFLASH
	bool "nVidia Tegra20 Serial Flash controller driver"
	help
	  Enable the nVidia Tegra20 Serial Flash controller driver. This driver
	  can be used to access the SPI NOR flash on platforms embedding this
	  nVidia Tegra20 IP core.

config TEGRA20_SLINK
	bool "nVidia Tegra20/Tegra30 SLINK driver"
	help
	  Enable the nVidia Tegra20/Tegra30 SLINK driver. This driver can
	  be used to access the SPI NOR flash on platforms embedding this
	  nVidia Tegra20/Tegra30 IP cores.

<<<<<<< HEAD
=======
config TEGRA210_QSPI
	bool "nVidia Tegra210 QSPI driver"
	help
	  Enable the Tegra Quad-SPI (QSPI) driver for T210. This driver
	  be used to access SPI chips on platforms embedding this
	  NVIDIA Tegra210 IP core.

>>>>>>> 8989c96b
config XILINX_SPI
	bool "Xilinx SPI driver"
	help
	  Enable the Xilinx SPI driver from the Xilinx EDK. This SPI
	  controller support 8 bit SPI transfers only, with or w/o FIFO.
	  For more info on Xilinx SPI Register Definitions and Overview
	  see driver file - drivers/spi/xilinx_spi.c

config ZYNQ_SPI
	bool "Zynq SPI driver"
	depends on ARCH_ZYNQ || ARCH_ZYNQMP
	help
	  Enable the Zynq SPI driver. This driver can be used to
	  access the SPI NOR flash on platforms embedding this Zynq
	  SPI IP core.

<<<<<<< HEAD
=======
config ZYNQ_QSPI
	bool "Zynq QSPI driver"
	depends on ARCH_ZYNQ
	help
	  Enable the Zynq Quad-SPI (QSPI) driver. This driver can be
	  used to access the SPI NOR flash on platforms embedding this
	  Zynq QSPI IP core. This IP is used to connect the flash in
	  4-bit qspi, 8-bit dual stacked and shared 4-bit dual parallel.

config OMAP3_SPI
	bool "McSPI driver for OMAP"
	help
	  SPI master controller for OMAP24XX and later Multichannel SPI
	  (McSPI). This driver be used to access SPI chips on platforms
	  embedding this OMAP3 McSPI IP core.

>>>>>>> 8989c96b
endif # if DM_SPI

config FSL_ESPI
	bool "Freescale eSPI driver"
	help
	  Enable the Freescale eSPI driver. This driver can be used to
	  access the SPI interface and SPI NOR flash on platforms embedding
	  this Freescale eSPI IP core.

config TI_QSPI
	bool "TI QSPI driver"
	help
	  Enable the TI Quad-SPI (QSPI) driver for DRA7xx and AM43xx evms.
	  This driver support spi flash single, quad and memory reads.

endmenu # menu "SPI Support"<|MERGE_RESOLUTION|>--- conflicted
+++ resolved
@@ -15,8 +15,6 @@
 
 if DM_SPI
 
-<<<<<<< HEAD
-=======
 config ALTERA_SPI
 	bool "Altera SPI driver"
 	help
@@ -34,7 +32,6 @@
 	  uses driver model and requires a device tree binding to operate.
 	  please refer to doc/device-tree-bindings/spi/spi-ath79.txt.
 
->>>>>>> 8989c96b
 config CADENCE_QSPI
 	bool "Cadence QSPI driver"
 	help
@@ -78,8 +75,6 @@
 	  access the SPI NOR flash on platforms embedding this Intel
 	  ICH IP core.
 
-<<<<<<< HEAD
-=======
 config PIC32_SPI
 	bool "Microchip PIC32 SPI driver"
 	depends on MACH_PIC32
@@ -96,7 +91,6 @@
 	  This uses driver model and requires a device tree binding to
 	  operate.
 
->>>>>>> 8989c96b
 config SANDBOX_SPI
 	bool "Sandbox SPI driver"
 	depends on SANDBOX && DM
@@ -146,8 +140,6 @@
 	  be used to access the SPI NOR flash on platforms embedding this
 	  nVidia Tegra20/Tegra30 IP cores.
 
-<<<<<<< HEAD
-=======
 config TEGRA210_QSPI
 	bool "nVidia Tegra210 QSPI driver"
 	help
@@ -155,7 +147,6 @@
 	  be used to access SPI chips on platforms embedding this
 	  NVIDIA Tegra210 IP core.
 
->>>>>>> 8989c96b
 config XILINX_SPI
 	bool "Xilinx SPI driver"
 	help
@@ -172,8 +163,6 @@
 	  access the SPI NOR flash on platforms embedding this Zynq
 	  SPI IP core.
 
-<<<<<<< HEAD
-=======
 config ZYNQ_QSPI
 	bool "Zynq QSPI driver"
 	depends on ARCH_ZYNQ
@@ -190,7 +179,6 @@
 	  (McSPI). This driver be used to access SPI chips on platforms
 	  embedding this OMAP3 McSPI IP core.
 
->>>>>>> 8989c96b
 endif # if DM_SPI
 
 config FSL_ESPI

--- conflicted
+++ resolved
@@ -13,10 +13,7 @@
 #include <linux/sizes.h>
 #include <dm.h>
 #include <errno.h>
-<<<<<<< HEAD
-=======
 #include <watchdog.h>
->>>>>>> 8989c96b
 #include "fsl_qspi.h"
 
 DECLARE_GLOBAL_DATA_PTR;
@@ -78,11 +75,7 @@
 #define QSPI_CMD_SE_4B		0xdc    /* Sector erase (usually 64KiB) */
 
 /* fsl_qspi_platdata flags */
-<<<<<<< HEAD
-#define QSPI_FLAG_REGMAP_ENDIAN_BIG	(1 << 0)
-=======
 #define QSPI_FLAG_REGMAP_ENDIAN_BIG	BIT(0)
->>>>>>> 8989c96b
 
 /* default SCK frequency, unit: HZ */
 #define FSL_QSPI_DEFAULT_SCK_FREQ	50000000
@@ -105,15 +98,9 @@
 struct fsl_qspi_platdata {
 	u32 flags;
 	u32 speed_hz;
-<<<<<<< HEAD
-	u32 reg_base;
-	u32 amba_base;
-	u32 amba_total_size;
-=======
 	fdt_addr_t reg_base;
 	fdt_addr_t amba_base;
 	fdt_size_t amba_total_size;
->>>>>>> 8989c96b
 	u32 flash_num;
 	u32 num_chipselect;
 };
@@ -523,13 +510,8 @@
 static void qspi_op_rdid(struct fsl_qspi_priv *priv, u32 *rxbuf, u32 len)
 {
 	struct fsl_qspi_regs *regs = priv->regs;
-<<<<<<< HEAD
-	u32 mcr_reg, rbsr_reg, data;
-	int i, size;
-=======
 	u32 mcr_reg, rbsr_reg, data, size;
 	int i;
->>>>>>> 8989c96b
 
 	mcr_reg = qspi_read32(priv->flags, &regs->mcr);
 	qspi_write32(priv->flags, &regs->mcr,
@@ -545,12 +527,7 @@
 		;
 
 	i = 0;
-<<<<<<< HEAD
-	size = len;
-	while ((RX_BUFFER_SIZE >= size) && (size > 0)) {
-=======
 	while ((RX_BUFFER_SIZE >= len) && (len > 0)) {
->>>>>>> 8989c96b
 		rbsr_reg = qspi_read32(priv->flags, &regs->rbsr);
 		if (rbsr_reg & QSPI_RBSR_RDBFL_MASK) {
 			data = qspi_read32(priv->flags, &regs->rbdr[i]);
@@ -589,22 +566,15 @@
 	to_or_from = priv->sf_addr + priv->cur_amba_base;
 
 	while (len > 0) {
-<<<<<<< HEAD
-=======
 		WATCHDOG_RESET();
 
->>>>>>> 8989c96b
 		qspi_write32(priv->flags, &regs->sfar, to_or_from);
 
 		size = (len > RX_BUFFER_SIZE) ?
 			RX_BUFFER_SIZE : len;
 
 		qspi_write32(priv->flags, &regs->ipcr,
-<<<<<<< HEAD
-			     (SEQID_FAST_READ << QSPI_IPCR_SEQID_SHIFT) |
-=======
 			     (seqid << QSPI_IPCR_SEQID_SHIFT) |
->>>>>>> 8989c96b
 			     size);
 		while (qspi_read32(priv->flags, &regs->sr) & QSPI_SR_BUSY_MASK)
 			;
@@ -647,11 +617,8 @@
 
 	status_reg = 0;
 	while ((status_reg & FLASH_STATUS_WEL) != FLASH_STATUS_WEL) {
-<<<<<<< HEAD
-=======
 		WATCHDOG_RESET();
 
->>>>>>> 8989c96b
 		qspi_write32(priv->flags, &regs->ipcr,
 			     (SEQID_WREN << QSPI_IPCR_SEQID_SHIFT) | 0);
 		while (qspi_read32(priv->flags, &regs->sr) & QSPI_SR_BUSY_MASK)
@@ -714,11 +681,7 @@
 	qspi_write32(priv->flags, &regs->mcr, mcr_reg);
 }
 
-<<<<<<< HEAD
-static void qspi_op_rdsr(struct fsl_qspi_priv *priv, u32 *rxbuf)
-=======
 static void qspi_op_rdsr(struct fsl_qspi_priv *priv, void *rxbuf, u32 len)
->>>>>>> 8989c96b
 {
 	struct fsl_qspi_regs *regs = priv->regs;
 	u32 mcr_reg, reg, data;
@@ -741,11 +704,7 @@
 		if (reg & QSPI_RBSR_RDBFL_MASK) {
 			data = qspi_read32(priv->flags, &regs->rbdr[0]);
 			data = qspi_endian_xchg(data);
-<<<<<<< HEAD
-			memcpy(rxbuf, &data, 4);
-=======
 			memcpy(rxbuf, &data, len);
->>>>>>> 8989c96b
 			qspi_write32(priv->flags, &regs->mcr,
 				     qspi_read32(priv->flags, &regs->mcr) |
 				     QSPI_MCR_CLR_RXF_MASK);
@@ -808,23 +767,15 @@
 			return 0;
 		}
 
-<<<<<<< HEAD
-		if (priv->cur_seqid == QSPI_CMD_FAST_READ) {
-=======
 		if (priv->cur_seqid == QSPI_CMD_FAST_READ ||
 		    priv->cur_seqid == QSPI_CMD_RDAR) {
->>>>>>> 8989c96b
 			priv->sf_addr = swab32(txbuf) & OFFSET_BITS_MASK;
 		} else if ((priv->cur_seqid == QSPI_CMD_SE) ||
 			   (priv->cur_seqid == QSPI_CMD_BE_4K)) {
 			priv->sf_addr = swab32(txbuf) & OFFSET_BITS_MASK;
 			qspi_op_erase(priv);
-<<<<<<< HEAD
-		} else if (priv->cur_seqid == QSPI_CMD_PP) {
-=======
 		} else if (priv->cur_seqid == QSPI_CMD_PP ||
 			   priv->cur_seqid == QSPI_CMD_WRAR) {
->>>>>>> 8989c96b
 			wr_sfaddr = swab32(txbuf) & OFFSET_BITS_MASK;
 		} else if ((priv->cur_seqid == QSPI_CMD_BRWR) ||
 			 (priv->cur_seqid == QSPI_CMD_WREAR)) {
@@ -841,19 +792,12 @@
 #else
 			qspi_op_read(priv, din, bytes);
 #endif
-<<<<<<< HEAD
-		} else if (priv->cur_seqid == QSPI_CMD_RDID)
-			qspi_op_rdid(priv, din, bytes);
-		else if (priv->cur_seqid == QSPI_CMD_RDSR)
-			qspi_op_rdsr(priv, din);
-=======
 		} else if (priv->cur_seqid == QSPI_CMD_RDAR) {
 			qspi_op_read(priv, din, bytes);
 		} else if (priv->cur_seqid == QSPI_CMD_RDID)
 			qspi_op_rdid(priv, din, bytes);
 		else if (priv->cur_seqid == QSPI_CMD_RDSR)
 			qspi_op_rdsr(priv, din, bytes);
->>>>>>> 8989c96b
 #ifdef CONFIG_SPI_FLASH_BAR
 		else if ((priv->cur_seqid == QSPI_CMD_BRRD) ||
 			 (priv->cur_seqid == QSPI_CMD_RDEAR)) {
@@ -870,7 +814,6 @@
 	    (priv->cur_seqid == QSPI_CMD_WREAR) ||
 	    (priv->cur_seqid == QSPI_CMD_BRWR))
 		qspi_ahb_invalid(priv);
-<<<<<<< HEAD
 #endif
 
 	return 0;
@@ -982,133 +925,6 @@
 
 #ifdef CONFIG_SYS_FSL_QSPI_AHB
 	qspi_init_ahb_read(&qspi->priv);
-=======
->>>>>>> 8989c96b
-#endif
-
-	qspi_module_disable(&qspi->priv, 0);
-
-	return &qspi->slave;
-}
-
-void spi_free_slave(struct spi_slave *slave)
-{
-	struct fsl_qspi *qspi = to_qspi_spi(slave);
-
-	free(qspi);
-}
-
-int spi_claim_bus(struct spi_slave *slave)
-{
-	return 0;
-}
-
-void qspi_module_disable(struct fsl_qspi_priv *priv, u8 disable)
-{
-	u32 mcr_val;
-
-	mcr_val = qspi_read32(priv->flags, &priv->regs->mcr);
-	if (disable)
-		mcr_val |= QSPI_MCR_MDIS_MASK;
-	else
-		mcr_val &= ~QSPI_MCR_MDIS_MASK;
-	qspi_write32(priv->flags, &priv->regs->mcr, mcr_val);
-}
-
-void qspi_cfg_smpr(struct fsl_qspi_priv *priv, u32 clear_bits, u32 set_bits)
-{
-	u32 smpr_val;
-
-	smpr_val = qspi_read32(priv->flags, &priv->regs->smpr);
-	smpr_val &= ~clear_bits;
-	smpr_val |= set_bits;
-	qspi_write32(priv->flags, &priv->regs->smpr, smpr_val);
-}
-#ifndef CONFIG_DM_SPI
-static unsigned long spi_bases[] = {
-	QSPI0_BASE_ADDR,
-#ifdef CONFIG_MX6SX
-	QSPI1_BASE_ADDR,
-#endif
-};
-
-static unsigned long amba_bases[] = {
-	QSPI0_AMBA_BASE,
-#ifdef CONFIG_MX6SX
-	QSPI1_AMBA_BASE,
-#endif
-};
-
-static inline struct fsl_qspi *to_qspi_spi(struct spi_slave *slave)
-{
-	return container_of(slave, struct fsl_qspi, slave);
-}
-
-struct spi_slave *spi_setup_slave(unsigned int bus, unsigned int cs,
-		unsigned int max_hz, unsigned int mode)
-{
-	struct fsl_qspi *qspi;
-	struct fsl_qspi_regs *regs;
-	u32 total_size;
-
-	if (bus >= ARRAY_SIZE(spi_bases))
-		return NULL;
-
-	if (cs >= FSL_QSPI_FLASH_NUM)
-		return NULL;
-
-	qspi = spi_alloc_slave(struct fsl_qspi, bus, cs);
-	if (!qspi)
-		return NULL;
-
-#ifdef CONFIG_SYS_FSL_QSPI_BE
-	qspi->priv.flags |= QSPI_FLAG_REGMAP_ENDIAN_BIG;
-#endif
-
-	regs = (struct fsl_qspi_regs *)spi_bases[bus];
-	qspi->priv.regs = regs;
-	/*
-	 * According cs, use different amba_base to choose the
-	 * corresponding flash devices.
-	 *
-	 * If not, only one flash device is used even if passing
-	 * different cs using `sf probe`
-	 */
-	qspi->priv.cur_amba_base = amba_bases[bus] + cs * FSL_QSPI_FLASH_SIZE;
-
-	qspi->slave.max_write_size = TX_BUFFER_SIZE;
-
-	qspi_write32(qspi->priv.flags, &regs->mcr,
-		     QSPI_MCR_RESERVED_MASK | QSPI_MCR_MDIS_MASK);
-
-	qspi_cfg_smpr(&qspi->priv,
-		      ~(QSPI_SMPR_FSDLY_MASK | QSPI_SMPR_DDRSMP_MASK |
-		      QSPI_SMPR_FSPHS_MASK | QSPI_SMPR_HSENA_MASK), 0);
-
-	total_size = FSL_QSPI_FLASH_SIZE * FSL_QSPI_FLASH_NUM;
-	/*
-	 * Any read access to non-implemented addresses will provide
-	 * undefined results.
-	 *
-	 * In case single die flash devices, TOP_ADDR_MEMA2 and
-	 * TOP_ADDR_MEMB2 should be initialized/programmed to
-	 * TOP_ADDR_MEMA1 and TOP_ADDR_MEMB1 respectively - in effect,
-	 * setting the size of these devices to 0.  This would ensure
-	 * that the complete memory map is assigned to only one flash device.
-	 */
-	qspi_write32(qspi->priv.flags, &regs->sfa1ad,
-		     FSL_QSPI_FLASH_SIZE | amba_bases[bus]);
-	qspi_write32(qspi->priv.flags, &regs->sfa2ad,
-		     FSL_QSPI_FLASH_SIZE | amba_bases[bus]);
-	qspi_write32(qspi->priv.flags, &regs->sfb1ad,
-		     total_size | amba_bases[bus]);
-	qspi_write32(qspi->priv.flags, &regs->sfb2ad,
-		     total_size | amba_bases[bus]);
-
-	qspi_set_lut(&qspi->priv);
-
-#ifdef CONFIG_SYS_FSL_QSPI_AHB
-	qspi_init_ahb_read(&qspi->priv);
 #endif
 
 	qspi_module_disable(&qspi->priv, 0);
@@ -1148,11 +964,7 @@
 #else
 static int fsl_qspi_child_pre_probe(struct udevice *dev)
 {
-<<<<<<< HEAD
-	struct spi_slave *slave = dev_get_parentdata(dev);
-=======
 	struct spi_slave *slave = dev_get_parent_priv(dev);
->>>>>>> 8989c96b
 
 	slave->max_write_size = TX_BUFFER_SIZE;
 
@@ -1161,31 +973,16 @@
 
 static int fsl_qspi_probe(struct udevice *bus)
 {
-<<<<<<< HEAD
-	u32 total_size;
-	struct fsl_qspi_platdata *plat = dev_get_platdata(bus);
-	struct fsl_qspi_priv *priv = dev_get_priv(bus);
-	struct dm_spi_bus *dm_spi_bus;
-=======
 	u32 amba_size_per_chip;
 	struct fsl_qspi_platdata *plat = dev_get_platdata(bus);
 	struct fsl_qspi_priv *priv = dev_get_priv(bus);
 	struct dm_spi_bus *dm_spi_bus;
 	int i;
->>>>>>> 8989c96b
 
 	dm_spi_bus = bus->uclass_priv;
 
 	dm_spi_bus->max_hz = plat->speed_hz;
 
-<<<<<<< HEAD
-	priv->regs = (struct fsl_qspi_regs *)plat->reg_base;
-	priv->flags = plat->flags;
-
-	priv->speed_hz = plat->speed_hz;
-	priv->amba_base[0] = plat->amba_base;
-	priv->amba_total_size = plat->amba_total_size;
-=======
 	priv->regs = (struct fsl_qspi_regs *)(uintptr_t)plat->reg_base;
 	priv->flags = plat->flags;
 
@@ -1197,7 +994,6 @@
 	 */
 	priv->amba_base[0] = (u32)plat->amba_base;
 	priv->amba_total_size = (u32)plat->amba_total_size;
->>>>>>> 8989c96b
 	priv->flash_num = plat->flash_num;
 	priv->num_chipselect = plat->num_chipselect;
 
@@ -1207,9 +1003,6 @@
 	qspi_cfg_smpr(priv, ~(QSPI_SMPR_FSDLY_MASK | QSPI_SMPR_DDRSMP_MASK |
 		QSPI_SMPR_FSPHS_MASK | QSPI_SMPR_HSENA_MASK), 0);
 
-<<<<<<< HEAD
-	total_size = FSL_QSPI_FLASH_SIZE * FSL_QSPI_FLASH_NUM;
-=======
 	/*
 	 * Assign AMBA memory zone for every chipselect
 	 * QuadSPI has two channels, every channel has two chipselects.
@@ -1226,7 +1019,6 @@
 		priv->amba_base[i] =
 			amba_size_per_chip + priv->amba_base[i - 1];
 
->>>>>>> 8989c96b
 	/*
 	 * Any read access to non-implemented addresses will provide
 	 * undefined results.
@@ -1237,16 +1029,6 @@
 	 * setting the size of these devices to 0.  This would ensure
 	 * that the complete memory map is assigned to only one flash device.
 	 */
-<<<<<<< HEAD
-	qspi_write32(priv->flags, &priv->regs->sfa1ad,
-		     FSL_QSPI_FLASH_SIZE | priv->amba_base[0]);
-	qspi_write32(priv->flags, &priv->regs->sfa2ad,
-		     FSL_QSPI_FLASH_SIZE | priv->amba_base[0]);
-	qspi_write32(priv->flags, &priv->regs->sfb1ad,
-		     total_size | priv->amba_base[0]);
-	qspi_write32(priv->flags, &priv->regs->sfb2ad,
-		     total_size | priv->amba_base[0]);
-=======
 	qspi_write32(priv->flags, &priv->regs->sfa1ad, priv->amba_base[1]);
 	switch (priv->num_chipselect) {
 	case 2:
@@ -1271,7 +1053,6 @@
 		qspi_module_disable(priv, 1);
 		return -EINVAL;
 	}
->>>>>>> 8989c96b
 
 	qspi_set_lut(priv);
 
@@ -1286,14 +1067,7 @@
 
 static int fsl_qspi_ofdata_to_platdata(struct udevice *bus)
 {
-<<<<<<< HEAD
-	struct reg_data {
-		u32 addr;
-		u32 size;
-	} regs_data[2];
-=======
 	struct fdt_resource res_regs, res_mem;
->>>>>>> 8989c96b
 	struct fsl_qspi_platdata *plat = bus->platdata;
 	const void *blob = gd->fdt_blob;
 	int node = bus->of_offset;
@@ -1302,12 +1076,6 @@
 	if (fdtdec_get_bool(blob, node, "big-endian"))
 		plat->flags |= QSPI_FLAG_REGMAP_ENDIAN_BIG;
 
-<<<<<<< HEAD
-	ret = fdtdec_get_int_array(blob, node, "reg", (u32 *)regs_data,
-				   sizeof(regs_data)/sizeof(u32));
-	if (ret) {
-		debug("Error: can't get base addresses (ret = %d)!\n", ret);
-=======
 	ret = fdt_get_named_resource(blob, node, "reg", "reg-names",
 				     "QuadSPI", &res_regs);
 	if (ret) {
@@ -1318,7 +1086,6 @@
 				     "QuadSPI-memory", &res_mem);
 	if (ret) {
 		debug("Error: can't get AMBA base addresses(ret = %d)!\n", ret);
->>>>>>> 8989c96b
 		return -ENOMEM;
 	}
 
@@ -1336,18 +1103,6 @@
 	plat->num_chipselect = fdtdec_get_int(blob, node, "num-cs",
 					      FSL_QSPI_MAX_CHIPSELECT_NUM);
 
-<<<<<<< HEAD
-	plat->reg_base = regs_data[0].addr;
-	plat->amba_base = regs_data[1].addr;
-	plat->amba_total_size = regs_data[1].size;
-	plat->flash_num = flash_num;
-
-	debug("%s: regs=<0x%x> <0x%x, 0x%x>, max-frequency=%d, endianess=%s\n",
-	      __func__,
-	      plat->reg_base,
-	      plat->amba_base,
-	      plat->amba_total_size,
-=======
 	plat->reg_base = res_regs.start;
 	plat->amba_base = res_mem.start;
 	plat->amba_total_size = res_mem.end - res_mem.start + 1;
@@ -1358,7 +1113,6 @@
 	      (u64)plat->reg_base,
 	      (u64)plat->amba_base,
 	      (u64)plat->amba_total_size,
->>>>>>> 8989c96b
 	      plat->speed_hz,
 	      plat->flags & QSPI_FLAG_REGMAP_ENDIAN_BIG ? "be" : "le"
 	      );
@@ -1387,12 +1141,7 @@
 	bus = dev->parent;
 	priv = dev_get_priv(bus);
 
-<<<<<<< HEAD
-	priv->cur_amba_base =
-		priv->amba_base[0] + FSL_QSPI_FLASH_SIZE * slave_plat->cs;
-=======
 	priv->cur_amba_base = priv->amba_base[slave_plat->cs];
->>>>>>> 8989c96b
 
 	qspi_module_disable(priv, 0);
 

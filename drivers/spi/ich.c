--- conflicted
+++ resolved
@@ -18,38 +18,6 @@
 
 #include "ich.h"
 
-<<<<<<< HEAD
-#define SPI_OPCODE_WREN      0x06
-#define SPI_OPCODE_FAST_READ 0x0b
-
-struct ich_spi_platdata {
-	pci_dev_t dev;		/* PCI device number */
-	int ich_version;	/* Controller version, 7 or 9 */
-	bool use_sbase;		/* Use SBASE instead of RCB */
-};
-
-struct ich_spi_priv {
-	int ichspi_lock;
-	int locked;
-	int opmenu;
-	int menubytes;
-	void *base;		/* Base of register set */
-	int preop;
-	int optype;
-	int addr;
-	int data;
-	unsigned databytes;
-	int status;
-	int control;
-	int bbar;
-	uint32_t *pr;		/* only for ich9 */
-	int speed;		/* pointer to speed control */
-	ulong max_speed;	/* Maximum bus speed in MHz */
-	ulong cur_speed;	/* Current bus speed */
-	struct spi_trans trans;	/* current transaction in progress */
-};
-
-=======
 DECLARE_GLOBAL_DATA_PTR;
 
 #ifdef DEBUG_TRACE
@@ -58,16 +26,11 @@
 #define debug_trace(x, args...)
 #endif
 
->>>>>>> 8989c96b
 static u8 ich_readb(struct ich_spi_priv *priv, int reg)
 {
 	u8 value = readb(priv->base + reg);
 
-<<<<<<< HEAD
-	debug("read %2.2x from %4.4x\n", value, reg);
-=======
 	debug_trace("read %2.2x from %4.4x\n", value, reg);
->>>>>>> 8989c96b
 
 	return value;
 }
@@ -76,11 +39,7 @@
 {
 	u16 value = readw(priv->base + reg);
 
-<<<<<<< HEAD
-	debug("read %4.4x from %4.4x\n", value, reg);
-=======
 	debug_trace("read %4.4x from %4.4x\n", value, reg);
->>>>>>> 8989c96b
 
 	return value;
 }
@@ -89,11 +48,7 @@
 {
 	u32 value = readl(priv->base + reg);
 
-<<<<<<< HEAD
-	debug("read %8.8x from %4.4x\n", value, reg);
-=======
 	debug_trace("read %8.8x from %4.4x\n", value, reg);
->>>>>>> 8989c96b
 
 	return value;
 }
@@ -101,31 +56,19 @@
 static void ich_writeb(struct ich_spi_priv *priv, u8 value, int reg)
 {
 	writeb(value, priv->base + reg);
-<<<<<<< HEAD
-	debug("wrote %2.2x to %4.4x\n", value, reg);
-=======
 	debug_trace("wrote %2.2x to %4.4x\n", value, reg);
->>>>>>> 8989c96b
 }
 
 static void ich_writew(struct ich_spi_priv *priv, u16 value, int reg)
 {
 	writew(value, priv->base + reg);
-<<<<<<< HEAD
-	debug("wrote %4.4x to %4.4x\n", value, reg);
-=======
 	debug_trace("wrote %4.4x to %4.4x\n", value, reg);
->>>>>>> 8989c96b
 }
 
 static void ich_writel(struct ich_spi_priv *priv, u32 value, int reg)
 {
 	writel(value, priv->base + reg);
-<<<<<<< HEAD
-	debug("wrote %8.8x to %4.4x\n", value, reg);
-=======
 	debug_trace("wrote %8.8x to %4.4x\n", value, reg);
->>>>>>> 8989c96b
 }
 
 static void write_reg(struct ich_spi_priv *priv, const void *value,
@@ -149,32 +92,6 @@
 	ichspi_bbar = ich_readl(ctlr, ctlr->bbar) & ~bbar_mask;
 	ichspi_bbar |= minaddr;
 	ich_writel(ctlr, ichspi_bbar, ctlr->bbar);
-<<<<<<< HEAD
-}
-
-/*
- * Check if this device ID matches one of supported Intel PCH devices.
- *
- * Return the ICH version if there is a match, or zero otherwise.
- */
-static int get_ich_version(uint16_t device_id)
-{
-	if (device_id == PCI_DEVICE_ID_INTEL_TGP_LPC ||
-	    device_id == PCI_DEVICE_ID_INTEL_ITC_LPC ||
-	    device_id == PCI_DEVICE_ID_INTEL_QRK_ILB)
-		return 7;
-
-	if ((device_id >= PCI_DEVICE_ID_INTEL_COUGARPOINT_LPC_MIN &&
-	     device_id <= PCI_DEVICE_ID_INTEL_COUGARPOINT_LPC_MAX) ||
-	    (device_id >= PCI_DEVICE_ID_INTEL_PANTHERPOINT_LPC_MIN &&
-	     device_id <= PCI_DEVICE_ID_INTEL_PANTHERPOINT_LPC_MAX) ||
-	    device_id == PCI_DEVICE_ID_INTEL_VALLEYVIEW_LPC ||
-	    device_id == PCI_DEVICE_ID_INTEL_LYNXPOINT_LPC)
-		return 9;
-
-	return 0;
-=======
->>>>>>> 8989c96b
 }
 
 /* @return 1 if the SPI flash supports the 33MHz speed */
@@ -194,61 +111,6 @@
 	return speed == 1;
 }
 
-<<<<<<< HEAD
-static int ich_find_spi_controller(struct ich_spi_platdata *ich)
-{
-	int last_bus = pci_last_busno();
-	int bus;
-
-	if (last_bus == -1) {
-		debug("No PCI busses?\n");
-		return -ENODEV;
-	}
-
-	for (bus = 0; bus <= last_bus; bus++) {
-		uint16_t vendor_id, device_id;
-		uint32_t ids;
-		pci_dev_t dev;
-
-		dev = PCI_BDF(bus, 31, 0);
-		pci_read_config_dword(dev, 0, &ids);
-		vendor_id = ids;
-		device_id = ids >> 16;
-
-		if (vendor_id == PCI_VENDOR_ID_INTEL) {
-			ich->dev = dev;
-			ich->ich_version = get_ich_version(device_id);
-			if (device_id == PCI_DEVICE_ID_INTEL_VALLEYVIEW_LPC)
-				ich->use_sbase = true;
-			return ich->ich_version == 0 ? -ENODEV : 0;
-		}
-	}
-
-	debug("ICH SPI: No ICH found.\n");
-	return -ENODEV;
-}
-
-static int ich_init_controller(struct ich_spi_platdata *plat,
-			       struct ich_spi_priv *ctlr)
-{
-	uint8_t *rcrb; /* Root Complex Register Block */
-	uint32_t rcba; /* Root Complex Base Address */
-	uint32_t sbase_addr;
-	uint8_t *sbase;
-
-	pci_read_config_dword(plat->dev, 0xf0, &rcba);
-	/* Bits 31-14 are the base address, 13-1 are reserved, 0 is enable. */
-	rcrb = (uint8_t *)(rcba & 0xffffc000);
-
-	/* SBASE is similar */
-	pci_read_config_dword(plat->dev, 0x54, &sbase_addr);
-	sbase = (uint8_t *)(sbase_addr & 0xfffffe00);
-
-	if (plat->ich_version == 7) {
-		struct ich7_spi_regs *ich7_spi;
-
-		ich7_spi = (struct ich7_spi_regs *)(rcrb + 0x3020);
-=======
 static int ich_init_controller(struct udevice *dev,
 			       struct ich_spi_platdata *plat,
 			       struct ich_spi_priv *ctlr)
@@ -265,7 +127,6 @@
 		struct ich7_spi_regs *ich7_spi = sbase;
 
 		ich7_spi = (struct ich7_spi_regs *)sbase;
->>>>>>> 8989c96b
 		ctlr->ichspi_lock = readw(&ich7_spi->spis) & SPIS_LOCK;
 		ctlr->opmenu = offsetof(struct ich7_spi_regs, opmenu);
 		ctlr->menubytes = sizeof(ich7_spi->opmenu);
@@ -278,19 +139,9 @@
 		ctlr->bbar = offsetof(struct ich7_spi_regs, bbar);
 		ctlr->preop = offsetof(struct ich7_spi_regs, preop);
 		ctlr->base = ich7_spi;
-<<<<<<< HEAD
-	} else if (plat->ich_version == 9) {
-		struct ich9_spi_regs *ich9_spi;
-
-		if (plat->use_sbase)
-			ich9_spi = (struct ich9_spi_regs *)sbase;
-		else
-			ich9_spi = (struct ich9_spi_regs *)(rcrb + 0x3800);
-=======
 	} else if (plat->ich_version == ICHV_9) {
 		struct ich9_spi_regs *ich9_spi = sbase;
 
->>>>>>> 8989c96b
 		ctlr->ichspi_lock = readw(&ich9_spi->hsfs) & HSFS_FLOCKDN;
 		ctlr->opmenu = offsetof(struct ich9_spi_regs, opmenu);
 		ctlr->menubytes = sizeof(ich9_spi->opmenu);
@@ -303,10 +154,7 @@
 		ctlr->speed = ctlr->control + 2;
 		ctlr->bbar = offsetof(struct ich9_spi_regs, bbar);
 		ctlr->preop = offsetof(struct ich9_spi_regs, preop);
-<<<<<<< HEAD
-=======
 		ctlr->bcr = offsetof(struct ich9_spi_regs, bcr);
->>>>>>> 8989c96b
 		ctlr->pr = &ich9_spi->pr[0];
 		ctlr->base = ich9_spi;
 	} else {
@@ -317,15 +165,9 @@
 
 	/* Work out the maximum speed we can support */
 	ctlr->max_speed = 20000000;
-<<<<<<< HEAD
-	if (plat->ich_version == 9 && ich9_can_do_33mhz(plat->dev))
-		ctlr->max_speed = 33000000;
-	debug("ICH SPI: Version %d detected at %p, speed %ld\n",
-=======
 	if (plat->ich_version == ICHV_9 && ich9_can_do_33mhz(dev))
 		ctlr->max_speed = 33000000;
 	debug("ICH SPI: Version ID %d detected at %p, speed %ld\n",
->>>>>>> 8989c96b
 	      plat->ich_version, ctlr->base, ctlr->max_speed);
 
 	ich_set_bbar(ctlr, 0);
@@ -485,10 +327,7 @@
 			const void *dout, void *din, unsigned long flags)
 {
 	struct udevice *bus = dev_get_parent(dev);
-<<<<<<< HEAD
-=======
 	struct ich_spi_platdata *plat = dev_get_platdata(bus);
->>>>>>> 8989c96b
 	struct ich_spi_priv *ctlr = dev_get_priv(bus);
 	uint16_t control;
 	int16_t opcode_index;
@@ -555,14 +394,10 @@
 	if (ret < 0)
 		return ret;
 
-<<<<<<< HEAD
-	ich_writew(ctlr, SPIS_CDS | SPIS_FCERR, ctlr->status);
-=======
 	if (plat->ich_version == ICHV_7)
 		ich_writew(ctlr, SPIS_CDS | SPIS_FCERR, ctlr->status);
 	else
 		ich_writeb(ctlr, SPIS_CDS | SPIS_FCERR, ctlr->status);
->>>>>>> 8989c96b
 
 	spi_setup_type(trans, using_cmd ? bytes : 0);
 	opcode_index = spi_setup_opcode(ctlr, trans);
@@ -680,21 +515,13 @@
 		/* write it */
 		ich_writew(ctlr, control, ctlr->control);
 
-<<<<<<< HEAD
-		/* Wait for Cycle Done Status or Flash Cycle Error. */
-=======
 		/* Wait for Cycle Done Status or Flash Cycle Error */
->>>>>>> 8989c96b
 		status = ich_status_poll(ctlr, SPIS_CDS | SPIS_FCERR, 1);
 		if (status < 0)
 			return status;
 
 		if (status & SPIS_FCERR) {
-<<<<<<< HEAD
-			debug("ICH SPI: Data transaction error\n");
-=======
 			debug("ICH SPI: Data transaction error %x\n", status);
->>>>>>> 8989c96b
 			return -EIO;
 		}
 
@@ -762,35 +589,6 @@
 	return 0;
 }
 
-<<<<<<< HEAD
-static int ich_spi_probe(struct udevice *bus)
-{
-	struct ich_spi_platdata *plat = dev_get_platdata(bus);
-	struct ich_spi_priv *priv = dev_get_priv(bus);
-	uint8_t bios_cntl;
-	int ret;
-
-	ret = ich_init_controller(plat, priv);
-	if (ret)
-		return ret;
-	/*
-	 * Disable the BIOS write protect so write commands are allowed.  On
-	 * v9, deassert SMM BIOS Write Protect Disable.
-	 */
-	if (plat->use_sbase) {
-		struct ich9_spi_regs *ich9_spi;
-
-		ich9_spi = priv->base;
-		bios_cntl = ich_readb(priv, ich9_spi->bcr);
-		bios_cntl &= ~(1 << 5);	/* clear Enable InSMM_STS (EISS) */
-		bios_cntl |= 1;		/* Write Protect Disable (WPD) */
-		ich_writeb(priv, bios_cntl, ich9_spi->bcr);
-	} else {
-		pci_read_config_byte(plat->dev, 0xdc, &bios_cntl);
-		if (plat->ich_version == 9)
-			bios_cntl &= ~(1 << 5);
-		pci_write_config_byte(plat->dev, 0xdc, bios_cntl | 0x1);
-=======
 static int ich_spi_probe(struct udevice *dev)
 {
 	struct ich_spi_platdata *plat = dev_get_platdata(dev);
@@ -812,7 +610,6 @@
 		debug("%s: Failed to disable write-protect: err=%d\n",
 		      __func__, ret);
 		return ret;
->>>>>>> 8989c96b
 	}
 
 	priv->cur_speed = priv->max_speed;
@@ -820,38 +617,15 @@
 	return 0;
 }
 
-<<<<<<< HEAD
-static int ich_spi_ofdata_to_platdata(struct udevice *bus)
-{
-	struct ich_spi_platdata *plat = dev_get_platdata(bus);
-	int ret;
-
-	ret = ich_find_spi_controller(plat);
-	if (ret)
-		return ret;
-=======
 static int ich_spi_set_speed(struct udevice *bus, uint speed)
 {
 	struct ich_spi_priv *priv = dev_get_priv(bus);
 
 	priv->cur_speed = speed;
->>>>>>> 8989c96b
 
 	return 0;
 }
 
-<<<<<<< HEAD
-static int ich_spi_set_speed(struct udevice *bus, uint speed)
-{
-	struct ich_spi_priv *priv = dev_get_priv(bus);
-
-	priv->cur_speed = speed;
-
-	return 0;
-}
-
-=======
->>>>>>> 8989c96b
 static int ich_spi_set_mode(struct udevice *bus, uint mode)
 {
 	debug("%s: mode=%d\n", __func__, mode);
@@ -864,11 +638,7 @@
 	struct udevice *bus = dev_get_parent(dev);
 	struct ich_spi_platdata *plat = dev_get_platdata(bus);
 	struct ich_spi_priv *priv = dev_get_priv(bus);
-<<<<<<< HEAD
-	struct spi_slave *slave = dev_get_parentdata(dev);
-=======
 	struct spi_slave *slave = dev_get_parent_priv(dev);
->>>>>>> 8989c96b
 
 	/*
 	 * Yes this controller can only write a small number of bytes at
@@ -879,22 +649,14 @@
 	 * ICH 7 SPI controller only supports array read command
 	 * and byte program command for SST flash
 	 */
-<<<<<<< HEAD
-	if (plat->ich_version == 7) {
-		slave->op_mode_rx = SPI_OPM_RX_AS;
-		slave->op_mode_tx = SPI_OPM_TX_BP;
-=======
 	if (plat->ich_version == ICHV_7) {
 		slave->mode_rx = SPI_RX_SLOW;
 		slave->mode = SPI_TX_BYTE;
->>>>>>> 8989c96b
 	}
 
 	return 0;
 }
 
-<<<<<<< HEAD
-=======
 static int ich_spi_ofdata_to_platdata(struct udevice *dev)
 {
 	struct ich_spi_platdata *plat = dev_get_platdata(dev);
@@ -914,7 +676,6 @@
 	return ret;
 }
 
->>>>>>> 8989c96b
 static const struct dm_spi_ops ich_spi_ops = {
 	.xfer		= ich_spi_xfer,
 	.set_speed	= ich_spi_set_speed,
@@ -926,12 +687,8 @@
 };
 
 static const struct udevice_id ich_spi_ids[] = {
-<<<<<<< HEAD
-	{ .compatible = "intel,ich-spi" },
-=======
 	{ .compatible = "intel,ich7-spi" },
 	{ .compatible = "intel,ich9-spi" },
->>>>>>> 8989c96b
 	{ }
 };
 

--- conflicted
+++ resolved
@@ -21,47 +21,6 @@
 #include <spi.h>
 #include <asm/io.h>
 
-<<<<<<< HEAD
-/*
- * [0]: http://www.xilinx.com/support/documentation
- *
- * Xilinx SPI Register Definitions
- * [1]:	[0]/ip_documentation/xps_spi.pdf
- *	page 8, Register Descriptions
- * [2]:	[0]/ip_documentation/axi_spi_ds742.pdf
- *	page 7, Register Overview Table
- */
-
-/* SPI Control Register (spicr), [1] p9, [2] p8 */
-#define SPICR_LSB_FIRST		(1 << 9)
-#define SPICR_MASTER_INHIBIT	(1 << 8)
-#define SPICR_MANUAL_SS		(1 << 7)
-#define SPICR_RXFIFO_RESEST	(1 << 6)
-#define SPICR_TXFIFO_RESEST	(1 << 5)
-#define SPICR_CPHA		(1 << 4)
-#define SPICR_CPOL		(1 << 3)
-#define SPICR_MASTER_MODE	(1 << 2)
-#define SPICR_SPE		(1 << 1)
-#define SPICR_LOOP		(1 << 0)
-
-/* SPI Status Register (spisr), [1] p11, [2] p10 */
-#define SPISR_SLAVE_MODE_SELECT	(1 << 5)
-#define SPISR_MODF		(1 << 4)
-#define SPISR_TX_FULL		(1 << 3)
-#define SPISR_TX_EMPTY		(1 << 2)
-#define SPISR_RX_FULL		(1 << 1)
-#define SPISR_RX_EMPTY		(1 << 0)
-
-/* SPI Data Transmit Register (spidtr), [1] p12, [2] p12 */
-#define SPIDTR_8BIT_MASK	(0xff << 0)
-#define SPIDTR_16BIT_MASK	(0xffff << 0)
-#define SPIDTR_32BIT_MASK	(0xffffffff << 0)
-
-/* SPI Data Receive Register (spidrr), [1] p12, [2] p12 */
-#define SPIDRR_8BIT_MASK	(0xff << 0)
-#define SPIDRR_16BIT_MASK	(0xffff << 0)
-#define SPIDRR_32BIT_MASK	(0xffffffff << 0)
-=======
 DECLARE_GLOBAL_DATA_PTR;
 
 /*
@@ -103,7 +62,6 @@
 #define SPIDRR_8BIT_MASK	GENMASK(7, 0)
 #define SPIDRR_16BIT_MASK	GENMASK(15, 0)
 #define SPIDRR_32BIT_MASK	GENMASK(31, 0)
->>>>>>> 8989c96b
 
 /* SPI Slave Select Register (spissr), [1] p13, [2] p13 */
 #define SPISSR_MASK(cs)		(1 << (cs))
@@ -115,21 +73,17 @@
 
 #define XILSPI_MAX_XFER_BITS	8
 #define XILSPI_SPICR_DFLT_ON	(SPICR_MANUAL_SS | SPICR_MASTER_MODE | \
-<<<<<<< HEAD
-				SPICR_SPE)
-=======
 				SPICR_SPE | SPICR_MASTER_INHIBIT)
->>>>>>> 8989c96b
 #define XILSPI_SPICR_DFLT_OFF	(SPICR_MASTER_INHIBIT | SPICR_MANUAL_SS)
 
 #ifndef CONFIG_XILINX_SPI_IDLE_VAL
 #define CONFIG_XILINX_SPI_IDLE_VAL	GENMASK(7, 0)
 #endif
 
-<<<<<<< HEAD
-#ifndef CONFIG_SYS_XILINX_SPI_LIST
-#define CONFIG_SYS_XILINX_SPI_LIST	{ CONFIG_SYS_SPI_BASE }
-#endif
+#define XILINX_SPI_QUAD_MODE	2
+
+#define XILINX_SPI_QUAD_EXTRA_DUMMY	3
+#define SPI_QUAD_OUT_FAST_READ		0x6B
 
 /* xilinx spi register set */
 struct xilinx_spi_regs {
@@ -155,45 +109,6 @@
 	struct xilinx_spi_regs *regs;
 	unsigned int freq;
 	unsigned int mode;
-};
-
-static unsigned long xilinx_spi_base_list[] = CONFIG_SYS_XILINX_SPI_LIST;
-static int xilinx_spi_probe(struct udevice *bus)
-{
-	struct xilinx_spi_priv *priv = dev_get_priv(bus);
-	struct xilinx_spi_regs *regs = priv->regs;
-
-	priv->regs = (struct xilinx_spi_regs *)xilinx_spi_base_list[bus->seq];
-=======
-#define XILINX_SPI_QUAD_MODE	2
-
-#define XILINX_SPI_QUAD_EXTRA_DUMMY	3
-#define SPI_QUAD_OUT_FAST_READ		0x6B
-
-/* xilinx spi register set */
-struct xilinx_spi_regs {
-	u32 __space0__[7];
-	u32 dgier;	/* Device Global Interrupt Enable Register (DGIER) */
-	u32 ipisr;	/* IP Interrupt Status Register (IPISR) */
-	u32 __space1__;
-	u32 ipier;	/* IP Interrupt Enable Register (IPIER) */
-	u32 __space2__[5];
-	u32 srr;	/* Softare Reset Register (SRR) */
-	u32 __space3__[7];
-	u32 spicr;	/* SPI Control Register (SPICR) */
-	u32 spisr;	/* SPI Status Register (SPISR) */
-	u32 spidtr;	/* SPI Data Transmit Register (SPIDTR) */
-	u32 spidrr;	/* SPI Data Receive Register (SPIDRR) */
-	u32 spissr;	/* SPI Slave Select Register (SPISSR) */
-	u32 spitfor;	/* SPI Transmit FIFO Occupancy Register (SPITFOR) */
-	u32 spirfor;	/* SPI Receive FIFO Occupancy Register (SPIRFOR) */
-};
-
-/* xilinx spi priv */
-struct xilinx_spi_priv {
-	struct xilinx_spi_regs *regs;
-	unsigned int freq;
-	unsigned int mode;
 	unsigned int fifo_depth;
 };
 
@@ -216,19 +131,13 @@
 {
 	struct xilinx_spi_priv *priv = dev_get_priv(bus);
 	struct xilinx_spi_regs *regs = priv->regs;
->>>>>>> 8989c96b
 
 	writel(SPISSR_RESET_VALUE, &regs->srr);
 
 	return 0;
-<<<<<<< HEAD
 }
 
 static void spi_cs_activate(struct udevice *dev, uint cs)
-=======
-}
-
-static void spi_cs_activate(struct udevice *dev, uint cs)
 {
 	struct udevice *bus = dev_get_parent(dev);
 	struct xilinx_spi_priv *priv = dev_get_priv(bus);
@@ -238,18 +147,10 @@
 }
 
 static void spi_cs_deactivate(struct udevice *dev)
->>>>>>> 8989c96b
-{
-	struct udevice *bus = dev_get_parent(dev);
-	struct xilinx_spi_priv *priv = dev_get_priv(bus);
-	struct xilinx_spi_regs *regs = priv->regs;
-<<<<<<< HEAD
-
-	writel(SPISSR_ACT(cs), &regs->spissr);
-}
-
-static void spi_cs_deactivate(struct udevice *dev)
-=======
+{
+	struct udevice *bus = dev_get_parent(dev);
+	struct xilinx_spi_priv *priv = dev_get_priv(bus);
+	struct xilinx_spi_regs *regs = priv->regs;
 	u32 reg;
 
 	reg = readl(&regs->spicr) | SPICR_RXFIFO_RESEST | SPICR_TXFIFO_RESEST;
@@ -259,18 +160,10 @@
 }
 
 static int xilinx_spi_claim_bus(struct udevice *dev)
->>>>>>> 8989c96b
-{
-	struct udevice *bus = dev_get_parent(dev);
-	struct xilinx_spi_priv *priv = dev_get_priv(bus);
-	struct xilinx_spi_regs *regs = priv->regs;
-<<<<<<< HEAD
-
-	writel(SPISSR_OFF, &regs->spissr);
-}
-
-static int xilinx_spi_claim_bus(struct udevice *dev)
-=======
+{
+	struct udevice *bus = dev_get_parent(dev);
+	struct xilinx_spi_priv *priv = dev_get_priv(bus);
+	struct xilinx_spi_regs *regs = priv->regs;
 
 	writel(SPISSR_OFF, &regs->spissr);
 	writel(XILSPI_SPICR_DFLT_ON, &regs->spicr);
@@ -279,18 +172,13 @@
 }
 
 static int xilinx_spi_release_bus(struct udevice *dev)
->>>>>>> 8989c96b
 {
 	struct udevice *bus = dev_get_parent(dev);
 	struct xilinx_spi_priv *priv = dev_get_priv(bus);
 	struct xilinx_spi_regs *regs = priv->regs;
 
 	writel(SPISSR_OFF, &regs->spissr);
-<<<<<<< HEAD
-	writel(XILSPI_SPICR_DFLT_ON, &regs->spicr);
-=======
 	writel(XILSPI_SPICR_DFLT_OFF, &regs->spicr);
->>>>>>> 8989c96b
 
 	return 0;
 }
@@ -314,18 +202,6 @@
 	return i;
 }
 
-<<<<<<< HEAD
-static int xilinx_spi_release_bus(struct udevice *dev)
-{
-	struct udevice *bus = dev_get_parent(dev);
-	struct xilinx_spi_priv *priv = dev_get_priv(bus);
-	struct xilinx_spi_regs *regs = priv->regs;
-
-	writel(SPISSR_OFF, &regs->spissr);
-	writel(XILSPI_SPICR_DFLT_OFF, &regs->spicr);
-
-	return 0;
-=======
 static u32 xilinx_spi_read_rxfifo(struct udevice *bus, u8 *rxp, u32 rxbytes)
 {
 	struct xilinx_spi_priv *priv = dev_get_priv(bus);
@@ -344,7 +220,6 @@
 	debug("Rx_done\n");
 
 	return i;
->>>>>>> 8989c96b
 }
 
 static int xilinx_spi_xfer(struct udevice *dev, unsigned int bitlen,
@@ -365,12 +240,6 @@
 	debug("spi_xfer: bus:%i cs:%i bitlen:%i bytes:%i flags:%lx\n",
 	      bus->seq, slave_plat->cs, bitlen, bytes, flags);
 
-<<<<<<< HEAD
-	debug("spi_xfer: bus:%i cs:%i bitlen:%i bytes:%i flags:%lx\n",
-	      bus->seq, slave_plat->cs, bitlen, bytes, flags);
-
-=======
->>>>>>> 8989c96b
 	if (bitlen == 0)
 		goto done;
 
@@ -381,37 +250,6 @@
 		goto done;
 	}
 
-<<<<<<< HEAD
-	/* empty read buffer */
-	while (rxecount && !(readl(&regs->spisr) & SPISR_RX_EMPTY)) {
-		readl(&regs->spidrr);
-		rxecount--;
-	}
-
-	if (!rxecount) {
-		printf("XILSPI error: Rx buffer not empty\n");
-		return -1;
-	}
-
-	if (flags & SPI_XFER_BEGIN)
-		spi_cs_activate(dev, slave_plat->cs);
-
-	/* at least 1usec or greater, leftover 1 */
-	global_timeout = priv->freq > XILSPI_MAX_XFER_BITS * 1000000 ? 2 :
-			(XILSPI_MAX_XFER_BITS * 1000000 / priv->freq) + 1;
-
-	while (bytes--) {
-		unsigned timeout = global_timeout;
-		/* get Tx element from data out buffer and count up */
-		unsigned char d = txp ? *txp++ : CONFIG_XILINX_SPI_IDLE_VAL;
-		debug("spi_xfer: tx:%x ", d);
-
-		/* write out and wait for processing (receive data) */
-		writel(d & SPIDTR_8BIT_MASK, &regs->spidtr);
-		while (timeout && readl(&regs->spisr)
-						& SPISR_RX_EMPTY) {
-			timeout--;
-=======
 	if (flags & SPI_XFER_BEGIN) {
 		spi_cs_activate(dev, slave_plat->cs);
 		/* FIX ME Temporary hack to fix Quad read
@@ -434,7 +272,6 @@
 
 		timeout = 10000000;
 		do {
->>>>>>> 8989c96b
 			udelay(1);
 		} while (!(readl(&regs->spisr) & SPISR_TX_EMPTY) && timeout--);
 
@@ -443,45 +280,20 @@
 			return -1;
 		}
 
-<<<<<<< HEAD
-		/* read Rx element and push into data in buffer */
-		d = readl(&regs->spidrr) & SPIDRR_8BIT_MASK;
-		if (rxp)
-			*rxp++ = d;
-		debug("spi_xfer: rx:%x\n", d);
-=======
 		debug("txbytes:0x%x,txp:0x%p\n", txbytes, txp);
 		count = xilinx_spi_read_rxfifo(bus, rxp, rxbytes);
 		rxbytes -= count;
 		rxp += count;
 		debug("rxbytes:0x%x rxp:0x%p\n", rxbytes, rxp);
->>>>>>> 8989c96b
 	}
 
  done:
 	if (flags & SPI_XFER_END)
 		spi_cs_deactivate(dev);
-<<<<<<< HEAD
-
-	return 0;
-}
-
-static int xilinx_spi_set_speed(struct udevice *bus, uint speed)
-{
-	struct xilinx_spi_priv *priv = dev_get_priv(bus);
-
-	priv->freq = speed;
-
-	debug("xilinx_spi_set_speed: regs=%p, mode=%d\n", priv->regs,
-	      priv->freq);
-=======
->>>>>>> 8989c96b
-
-	return 0;
-}
-
-<<<<<<< HEAD
-=======
+
+	return 0;
+}
+
 static int xilinx_spi_set_speed(struct udevice *bus, uint speed)
 {
 	struct xilinx_spi_priv *priv = dev_get_priv(bus);
@@ -494,7 +306,6 @@
 	return 0;
 }
 
->>>>>>> 8989c96b
 static int xilinx_spi_set_mode(struct udevice *bus, uint mode)
 {
 	struct xilinx_spi_priv *priv = dev_get_priv(bus);
@@ -502,15 +313,6 @@
 	uint32_t spicr;
 
 	spicr = readl(&regs->spicr);
-<<<<<<< HEAD
-	if (priv->mode & SPI_LSB_FIRST)
-		spicr |= SPICR_LSB_FIRST;
-	if (priv->mode & SPI_CPHA)
-		spicr |= SPICR_CPHA;
-	if (priv->mode & SPI_CPOL)
-		spicr |= SPICR_CPOL;
-	if (priv->mode & SPI_LOOP)
-=======
 	if (mode & SPI_LSB_FIRST)
 		spicr |= SPICR_LSB_FIRST;
 	if (mode & SPI_CPHA)
@@ -518,7 +320,6 @@
 	if (mode & SPI_CPOL)
 		spicr |= SPICR_CPOL;
 	if (mode & SPI_LOOP)
->>>>>>> 8989c96b
 		spicr |= SPICR_LOOP;
 
 	writel(spicr, &regs->spicr);
@@ -538,10 +339,6 @@
 	.set_mode	= xilinx_spi_set_mode,
 };
 
-<<<<<<< HEAD
-static const struct udevice_id xilinx_spi_ids[] = {
-	{ .compatible = "xlnx,xps-spi-2.00.a" },
-=======
 
 static int xilinx_spi_ofdata_to_platdata(struct udevice *bus)
 {
@@ -560,7 +357,6 @@
 static const struct udevice_id xilinx_spi_ids[] = {
 	{ .compatible = "xlnx,xps-spi-2.00.a" },
 	{ .compatible = "xlnx,xps-spi-2.00.b" },
->>>>>>> 8989c96b
 	{ }
 };
 
@@ -569,13 +365,8 @@
 	.id	= UCLASS_SPI,
 	.of_match = xilinx_spi_ids,
 	.ops	= &xilinx_spi_ops,
-<<<<<<< HEAD
-	.priv_auto_alloc_size = sizeof(struct xilinx_spi_priv),
-	.probe	= xilinx_spi_probe,
-=======
 	.ofdata_to_platdata = xilinx_spi_ofdata_to_platdata,
 	.priv_auto_alloc_size = sizeof(struct xilinx_spi_priv),
 	.probe	= xilinx_spi_probe,
 	.child_pre_probe = xilinx_spi_child_pre_probe,
->>>>>>> 8989c96b
 };
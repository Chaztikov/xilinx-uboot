/*
 * (C) Copyright 2013 Inc.
 * (C) Copyright 2015 Jagan Teki <jteki@openedev.com>
 *
 * Xilinx Zynq PS SPI controller driver (master mode only)
 *
 * SPDX-License-Identifier:     GPL-2.0+
 */

#include <config.h>
#include <common.h>
#include <dm.h>
#include <errno.h>
#include <malloc.h>
#include <spi.h>
#include <fdtdec.h>
#include <asm/io.h>
#include <asm/arch/hardware.h>

DECLARE_GLOBAL_DATA_PTR;

/* zynq spi register bit masks ZYNQ_SPI_<REG>_<BIT>_MASK */
#define ZYNQ_SPI_CR_MSA_MASK		(1 << 15)	/* Manual start enb */
#define ZYNQ_SPI_CR_MCS_MASK		(1 << 14)	/* Manual chip select */
#define ZYNQ_SPI_CR_CS_MASK		(0xF << 10)	/* Chip select */
#define ZYNQ_SPI_CR_BRD_MASK		(0x7 << 3)	/* Baud rate div */
#define ZYNQ_SPI_CR_CPHA_MASK		(1 << 2)	/* Clock phase */
#define ZYNQ_SPI_CR_CPOL_MASK		(1 << 1)	/* Clock polarity */
#define ZYNQ_SPI_CR_MSTREN_MASK		(1 << 0)	/* Mode select */
#define ZYNQ_SPI_IXR_RXNEMPTY_MASK	(1 << 4)	/* RX_FIFO_not_empty */
#define ZYNQ_SPI_IXR_TXOW_MASK		(1 << 2)	/* TX_FIFO_not_full */
#define ZYNQ_SPI_IXR_ALL_MASK		0x7F		/* All IXR bits */
#define ZYNQ_SPI_ENR_SPI_EN_MASK	(1 << 0)	/* SPI Enable */

#define ZYNQ_SPI_FIFO_DEPTH		128
#ifndef CONFIG_SYS_ZYNQ_SPI_WAIT
#define CONFIG_SYS_ZYNQ_SPI_WAIT	(CONFIG_SYS_HZ/100)	/* 10 ms */
#endif

/* zynq spi register set */
struct zynq_spi_regs {
	u32 cr;		/* 0x00 */
	u32 isr;	/* 0x04 */
	u32 ier;	/* 0x08 */
	u32 idr;	/* 0x0C */
	u32 imr;	/* 0x10 */
	u32 enr;	/* 0x14 */
	u32 dr;		/* 0x18 */
	u32 txdr;	/* 0x1C */
	u32 rxdr;	/* 0x20 */
};


/* zynq spi platform data */
struct zynq_spi_platdata {
	struct zynq_spi_regs *regs;
	u32 frequency;		/* input frequency */
	u32 speed_hz;
};

/* zynq spi priv */
struct zynq_spi_priv {
	struct zynq_spi_regs *regs;
	u8 mode;
	u8 fifo_depth;
	u32 freq;		/* required frequency */
};

static int zynq_spi_ofdata_to_platdata(struct udevice *bus)
{
	struct zynq_spi_platdata *plat = bus->platdata;
	const void *blob = gd->fdt_blob;
	int node = bus->of_offset;

	plat->regs = (struct zynq_spi_regs *)fdtdec_get_addr(blob, node, "reg");

	/* FIXME: Use 250MHz as a suitable default */
	plat->frequency = fdtdec_get_int(blob, node, "spi-max-frequency",
					250000000);
	plat->speed_hz = plat->frequency / 2;

	debug("zynq_spi_ofdata_to_platdata: regs=%p max-frequency=%d\n",
	      plat->regs, plat->frequency);

	return 0;
}

static void zynq_spi_init_hw(struct zynq_spi_priv *priv)
{
	struct zynq_spi_regs *regs = priv->regs;
	u32 confr;

	/* Disable SPI */
	writel(~ZYNQ_SPI_ENR_SPI_EN_MASK, &regs->enr);

	/* Disable Interrupts */
	writel(ZYNQ_SPI_IXR_ALL_MASK, &regs->idr);

	/* Clear RX FIFO */
	while (readl(&regs->isr) &
			ZYNQ_SPI_IXR_RXNEMPTY_MASK)
		readl(&regs->rxdr);

	/* Clear Interrupts */
	writel(ZYNQ_SPI_IXR_ALL_MASK, &regs->isr);

	/* Manual slave select and Auto start */
	confr = ZYNQ_SPI_CR_MCS_MASK | ZYNQ_SPI_CR_CS_MASK |
		ZYNQ_SPI_CR_MSTREN_MASK;
	confr &= ~ZYNQ_SPI_CR_MSA_MASK;
	writel(confr, &regs->cr);

	/* Enable SPI */
	writel(ZYNQ_SPI_ENR_SPI_EN_MASK, &regs->enr);
}

static int zynq_spi_probe(struct udevice *bus)
{
	struct zynq_spi_platdata *plat = dev_get_platdata(bus);
	struct zynq_spi_priv *priv = dev_get_priv(bus);

	priv->regs = plat->regs;
	priv->fifo_depth = ZYNQ_SPI_FIFO_DEPTH;

	/* init the zynq spi hw */
	zynq_spi_init_hw(priv);

	return 0;
}

static void spi_cs_activate(struct udevice *dev, uint cs)
{
	struct udevice *bus = dev->parent;
	struct zynq_spi_priv *priv = dev_get_priv(bus);
	struct zynq_spi_regs *regs = priv->regs;
	u32 cr;

	clrbits_le32(&regs->cr, ZYNQ_SPI_CR_CS_MASK);
	cr = readl(&regs->cr);
	/*
	 * CS cal logic: CS[13:10]
	 * xxx0	- cs0
	 * xx01	- cs1
	 * x011 - cs2
	 */
	cr |= (~(0x1 << cs) << 10) & ZYNQ_SPI_CR_CS_MASK;
	writel(cr, &regs->cr);
}

static void spi_cs_deactivate(struct udevice *dev)
{
	struct udevice *bus = dev->parent;
	struct zynq_spi_priv *priv = dev_get_priv(bus);
	struct zynq_spi_regs *regs = priv->regs;

	setbits_le32(&regs->cr, ZYNQ_SPI_CR_CS_MASK);
}

static int zynq_spi_claim_bus(struct udevice *dev)
{
	struct udevice *bus = dev->parent;
	struct zynq_spi_priv *priv = dev_get_priv(bus);
	struct zynq_spi_regs *regs = priv->regs;

	writel(ZYNQ_SPI_ENR_SPI_EN_MASK, &regs->enr);

	return 0;
}

static int zynq_spi_release_bus(struct udevice *dev)
{
	struct udevice *bus = dev->parent;
	struct zynq_spi_priv *priv = dev_get_priv(bus);
	struct zynq_spi_regs *regs = priv->regs;

	writel(~ZYNQ_SPI_ENR_SPI_EN_MASK, &regs->enr);

	return 0;
}

static int zynq_spi_xfer(struct udevice *dev, unsigned int bitlen,
			    const void *dout, void *din, unsigned long flags)
{
	struct udevice *bus = dev->parent;
	struct zynq_spi_priv *priv = dev_get_priv(bus);
	struct zynq_spi_regs *regs = priv->regs;
	struct dm_spi_slave_platdata *slave_plat = dev_get_parent_platdata(dev);
	u32 len = bitlen / 8;
	u32 tx_len = len, rx_len = len, tx_tvl;
	const u8 *tx_buf = dout;
	u8 *rx_buf = din, buf;
	u32 ts, status;

	debug("spi_xfer: bus:%i cs:%i bitlen:%i len:%i flags:%lx\n",
<<<<<<< HEAD
	      slave->bus, slave->cs, bitlen, len, flags);
=======
	      bus->seq, slave_plat->cs, bitlen, len, flags);
>>>>>>> 33711bdd

	if (bitlen % 8) {
		debug("spi_xfer: Non byte aligned SPI transfer\n");
		return -1;
	}

	if (flags & SPI_XFER_BEGIN)
		spi_cs_activate(dev, slave_plat->cs);

	while (rx_len > 0) {
		/* Write the data into TX FIFO - tx threshold is fifo_depth */
		tx_tvl = 0;
		while ((tx_tvl < priv->fifo_depth) && tx_len) {
			if (tx_buf)
				buf = *tx_buf++;
			else
				buf = 0;
			writel(buf, &regs->txdr);
			tx_len--;
			tx_tvl++;
		}

		/* Check TX FIFO completion */
		ts = get_timer(0);
		status = readl(&regs->isr);
		while (!(status & ZYNQ_SPI_IXR_TXOW_MASK)) {
			if (get_timer(ts) > CONFIG_SYS_ZYNQ_SPI_WAIT) {
				printf("spi_xfer: Timeout! TX FIFO not full\n");
				return -1;
			}
			status = readl(&regs->isr);
		}

		/* Read the data from RX FIFO */
		status = readl(&regs->isr);
		while (status & ZYNQ_SPI_IXR_RXNEMPTY_MASK) {
			buf = readl(&regs->rxdr);
			if (rx_buf)
				*rx_buf++ = buf;
			status = readl(&regs->isr);
			rx_len--;
		}
	}

	if (flags & SPI_XFER_END)
		spi_cs_deactivate(dev);

	return 0;
}

static int zynq_spi_set_speed(struct udevice *bus, uint speed)
{
	struct zynq_spi_platdata *plat = bus->platdata;
	struct zynq_spi_priv *priv = dev_get_priv(bus);
	struct zynq_spi_regs *regs = priv->regs;
	uint32_t confr;
	u8 baud_rate_val = 0;

	if (speed > plat->frequency)
		speed = plat->frequency;

	/* Set the clock frequency */
	confr = readl(&regs->cr);
	if (speed == 0) {
		/* Set baudrate x8, if the freq is 0 */
		baud_rate_val = 0x2;
	} else if (plat->speed_hz != speed) {
		while ((baud_rate_val < 8) &&
				((plat->frequency /
				(2 << baud_rate_val)) > speed))
			baud_rate_val++;
		plat->speed_hz = speed / (2 << baud_rate_val);
	}
	confr &= ~ZYNQ_SPI_CR_BRD_MASK;
	confr |= (baud_rate_val << 3);

	writel(confr, &regs->cr);
	priv->freq = speed;

	debug("zynq_spi_set_speed: regs=%p, mode=%d\n", priv->regs, priv->freq);

	return 0;
}

static int zynq_spi_set_mode(struct udevice *bus, uint mode)
{
	struct zynq_spi_priv *priv = dev_get_priv(bus);
	struct zynq_spi_regs *regs = priv->regs;
	uint32_t confr;

	/* Set the SPI Clock phase and polarities */
	confr = readl(&regs->cr);
	confr &= ~(ZYNQ_SPI_CR_CPHA_MASK | ZYNQ_SPI_CR_CPOL_MASK);

	if (priv->mode & SPI_CPHA)
		confr |= ZYNQ_SPI_CR_CPHA_MASK;
	if (priv->mode & SPI_CPOL)
		confr |= ZYNQ_SPI_CR_CPOL_MASK;

	writel(confr, &regs->cr);
	priv->mode = mode;

	debug("zynq_spi_set_mode: regs=%p, mode=%d\n", priv->regs, priv->mode);

	return 0;
}

static const struct dm_spi_ops zynq_spi_ops = {
	.claim_bus	= zynq_spi_claim_bus,
	.release_bus	= zynq_spi_release_bus,
	.xfer		= zynq_spi_xfer,
	.set_speed	= zynq_spi_set_speed,
	.set_mode	= zynq_spi_set_mode,
};

static const struct udevice_id zynq_spi_ids[] = {
	{ .compatible = "xlnx,zynq-spi" },
	{ }
};

U_BOOT_DRIVER(zynq_spi) = {
	.name	= "zynq_spi",
	.id	= UCLASS_SPI,
	.of_match = zynq_spi_ids,
	.ops	= &zynq_spi_ops,
	.ofdata_to_platdata = zynq_spi_ofdata_to_platdata,
	.platdata_auto_alloc_size = sizeof(struct zynq_spi_platdata),
	.priv_auto_alloc_size = sizeof(struct zynq_spi_priv),
	.probe	= zynq_spi_probe,
};<|MERGE_RESOLUTION|>--- conflicted
+++ resolved
@@ -192,11 +192,7 @@
 	u32 ts, status;
 
 	debug("spi_xfer: bus:%i cs:%i bitlen:%i len:%i flags:%lx\n",
-<<<<<<< HEAD
-	      slave->bus, slave->cs, bitlen, len, flags);
-=======
 	      bus->seq, slave_plat->cs, bitlen, len, flags);
->>>>>>> 33711bdd
 
 	if (bitlen % 8) {
 		debug("spi_xfer: Non byte aligned SPI transfer\n");
@@ -313,7 +309,7 @@
 };
 
 static const struct udevice_id zynq_spi_ids[] = {
-	{ .compatible = "xlnx,zynq-spi" },
+	{ .compatible = "xlnx,zynq-spi-r1p6" },
 	{ }
 };
 

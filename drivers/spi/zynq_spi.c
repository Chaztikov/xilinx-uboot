/*
<<<<<<< HEAD
 * (C) Copyright 2013 Inc.
=======
 * (C) Copyright 2013 Xilinx, Inc.
>>>>>>> 8989c96b
 * (C) Copyright 2015 Jagan Teki <jteki@openedev.com>
 *
 * Xilinx Zynq PS SPI controller driver (master mode only)
 *
 * SPDX-License-Identifier:     GPL-2.0+
 */

#include <common.h>
#include <dm.h>
<<<<<<< HEAD
#include <errno.h>
=======
>>>>>>> 8989c96b
#include <malloc.h>
#include <spi.h>
#include <fdtdec.h>
#include <asm/io.h>

DECLARE_GLOBAL_DATA_PTR;

DECLARE_GLOBAL_DATA_PTR;

/* zynq spi register bit masks ZYNQ_SPI_<REG>_<BIT>_MASK */
#define ZYNQ_SPI_CR_MSA_MASK		BIT(15)	/* Manual start enb */
#define ZYNQ_SPI_CR_MCS_MASK		BIT(14)	/* Manual chip select */
#define ZYNQ_SPI_CR_CS_MASK		GENMASK(13, 10)	/* Chip select */
#define ZYNQ_SPI_CR_BAUD_MASK		GENMASK(5, 3)	/* Baud rate div */
#define ZYNQ_SPI_CR_CPHA_MASK		BIT(2)	/* Clock phase */
#define ZYNQ_SPI_CR_CPOL_MASK		BIT(1)	/* Clock polarity */
#define ZYNQ_SPI_CR_MSTREN_MASK		BIT(0)	/* Mode select */
#define ZYNQ_SPI_IXR_RXNEMPTY_MASK	BIT(4)	/* RX_FIFO_not_empty */
#define ZYNQ_SPI_IXR_TXOW_MASK		BIT(2)	/* TX_FIFO_not_full */
#define ZYNQ_SPI_IXR_ALL_MASK		GENMASK(6, 0)	/* All IXR bits */
#define ZYNQ_SPI_ENR_SPI_EN_MASK	BIT(0)	/* SPI Enable */

#define ZYNQ_SPI_CR_BAUD_MAX		8	/* Baud rate divisor max val */
#define ZYNQ_SPI_CR_BAUD_SHIFT		3	/* Baud rate divisor shift */
#define ZYNQ_SPI_CR_SS_SHIFT		10	/* Slave select shift */

#define ZYNQ_SPI_FIFO_DEPTH		128
#ifndef CONFIG_SYS_ZYNQ_SPI_WAIT
#define CONFIG_SYS_ZYNQ_SPI_WAIT	(CONFIG_SYS_HZ/100)	/* 10 ms */
#endif

/* zynq spi register set */
struct zynq_spi_regs {
	u32 cr;		/* 0x00 */
	u32 isr;	/* 0x04 */
	u32 ier;	/* 0x08 */
	u32 idr;	/* 0x0C */
	u32 imr;	/* 0x10 */
	u32 enr;	/* 0x14 */
	u32 dr;		/* 0x18 */
	u32 txdr;	/* 0x1C */
	u32 rxdr;	/* 0x20 */
};


/* zynq spi platform data */
struct zynq_spi_platdata {
	struct zynq_spi_regs *regs;
	u32 frequency;		/* input frequency */
	u32 speed_hz;
};

/* zynq spi priv */
struct zynq_spi_priv {
	struct zynq_spi_regs *regs;
<<<<<<< HEAD
=======
	u8 cs;
>>>>>>> 8989c96b
	u8 mode;
	u8 fifo_depth;
	u32 freq;		/* required frequency */
};

static int zynq_spi_ofdata_to_platdata(struct udevice *bus)
{
	struct zynq_spi_platdata *plat = bus->platdata;
	const void *blob = gd->fdt_blob;
	int node = bus->of_offset;

<<<<<<< HEAD
	plat->regs = (struct zynq_spi_regs *)fdtdec_get_addr(blob, node, "reg");
=======
	plat->regs = (struct zynq_spi_regs *)dev_get_addr(bus);
>>>>>>> 8989c96b

	/* FIXME: Use 250MHz as a suitable default */
	plat->frequency = fdtdec_get_int(blob, node, "spi-max-frequency",
					250000000);
	plat->speed_hz = plat->frequency / 2;

	debug("%s: regs=%p max-frequency=%d\n", __func__,
	      plat->regs, plat->frequency);

	return 0;
}

static void zynq_spi_init_hw(struct zynq_spi_priv *priv)
{
	struct zynq_spi_regs *regs = priv->regs;
	u32 confr;

	/* Disable SPI */
<<<<<<< HEAD
	writel(~ZYNQ_SPI_ENR_SPI_EN_MASK, &regs->enr);
=======
	confr = ZYNQ_SPI_ENR_SPI_EN_MASK;
	writel(~confr, &regs->enr);
>>>>>>> 8989c96b

	/* Disable Interrupts */
	writel(ZYNQ_SPI_IXR_ALL_MASK, &regs->idr);

	/* Clear RX FIFO */
	while (readl(&regs->isr) &
			ZYNQ_SPI_IXR_RXNEMPTY_MASK)
		readl(&regs->rxdr);

	/* Clear Interrupts */
	writel(ZYNQ_SPI_IXR_ALL_MASK, &regs->isr);

	/* Manual slave select and Auto start */
	confr = ZYNQ_SPI_CR_MCS_MASK | ZYNQ_SPI_CR_CS_MASK |
		ZYNQ_SPI_CR_MSTREN_MASK;
	confr &= ~ZYNQ_SPI_CR_MSA_MASK;
	writel(confr, &regs->cr);

	/* Enable SPI */
	writel(ZYNQ_SPI_ENR_SPI_EN_MASK, &regs->enr);
}

static int zynq_spi_probe(struct udevice *bus)
{
	struct zynq_spi_platdata *plat = dev_get_platdata(bus);
	struct zynq_spi_priv *priv = dev_get_priv(bus);

	priv->regs = plat->regs;
	priv->fifo_depth = ZYNQ_SPI_FIFO_DEPTH;

	/* init the zynq spi hw */
	zynq_spi_init_hw(priv);

	return 0;
}

<<<<<<< HEAD
static void spi_cs_activate(struct udevice *dev, uint cs)
=======
static void spi_cs_activate(struct udevice *dev)
>>>>>>> 8989c96b
{
	struct udevice *bus = dev->parent;
	struct zynq_spi_priv *priv = dev_get_priv(bus);
	struct zynq_spi_regs *regs = priv->regs;
	u32 cr;

	clrbits_le32(&regs->cr, ZYNQ_SPI_CR_CS_MASK);
	cr = readl(&regs->cr);
	/*
	 * CS cal logic: CS[13:10]
	 * xxx0	- cs0
	 * xx01	- cs1
	 * x011 - cs2
	 */
<<<<<<< HEAD
	cr |= (~(0x1 << cs) << 10) & ZYNQ_SPI_CR_CS_MASK;
=======
	cr |= (~(1 << priv->cs) << ZYNQ_SPI_CR_SS_SHIFT) & ZYNQ_SPI_CR_CS_MASK;
>>>>>>> 8989c96b
	writel(cr, &regs->cr);
}

static void spi_cs_deactivate(struct udevice *dev)
{
	struct udevice *bus = dev->parent;
	struct zynq_spi_priv *priv = dev_get_priv(bus);
	struct zynq_spi_regs *regs = priv->regs;

	setbits_le32(&regs->cr, ZYNQ_SPI_CR_CS_MASK);
}
<<<<<<< HEAD

static int zynq_spi_claim_bus(struct udevice *dev)
{
	struct udevice *bus = dev->parent;
	struct zynq_spi_priv *priv = dev_get_priv(bus);
	struct zynq_spi_regs *regs = priv->regs;

	writel(ZYNQ_SPI_ENR_SPI_EN_MASK, &regs->enr);

=======

static int zynq_spi_claim_bus(struct udevice *dev)
{
	struct udevice *bus = dev->parent;
	struct zynq_spi_priv *priv = dev_get_priv(bus);
	struct zynq_spi_regs *regs = priv->regs;

	writel(ZYNQ_SPI_ENR_SPI_EN_MASK, &regs->enr);

>>>>>>> 8989c96b
	return 0;
}

static int zynq_spi_release_bus(struct udevice *dev)
{
	struct udevice *bus = dev->parent;
	struct zynq_spi_priv *priv = dev_get_priv(bus);
	struct zynq_spi_regs *regs = priv->regs;
<<<<<<< HEAD

	writel(~ZYNQ_SPI_ENR_SPI_EN_MASK, &regs->enr);
=======
	u32 confr;

	confr = ZYNQ_SPI_ENR_SPI_EN_MASK;
	writel(~confr, &regs->enr);
>>>>>>> 8989c96b

	return 0;
}

static int zynq_spi_xfer(struct udevice *dev, unsigned int bitlen,
			    const void *dout, void *din, unsigned long flags)
{
	struct udevice *bus = dev->parent;
	struct zynq_spi_priv *priv = dev_get_priv(bus);
	struct zynq_spi_regs *regs = priv->regs;
	struct dm_spi_slave_platdata *slave_plat = dev_get_parent_platdata(dev);
	u32 len = bitlen / 8;
	u32 tx_len = len, rx_len = len, tx_tvl;
	const u8 *tx_buf = dout;
	u8 *rx_buf = din, buf;
	u32 ts, status;

	debug("spi_xfer: bus:%i cs:%i bitlen:%i len:%i flags:%lx\n",
	      bus->seq, slave_plat->cs, bitlen, len, flags);

	if (bitlen % 8) {
		debug("spi_xfer: Non byte aligned SPI transfer\n");
		return -1;
	}

	priv->cs = slave_plat->cs;
	if (flags & SPI_XFER_BEGIN)
<<<<<<< HEAD
		spi_cs_activate(dev, slave_plat->cs);
=======
		spi_cs_activate(dev);
>>>>>>> 8989c96b

	while (rx_len > 0) {
		/* Write the data into TX FIFO - tx threshold is fifo_depth */
		tx_tvl = 0;
		while ((tx_tvl < priv->fifo_depth) && tx_len) {
			if (tx_buf)
				buf = *tx_buf++;
			else
				buf = 0;
			writel(buf, &regs->txdr);
			tx_len--;
			tx_tvl++;
		}

		/* Check TX FIFO completion */
		ts = get_timer(0);
		status = readl(&regs->isr);
		while (!(status & ZYNQ_SPI_IXR_TXOW_MASK)) {
			if (get_timer(ts) > CONFIG_SYS_ZYNQ_SPI_WAIT) {
				printf("spi_xfer: Timeout! TX FIFO not full\n");
				return -1;
			}
			status = readl(&regs->isr);
		}

		/* Read the data from RX FIFO */
		status = readl(&regs->isr);
		while (status & ZYNQ_SPI_IXR_RXNEMPTY_MASK) {
			buf = readl(&regs->rxdr);
			if (rx_buf)
				*rx_buf++ = buf;
			status = readl(&regs->isr);
			rx_len--;
		}
	}

	if (flags & SPI_XFER_END)
		spi_cs_deactivate(dev);

	return 0;
}

static int zynq_spi_set_speed(struct udevice *bus, uint speed)
{
	struct zynq_spi_platdata *plat = bus->platdata;
	struct zynq_spi_priv *priv = dev_get_priv(bus);
	struct zynq_spi_regs *regs = priv->regs;
	uint32_t confr;
	u8 baud_rate_val = 0;

	if (speed > plat->frequency)
		speed = plat->frequency;

	/* Set the clock frequency */
	confr = readl(&regs->cr);
	if (speed == 0) {
		/* Set baudrate x8, if the freq is 0 */
		baud_rate_val = 0x2;
	} else if (plat->speed_hz != speed) {
<<<<<<< HEAD
		while ((baud_rate_val < 8) &&
=======
		while ((baud_rate_val < ZYNQ_SPI_CR_BAUD_MAX) &&
>>>>>>> 8989c96b
				((plat->frequency /
				(2 << baud_rate_val)) > speed))
			baud_rate_val++;
		plat->speed_hz = speed / (2 << baud_rate_val);
	}
<<<<<<< HEAD
	confr &= ~ZYNQ_SPI_CR_BRD_MASK;
	confr |= (baud_rate_val << 3);
=======
	confr &= ~ZYNQ_SPI_CR_BAUD_MASK;
	confr |= (baud_rate_val << ZYNQ_SPI_CR_BAUD_SHIFT);
>>>>>>> 8989c96b

	writel(confr, &regs->cr);
	priv->freq = speed;

<<<<<<< HEAD
	debug("zynq_spi_set_speed: regs=%p, mode=%d\n", priv->regs, priv->freq);
=======
	debug("zynq_spi_set_speed: regs=%p, speed=%d\n",
	      priv->regs, priv->freq);
>>>>>>> 8989c96b

	return 0;
}

static int zynq_spi_set_mode(struct udevice *bus, uint mode)
{
	struct zynq_spi_priv *priv = dev_get_priv(bus);
	struct zynq_spi_regs *regs = priv->regs;
	uint32_t confr;

	/* Set the SPI Clock phase and polarities */
	confr = readl(&regs->cr);
	confr &= ~(ZYNQ_SPI_CR_CPHA_MASK | ZYNQ_SPI_CR_CPOL_MASK);

<<<<<<< HEAD
	if (priv->mode & SPI_CPHA)
		confr |= ZYNQ_SPI_CR_CPHA_MASK;
	if (priv->mode & SPI_CPOL)
=======
	if (mode & SPI_CPHA)
		confr |= ZYNQ_SPI_CR_CPHA_MASK;
	if (mode & SPI_CPOL)
>>>>>>> 8989c96b
		confr |= ZYNQ_SPI_CR_CPOL_MASK;

	writel(confr, &regs->cr);
	priv->mode = mode;

	debug("zynq_spi_set_mode: regs=%p, mode=%d\n", priv->regs, priv->mode);

	return 0;
}

static const struct dm_spi_ops zynq_spi_ops = {
	.claim_bus	= zynq_spi_claim_bus,
	.release_bus	= zynq_spi_release_bus,
	.xfer		= zynq_spi_xfer,
	.set_speed	= zynq_spi_set_speed,
	.set_mode	= zynq_spi_set_mode,
};

static const struct udevice_id zynq_spi_ids[] = {
	{ .compatible = "xlnx,zynq-spi-r1p6" },
	{ .compatible = "cdns,spi-r1p6" },
	{ }
};

U_BOOT_DRIVER(zynq_spi) = {
	.name	= "zynq_spi",
	.id	= UCLASS_SPI,
	.of_match = zynq_spi_ids,
	.ops	= &zynq_spi_ops,
	.ofdata_to_platdata = zynq_spi_ofdata_to_platdata,
	.platdata_auto_alloc_size = sizeof(struct zynq_spi_platdata),
	.priv_auto_alloc_size = sizeof(struct zynq_spi_priv),
	.probe	= zynq_spi_probe,
};<|MERGE_RESOLUTION|>--- conflicted
+++ resolved
@@ -1,9 +1,5 @@
 /*
-<<<<<<< HEAD
- * (C) Copyright 2013 Inc.
-=======
  * (C) Copyright 2013 Xilinx, Inc.
->>>>>>> 8989c96b
  * (C) Copyright 2015 Jagan Teki <jteki@openedev.com>
  *
  * Xilinx Zynq PS SPI controller driver (master mode only)
@@ -13,16 +9,9 @@
 
 #include <common.h>
 #include <dm.h>
-<<<<<<< HEAD
-#include <errno.h>
-=======
->>>>>>> 8989c96b
 #include <malloc.h>
 #include <spi.h>
-#include <fdtdec.h>
 #include <asm/io.h>
-
-DECLARE_GLOBAL_DATA_PTR;
 
 DECLARE_GLOBAL_DATA_PTR;
 
@@ -72,10 +61,7 @@
 /* zynq spi priv */
 struct zynq_spi_priv {
 	struct zynq_spi_regs *regs;
-<<<<<<< HEAD
-=======
 	u8 cs;
->>>>>>> 8989c96b
 	u8 mode;
 	u8 fifo_depth;
 	u32 freq;		/* required frequency */
@@ -87,11 +73,7 @@
 	const void *blob = gd->fdt_blob;
 	int node = bus->of_offset;
 
-<<<<<<< HEAD
-	plat->regs = (struct zynq_spi_regs *)fdtdec_get_addr(blob, node, "reg");
-=======
 	plat->regs = (struct zynq_spi_regs *)dev_get_addr(bus);
->>>>>>> 8989c96b
 
 	/* FIXME: Use 250MHz as a suitable default */
 	plat->frequency = fdtdec_get_int(blob, node, "spi-max-frequency",
@@ -110,12 +92,8 @@
 	u32 confr;
 
 	/* Disable SPI */
-<<<<<<< HEAD
-	writel(~ZYNQ_SPI_ENR_SPI_EN_MASK, &regs->enr);
-=======
 	confr = ZYNQ_SPI_ENR_SPI_EN_MASK;
 	writel(~confr, &regs->enr);
->>>>>>> 8989c96b
 
 	/* Disable Interrupts */
 	writel(ZYNQ_SPI_IXR_ALL_MASK, &regs->idr);
@@ -152,11 +130,7 @@
 	return 0;
 }
 
-<<<<<<< HEAD
-static void spi_cs_activate(struct udevice *dev, uint cs)
-=======
 static void spi_cs_activate(struct udevice *dev)
->>>>>>> 8989c96b
 {
 	struct udevice *bus = dev->parent;
 	struct zynq_spi_priv *priv = dev_get_priv(bus);
@@ -171,11 +145,7 @@
 	 * xx01	- cs1
 	 * x011 - cs2
 	 */
-<<<<<<< HEAD
-	cr |= (~(0x1 << cs) << 10) & ZYNQ_SPI_CR_CS_MASK;
-=======
 	cr |= (~(1 << priv->cs) << ZYNQ_SPI_CR_SS_SHIFT) & ZYNQ_SPI_CR_CS_MASK;
->>>>>>> 8989c96b
 	writel(cr, &regs->cr);
 }
 
@@ -187,7 +157,6 @@
 
 	setbits_le32(&regs->cr, ZYNQ_SPI_CR_CS_MASK);
 }
-<<<<<<< HEAD
 
 static int zynq_spi_claim_bus(struct udevice *dev)
 {
@@ -197,17 +166,6 @@
 
 	writel(ZYNQ_SPI_ENR_SPI_EN_MASK, &regs->enr);
 
-=======
-
-static int zynq_spi_claim_bus(struct udevice *dev)
-{
-	struct udevice *bus = dev->parent;
-	struct zynq_spi_priv *priv = dev_get_priv(bus);
-	struct zynq_spi_regs *regs = priv->regs;
-
-	writel(ZYNQ_SPI_ENR_SPI_EN_MASK, &regs->enr);
-
->>>>>>> 8989c96b
 	return 0;
 }
 
@@ -216,15 +174,10 @@
 	struct udevice *bus = dev->parent;
 	struct zynq_spi_priv *priv = dev_get_priv(bus);
 	struct zynq_spi_regs *regs = priv->regs;
-<<<<<<< HEAD
-
-	writel(~ZYNQ_SPI_ENR_SPI_EN_MASK, &regs->enr);
-=======
 	u32 confr;
 
 	confr = ZYNQ_SPI_ENR_SPI_EN_MASK;
 	writel(~confr, &regs->enr);
->>>>>>> 8989c96b
 
 	return 0;
 }
@@ -252,11 +205,7 @@
 
 	priv->cs = slave_plat->cs;
 	if (flags & SPI_XFER_BEGIN)
-<<<<<<< HEAD
-		spi_cs_activate(dev, slave_plat->cs);
-=======
 		spi_cs_activate(dev);
->>>>>>> 8989c96b
 
 	while (rx_len > 0) {
 		/* Write the data into TX FIFO - tx threshold is fifo_depth */
@@ -316,33 +265,20 @@
 		/* Set baudrate x8, if the freq is 0 */
 		baud_rate_val = 0x2;
 	} else if (plat->speed_hz != speed) {
-<<<<<<< HEAD
-		while ((baud_rate_val < 8) &&
-=======
 		while ((baud_rate_val < ZYNQ_SPI_CR_BAUD_MAX) &&
->>>>>>> 8989c96b
 				((plat->frequency /
 				(2 << baud_rate_val)) > speed))
 			baud_rate_val++;
 		plat->speed_hz = speed / (2 << baud_rate_val);
 	}
-<<<<<<< HEAD
-	confr &= ~ZYNQ_SPI_CR_BRD_MASK;
-	confr |= (baud_rate_val << 3);
-=======
 	confr &= ~ZYNQ_SPI_CR_BAUD_MASK;
 	confr |= (baud_rate_val << ZYNQ_SPI_CR_BAUD_SHIFT);
->>>>>>> 8989c96b
 
 	writel(confr, &regs->cr);
 	priv->freq = speed;
 
-<<<<<<< HEAD
-	debug("zynq_spi_set_speed: regs=%p, mode=%d\n", priv->regs, priv->freq);
-=======
 	debug("zynq_spi_set_speed: regs=%p, speed=%d\n",
 	      priv->regs, priv->freq);
->>>>>>> 8989c96b
 
 	return 0;
 }
@@ -357,15 +293,9 @@
 	confr = readl(&regs->cr);
 	confr &= ~(ZYNQ_SPI_CR_CPHA_MASK | ZYNQ_SPI_CR_CPOL_MASK);
 
-<<<<<<< HEAD
-	if (priv->mode & SPI_CPHA)
-		confr |= ZYNQ_SPI_CR_CPHA_MASK;
-	if (priv->mode & SPI_CPOL)
-=======
 	if (mode & SPI_CPHA)
 		confr |= ZYNQ_SPI_CR_CPHA_MASK;
 	if (mode & SPI_CPOL)
->>>>>>> 8989c96b
 		confr |= ZYNQ_SPI_CR_CPOL_MASK;
 
 	writel(confr, &regs->cr);

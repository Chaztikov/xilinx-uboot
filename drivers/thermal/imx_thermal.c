/*
 * (C) Copyright 2014 Freescale Semiconductor, Inc.
 * Author: Nitin Garg <nitin.garg@freescale.com>
 *             Ye Li <Ye.Li@freescale.com>
 *
 * SPDX-License-Identifier:	GPL-2.0+
 */

#include <config.h>
#include <common.h>
#include <div64.h>
#include <fuse.h>
#include <asm/io.h>
#include <asm/arch/clock.h>
#include <asm/arch/sys_proto.h>
#include <dm.h>
#include <errno.h>
#include <malloc.h>
#include <thermal.h>
#include <imx_thermal.h>

/* board will busyloop until this many degrees C below CPU max temperature */
#define TEMPERATURE_HOT_DELTA   5 /* CPU maxT - 5C */
#define FACTOR0			10000000
#define FACTOR1			15976
#define FACTOR2			4297157
#define MEASURE_FREQ		327
#define TEMPERATURE_MIN         -40
#define TEMPERATURE_HOT         85
#define TEMPERATURE_MAX         125

#define TEMPSENSE0_TEMP_CNT_SHIFT	8
#define TEMPSENSE0_TEMP_CNT_MASK	(0xfff << TEMPSENSE0_TEMP_CNT_SHIFT)
#define TEMPSENSE0_FINISHED		(1 << 2)
#define TEMPSENSE0_MEASURE_TEMP		(1 << 1)
#define TEMPSENSE0_POWER_DOWN		(1 << 0)
#define MISC0_REFTOP_SELBIASOFF		(1 << 3)
#define TEMPSENSE1_MEASURE_FREQ		0xffff

struct thermal_data {
	unsigned int fuse;
	int critical;
	int minc;
	int maxc;
};

<<<<<<< HEAD
=======
#if defined(CONFIG_MX6)
>>>>>>> 8989c96b
static int read_cpu_temperature(struct udevice *dev)
{
	int temperature;
	unsigned int reg, n_meas;
	const struct imx_thermal_plat *pdata = dev_get_platdata(dev);
	struct anatop_regs *anatop = (struct anatop_regs *)pdata->regs;
	struct thermal_data *priv = dev_get_priv(dev);
	u32 fuse = priv->fuse;
	int t1, n1;
	u32 c1, c2;
	u64 temp64;

	/*
	 * Sensor data layout:
	 *   [31:20] - sensor value @ 25C
	 * We use universal formula now and only need sensor value @ 25C
	 * slope = 0.4297157 - (0.0015976 * 25C fuse)
	 */
	n1 = fuse >> 20;
	t1 = 25; /* t1 always 25C */

	/*
	 * Derived from linear interpolation:
	 * slope = 0.4297157 - (0.0015976 * 25C fuse)
	 * slope = (FACTOR2 - FACTOR1 * n1) / FACTOR0
	 * (Nmeas - n1) / (Tmeas - t1) = slope
	 * We want to reduce this down to the minimum computation necessary
	 * for each temperature read.  Also, we want Tmeas in millicelsius
	 * and we don't want to lose precision from integer division. So...
	 * Tmeas = (Nmeas - n1) / slope + t1
	 * milli_Tmeas = 1000 * (Nmeas - n1) / slope + 1000 * t1
	 * milli_Tmeas = -1000 * (n1 - Nmeas) / slope + 1000 * t1
	 * Let constant c1 = (-1000 / slope)
	 * milli_Tmeas = (n1 - Nmeas) * c1 + 1000 * t1
	 * Let constant c2 = n1 *c1 + 1000 * t1
	 * milli_Tmeas = c2 - Nmeas * c1
	 */
	temp64 = FACTOR0;
	temp64 *= 1000;
	do_div(temp64, FACTOR1 * n1 - FACTOR2);
	c1 = temp64;
	c2 = n1 * c1 + 1000 * t1;

	/*
	 * now we only use single measure, every time we read
	 * the temperature, we will power on/down anadig thermal
	 * module
	 */
	writel(TEMPSENSE0_POWER_DOWN, &anatop->tempsense0_clr);
	writel(MISC0_REFTOP_SELBIASOFF, &anatop->ana_misc0_set);

	/* setup measure freq */
	reg = readl(&anatop->tempsense1);
	reg &= ~TEMPSENSE1_MEASURE_FREQ;
	reg |= MEASURE_FREQ;
	writel(reg, &anatop->tempsense1);

	/* start the measurement process */
	writel(TEMPSENSE0_MEASURE_TEMP, &anatop->tempsense0_clr);
	writel(TEMPSENSE0_FINISHED, &anatop->tempsense0_clr);
	writel(TEMPSENSE0_MEASURE_TEMP, &anatop->tempsense0_set);

	/* make sure that the latest temp is valid */
	while ((readl(&anatop->tempsense0) &
		TEMPSENSE0_FINISHED) == 0)
		udelay(10000);

	/* read temperature count */
	reg = readl(&anatop->tempsense0);
	n_meas = (reg & TEMPSENSE0_TEMP_CNT_MASK)
		>> TEMPSENSE0_TEMP_CNT_SHIFT;
	writel(TEMPSENSE0_FINISHED, &anatop->tempsense0_clr);

	/* milli_Tmeas = c2 - Nmeas * c1 */
	temperature = (long)(c2 - n_meas * c1)/1000;

	/* power down anatop thermal sensor */
	writel(TEMPSENSE0_POWER_DOWN, &anatop->tempsense0_set);
	writel(MISC0_REFTOP_SELBIASOFF, &anatop->ana_misc0_clr);

	return temperature;
}
#elif defined(CONFIG_MX7)
static int read_cpu_temperature(struct udevice *dev)
{
	unsigned int reg, tmp;
	unsigned int raw_25c, te1;
	int temperature;
	unsigned int *priv = dev_get_priv(dev);
	u32 fuse = *priv;
	struct mxc_ccm_anatop_reg *ccm_anatop = (struct mxc_ccm_anatop_reg *)
						 ANATOP_BASE_ADDR;
	/*
	 * fuse data layout:
	 * [31:21] sensor value @ 25C
	 * [20:18] hot temperature value
	 * [17:9] sensor value of room
	 * [8:0] sensor value of hot
	 */

	raw_25c = fuse >> 21;
	if (raw_25c == 0)
		raw_25c = 25;

	te1 = (fuse >> 9) & 0x1ff;

	/*
	 * now we only use single measure, every time we read
	 * the temperature, we will power on/down anadig thermal
	 * module
	 */
	writel(TEMPMON_HW_ANADIG_TEMPSENSE1_POWER_DOWN_MASK, &ccm_anatop->tempsense1_clr);
	writel(PMU_REF_REFTOP_SELFBIASOFF_MASK, &ccm_anatop->ref_set);

	/* write measure freq */
	reg = readl(&ccm_anatop->tempsense1);
	reg &= ~TEMPMON_HW_ANADIG_TEMPSENSE1_MEASURE_FREQ_MASK;
	reg |= TEMPMON_HW_ANADIG_TEMPSENSE1_MEASURE_FREQ(MEASURE_FREQ);
	writel(reg, &ccm_anatop->tempsense1);

	writel(TEMPMON_HW_ANADIG_TEMPSENSE1_MEASURE_TEMP_MASK, &ccm_anatop->tempsense1_clr);
	writel(TEMPMON_HW_ANADIG_TEMPSENSE1_FINISHED_MASK, &ccm_anatop->tempsense1_clr);
	writel(TEMPMON_HW_ANADIG_TEMPSENSE1_MEASURE_TEMP_MASK, &ccm_anatop->tempsense1_set);

	if (soc_rev() >= CHIP_REV_1_1) {
		while ((readl(&ccm_anatop->tempsense1) &
		       TEMPMON_HW_ANADIG_TEMPSENSE1_FINISHED_MASK) == 0)
			;
		reg = readl(&ccm_anatop->tempsense1);
		tmp = (reg & TEMPMON_HW_ANADIG_TEMPSENSE1_TEMP_VALUE_MASK)
		       >> TEMPMON_HW_ANADIG_TEMPSENSE1_TEMP_VALUE_SHIFT;
	} else {
		/*
		 * Since we can not rely on finish bit, use 10ms
		 * delay to get temperature. From RM, 17us is
		 * enough to get data, but to gurantee to get
		 * the data, delay 10ms here.
		 */
		udelay(10000);
		reg = readl(&ccm_anatop->tempsense1);
		tmp = (reg & TEMPMON_HW_ANADIG_TEMPSENSE1_TEMP_VALUE_MASK)
		       >> TEMPMON_HW_ANADIG_TEMPSENSE1_TEMP_VALUE_SHIFT;
	}

	writel(TEMPMON_HW_ANADIG_TEMPSENSE1_FINISHED_MASK, &ccm_anatop->tempsense1_clr);

	/* power down anatop thermal sensor */
	writel(TEMPMON_HW_ANADIG_TEMPSENSE1_POWER_DOWN_MASK, &ccm_anatop->tempsense1_set);
	writel(PMU_REF_REFTOP_SELFBIASOFF_MASK, &ccm_anatop->ref_clr);

	/* Single point */
	temperature = tmp - (te1 - raw_25c);

	return temperature;
}
#endif

int imx_thermal_get_temp(struct udevice *dev, int *temp)
{
	struct thermal_data *priv = dev_get_priv(dev);
	int cpu_tmp = 0;

	cpu_tmp = read_cpu_temperature(dev);
<<<<<<< HEAD
	while (cpu_tmp > priv->minc && cpu_tmp < priv->maxc) {
		if (cpu_tmp >= priv->critical) {
			printf("CPU Temperature (%dC) too close to max (%dC)",
			       cpu_tmp, priv->maxc);
			puts(" waiting...\n");
			udelay(5000000);
			cpu_tmp = read_cpu_temperature(dev);
		} else {
			break;
		}
=======

	while (cpu_tmp >= priv->critical) {
		printf("CPU Temperature (%dC) too close to max (%dC)",
		       cpu_tmp, priv->maxc);
		puts(" waiting...\n");
		udelay(5000000);
		cpu_tmp = read_cpu_temperature(dev);
>>>>>>> 8989c96b
	}

	*temp = cpu_tmp;

	return 0;
}

static const struct dm_thermal_ops imx_thermal_ops = {
	.get_temp	= imx_thermal_get_temp,
};

static int imx_thermal_probe(struct udevice *dev)
{
	unsigned int fuse = ~0;

	const struct imx_thermal_plat *pdata = dev_get_platdata(dev);
	struct thermal_data *priv = dev_get_priv(dev);

	/* Read Temperature calibration data fuse */
	fuse_read(pdata->fuse_bank, pdata->fuse_word, &fuse);

	if (is_soc_type(MXC_SOC_MX6)) {
		/* Check for valid fuse */
		if (fuse == 0 || fuse == ~0) {
			debug("CPU:   Thermal invalid data, fuse: 0x%x\n",
				fuse);
			return -EPERM;
		}
	} else if (is_soc_type(MXC_SOC_MX7)) {
		/* No Calibration data in FUSE? */
		if ((fuse & 0x3ffff) == 0)
			return -EPERM;
		/* We do not support 105C TE2 */
		if (((fuse & 0x1c0000) >> 18) == 0x6)
			return -EPERM;
	}

	/* set critical cooling temp */
	get_cpu_temp_grade(&priv->minc, &priv->maxc);
	priv->critical = priv->maxc - TEMPERATURE_HOT_DELTA;
	priv->fuse = fuse;

	enable_thermal_clk();

	return 0;
}

U_BOOT_DRIVER(imx_thermal) = {
	.name	= "imx_thermal",
	.id	= UCLASS_THERMAL,
	.ops	= &imx_thermal_ops,
	.probe	= imx_thermal_probe,
	.priv_auto_alloc_size = sizeof(struct thermal_data),
	.flags  = DM_FLAG_PRE_RELOC,
};<|MERGE_RESOLUTION|>--- conflicted
+++ resolved
@@ -44,10 +44,7 @@
 	int maxc;
 };
 
-<<<<<<< HEAD
-=======
 #if defined(CONFIG_MX6)
->>>>>>> 8989c96b
 static int read_cpu_temperature(struct udevice *dev)
 {
 	int temperature;
@@ -211,18 +208,6 @@
 	int cpu_tmp = 0;
 
 	cpu_tmp = read_cpu_temperature(dev);
-<<<<<<< HEAD
-	while (cpu_tmp > priv->minc && cpu_tmp < priv->maxc) {
-		if (cpu_tmp >= priv->critical) {
-			printf("CPU Temperature (%dC) too close to max (%dC)",
-			       cpu_tmp, priv->maxc);
-			puts(" waiting...\n");
-			udelay(5000000);
-			cpu_tmp = read_cpu_temperature(dev);
-		} else {
-			break;
-		}
-=======
 
 	while (cpu_tmp >= priv->critical) {
 		printf("CPU Temperature (%dC) too close to max (%dC)",
@@ -230,7 +215,6 @@
 		puts(" waiting...\n");
 		udelay(5000000);
 		cpu_tmp = read_cpu_temperature(dev);
->>>>>>> 8989c96b
 	}
 
 	*temp = cpu_tmp;

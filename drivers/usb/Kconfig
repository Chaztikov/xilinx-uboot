--- conflicted
+++ resolved
@@ -44,15 +44,6 @@
 
 	  Much of the code is shared but with this option enabled the USB
 	  uclass takes care of device enumeration. USB devices can be
-<<<<<<< HEAD
-	  declared with the USB_DEVICE() macro and will be automatically
-	  probed when found on the bus.
-
-source "drivers/usb/host/Kconfig"
-
-source "drivers/usb/emul/Kconfig"
-
-=======
 	  declared with the U_BOOT_USB_DEVICE() macro and will be
 	  automatically probed when found on the bus.
 
@@ -68,7 +59,6 @@
 
 comment "USB peripherals"
 
->>>>>>> 8989c96b
 config USB_STORAGE
 	bool "USB Mass Storage support"
 	---help---

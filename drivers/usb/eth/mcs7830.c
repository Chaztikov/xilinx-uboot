/*
 * Copyright (c) 2013 Gerhard Sittig <gsi@denx.de>
 * based on the U-Boot Asix driver as well as information
 * from the Linux Moschip driver
 *
 * SPDX-License-Identifier:	GPL-2.0+
 */

/*
 * MOSCHIP MCS7830 based (7730/7830/7832) USB 2.0 Ethernet Devices
 */

#include <common.h>
#include <dm.h>
#include <errno.h>
#include <linux/mii.h>
#include <malloc.h>
#include <memalign.h>
#include <usb.h>

#include "usb_ether.h"

#define MCS7830_BASE_NAME	"mcs"

#define USBCALL_TIMEOUT		1000
#define LINKSTATUS_TIMEOUT	5000	/* link status, connect timeout */
#define LINKSTATUS_TIMEOUT_RES	50	/* link status, resolution in msec */

#define MCS7830_RX_URB_SIZE	2048

/* command opcodes */
#define MCS7830_WR_BREQ		0x0d
#define MCS7830_RD_BREQ		0x0e

/* register layout, numerical offset specs for USB API calls */
struct mcs7830_regs {
	uint8_t multicast_hashes[8];
	uint8_t packet_gap[2];
	uint8_t phy_data[2];
	uint8_t phy_command[2];
	uint8_t configuration;
	uint8_t ether_address[6];
	uint8_t frame_drop_count;
	uint8_t pause_threshold;
};
#define REG_MULTICAST_HASH	offsetof(struct mcs7830_regs, multicast_hashes)
#define REG_PHY_DATA		offsetof(struct mcs7830_regs, phy_data)
#define REG_PHY_CMD		offsetof(struct mcs7830_regs, phy_command)
#define REG_CONFIG		offsetof(struct mcs7830_regs, configuration)
#define REG_ETHER_ADDR		offsetof(struct mcs7830_regs, ether_address)
#define REG_FRAME_DROP_COUNTER	offsetof(struct mcs7830_regs, frame_drop_count)
#define REG_PAUSE_THRESHOLD	offsetof(struct mcs7830_regs, pause_threshold)

/* bit masks and default values for the above registers */
#define PHY_CMD1_READ		0x40
#define PHY_CMD1_WRITE		0x20
#define PHY_CMD1_PHYADDR	0x01

#define PHY_CMD2_PEND		0x80
#define PHY_CMD2_READY		0x40

#define CONF_CFG		0x80
#define CONF_SPEED100		0x40
#define CONF_FDX_ENABLE		0x20
#define CONF_RXENABLE		0x10
#define CONF_TXENABLE		0x08
#define CONF_SLEEPMODE		0x04
#define CONF_ALLMULTICAST	0x02
#define CONF_PROMISCUOUS	0x01

#define PAUSE_THRESHOLD_DEFAULT	0

/* bit masks for the status byte which follows received ethernet frames */
#define STAT_RX_FRAME_CORRECT	0x20
#define STAT_RX_LARGE_FRAME	0x10
#define STAT_RX_CRC_ERROR	0x08
#define STAT_RX_ALIGNMENT_ERROR	0x04
#define STAT_RX_LENGTH_ERROR	0x02
#define STAT_RX_SHORT_FRAME	0x01

/*
 * struct mcs7830_private - private driver data for an individual adapter
 * @config:	shadow for the network adapter's configuration register
 * @mchash:	shadow for the network adapter's multicast hash registers
 */
struct mcs7830_private {
#ifdef CONFIG_DM_ETH
	uint8_t rx_buf[MCS7830_RX_URB_SIZE];
	struct ueth_data ueth;
#endif
	uint8_t config;
	uint8_t mchash[8];
};

/*
 * mcs7830_read_reg() - read a register of the network adapter
 * @udev:	network device to read from
 * @idx:	index of the register to start reading from
 * @size:	number of bytes to read
 * @data:	buffer to read into
 * Return: zero upon success, negative upon error
 */
static int mcs7830_read_reg(struct usb_device *udev, uint8_t idx,
			    uint16_t size, void *data)
{
	int len;
	ALLOC_CACHE_ALIGN_BUFFER(uint8_t, buf, size);

	debug("%s() idx=0x%04X sz=%d\n", __func__, idx, size);

	len = usb_control_msg(udev,
			      usb_rcvctrlpipe(udev, 0),
			      MCS7830_RD_BREQ,
			      USB_DIR_IN | USB_TYPE_VENDOR | USB_RECIP_DEVICE,
			      0, idx, buf, size,
			      USBCALL_TIMEOUT);
	if (len != size) {
		debug("%s() len=%d != sz=%d\n", __func__, len, size);
		return -EIO;
	}
	memcpy(data, buf, size);
	return 0;
}

/*
 * mcs7830_write_reg() - write a register of the network adapter
 * @udev:	network device to write to
 * @idx:	index of the register to start writing to
 * @size:	number of bytes to write
 * @data:	buffer holding the data to write
 * Return: zero upon success, negative upon error
 */
static int mcs7830_write_reg(struct usb_device *udev, uint8_t idx,
			     uint16_t size, void *data)
{
	int len;
	ALLOC_CACHE_ALIGN_BUFFER(uint8_t, buf, size);

	debug("%s() idx=0x%04X sz=%d\n", __func__, idx, size);

	memcpy(buf, data, size);
	len = usb_control_msg(udev,
			      usb_sndctrlpipe(udev, 0),
			      MCS7830_WR_BREQ,
			      USB_DIR_OUT | USB_TYPE_VENDOR | USB_RECIP_DEVICE,
			      0, idx, buf, size,
			      USBCALL_TIMEOUT);
	if (len != size) {
		debug("%s() len=%d != sz=%d\n", __func__, len, size);
		return -EIO;
	}
	return 0;
}

/*
 * mcs7830_phy_emit_wait() - emit PHY read/write access, wait for its execution
 * @udev:	network device to talk to
 * @rwflag:	PHY_CMD1_READ or PHY_CMD1_WRITE opcode
 * @index:	number of the PHY register to read or write
 * Return: zero upon success, negative upon error
 */
static int mcs7830_phy_emit_wait(struct usb_device *udev,
				 uint8_t rwflag, uint8_t index)
{
	int rc;
	int retry;
	uint8_t cmd[2];

	/* send the PHY read/write request */
	cmd[0] = rwflag | PHY_CMD1_PHYADDR;
	cmd[1] = PHY_CMD2_PEND | (index & 0x1f);
	rc = mcs7830_write_reg(udev, REG_PHY_CMD, sizeof(cmd), cmd);
	if (rc < 0)
		return rc;

	/* wait for the response to become available (usually < 1ms) */
	retry = 10;
	do {
		rc = mcs7830_read_reg(udev, REG_PHY_CMD, sizeof(cmd), cmd);
		if (rc < 0)
			return rc;
		if (cmd[1] & PHY_CMD2_READY)
			return 0;
		if (!retry--)
			return -ETIMEDOUT;
		mdelay(1);
	} while (1);
	/* UNREACH */
}

/*
 * mcs7830_read_phy() - read a PHY register of the network adapter
 * @udev:	network device to read from
 * @index:	index of the PHY register to read from
 * Return: non-negative 16bit register content, negative upon error
 */
static int mcs7830_read_phy(struct usb_device *udev, uint8_t index)
{
	int rc;
	uint16_t val;

	/* issue the PHY read request and wait for its execution */
	rc = mcs7830_phy_emit_wait(udev, PHY_CMD1_READ, index);
	if (rc < 0)
		return rc;

	/* fetch the PHY data which was read */
	rc = mcs7830_read_reg(udev, REG_PHY_DATA, sizeof(val), &val);
	if (rc < 0)
		return rc;
	rc = le16_to_cpu(val);
	debug("%s(%d) => 0x%04X\n", __func__, index, rc);
	return rc;
}

/*
 * mcs7830_write_phy() - write a PHY register of the network adapter
 * @udev:	network device to write to
 * @index:	index of the PHY register to write to
 * @val:	value to write to the PHY register
 * Return: zero upon success, negative upon error
 */
static int mcs7830_write_phy(struct usb_device *udev, uint8_t index,
			     uint16_t val)
{
	int rc;

	debug("%s(%d, 0x%04X)\n", __func__, index, val);

	/* setup the PHY data which is to get written */
	val = cpu_to_le16(val);
	rc = mcs7830_write_reg(udev, REG_PHY_DATA, sizeof(val), &val);
	if (rc < 0)
		return rc;

	/* issue the PHY write request and wait for its execution */
	rc = mcs7830_phy_emit_wait(udev, PHY_CMD1_WRITE, index);
	if (rc < 0)
		return rc;

	return 0;
}

/*
 * mcs7830_write_config() - write to the network adapter's config register
 * @udev:	network device to write to
 * @priv:	private data
 * Return: zero upon success, negative upon error
 *
 * the data which gets written is taken from the shadow config register
 * within the device driver's private data
 */
static int mcs7830_write_config(struct usb_device *udev,
				struct mcs7830_private *priv)
{
	int rc;

	debug("%s()\n", __func__);

	rc = mcs7830_write_reg(udev, REG_CONFIG,
			       sizeof(priv->config), &priv->config);
	if (rc < 0) {
		debug("writing config to adapter failed\n");
		return rc;
	}

	return 0;
}

/*
 * mcs7830_write_mchash() - write the network adapter's multicast filter
 * @udev:	network device to write to
 * @priv:	private data
 * Return: zero upon success, negative upon error
 *
 * the data which gets written is taken from the shadow multicast hashes
 * within the device driver's private data
 */
static int mcs7830_write_mchash(struct usb_device *udev,
				struct mcs7830_private *priv)
{
	int rc;

	debug("%s()\n", __func__);

	rc = mcs7830_write_reg(udev, REG_MULTICAST_HASH,
			       sizeof(priv->mchash), &priv->mchash);
	if (rc < 0) {
		debug("writing multicast hash to adapter failed\n");
		return rc;
	}

	return 0;
}

/*
 * mcs7830_set_autoneg() - setup and trigger ethernet link autonegotiation
 * @udev:	network device to run link negotiation on
 * Return: zero upon success, negative upon error
 *
 * the routine advertises available media and starts autonegotiation
 */
static int mcs7830_set_autoneg(struct usb_device *udev)
{
	int adv, flg;
	int rc;

	debug("%s()\n", __func__);

	/*
	 * algorithm taken from the Linux driver, which took it from
	 * "the original mcs7830 version 1.4 driver":
	 *
	 * enable all media, reset BMCR, enable auto neg, restart
	 * auto neg while keeping the enable auto neg flag set
	 */

	adv = ADVERTISE_PAUSE_CAP | ADVERTISE_ALL | ADVERTISE_CSMA;
	rc = mcs7830_write_phy(udev, MII_ADVERTISE, adv);

	flg = 0;
	if (!rc)
		rc = mcs7830_write_phy(udev, MII_BMCR, flg);

	flg |= BMCR_ANENABLE;
	if (!rc)
		rc = mcs7830_write_phy(udev, MII_BMCR, flg);

	flg |= BMCR_ANRESTART;
	if (!rc)
		rc = mcs7830_write_phy(udev, MII_BMCR, flg);

	return rc;
}

/*
 * mcs7830_get_rev() - identify a network adapter's chip revision
 * @udev:	network device to identify
 * Return: non-negative number, reflecting the revision number
 *
 * currently, only "rev C and higher" and "below rev C" are needed, so
 * the return value is #1 for "below rev C", and #2 for "rev C and above"
 */
static int mcs7830_get_rev(struct usb_device *udev)
{
	uint8_t buf[2];
	int rc;
	int rev;

	/* register 22 is readable in rev C and higher */
	rc = mcs7830_read_reg(udev, REG_FRAME_DROP_COUNTER, sizeof(buf), buf);
	if (rc < 0)
		rev = 1;
	else
		rev = 2;
	debug("%s() rc=%d, rev=%d\n", __func__, rc, rev);
	return rev;
}

/*
 * mcs7830_apply_fixup() - identify an adapter and potentially apply fixups
 * @udev:	network device to identify and apply fixups to
 * Return: zero upon success (no errors emitted from here)
 *
 * this routine identifies the network adapter's chip revision, and applies
 * fixups for known issues
 */
static int mcs7830_apply_fixup(struct usb_device *udev)
{
	int rev;
	int i;
	uint8_t thr;

	rev = mcs7830_get_rev(udev);
	debug("%s() rev=%d\n", __func__, rev);

	/*
	 * rev C requires setting the pause threshold (the Linux driver
	 * is inconsistent, the implementation does it for "rev C
	 * exactly", the introductory comment says "rev C and above")
	 */
	if (rev == 2) {
		debug("%s: applying rev C fixup\n", __func__);
		thr = PAUSE_THRESHOLD_DEFAULT;
		for (i = 0; i < 2; i++) {
			(void)mcs7830_write_reg(udev, REG_PAUSE_THRESHOLD,
						sizeof(thr), &thr);
			mdelay(1);
		}
	}

	return 0;
}

/*
 * mcs7830_basic_reset() - bring the network adapter into a known first state
 * @eth:	network device to act upon
 * Return: zero upon success, negative upon error
 *
 * this routine initializes the network adapter such that subsequent invocations
 * of the interface callbacks can exchange ethernet frames; link negotiation is
 * triggered from here already and continues in background
 */
static int mcs7830_basic_reset(struct usb_device *udev,
			       struct mcs7830_private *priv)
{
	int rc;

	debug("%s()\n", __func__);

	/*
	 * comment from the respective Linux driver, which
	 * unconditionally sets the ALLMULTICAST flag as well:
	 * should not be needed, but does not work otherwise
	 */
	priv->config = CONF_TXENABLE;
	priv->config |= CONF_ALLMULTICAST;

	rc = mcs7830_set_autoneg(udev);
	if (rc < 0) {
		error("setting autoneg failed\n");
		return rc;
	}

	rc = mcs7830_write_mchash(udev, priv);
	if (rc < 0) {
		error("failed to set multicast hash\n");
		return rc;
	}

	rc = mcs7830_write_config(udev, priv);
	if (rc < 0) {
		error("failed to set configuration\n");
		return rc;
	}

	rc = mcs7830_apply_fixup(udev);
	if (rc < 0) {
		error("fixup application failed\n");
		return rc;
	}

	return 0;
}

/*
 * mcs7830_read_mac() - read an ethernet adapter's MAC address
 * @udev:	network device to read from
 * @enetaddr:	place to put ethernet MAC address
 * Return: zero upon success, negative upon error
 *
 * this routine fetches the MAC address stored within the ethernet adapter,
 * and stores it in the ethernet interface's data structure
 */
static int mcs7830_read_mac(struct usb_device *udev, unsigned char enetaddr[])
{
	int rc;
	uint8_t buf[ETH_ALEN];

	debug("%s()\n", __func__);

	rc = mcs7830_read_reg(udev, REG_ETHER_ADDR, ETH_ALEN, buf);
	if (rc < 0) {
		debug("reading MAC from adapter failed\n");
		return rc;
	}

	memcpy(enetaddr, buf, ETH_ALEN);
	return 0;
}

static int mcs7830_write_mac_common(struct usb_device *udev,
				    unsigned char enetaddr[])
{
	int rc;

	debug("%s()\n", __func__);

	rc = mcs7830_write_reg(udev, REG_ETHER_ADDR, ETH_ALEN, enetaddr);
	if (rc < 0) {
		debug("writing MAC to adapter failed\n");
		return rc;
	}
	return 0;
}

static int mcs7830_init_common(struct usb_device *udev)
{
	int timeout;
	int have_link;

	debug("%s()\n", __func__);

	timeout = 0;
	do {
		have_link = mcs7830_read_phy(udev, MII_BMSR) & BMSR_LSTATUS;
		if (have_link)
			break;
		udelay(LINKSTATUS_TIMEOUT_RES * 1000);
		timeout += LINKSTATUS_TIMEOUT_RES;
	} while (timeout < LINKSTATUS_TIMEOUT);
	if (!have_link) {
		debug("ethernet link is down\n");
		return -ETIMEDOUT;
	}
	return 0;
}

static int mcs7830_send_common(struct ueth_data *ueth, void *packet,
			       int length)
{
	struct usb_device *udev = ueth->pusb_dev;
	int rc;
	int gotlen;
	/* there is a status byte after the ethernet frame */
	ALLOC_CACHE_ALIGN_BUFFER(uint8_t, buf, PKTSIZE + sizeof(uint8_t));

	memcpy(buf, packet, length);
	rc = usb_bulk_msg(udev,
			  usb_sndbulkpipe(udev, ueth->ep_out),
			  &buf[0], length, &gotlen,
			  USBCALL_TIMEOUT);
	debug("%s() TX want len %d, got len %d, rc %d\n",
	      __func__, length, gotlen, rc);
	return rc;
}

static int mcs7830_recv_common(struct ueth_data *ueth, uint8_t *buf)
{
	int rc, wantlen, gotlen;
	uint8_t sts;

	debug("%s()\n", __func__);

	/* fetch input data from the adapter */
	wantlen = MCS7830_RX_URB_SIZE;
	rc = usb_bulk_msg(ueth->pusb_dev,
			  usb_rcvbulkpipe(ueth->pusb_dev, ueth->ep_in),
			  &buf[0], wantlen, &gotlen,
			  USBCALL_TIMEOUT);
	debug("%s() RX want len %d, got len %d, rc %d\n",
	      __func__, wantlen, gotlen, rc);
	if (rc != 0) {
		error("RX: failed to receive\n");
		return rc;
	}
	if (gotlen > wantlen) {
		error("RX: got too many bytes (%d)\n", gotlen);
		return -EIO;
	}

	/*
	 * the bulk message that we received from USB contains exactly
	 * one ethernet frame and a trailing status byte
	 */
	if (gotlen < sizeof(sts))
		return -EIO;
	gotlen -= sizeof(sts);
	sts = buf[gotlen];

	if (sts == STAT_RX_FRAME_CORRECT) {
		debug("%s() got a frame, len=%d\n", __func__, gotlen);
<<<<<<< HEAD
		net_process_received_packet(buf, gotlen);
		return 0;
=======
		return gotlen;
>>>>>>> 8989c96b
	}

	debug("RX: frame error (sts 0x%02X, %s %s %s %s %s)\n",
	      sts,
	      (sts & STAT_RX_LARGE_FRAME) ? "large" : "-",
	      (sts & STAT_RX_LENGTH_ERROR) ?  "length" : "-",
	      (sts & STAT_RX_SHORT_FRAME) ? "short" : "-",
	      (sts & STAT_RX_CRC_ERROR) ? "crc" : "-",
	      (sts & STAT_RX_ALIGNMENT_ERROR) ?  "align" : "-");
	return -EIO;
}

#ifndef CONFIG_DM_ETH
/*
 * mcs7830_init() - network interface's init callback
 * @udev:	network device to initialize
 * @bd:		board information
 * Return: zero upon success, negative upon error
 *
 * after initial setup during probe() and get_info(), this init() callback
 * ensures that the link is up and subsequent send() and recv() calls can
 * exchange ethernet frames
 */
static int mcs7830_init(struct eth_device *eth, bd_t *bd)
{
	struct ueth_data *dev = eth->priv;

	return mcs7830_init_common(dev->pusb_dev);
}

/*
 * mcs7830_send() - network interface's send callback
 * @eth:	network device to send the frame from
 * @packet:	ethernet frame content
 * @length:	ethernet frame length
 * Return: zero upon success, negative upon error
 *
 * this routine send an ethernet frame out of the network interface
 */
static int mcs7830_send(struct eth_device *eth, void *packet, int length)
{
	struct ueth_data *dev = eth->priv;

	return mcs7830_send_common(dev, packet, length);
}

/*
 * mcs7830_recv() - network interface's recv callback
 * @eth:	network device to receive frames from
 * Return: zero upon success, negative upon error
 *
 * this routine checks for available ethernet frames that the network
 * interface might have received, and notifies the network stack
 */
static int mcs7830_recv(struct eth_device *eth)
{
	ALLOC_CACHE_ALIGN_BUFFER(uint8_t, buf, MCS7830_RX_URB_SIZE);
	struct ueth_data *ueth = eth->priv;
	int len;

	len = mcs7830_recv_common(ueth, buf);
	if (len <= 0)
		net_process_received_packet(buf, len);

	return 0;
}

/*
 * mcs7830_halt() - network interface's halt callback
 * @eth:	network device to cease operation of
 * Return: none
 *
 * this routine is supposed to undo the effect of previous initialization and
 * ethernet frames exchange; in this implementation it's a NOP
 */
static void mcs7830_halt(struct eth_device *eth)
{
	debug("%s()\n", __func__);
}

/*
 * mcs7830_write_mac() - write an ethernet adapter's MAC address
 * @eth:	network device to write to
 * Return: zero upon success, negative upon error
 *
 * this routine takes the MAC address from the ethernet interface's data
 * structure, and writes it into the ethernet adapter such that subsequent
 * exchange of ethernet frames uses this address
 */
static int mcs7830_write_mac(struct eth_device *eth)
{
	struct ueth_data *ueth = eth->priv;

	return mcs7830_write_mac_common(ueth->pusb_dev, eth->enetaddr);
}

/*
 * mcs7830_iface_idx - index of detected network interfaces
 *
 * this counter keeps track of identified supported interfaces,
 * to assign unique names as more interfaces are found
 */
static int mcs7830_iface_idx;

/*
 * mcs7830_eth_before_probe() - network driver's before_probe callback
 * Return: none
 *
 * this routine initializes driver's internal data in preparation of
 * subsequent probe callbacks
 */
void mcs7830_eth_before_probe(void)
{
	mcs7830_iface_idx = 0;
}

/*
 * struct mcs7830_dongle - description of a supported Moschip ethernet dongle
 * @vendor:	16bit USB vendor identification
 * @product:	16bit USB product identification
 *
 * this structure describes a supported USB ethernet dongle by means of the
 * vendor and product codes found during USB enumeration; no flags are held
 * here since all supported dongles have identical behaviour, and required
 * fixups get determined at runtime, such that no manual configuration is
 * needed
 */
struct mcs7830_dongle {
	uint16_t vendor;
	uint16_t product;
};

/*
 * mcs7830_dongles - the list of supported Moschip based USB ethernet dongles
 */
static const struct mcs7830_dongle mcs7830_dongles[] = {
	{ 0x9710, 0x7832, },	/* Moschip 7832 */
	{ 0x9710, 0x7830, },	/* Moschip 7830 */
	{ 0x9710, 0x7730, },	/* Moschip 7730 */
	{ 0x0df6, 0x0021, },	/* Sitecom LN 30 */
};

/*
 * mcs7830_eth_probe() - network driver's probe callback
 * @dev:	detected USB device to check
 * @ifnum:	detected USB interface to check
 * @ss:		USB ethernet data structure to fill in upon match
 * Return: #1 upon match, #0 upon mismatch or error
 *
 * this routine checks whether the found USB device is supported by
 * this ethernet driver, and upon match fills in the USB ethernet
 * data structure which later is passed to the get_info callback
 */
int mcs7830_eth_probe(struct usb_device *dev, unsigned int ifnum,
		      struct ueth_data *ss)
{
	struct usb_interface *iface;
	struct usb_interface_descriptor *iface_desc;
	int i;
	struct mcs7830_private *priv;
	int ep_in_found, ep_out_found, ep_intr_found;

	debug("%s()\n", __func__);

	/* iterate the list of supported dongles */
	iface = &dev->config.if_desc[ifnum];
	iface_desc = &iface->desc;
	for (i = 0; i < ARRAY_SIZE(mcs7830_dongles); i++) {
		if (dev->descriptor.idVendor == mcs7830_dongles[i].vendor &&
		    dev->descriptor.idProduct == mcs7830_dongles[i].product)
			break;
	}
	if (i == ARRAY_SIZE(mcs7830_dongles))
		return 0;
	debug("detected USB ethernet device: %04X:%04X\n",
	      dev->descriptor.idVendor, dev->descriptor.idProduct);

	/* fill in driver private data */
	priv = calloc(1, sizeof(*priv));
	if (!priv)
		return 0;

	/* fill in the ueth_data structure, attach private data */
	memset(ss, 0, sizeof(*ss));
	ss->ifnum = ifnum;
	ss->pusb_dev = dev;
	ss->subclass = iface_desc->bInterfaceSubClass;
	ss->protocol = iface_desc->bInterfaceProtocol;
	ss->dev_priv = priv;

	/*
	 * a minimum of three endpoints is expected: in (bulk),
	 * out (bulk), and interrupt; ignore all others
	 */
	ep_in_found = ep_out_found = ep_intr_found = 0;
	for (i = 0; i < iface_desc->bNumEndpoints; i++) {
		uint8_t eptype, epaddr;
		bool is_input;

		eptype = iface->ep_desc[i].bmAttributes;
		eptype &= USB_ENDPOINT_XFERTYPE_MASK;

		epaddr = iface->ep_desc[i].bEndpointAddress;
		is_input = epaddr & USB_DIR_IN;
		epaddr &= USB_ENDPOINT_NUMBER_MASK;

		if (eptype == USB_ENDPOINT_XFER_BULK) {
			if (is_input && !ep_in_found) {
				ss->ep_in = epaddr;
				ep_in_found++;
			}
			if (!is_input && !ep_out_found) {
				ss->ep_out = epaddr;
				ep_out_found++;
			}
		}

		if (eptype == USB_ENDPOINT_XFER_INT) {
			if (is_input && !ep_intr_found) {
				ss->ep_int = epaddr;
				ss->irqinterval = iface->ep_desc[i].bInterval;
				ep_intr_found++;
			}
		}
	}
	debug("endpoints: in %d, out %d, intr %d\n",
	      ss->ep_in, ss->ep_out, ss->ep_int);

	/* apply basic sanity checks */
	if (usb_set_interface(dev, iface_desc->bInterfaceNumber, 0) ||
	    !ss->ep_in || !ss->ep_out || !ss->ep_int) {
		debug("device probe incomplete\n");
		return 0;
	}

	dev->privptr = ss;
	return 1;
}

/*
 * mcs7830_eth_get_info() - network driver's get_info callback
 * @dev:	detected USB device
 * @ss:		USB ethernet data structure filled in at probe()
 * @eth:	ethernet interface data structure to fill in
 * Return: #1 upon success, #0 upon error
 *
 * this routine registers the mandatory init(), send(), recv(), and
 * halt() callbacks with the ethernet interface, can register the
 * optional write_hwaddr() callback with the ethernet interface,
 * and initiates configuration of the interface such that subsequent
 * calls to those callbacks results in network communication
 */
int mcs7830_eth_get_info(struct usb_device *dev, struct ueth_data *ss,
			 struct eth_device *eth)
{
	debug("%s()\n", __func__);
	if (!eth) {
		debug("%s: missing parameter.\n", __func__);
		return 0;
	}

	snprintf(eth->name, sizeof(eth->name), "%s%d",
		 MCS7830_BASE_NAME, mcs7830_iface_idx++);
	eth->init = mcs7830_init;
	eth->send = mcs7830_send;
	eth->recv = mcs7830_recv;
	eth->halt = mcs7830_halt;
	eth->write_hwaddr = mcs7830_write_mac;
	eth->priv = ss;

	if (mcs7830_basic_reset(ss->pusb_dev, ss->dev_priv))
		return 0;

	if (mcs7830_read_mac(ss->pusb_dev, eth->enetaddr))
		return 0;
	debug("MAC %pM\n", eth->enetaddr);

	return 1;
}
#endif


#ifdef CONFIG_DM_ETH
static int mcs7830_eth_start(struct udevice *dev)
{
	struct usb_device *udev = dev_get_parent_priv(dev);

	return mcs7830_init_common(udev);
}

void mcs7830_eth_stop(struct udevice *dev)
{
	debug("** %s()\n", __func__);
}

int mcs7830_eth_send(struct udevice *dev, void *packet, int length)
{
	struct mcs7830_private *priv = dev_get_priv(dev);
	struct ueth_data *ueth = &priv->ueth;

	return mcs7830_send_common(ueth, packet, length);
}

int mcs7830_eth_recv(struct udevice *dev, int flags, uchar **packetp)
{
	struct mcs7830_private *priv = dev_get_priv(dev);
	struct ueth_data *ueth = &priv->ueth;
	int len;

	len = mcs7830_recv_common(ueth, priv->rx_buf);
	*packetp = priv->rx_buf;

	return len;
}

static int mcs7830_free_pkt(struct udevice *dev, uchar *packet, int packet_len)
{
	struct mcs7830_private *priv = dev_get_priv(dev);

	packet_len = ALIGN(packet_len, 4);
	usb_ether_advance_rxbuf(&priv->ueth, sizeof(u32) + packet_len);

	return 0;
}

int mcs7830_write_hwaddr(struct udevice *dev)
{
	struct usb_device *udev = dev_get_parent_priv(dev);
	struct eth_pdata *pdata = dev_get_platdata(dev);

	return mcs7830_write_mac_common(udev, pdata->enetaddr);
}

static int mcs7830_eth_probe(struct udevice *dev)
{
	struct usb_device *udev = dev_get_parent_priv(dev);
	struct mcs7830_private *priv = dev_get_priv(dev);
	struct eth_pdata *pdata = dev_get_platdata(dev);
	struct ueth_data *ueth = &priv->ueth;

	if (mcs7830_basic_reset(udev, priv))
		return 0;

	if (mcs7830_read_mac(udev, pdata->enetaddr))
		return 0;

	return usb_ether_register(dev, ueth, MCS7830_RX_URB_SIZE);
}

static const struct eth_ops mcs7830_eth_ops = {
	.start	= mcs7830_eth_start,
	.send	= mcs7830_eth_send,
	.recv	= mcs7830_eth_recv,
	.free_pkt = mcs7830_free_pkt,
	.stop	= mcs7830_eth_stop,
	.write_hwaddr = mcs7830_write_hwaddr,
};

U_BOOT_DRIVER(mcs7830_eth) = {
	.name	= "mcs7830_eth",
	.id	= UCLASS_ETH,
	.probe = mcs7830_eth_probe,
	.ops	= &mcs7830_eth_ops,
	.priv_auto_alloc_size = sizeof(struct mcs7830_private),
	.platdata_auto_alloc_size = sizeof(struct eth_pdata),
	.flags	= DM_FLAG_ALLOC_PRIV_DMA,
};

static const struct usb_device_id mcs7830_eth_id_table[] = {
	{ USB_DEVICE(0x9710, 0x7832) },		/* Moschip 7832 */
	{ USB_DEVICE(0x9710, 0x7830), },	/* Moschip 7830 */
	{ USB_DEVICE(0x9710, 0x7730), },	/* Moschip 7730 */
	{ USB_DEVICE(0x0df6, 0x0021), },	/* Sitecom LN 30 */
	{ }		/* Terminating entry */
};

U_BOOT_USB_DEVICE(mcs7830_eth, mcs7830_eth_id_table);
#endif<|MERGE_RESOLUTION|>--- conflicted
+++ resolved
@@ -560,12 +560,7 @@
 
 	if (sts == STAT_RX_FRAME_CORRECT) {
 		debug("%s() got a frame, len=%d\n", __func__, gotlen);
-<<<<<<< HEAD
-		net_process_received_packet(buf, gotlen);
-		return 0;
-=======
 		return gotlen;
->>>>>>> 8989c96b
 	}
 
 	debug("RX: frame error (sts 0x%02X, %s %s %s %s %s)\n",

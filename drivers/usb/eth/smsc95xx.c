/*
 * Copyright (c) 2015 Google, Inc
 * Copyright (c) 2011 The Chromium OS Authors.
 * Copyright (C) 2009 NVIDIA, Corporation
 * Copyright (C) 2007-2008 SMSC (Steve Glendinning)
 *
 * SPDX-License-Identifier:	GPL-2.0+
 */

#include <common.h>
#include <dm.h>
#include <errno.h>
#include <malloc.h>
#include <memalign.h>
#include <usb.h>
#include <asm/unaligned.h>
#include <linux/mii.h>
#include "usb_ether.h"

/* SMSC LAN95xx based USB 2.0 Ethernet Devices */

/* LED defines */
#define LED_GPIO_CFG			(0x24)
#define LED_GPIO_CFG_SPD_LED		(0x01000000)
#define LED_GPIO_CFG_LNK_LED		(0x00100000)
#define LED_GPIO_CFG_FDX_LED		(0x00010000)

/* Tx command words */
#define TX_CMD_A_FIRST_SEG_		0x00002000
#define TX_CMD_A_LAST_SEG_		0x00001000

/* Rx status word */
#define RX_STS_FL_			0x3FFF0000	/* Frame Length */
#define RX_STS_ES_			0x00008000	/* Error Summary */

/* SCSRs */
#define ID_REV				0x00

#define INT_STS				0x08

#define TX_CFG				0x10
#define TX_CFG_ON_			0x00000004

#define HW_CFG				0x14
#define HW_CFG_BIR_			0x00001000
#define HW_CFG_RXDOFF_			0x00000600
#define HW_CFG_MEF_			0x00000020
#define HW_CFG_BCE_			0x00000002
#define HW_CFG_LRST_			0x00000008

#define PM_CTRL				0x20
#define PM_CTL_PHY_RST_			0x00000010

#define AFC_CFG				0x2C

/*
 * Hi watermark = 15.5Kb (~10 mtu pkts)
 * low watermark = 3k (~2 mtu pkts)
 * backpressure duration = ~ 350us
 * Apply FC on any frame.
 */
#define AFC_CFG_DEFAULT			0x00F830A1

#define E2P_CMD				0x30
#define E2P_CMD_BUSY_			0x80000000
#define E2P_CMD_READ_			0x00000000
#define E2P_CMD_TIMEOUT_		0x00000400
#define E2P_CMD_LOADED_			0x00000200
#define E2P_CMD_ADDR_			0x000001FF

#define E2P_DATA			0x34

#define BURST_CAP			0x38

#define INT_EP_CTL			0x68
#define INT_EP_CTL_PHY_INT_		0x00008000

#define BULK_IN_DLY			0x6C

/* MAC CSRs */
#define MAC_CR				0x100
#define MAC_CR_MCPAS_			0x00080000
#define MAC_CR_PRMS_			0x00040000
#define MAC_CR_HPFILT_			0x00002000
#define MAC_CR_TXEN_			0x00000008
#define MAC_CR_RXEN_			0x00000004

#define ADDRH				0x104

#define ADDRL				0x108

#define MII_ADDR			0x114
#define MII_WRITE_			0x02
#define MII_BUSY_			0x01
#define MII_READ_			0x00 /* ~of MII Write bit */

#define MII_DATA			0x118

#define FLOW				0x11C

#define VLAN1				0x120

#define COE_CR				0x130
#define Tx_COE_EN_			0x00010000
#define Rx_COE_EN_			0x00000001

/* Vendor-specific PHY Definitions */
#define PHY_INT_SRC			29

#define PHY_INT_MASK			30
#define PHY_INT_MASK_ANEG_COMP_		((u16)0x0040)
#define PHY_INT_MASK_LINK_DOWN_		((u16)0x0010)
#define PHY_INT_MASK_DEFAULT_		(PHY_INT_MASK_ANEG_COMP_ | \
					 PHY_INT_MASK_LINK_DOWN_)

/* USB Vendor Requests */
#define USB_VENDOR_REQUEST_WRITE_REGISTER	0xA0
#define USB_VENDOR_REQUEST_READ_REGISTER	0xA1

/* Some extra defines */
#define HS_USB_PKT_SIZE			512
#define FS_USB_PKT_SIZE			64
/* 5/33 is lower limit for BURST_CAP to work */
#define DEFAULT_HS_BURST_CAP_SIZE	(5 * HS_USB_PKT_SIZE)
#define DEFAULT_FS_BURST_CAP_SIZE	(33 * FS_USB_PKT_SIZE)
#define DEFAULT_BULK_IN_DELAY		0x00002000
#define MAX_SINGLE_PACKET_SIZE		2048
#define EEPROM_MAC_OFFSET		0x01
#define SMSC95XX_INTERNAL_PHY_ID	1
#define ETH_P_8021Q	0x8100          /* 802.1Q VLAN Extended Header  */

/* local defines */
#define SMSC95XX_BASE_NAME "sms"
#define USB_CTRL_SET_TIMEOUT 5000
#define USB_CTRL_GET_TIMEOUT 5000
#define USB_BULK_SEND_TIMEOUT 5000
#define USB_BULK_RECV_TIMEOUT 5000

#define RX_URB_SIZE DEFAULT_HS_BURST_CAP_SIZE
#define PHY_CONNECT_TIMEOUT 5000

#define TURBO_MODE

#ifndef CONFIG_DM_ETH
/* local vars */
static int curr_eth_dev; /* index for name of next device detected */
#endif

/* driver private */
struct smsc95xx_private {
#ifdef CONFIG_DM_ETH
	struct ueth_data ueth;
#endif
	size_t rx_urb_size;  /* maximum USB URB size */
	u32 mac_cr;  /* MAC control register value */
	int have_hwaddr;  /* 1 if we have a hardware MAC address */
};

/*
 * Smsc95xx infrastructure commands
 */
static int smsc95xx_write_reg(struct usb_device *udev, u32 index, u32 data)
{
	int len;
	ALLOC_CACHE_ALIGN_BUFFER(u32, tmpbuf, 1);

	cpu_to_le32s(&data);
	tmpbuf[0] = data;

	len = usb_control_msg(udev, usb_sndctrlpipe(udev, 0),
			      USB_VENDOR_REQUEST_WRITE_REGISTER,
			      USB_DIR_OUT | USB_TYPE_VENDOR | USB_RECIP_DEVICE,
			      0, index, tmpbuf, sizeof(data),
			      USB_CTRL_SET_TIMEOUT);
	if (len != sizeof(data)) {
		debug("smsc95xx_write_reg failed: index=%d, data=%d, len=%d",
		      index, data, len);
		return -EIO;
	}
	return 0;
}

static int smsc95xx_read_reg(struct usb_device *udev, u32 index, u32 *data)
{
	int len;
	ALLOC_CACHE_ALIGN_BUFFER(u32, tmpbuf, 1);

	len = usb_control_msg(udev, usb_rcvctrlpipe(udev, 0),
			      USB_VENDOR_REQUEST_READ_REGISTER,
			      USB_DIR_IN | USB_TYPE_VENDOR | USB_RECIP_DEVICE,
			      0, index, tmpbuf, sizeof(*data),
			      USB_CTRL_GET_TIMEOUT);
	*data = tmpbuf[0];
	if (len != sizeof(*data)) {
		debug("smsc95xx_read_reg failed: index=%d, len=%d",
		      index, len);
		return -EIO;
	}

	le32_to_cpus(data);
	return 0;
}

/* Loop until the read is completed with timeout */
static int smsc95xx_phy_wait_not_busy(struct usb_device *udev)
{
	unsigned long start_time = get_timer(0);
	u32 val;

	do {
		smsc95xx_read_reg(udev, MII_ADDR, &val);
		if (!(val & MII_BUSY_))
			return 0;
	} while (get_timer(start_time) < 1000);

	return -ETIMEDOUT;
}

static int smsc95xx_mdio_read(struct usb_device *udev, int phy_id, int idx)
{
	u32 val, addr;

	/* confirm MII not busy */
	if (smsc95xx_phy_wait_not_busy(udev)) {
		debug("MII is busy in smsc95xx_mdio_read\n");
		return -ETIMEDOUT;
	}

	/* set the address, index & direction (read from PHY) */
	addr = (phy_id << 11) | (idx << 6) | MII_READ_;
	smsc95xx_write_reg(udev, MII_ADDR, addr);

	if (smsc95xx_phy_wait_not_busy(udev)) {
		debug("Timed out reading MII reg %02X\n", idx);
		return -ETIMEDOUT;
	}

	smsc95xx_read_reg(udev, MII_DATA, &val);

	return (u16)(val & 0xFFFF);
}

static void smsc95xx_mdio_write(struct usb_device *udev, int phy_id, int idx,
				int regval)
{
	u32 val, addr;

	/* confirm MII not busy */
	if (smsc95xx_phy_wait_not_busy(udev)) {
		debug("MII is busy in smsc95xx_mdio_write\n");
		return;
	}

	val = regval;
	smsc95xx_write_reg(udev, MII_DATA, val);

	/* set the address, index & direction (write to PHY) */
	addr = (phy_id << 11) | (idx << 6) | MII_WRITE_;
	smsc95xx_write_reg(udev, MII_ADDR, addr);

	if (smsc95xx_phy_wait_not_busy(udev))
		debug("Timed out writing MII reg %02X\n", idx);
}

static int smsc95xx_eeprom_confirm_not_busy(struct usb_device *udev)
{
	unsigned long start_time = get_timer(0);
	u32 val;

	do {
		smsc95xx_read_reg(udev, E2P_CMD, &val);
		if (!(val & E2P_CMD_BUSY_))
			return 0;
		udelay(40);
	} while (get_timer(start_time) < 1 * 1000 * 1000);

	debug("EEPROM is busy\n");
	return -ETIMEDOUT;
}

static int smsc95xx_wait_eeprom(struct usb_device *udev)
{
	unsigned long start_time = get_timer(0);
	u32 val;

	do {
		smsc95xx_read_reg(udev, E2P_CMD, &val);
		if (!(val & E2P_CMD_BUSY_) || (val & E2P_CMD_TIMEOUT_))
			break;
		udelay(40);
	} while (get_timer(start_time) < 1 * 1000 * 1000);

	if (val & (E2P_CMD_TIMEOUT_ | E2P_CMD_BUSY_)) {
		debug("EEPROM read operation timeout\n");
		return -ETIMEDOUT;
	}
	return 0;
}

static int smsc95xx_read_eeprom(struct usb_device *udev, u32 offset, u32 length,
				u8 *data)
{
	u32 val;
	int i, ret;

	ret = smsc95xx_eeprom_confirm_not_busy(udev);
	if (ret)
		return ret;

	for (i = 0; i < length; i++) {
		val = E2P_CMD_BUSY_ | E2P_CMD_READ_ | (offset & E2P_CMD_ADDR_);
		smsc95xx_write_reg(udev, E2P_CMD, val);

		ret = smsc95xx_wait_eeprom(udev);
		if (ret < 0)
			return ret;

		smsc95xx_read_reg(udev, E2P_DATA, &val);
		data[i] = val & 0xFF;
		offset++;
	}
	return 0;
}

/*
 * mii_nway_restart - restart NWay (autonegotiation) for this interface
 *
 * Returns 0 on success, negative on error.
 */
static int mii_nway_restart(struct usb_device *udev, struct ueth_data *dev)
{
	int bmcr;
	int r = -1;

	/* if autoneg is off, it's an error */
	bmcr = smsc95xx_mdio_read(udev, dev->phy_id, MII_BMCR);

	if (bmcr & BMCR_ANENABLE) {
		bmcr |= BMCR_ANRESTART;
		smsc95xx_mdio_write(udev, dev->phy_id, MII_BMCR, bmcr);
		r = 0;
	}
	return r;
}

static int smsc95xx_phy_initialize(struct usb_device *udev,
				   struct ueth_data *dev)
{
	smsc95xx_mdio_write(udev, dev->phy_id, MII_BMCR, BMCR_RESET);
	smsc95xx_mdio_write(udev, dev->phy_id, MII_ADVERTISE,
			    ADVERTISE_ALL | ADVERTISE_CSMA |
			    ADVERTISE_PAUSE_CAP | ADVERTISE_PAUSE_ASYM);

	/* read to clear */
	smsc95xx_mdio_read(udev, dev->phy_id, PHY_INT_SRC);

	smsc95xx_mdio_write(udev, dev->phy_id, PHY_INT_MASK,
			    PHY_INT_MASK_DEFAULT_);
	mii_nway_restart(udev, dev);

	debug("phy initialised succesfully\n");
	return 0;
}

static int smsc95xx_init_mac_address(unsigned char *enetaddr,
				     struct usb_device *udev)
{
	int ret;

	/* try reading mac address from EEPROM */
<<<<<<< HEAD
	if (smsc95xx_read_eeprom(dev, EEPROM_MAC_OFFSET, ETH_ALEN,
			eth->enetaddr) == 0) {
		if (is_valid_ethaddr(eth->enetaddr)) {
			/* eeprom values are valid so use them */
			debug("MAC address read from EEPROM\n");
			return 0;
		}
=======
	ret = smsc95xx_read_eeprom(udev, EEPROM_MAC_OFFSET, ETH_ALEN, enetaddr);
	if (ret)
		return ret;

	if (is_valid_ethaddr(enetaddr)) {
		/* eeprom values are valid so use them */
		debug("MAC address read from EEPROM\n");
		return 0;
>>>>>>> 8989c96b
	}

	/*
	 * No eeprom, or eeprom values are invalid. Generating a random MAC
	 * address is not safe. Just return an error.
	 */
	debug("Invalid MAC address read from EEPROM\n");

	return -ENXIO;
}

static int smsc95xx_write_hwaddr_common(struct usb_device *udev,
					struct smsc95xx_private *priv,
					unsigned char *enetaddr)
{
	u32 addr_lo = __get_unaligned_le32(&enetaddr[0]);
	u32 addr_hi = __get_unaligned_le16(&enetaddr[4]);
	int ret;

	/* set hardware address */
	debug("** %s()\n", __func__);
	ret = smsc95xx_write_reg(udev, ADDRL, addr_lo);
	if (ret < 0)
		return ret;

	ret = smsc95xx_write_reg(udev, ADDRH, addr_hi);
	if (ret < 0)
		return ret;

	debug("MAC %pM\n", enetaddr);
	priv->have_hwaddr = 1;

	return 0;
}

/* Enable or disable Tx & Rx checksum offload engines */
static int smsc95xx_set_csums(struct usb_device *udev, int use_tx_csum,
			      int use_rx_csum)
{
	u32 read_buf;
	int ret = smsc95xx_read_reg(udev, COE_CR, &read_buf);
	if (ret < 0)
		return ret;

	if (use_tx_csum)
		read_buf |= Tx_COE_EN_;
	else
		read_buf &= ~Tx_COE_EN_;

	if (use_rx_csum)
		read_buf |= Rx_COE_EN_;
	else
		read_buf &= ~Rx_COE_EN_;

	ret = smsc95xx_write_reg(udev, COE_CR, read_buf);
	if (ret < 0)
		return ret;

	debug("COE_CR = 0x%08x\n", read_buf);
	return 0;
}

static void smsc95xx_set_multicast(struct smsc95xx_private *priv)
{
	/* No multicast in u-boot */
	priv->mac_cr &= ~(MAC_CR_PRMS_ | MAC_CR_MCPAS_ | MAC_CR_HPFILT_);
}

/* starts the TX path */
static void smsc95xx_start_tx_path(struct usb_device *udev,
				   struct smsc95xx_private *priv)
{
	u32 reg_val;

	/* Enable Tx at MAC */
	priv->mac_cr |= MAC_CR_TXEN_;

	smsc95xx_write_reg(udev, MAC_CR, priv->mac_cr);

	/* Enable Tx at SCSRs */
	reg_val = TX_CFG_ON_;
	smsc95xx_write_reg(udev, TX_CFG, reg_val);
}

/* Starts the Receive path */
static void smsc95xx_start_rx_path(struct usb_device *udev,
				   struct smsc95xx_private *priv)
{
	priv->mac_cr |= MAC_CR_RXEN_;
	smsc95xx_write_reg(udev, MAC_CR, priv->mac_cr);
}

static int smsc95xx_init_common(struct usb_device *udev, struct ueth_data *dev,
				struct smsc95xx_private *priv,
				unsigned char *enetaddr)
{
	int ret;
	u32 write_buf;
	u32 read_buf;
	u32 burst_cap;
	int timeout;
#define TIMEOUT_RESOLUTION 50	/* ms */
	int link_detected;

	debug("** %s()\n", __func__);
	dev->phy_id = SMSC95XX_INTERNAL_PHY_ID; /* fixed phy id */

	write_buf = HW_CFG_LRST_;
	ret = smsc95xx_write_reg(udev, HW_CFG, write_buf);
	if (ret < 0)
		return ret;

	timeout = 0;
	do {
		ret = smsc95xx_read_reg(udev, HW_CFG, &read_buf);
		if (ret < 0)
			return ret;
		udelay(10 * 1000);
		timeout++;
	} while ((read_buf & HW_CFG_LRST_) && (timeout < 100));

	if (timeout >= 100) {
		debug("timeout waiting for completion of Lite Reset\n");
		return -ETIMEDOUT;
	}

	write_buf = PM_CTL_PHY_RST_;
	ret = smsc95xx_write_reg(udev, PM_CTRL, write_buf);
	if (ret < 0)
		return ret;

	timeout = 0;
	do {
		ret = smsc95xx_read_reg(udev, PM_CTRL, &read_buf);
		if (ret < 0)
			return ret;
		udelay(10 * 1000);
		timeout++;
	} while ((read_buf & PM_CTL_PHY_RST_) && (timeout < 100));
	if (timeout >= 100) {
		debug("timeout waiting for PHY Reset\n");
		return -ETIMEDOUT;
	}
	if (!priv->have_hwaddr && smsc95xx_init_mac_address(enetaddr, udev) ==
			0)
		priv->have_hwaddr = 1;
	if (!priv->have_hwaddr) {
		puts("Error: SMSC95xx: No MAC address set - set usbethaddr\n");
		return -EADDRNOTAVAIL;
	}
	ret = smsc95xx_write_hwaddr_common(udev, priv, enetaddr);
	if (ret < 0)
		return ret;

#ifdef TURBO_MODE
	if (dev->pusb_dev->speed == USB_SPEED_HIGH) {
		burst_cap = DEFAULT_HS_BURST_CAP_SIZE / HS_USB_PKT_SIZE;
		priv->rx_urb_size = DEFAULT_HS_BURST_CAP_SIZE;
	} else {
		burst_cap = DEFAULT_FS_BURST_CAP_SIZE / FS_USB_PKT_SIZE;
		priv->rx_urb_size = DEFAULT_FS_BURST_CAP_SIZE;
	}
#else
	burst_cap = 0;
	priv->rx_urb_size = MAX_SINGLE_PACKET_SIZE;
#endif
	debug("rx_urb_size=%ld\n", (ulong)priv->rx_urb_size);

	ret = smsc95xx_write_reg(udev, BURST_CAP, burst_cap);
	if (ret < 0)
		return ret;

	ret = smsc95xx_read_reg(udev, BURST_CAP, &read_buf);
	if (ret < 0)
		return ret;
	debug("Read Value from BURST_CAP after writing: 0x%08x\n", read_buf);

	read_buf = DEFAULT_BULK_IN_DELAY;
	ret = smsc95xx_write_reg(udev, BULK_IN_DLY, read_buf);
	if (ret < 0)
		return ret;

	ret = smsc95xx_read_reg(udev, BULK_IN_DLY, &read_buf);
	if (ret < 0)
		return ret;
	debug("Read Value from BULK_IN_DLY after writing: "
			"0x%08x\n", read_buf);

	ret = smsc95xx_read_reg(udev, HW_CFG, &read_buf);
	if (ret < 0)
		return ret;
	debug("Read Value from HW_CFG: 0x%08x\n", read_buf);

#ifdef TURBO_MODE
	read_buf |= (HW_CFG_MEF_ | HW_CFG_BCE_);
#endif
	read_buf &= ~HW_CFG_RXDOFF_;

#define NET_IP_ALIGN 0
	read_buf |= NET_IP_ALIGN << 9;

	ret = smsc95xx_write_reg(udev, HW_CFG, read_buf);
	if (ret < 0)
		return ret;

	ret = smsc95xx_read_reg(udev, HW_CFG, &read_buf);
	if (ret < 0)
		return ret;
	debug("Read Value from HW_CFG after writing: 0x%08x\n", read_buf);

	write_buf = 0xFFFFFFFF;
	ret = smsc95xx_write_reg(udev, INT_STS, write_buf);
	if (ret < 0)
		return ret;

	ret = smsc95xx_read_reg(udev, ID_REV, &read_buf);
	if (ret < 0)
		return ret;
	debug("ID_REV = 0x%08x\n", read_buf);

	/* Configure GPIO pins as LED outputs */
	write_buf = LED_GPIO_CFG_SPD_LED | LED_GPIO_CFG_LNK_LED |
		LED_GPIO_CFG_FDX_LED;
	ret = smsc95xx_write_reg(udev, LED_GPIO_CFG, write_buf);
	if (ret < 0)
		return ret;
	debug("LED_GPIO_CFG set\n");

	/* Init Tx */
	write_buf = 0;
	ret = smsc95xx_write_reg(udev, FLOW, write_buf);
	if (ret < 0)
		return ret;

	read_buf = AFC_CFG_DEFAULT;
	ret = smsc95xx_write_reg(udev, AFC_CFG, read_buf);
	if (ret < 0)
		return ret;

	ret = smsc95xx_read_reg(udev, MAC_CR, &priv->mac_cr);
	if (ret < 0)
		return ret;

	/* Init Rx. Set Vlan */
	write_buf = (u32)ETH_P_8021Q;
	ret = smsc95xx_write_reg(udev, VLAN1, write_buf);
	if (ret < 0)
		return ret;

	/* Disable checksum offload engines */
	ret = smsc95xx_set_csums(udev, 0, 0);
	if (ret < 0) {
		debug("Failed to set csum offload: %d\n", ret);
		return ret;
	}
	smsc95xx_set_multicast(priv);

	ret = smsc95xx_phy_initialize(udev, dev);
	if (ret < 0)
		return ret;
	ret = smsc95xx_read_reg(udev, INT_EP_CTL, &read_buf);
	if (ret < 0)
		return ret;

	/* enable PHY interrupts */
	read_buf |= INT_EP_CTL_PHY_INT_;

	ret = smsc95xx_write_reg(udev, INT_EP_CTL, read_buf);
	if (ret < 0)
		return ret;

	smsc95xx_start_tx_path(udev, priv);
	smsc95xx_start_rx_path(udev, priv);

	timeout = 0;
	do {
		link_detected = smsc95xx_mdio_read(udev, dev->phy_id, MII_BMSR)
			& BMSR_LSTATUS;
		if (!link_detected) {
			if (timeout == 0)
				printf("Waiting for Ethernet connection... ");
			udelay(TIMEOUT_RESOLUTION * 1000);
			timeout += TIMEOUT_RESOLUTION;
		}
	} while (!link_detected && timeout < PHY_CONNECT_TIMEOUT);
	if (link_detected) {
		if (timeout != 0)
			printf("done.\n");
	} else {
		printf("unable to connect.\n");
		return -EIO;
	}
	return 0;
}

static int smsc95xx_send_common(struct ueth_data *dev, void *packet, int length)
{
	int err;
	int actual_len;
	u32 tx_cmd_a;
	u32 tx_cmd_b;
	ALLOC_CACHE_ALIGN_BUFFER(unsigned char, msg,
				 PKTSIZE + sizeof(tx_cmd_a) + sizeof(tx_cmd_b));

	debug("** %s(), len %d, buf %#x\n", __func__, length,
	      (unsigned int)(ulong)msg);
	if (length > PKTSIZE)
		return -ENOSPC;

	tx_cmd_a = (u32)length | TX_CMD_A_FIRST_SEG_ | TX_CMD_A_LAST_SEG_;
	tx_cmd_b = (u32)length;
	cpu_to_le32s(&tx_cmd_a);
	cpu_to_le32s(&tx_cmd_b);

	/* prepend cmd_a and cmd_b */
	memcpy(msg, &tx_cmd_a, sizeof(tx_cmd_a));
	memcpy(msg + sizeof(tx_cmd_a), &tx_cmd_b, sizeof(tx_cmd_b));
	memcpy(msg + sizeof(tx_cmd_a) + sizeof(tx_cmd_b), (void *)packet,
	       length);
	err = usb_bulk_msg(dev->pusb_dev,
				usb_sndbulkpipe(dev->pusb_dev, dev->ep_out),
				(void *)msg,
				length + sizeof(tx_cmd_a) + sizeof(tx_cmd_b),
				&actual_len,
				USB_BULK_SEND_TIMEOUT);
	debug("Tx: len = %u, actual = %u, err = %d\n",
	      (unsigned int)(length + sizeof(tx_cmd_a) + sizeof(tx_cmd_b)),
	      (unsigned int)actual_len, err);

	return err;
}

#ifndef CONFIG_DM_ETH
/*
 * Smsc95xx callbacks
 */
static int smsc95xx_init(struct eth_device *eth, bd_t *bd)
{
	struct ueth_data *dev = (struct ueth_data *)eth->priv;
	struct usb_device *udev = dev->pusb_dev;
	struct smsc95xx_private *priv =
		(struct smsc95xx_private *)dev->dev_priv;

	return smsc95xx_init_common(udev, dev, priv, eth->enetaddr);
}

static int smsc95xx_send(struct eth_device *eth, void *packet, int length)
{
	struct ueth_data *dev = (struct ueth_data *)eth->priv;

	return smsc95xx_send_common(dev, packet, length);
}

static int smsc95xx_recv(struct eth_device *eth)
{
	struct ueth_data *dev = (struct ueth_data *)eth->priv;
	DEFINE_CACHE_ALIGN_BUFFER(unsigned char, recv_buf, RX_URB_SIZE);
	unsigned char *buf_ptr;
	int err;
	int actual_len;
	u32 packet_len;
	int cur_buf_align;

	debug("** %s()\n", __func__);
	err = usb_bulk_msg(dev->pusb_dev,
			   usb_rcvbulkpipe(dev->pusb_dev, dev->ep_in),
			   (void *)recv_buf, RX_URB_SIZE, &actual_len,
			   USB_BULK_RECV_TIMEOUT);
	debug("Rx: len = %u, actual = %u, err = %d\n", RX_URB_SIZE,
	      actual_len, err);
	if (err != 0) {
		debug("Rx: failed to receive\n");
		return -err;
	}
	if (actual_len > RX_URB_SIZE) {
		debug("Rx: received too many bytes %d\n", actual_len);
		return -ENOSPC;
	}

	buf_ptr = recv_buf;
	while (actual_len > 0) {
		/*
		 * 1st 4 bytes contain the length of the actual data plus error
		 * info. Extract data length.
		 */
		if (actual_len < sizeof(packet_len)) {
			debug("Rx: incomplete packet length\n");
			return -EIO;
		}
		memcpy(&packet_len, buf_ptr, sizeof(packet_len));
		le32_to_cpus(&packet_len);
		if (packet_len & RX_STS_ES_) {
			debug("Rx: Error header=%#x", packet_len);
			return -EIO;
		}
		packet_len = ((packet_len & RX_STS_FL_) >> 16);

		if (packet_len > actual_len - sizeof(packet_len)) {
			debug("Rx: too large packet: %d\n", packet_len);
			return -EIO;
		}

		/* Notify net stack */
		net_process_received_packet(buf_ptr + sizeof(packet_len),
					    packet_len - 4);

		/* Adjust for next iteration */
		actual_len -= sizeof(packet_len) + packet_len;
		buf_ptr += sizeof(packet_len) + packet_len;
		cur_buf_align = (ulong)buf_ptr - (ulong)recv_buf;

		if (cur_buf_align & 0x03) {
			int align = 4 - (cur_buf_align & 0x03);

			actual_len -= align;
			buf_ptr += align;
		}
	}
	return err;
}

static void smsc95xx_halt(struct eth_device *eth)
{
	debug("** %s()\n", __func__);
}

static int smsc95xx_write_hwaddr(struct eth_device *eth)
{
	struct ueth_data *dev = eth->priv;
	struct usb_device *udev = dev->pusb_dev;
	struct smsc95xx_private *priv = dev->dev_priv;

	return smsc95xx_write_hwaddr_common(udev, priv, eth->enetaddr);
}

/*
 * SMSC probing functions
 */
void smsc95xx_eth_before_probe(void)
{
	curr_eth_dev = 0;
}

struct smsc95xx_dongle {
	unsigned short vendor;
	unsigned short product;
};

static const struct smsc95xx_dongle smsc95xx_dongles[] = {
	{ 0x0424, 0xec00 },	/* LAN9512/LAN9514 Ethernet */
	{ 0x0424, 0x9500 },	/* LAN9500 Ethernet */
	{ 0x0424, 0x9730 },	/* LAN9730 Ethernet (HSIC) */
	{ 0x0424, 0x9900 },	/* SMSC9500 USB Ethernet Device (SAL10) */
	{ 0x0424, 0x9e00 },	/* LAN9500A Ethernet */
	{ 0x0000, 0x0000 }	/* END - Do not remove */
};

/* Probe to see if a new device is actually an SMSC device */
int smsc95xx_eth_probe(struct usb_device *dev, unsigned int ifnum,
		      struct ueth_data *ss)
{
	struct usb_interface *iface;
	struct usb_interface_descriptor *iface_desc;
	int i;

	/* let's examine the device now */
	iface = &dev->config.if_desc[ifnum];
	iface_desc = &dev->config.if_desc[ifnum].desc;

	for (i = 0; smsc95xx_dongles[i].vendor != 0; i++) {
		if (dev->descriptor.idVendor == smsc95xx_dongles[i].vendor &&
		    dev->descriptor.idProduct == smsc95xx_dongles[i].product)
			/* Found a supported dongle */
			break;
	}
	if (smsc95xx_dongles[i].vendor == 0)
		return 0;

	/* At this point, we know we've got a live one */
	debug("\n\nUSB Ethernet device detected\n");
	memset(ss, '\0', sizeof(struct ueth_data));

	/* Initialize the ueth_data structure with some useful info */
	ss->ifnum = ifnum;
	ss->pusb_dev = dev;
	ss->subclass = iface_desc->bInterfaceSubClass;
	ss->protocol = iface_desc->bInterfaceProtocol;

	/*
	 * We are expecting a minimum of 3 endpoints - in, out (bulk), and int.
	 * We will ignore any others.
	 */
	for (i = 0; i < iface_desc->bNumEndpoints; i++) {
		/* is it an BULK endpoint? */
		if ((iface->ep_desc[i].bmAttributes &
		     USB_ENDPOINT_XFERTYPE_MASK) == USB_ENDPOINT_XFER_BULK) {
			if (iface->ep_desc[i].bEndpointAddress & USB_DIR_IN)
				ss->ep_in =
					iface->ep_desc[i].bEndpointAddress &
					USB_ENDPOINT_NUMBER_MASK;
			else
				ss->ep_out =
					iface->ep_desc[i].bEndpointAddress &
					USB_ENDPOINT_NUMBER_MASK;
		}

		/* is it an interrupt endpoint? */
		if ((iface->ep_desc[i].bmAttributes &
		    USB_ENDPOINT_XFERTYPE_MASK) == USB_ENDPOINT_XFER_INT) {
			ss->ep_int = iface->ep_desc[i].bEndpointAddress &
				USB_ENDPOINT_NUMBER_MASK;
			ss->irqinterval = iface->ep_desc[i].bInterval;
		}
	}
	debug("Endpoints In %d Out %d Int %d\n",
		  ss->ep_in, ss->ep_out, ss->ep_int);

	/* Do some basic sanity checks, and bail if we find a problem */
	if (usb_set_interface(dev, iface_desc->bInterfaceNumber, 0) ||
	    !ss->ep_in || !ss->ep_out || !ss->ep_int) {
		debug("Problems with device\n");
		return 0;
	}
	dev->privptr = (void *)ss;

	/* alloc driver private */
	ss->dev_priv = calloc(1, sizeof(struct smsc95xx_private));
	if (!ss->dev_priv)
		return 0;

	return 1;
}

int smsc95xx_eth_get_info(struct usb_device *dev, struct ueth_data *ss,
				struct eth_device *eth)
{
	debug("** %s()\n", __func__);
	if (!eth) {
		debug("%s: missing parameter.\n", __func__);
		return 0;
	}
	sprintf(eth->name, "%s%d", SMSC95XX_BASE_NAME, curr_eth_dev++);
	eth->init = smsc95xx_init;
	eth->send = smsc95xx_send;
	eth->recv = smsc95xx_recv;
	eth->halt = smsc95xx_halt;
	eth->write_hwaddr = smsc95xx_write_hwaddr;
	eth->priv = ss;
	return 1;
}
#endif /* !CONFIG_DM_ETH */

#ifdef CONFIG_DM_ETH
static int smsc95xx_eth_start(struct udevice *dev)
{
	struct usb_device *udev = dev_get_parent_priv(dev);
	struct smsc95xx_private *priv = dev_get_priv(dev);
	struct eth_pdata *pdata = dev_get_platdata(dev);

	/* Driver-model Ethernet ensures we have this */
	priv->have_hwaddr = 1;

	return smsc95xx_init_common(udev, &priv->ueth, priv, pdata->enetaddr);
}

void smsc95xx_eth_stop(struct udevice *dev)
{
	debug("** %s()\n", __func__);
}

int smsc95xx_eth_send(struct udevice *dev, void *packet, int length)
{
	struct smsc95xx_private *priv = dev_get_priv(dev);

	return smsc95xx_send_common(&priv->ueth, packet, length);
}

int smsc95xx_eth_recv(struct udevice *dev, int flags, uchar **packetp)
{
	struct smsc95xx_private *priv = dev_get_priv(dev);
	struct ueth_data *ueth = &priv->ueth;
	uint8_t *ptr;
	int ret, len;
	u32 packet_len;

	len = usb_ether_get_rx_bytes(ueth, &ptr);
	debug("%s: first try, len=%d\n", __func__, len);
	if (!len) {
		if (!(flags & ETH_RECV_CHECK_DEVICE))
			return -EAGAIN;
		ret = usb_ether_receive(ueth, RX_URB_SIZE);
		if (ret == -EAGAIN)
			return ret;

		len = usb_ether_get_rx_bytes(ueth, &ptr);
		debug("%s: second try, len=%d\n", __func__, len);
	}

	/*
	 * 1st 4 bytes contain the length of the actual data plus error info.
	 * Extract data length.
	 */
	if (len < sizeof(packet_len)) {
		debug("Rx: incomplete packet length\n");
		goto err;
	}
	memcpy(&packet_len, ptr, sizeof(packet_len));
	le32_to_cpus(&packet_len);
	if (packet_len & RX_STS_ES_) {
		debug("Rx: Error header=%#x", packet_len);
		goto err;
	}
	packet_len = ((packet_len & RX_STS_FL_) >> 16);

	if (packet_len > len - sizeof(packet_len)) {
		debug("Rx: too large packet: %d\n", packet_len);
		goto err;
	}

	*packetp = ptr + sizeof(packet_len);
	return packet_len;

err:
	usb_ether_advance_rxbuf(ueth, -1);
	return -EINVAL;
}

static int smsc95xx_free_pkt(struct udevice *dev, uchar *packet, int packet_len)
{
	struct smsc95xx_private *priv = dev_get_priv(dev);

	packet_len = ALIGN(packet_len, 4);
	usb_ether_advance_rxbuf(&priv->ueth, sizeof(u32) + packet_len);

	return 0;
}

int smsc95xx_write_hwaddr(struct udevice *dev)
{
	struct usb_device *udev = dev_get_parent_priv(dev);
	struct eth_pdata *pdata = dev_get_platdata(dev);
	struct smsc95xx_private *priv = dev_get_priv(dev);

	return smsc95xx_write_hwaddr_common(udev, priv, pdata->enetaddr);
}

static int smsc95xx_eth_probe(struct udevice *dev)
{
	struct smsc95xx_private *priv = dev_get_priv(dev);
	struct ueth_data *ueth = &priv->ueth;

	return usb_ether_register(dev, ueth, RX_URB_SIZE);
}

static const struct eth_ops smsc95xx_eth_ops = {
	.start	= smsc95xx_eth_start,
	.send	= smsc95xx_eth_send,
	.recv	= smsc95xx_eth_recv,
	.free_pkt = smsc95xx_free_pkt,
	.stop	= smsc95xx_eth_stop,
	.write_hwaddr = smsc95xx_write_hwaddr,
};

U_BOOT_DRIVER(smsc95xx_eth) = {
	.name	= "smsc95xx_eth",
	.id	= UCLASS_ETH,
	.probe = smsc95xx_eth_probe,
	.ops	= &smsc95xx_eth_ops,
	.priv_auto_alloc_size = sizeof(struct smsc95xx_private),
	.platdata_auto_alloc_size = sizeof(struct eth_pdata),
};

static const struct usb_device_id smsc95xx_eth_id_table[] = {
	{ USB_DEVICE(0x05ac, 0x1402) },
	{ USB_DEVICE(0x0424, 0xec00) },	/* LAN9512/LAN9514 Ethernet */
	{ USB_DEVICE(0x0424, 0x9500) },	/* LAN9500 Ethernet */
	{ USB_DEVICE(0x0424, 0x9730) },	/* LAN9730 Ethernet (HSIC) */
	{ USB_DEVICE(0x0424, 0x9900) },	/* SMSC9500 USB Ethernet (SAL10) */
	{ USB_DEVICE(0x0424, 0x9e00) },	/* LAN9500A Ethernet */
	{ }		/* Terminating entry */
};

U_BOOT_USB_DEVICE(smsc95xx_eth, smsc95xx_eth_id_table);
#endif<|MERGE_RESOLUTION|>--- conflicted
+++ resolved
@@ -368,15 +368,6 @@
 	int ret;
 
 	/* try reading mac address from EEPROM */
-<<<<<<< HEAD
-	if (smsc95xx_read_eeprom(dev, EEPROM_MAC_OFFSET, ETH_ALEN,
-			eth->enetaddr) == 0) {
-		if (is_valid_ethaddr(eth->enetaddr)) {
-			/* eeprom values are valid so use them */
-			debug("MAC address read from EEPROM\n");
-			return 0;
-		}
-=======
 	ret = smsc95xx_read_eeprom(udev, EEPROM_MAC_OFFSET, ETH_ALEN, enetaddr);
 	if (ret)
 		return ret;
@@ -385,7 +376,6 @@
 		/* eeprom values are valid so use them */
 		debug("MAC address read from EEPROM\n");
 		return 0;
->>>>>>> 8989c96b
 	}
 
 	/*

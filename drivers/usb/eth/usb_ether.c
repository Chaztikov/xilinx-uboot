/*
 * Copyright (c) 2011 The Chromium OS Authors.
 *
 * SPDX-License-Identifier:	GPL-2.0+
 */

#include <common.h>
#include <dm.h>
<<<<<<< HEAD
=======
#include <errno.h>
#include <malloc.h>
>>>>>>> 8989c96b
#include <usb.h>
#include <dm/device-internal.h>

#include "usb_ether.h"

#ifdef CONFIG_DM_ETH

#define USB_BULK_RECV_TIMEOUT 500

int usb_ether_register(struct udevice *dev, struct ueth_data *ueth, int rxsize)
{
	struct usb_device *udev = dev_get_parent_priv(dev);
	struct usb_interface_descriptor *iface_desc;
	bool ep_in_found = false, ep_out_found = false;
	struct usb_interface *iface;
	const int ifnum = 0; /* Always use interface 0 */
	int ret, i;

	iface = &udev->config.if_desc[ifnum];
	iface_desc = &udev->config.if_desc[ifnum].desc;

	/* Initialize the ueth_data structure with some useful info */
	ueth->ifnum = ifnum;
	ueth->subclass = iface_desc->bInterfaceSubClass;
	ueth->protocol = iface_desc->bInterfaceProtocol;

	/*
	 * We are expecting a minimum of 3 endpoints - in, out (bulk), and int.
	 * We will ignore any others.
	 */
	for (i = 0; i < iface_desc->bNumEndpoints; i++) {
		int ep_addr = iface->ep_desc[i].bEndpointAddress;

		/* is it an BULK endpoint? */
		if ((iface->ep_desc[i].bmAttributes &
		     USB_ENDPOINT_XFERTYPE_MASK) == USB_ENDPOINT_XFER_BULK) {
			if (ep_addr & USB_DIR_IN && !ep_in_found) {
				ueth->ep_in = ep_addr &
					USB_ENDPOINT_NUMBER_MASK;
				ep_in_found = true;
			} else if (!(ep_addr & USB_DIR_IN) && !ep_out_found) {
				ueth->ep_out = ep_addr &
					USB_ENDPOINT_NUMBER_MASK;
				ep_out_found = true;
			}
		}

		/* is it an interrupt endpoint? */
		if ((iface->ep_desc[i].bmAttributes &
		    USB_ENDPOINT_XFERTYPE_MASK) == USB_ENDPOINT_XFER_INT) {
			ueth->ep_int = iface->ep_desc[i].bEndpointAddress &
				USB_ENDPOINT_NUMBER_MASK;
			ueth->irqinterval = iface->ep_desc[i].bInterval;
		}
	}
	debug("Endpoints In %d Out %d Int %d\n", ueth->ep_in, ueth->ep_out,
	      ueth->ep_int);

	/* Do some basic sanity checks, and bail if we find a problem */
	if (!ueth->ep_in || !ueth->ep_out || !ueth->ep_int) {
		debug("%s: %s: Cannot find endpoints\n", __func__, dev->name);
		return -ENXIO;
	}

	ueth->rxsize = rxsize;
	ueth->rxbuf = memalign(ARCH_DMA_MINALIGN, rxsize);
	if (!ueth->rxbuf)
		return -ENOMEM;

	ret = usb_set_interface(udev, iface_desc->bInterfaceNumber, ifnum);
	if (ret) {
		debug("%s: %s: Cannot set interface: %d\n", __func__, dev->name,
		      ret);
		return ret;
	}
	ueth->pusb_dev = udev;

	return 0;
}

int usb_ether_deregister(struct ueth_data *ueth)
{
	return 0;
}

int usb_ether_receive(struct ueth_data *ueth, int rxsize)
{
	int actual_len;
	int ret;

	if (rxsize > ueth->rxsize)
		return -EINVAL;
	ret = usb_bulk_msg(ueth->pusb_dev,
			   usb_rcvbulkpipe(ueth->pusb_dev, ueth->ep_in),
			   ueth->rxbuf, rxsize, &actual_len,
			   USB_BULK_RECV_TIMEOUT);
	debug("Rx: len = %u, actual = %u, err = %d\n", rxsize, actual_len, ret);
	if (ret) {
		printf("Rx: failed to receive: %d\n", ret);
		return ret;
	}
	if (actual_len > rxsize) {
		debug("Rx: received too many bytes %d\n", actual_len);
		return -ENOSPC;
	}
	ueth->rxlen = actual_len;
	ueth->rxptr = 0;

	return actual_len ? 0 : -EAGAIN;
}

void usb_ether_advance_rxbuf(struct ueth_data *ueth, int num_bytes)
{
	ueth->rxptr += num_bytes;
	if (num_bytes < 0 || ueth->rxptr >= ueth->rxlen)
		ueth->rxlen = 0;
}

int usb_ether_get_rx_bytes(struct ueth_data *ueth, uint8_t **ptrp)
{
	if (!ueth->rxlen)
		return 0;

	*ptrp = &ueth->rxbuf[ueth->rxptr];

	return ueth->rxlen - ueth->rxptr;
}

#else

typedef void (*usb_eth_before_probe)(void);
typedef int (*usb_eth_probe)(struct usb_device *dev, unsigned int ifnum,
			struct ueth_data *ss);
typedef int (*usb_eth_get_info)(struct usb_device *dev, struct ueth_data *ss,
			struct eth_device *dev_desc);

struct usb_eth_prob_dev {
	usb_eth_before_probe	before_probe; /* optional */
	usb_eth_probe			probe;
	usb_eth_get_info		get_info;
};

/* driver functions go here, each bracketed by #ifdef CONFIG_USB_ETHER_xxx */
static const struct usb_eth_prob_dev prob_dev[] = {
#ifdef CONFIG_USB_ETHER_ASIX
	{
		.before_probe = asix_eth_before_probe,
		.probe = asix_eth_probe,
		.get_info = asix_eth_get_info,
	},
#endif
#ifdef CONFIG_USB_ETHER_ASIX88179
	{
		.before_probe = ax88179_eth_before_probe,
		.probe = ax88179_eth_probe,
		.get_info = ax88179_eth_get_info,
	},
#endif
#ifdef CONFIG_USB_ETHER_MCS7830
	{
		.before_probe = mcs7830_eth_before_probe,
		.probe = mcs7830_eth_probe,
		.get_info = mcs7830_eth_get_info,
	},
#endif
#ifdef CONFIG_USB_ETHER_SMSC95XX
	{
		.before_probe = smsc95xx_eth_before_probe,
		.probe = smsc95xx_eth_probe,
		.get_info = smsc95xx_eth_get_info,
	},
#endif
#ifdef CONFIG_USB_ETHER_RTL8152
	{
		.before_probe = r8152_eth_before_probe,
		.probe = r8152_eth_probe,
		.get_info = r8152_eth_get_info,
	},
#endif
	{ },		/* END */
};

static int usb_max_eth_dev; /* number of highest available usb eth device */
static struct ueth_data usb_eth[USB_MAX_ETH_DEV];

/*******************************************************************************
 * tell if current ethernet device is a usb dongle
 */
int is_eth_dev_on_usb_host(void)
{
	int i;
	struct eth_device *dev = eth_get_dev();

	if (dev) {
		for (i = 0; i < usb_max_eth_dev; i++)
			if (&usb_eth[i].eth_dev == dev)
				return 1;
	}
	return 0;
}

/*
 * Given a USB device, ask each driver if it can support it, and attach it
 * to the first driver that says 'yes'
 */
static void probe_valid_drivers(struct usb_device *dev)
{
	struct eth_device *eth;
	int j;

	for (j = 0; prob_dev[j].probe && prob_dev[j].get_info; j++) {
		if (!prob_dev[j].probe(dev, 0, &usb_eth[usb_max_eth_dev]))
			continue;
		/*
		 * ok, it is a supported eth device. Get info and fill it in
		 */
		eth = &usb_eth[usb_max_eth_dev].eth_dev;
		if (prob_dev[j].get_info(dev,
			&usb_eth[usb_max_eth_dev],
			eth)) {
			/* found proper driver */
			/* register with networking stack */
			usb_max_eth_dev++;

			/*
			 * usb_max_eth_dev must be incremented prior to this
			 * call since eth_current_changed (internally called)
			 * relies on it
			 */
			eth_register(eth);
			if (eth_write_hwaddr(eth, "usbeth",
					usb_max_eth_dev - 1))
				puts("Warning: failed to set MAC address\n");
			break;
			}
		}
	}

/*******************************************************************************
 * scan the usb and reports device info
 * to the user if mode = 1
 * returns current device or -1 if no
 */
int usb_host_eth_scan(int mode)
{
	int i, old_async;

	if (mode == 1)
		printf("       scanning usb for ethernet devices... ");

	old_async = usb_disable_asynch(1); /* asynch transfer not allowed */

	/* unregister a previously detected device */
	for (i = 0; i < usb_max_eth_dev; i++)
		eth_unregister(&usb_eth[i].eth_dev);

	memset(usb_eth, 0, sizeof(usb_eth));

	for (i = 0; prob_dev[i].probe; i++) {
		if (prob_dev[i].before_probe)
			prob_dev[i].before_probe();
	}

	usb_max_eth_dev = 0;
#ifdef CONFIG_DM_USB
	/*
<<<<<<< HEAD
	 * TODO: We should add USB_DEVICE() declarations to each USB ethernet
	 * driver and then most of this file can be removed.
=======
	 * TODO: We should add U_BOOT_USB_DEVICE() declarations to each USB
	 * Ethernet driver and then most of this file can be removed.
>>>>>>> 8989c96b
	 */
	struct udevice *bus;
	struct uclass *uc;
	int ret;

	ret = uclass_get(UCLASS_USB, &uc);
	if (ret)
		return ret;
	uclass_foreach_dev(bus, uc) {
		for (i = 0; i < USB_MAX_DEVICE; i++) {
			struct usb_device *dev;

			dev = usb_get_dev_index(bus, i); /* get device */
			debug("i=%d, %s\n", i, dev ? dev->dev->name : "(done)");
			if (!dev)
				break; /* no more devices available */

			/*
			 * find valid usb_ether driver for this device,
			 * if any
			 */
			probe_valid_drivers(dev);

			/* check limit */
			if (usb_max_eth_dev == USB_MAX_ETH_DEV)
				break;
		} /* for */
	}
#else
	for (i = 0; i < USB_MAX_DEVICE; i++) {
		struct usb_device *dev;

		dev = usb_get_dev_index(i); /* get device */
		debug("i=%d\n", i);
		if (!dev)
			break; /* no more devices available */

		/* find valid usb_ether driver for this device, if any */
		probe_valid_drivers(dev);

		/* check limit */
		if (usb_max_eth_dev == USB_MAX_ETH_DEV)
			break;
	} /* for */
#endif
	if (usb_max_eth_dev == USB_MAX_ETH_DEV) {
		printf("max USB Ethernet Device reached: %d stopping\n",
		       usb_max_eth_dev);
	}
	usb_disable_asynch(old_async); /* restore asynch value */
	printf("%d Ethernet Device(s) found\n", usb_max_eth_dev);
	if (usb_max_eth_dev > 0)
		return 0;
	return -1;
}
#endif<|MERGE_RESOLUTION|>--- conflicted
+++ resolved
@@ -6,11 +6,8 @@
 
 #include <common.h>
 #include <dm.h>
-<<<<<<< HEAD
-=======
 #include <errno.h>
 #include <malloc.h>
->>>>>>> 8989c96b
 #include <usb.h>
 #include <dm/device-internal.h>
 
@@ -277,13 +274,8 @@
 	usb_max_eth_dev = 0;
 #ifdef CONFIG_DM_USB
 	/*
-<<<<<<< HEAD
-	 * TODO: We should add USB_DEVICE() declarations to each USB ethernet
-	 * driver and then most of this file can be removed.
-=======
 	 * TODO: We should add U_BOOT_USB_DEVICE() declarations to each USB
 	 * Ethernet driver and then most of this file can be removed.
->>>>>>> 8989c96b
 	 */
 	struct udevice *bus;
 	struct uclass *uc;

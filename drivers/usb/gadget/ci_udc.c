--- conflicted
+++ resolved
@@ -450,11 +450,7 @@
 	do {
 		len_this_dtd = min(len_left, (unsigned)EP_MAX_LENGTH_TRANSFER);
 
-<<<<<<< HEAD
-		dtd->info = INFO_BYTES(length) | INFO_ACTIVE;
-=======
 		dtd->info = INFO_BYTES(len_this_dtd) | INFO_ACTIVE;
->>>>>>> 8989c96b
 		dtd->page0 = (unsigned long)buf;
 		dtd->page1 = ((unsigned long)buf & 0xfffff000) + 0x1000;
 		dtd->page2 = ((unsigned long)buf & 0xfffff000) + 0x2000;

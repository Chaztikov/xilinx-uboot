/*
 * (C) Copyright 2008 - 2009
 * Windriver, <www.windriver.com>
 * Tom Rix <Tom.Rix@windriver.com>
 *
 * Copyright 2011 Sebastian Andrzej Siewior <bigeasy@linutronix.de>
 *
 * Copyright 2014 Linaro, Ltd.
 * Rob Herring <robh@kernel.org>
 *
 * SPDX-License-Identifier:	GPL-2.0+
 */
#include <config.h>
#include <common.h>
#include <errno.h>
#include <fastboot.h>
#include <malloc.h>
#include <linux/usb/ch9.h>
#include <linux/usb/gadget.h>
#include <linux/usb/composite.h>
#include <linux/compiler.h>
#include <version.h>
#include <g_dnl.h>
#ifdef CONFIG_FASTBOOT_FLASH_MMC_DEV
#include <fb_mmc.h>
#endif
#ifdef CONFIG_FASTBOOT_FLASH_NAND_DEV
#include <fb_nand.h>
#endif

#define FASTBOOT_VERSION		"0.4"

#define FASTBOOT_INTERFACE_CLASS	0xff
#define FASTBOOT_INTERFACE_SUB_CLASS	0x42
#define FASTBOOT_INTERFACE_PROTOCOL	0x03

#define RX_ENDPOINT_MAXIMUM_PACKET_SIZE_2_0  (0x0200)
#define RX_ENDPOINT_MAXIMUM_PACKET_SIZE_1_1  (0x0040)
#define TX_ENDPOINT_MAXIMUM_PACKET_SIZE      (0x0040)

#define EP_BUFFER_SIZE			4096
/*
 * EP_BUFFER_SIZE must always be an integral multiple of maxpacket size
 * (64 or 512 or 1024), else we break on certain controllers like DWC3
 * that expect bulk OUT requests to be divisible by maxpacket size.
 */

struct f_fastboot {
	struct usb_function usb_function;

	/* IN/OUT EP's and corresponding requests */
	struct usb_ep *in_ep, *out_ep;
	struct usb_request *in_req, *out_req;
};

static inline struct f_fastboot *func_to_fastboot(struct usb_function *f)
{
	return container_of(f, struct f_fastboot, usb_function);
}

static struct f_fastboot *fastboot_func;
static unsigned int download_size;
static unsigned int download_bytes;

static struct usb_endpoint_descriptor fs_ep_in = {
	.bLength            = USB_DT_ENDPOINT_SIZE,
	.bDescriptorType    = USB_DT_ENDPOINT,
	.bEndpointAddress   = USB_DIR_IN,
	.bmAttributes       = USB_ENDPOINT_XFER_BULK,
	.wMaxPacketSize     = cpu_to_le16(64),
};

static struct usb_endpoint_descriptor fs_ep_out = {
	.bLength		= USB_DT_ENDPOINT_SIZE,
	.bDescriptorType	= USB_DT_ENDPOINT,
	.bEndpointAddress	= USB_DIR_OUT,
	.bmAttributes		= USB_ENDPOINT_XFER_BULK,
	.wMaxPacketSize		= cpu_to_le16(64),
};

static struct usb_endpoint_descriptor hs_ep_in = {
	.bLength		= USB_DT_ENDPOINT_SIZE,
	.bDescriptorType	= USB_DT_ENDPOINT,
	.bEndpointAddress	= USB_DIR_IN,
	.bmAttributes		= USB_ENDPOINT_XFER_BULK,
	.wMaxPacketSize		= cpu_to_le16(512),
};

static struct usb_endpoint_descriptor hs_ep_out = {
	.bLength		= USB_DT_ENDPOINT_SIZE,
	.bDescriptorType	= USB_DT_ENDPOINT,
	.bEndpointAddress	= USB_DIR_OUT,
	.bmAttributes		= USB_ENDPOINT_XFER_BULK,
	.wMaxPacketSize		= cpu_to_le16(512),
};

static struct usb_interface_descriptor interface_desc = {
	.bLength		= USB_DT_INTERFACE_SIZE,
	.bDescriptorType	= USB_DT_INTERFACE,
	.bInterfaceNumber	= 0x00,
	.bAlternateSetting	= 0x00,
	.bNumEndpoints		= 0x02,
	.bInterfaceClass	= FASTBOOT_INTERFACE_CLASS,
	.bInterfaceSubClass	= FASTBOOT_INTERFACE_SUB_CLASS,
	.bInterfaceProtocol	= FASTBOOT_INTERFACE_PROTOCOL,
};

static struct usb_descriptor_header *fb_fs_function[] = {
	(struct usb_descriptor_header *)&interface_desc,
	(struct usb_descriptor_header *)&fs_ep_in,
	(struct usb_descriptor_header *)&fs_ep_out,
};

static struct usb_descriptor_header *fb_hs_function[] = {
	(struct usb_descriptor_header *)&interface_desc,
	(struct usb_descriptor_header *)&hs_ep_in,
	(struct usb_descriptor_header *)&hs_ep_out,
	NULL,
};

static struct usb_endpoint_descriptor *
fb_ep_desc(struct usb_gadget *g, struct usb_endpoint_descriptor *fs,
	    struct usb_endpoint_descriptor *hs)
{
	if (gadget_is_dualspeed(g) && g->speed == USB_SPEED_HIGH)
		return hs;
	return fs;
}

/*
 * static strings, in UTF-8
 */
static const char fastboot_name[] = "Android Fastboot";

static struct usb_string fastboot_string_defs[] = {
	[0].s = fastboot_name,
	{  }			/* end of list */
};

static struct usb_gadget_strings stringtab_fastboot = {
	.language	= 0x0409,	/* en-us */
	.strings	= fastboot_string_defs,
};

static struct usb_gadget_strings *fastboot_strings[] = {
	&stringtab_fastboot,
	NULL,
};

static void rx_handler_command(struct usb_ep *ep, struct usb_request *req);
static int strcmp_l1(const char *s1, const char *s2);
<<<<<<< HEAD
=======


static char *fb_response_str;

void fastboot_fail(const char *reason)
{
	strncpy(fb_response_str, "FAIL\0", 5);
	strncat(fb_response_str, reason, FASTBOOT_RESPONSE_LEN - 4 - 1);
}

void fastboot_okay(const char *reason)
{
	strncpy(fb_response_str, "OKAY\0", 5);
	strncat(fb_response_str, reason, FASTBOOT_RESPONSE_LEN - 4 - 1);
}
>>>>>>> 8989c96b

static void fastboot_complete(struct usb_ep *ep, struct usb_request *req)
{
	int status = req->status;
	if (!status)
		return;
	printf("status: %d ep '%s' trans: %d\n", status, ep->name, req->actual);
}

static int fastboot_bind(struct usb_configuration *c, struct usb_function *f)
{
	int id;
	struct usb_gadget *gadget = c->cdev->gadget;
	struct f_fastboot *f_fb = func_to_fastboot(f);
	const char *s;

	/* DYNAMIC interface numbers assignments */
	id = usb_interface_id(c, f);
	if (id < 0)
		return id;
	interface_desc.bInterfaceNumber = id;

	id = usb_string_id(c->cdev);
	if (id < 0)
		return id;
	fastboot_string_defs[0].id = id;
	interface_desc.iInterface = id;

	f_fb->in_ep = usb_ep_autoconfig(gadget, &fs_ep_in);
	if (!f_fb->in_ep)
		return -ENODEV;
	f_fb->in_ep->driver_data = c->cdev;

	f_fb->out_ep = usb_ep_autoconfig(gadget, &fs_ep_out);
	if (!f_fb->out_ep)
		return -ENODEV;
	f_fb->out_ep->driver_data = c->cdev;

	f->descriptors = fb_fs_function;

	if (gadget_is_dualspeed(gadget)) {
		/* Assume endpoint addresses are the same for both speeds */
		hs_ep_in.bEndpointAddress = fs_ep_in.bEndpointAddress;
		hs_ep_out.bEndpointAddress = fs_ep_out.bEndpointAddress;
		/* copy HS descriptors */
		f->hs_descriptors = fb_hs_function;
	}

	s = getenv("serial#");
	if (s)
		g_dnl_set_serialnumber((char *)s);

	return 0;
}

static void fastboot_unbind(struct usb_configuration *c, struct usb_function *f)
{
	memset(fastboot_func, 0, sizeof(*fastboot_func));
}

static void fastboot_disable(struct usb_function *f)
{
	struct f_fastboot *f_fb = func_to_fastboot(f);

	usb_ep_disable(f_fb->out_ep);
	usb_ep_disable(f_fb->in_ep);

	if (f_fb->out_req) {
		free(f_fb->out_req->buf);
		usb_ep_free_request(f_fb->out_ep, f_fb->out_req);
		f_fb->out_req = NULL;
	}
	if (f_fb->in_req) {
		free(f_fb->in_req->buf);
		usb_ep_free_request(f_fb->in_ep, f_fb->in_req);
		f_fb->in_req = NULL;
	}
}

static struct usb_request *fastboot_start_ep(struct usb_ep *ep)
{
	struct usb_request *req;

	req = usb_ep_alloc_request(ep, 0);
	if (!req)
		return NULL;

	req->length = EP_BUFFER_SIZE;
	req->buf = memalign(CONFIG_SYS_CACHELINE_SIZE, EP_BUFFER_SIZE);
	if (!req->buf) {
		usb_ep_free_request(ep, req);
		return NULL;
	}

	memset(req->buf, 0, req->length);
	return req;
}

static int fastboot_set_alt(struct usb_function *f,
			    unsigned interface, unsigned alt)
{
	int ret;
	struct usb_composite_dev *cdev = f->config->cdev;
	struct usb_gadget *gadget = cdev->gadget;
	struct f_fastboot *f_fb = func_to_fastboot(f);
	const struct usb_endpoint_descriptor *d;

	debug("%s: func: %s intf: %d alt: %d\n",
	      __func__, f->name, interface, alt);

	d = fb_ep_desc(gadget, &fs_ep_out, &hs_ep_out);
	ret = usb_ep_enable(f_fb->out_ep, d);
	if (ret) {
		puts("failed to enable out ep\n");
		return ret;
	}

	f_fb->out_req = fastboot_start_ep(f_fb->out_ep);
	if (!f_fb->out_req) {
		puts("failed to alloc out req\n");
		ret = -EINVAL;
		goto err;
	}
	f_fb->out_req->complete = rx_handler_command;

	d = fb_ep_desc(gadget, &fs_ep_in, &hs_ep_in);
	ret = usb_ep_enable(f_fb->in_ep, d);
	if (ret) {
		puts("failed to enable in ep\n");
		goto err;
	}

	f_fb->in_req = fastboot_start_ep(f_fb->in_ep);
	if (!f_fb->in_req) {
		puts("failed alloc req in\n");
		ret = -EINVAL;
		goto err;
	}
	f_fb->in_req->complete = fastboot_complete;

	ret = usb_ep_queue(f_fb->out_ep, f_fb->out_req, 0);
	if (ret)
		goto err;

	return 0;
err:
	fastboot_disable(f);
	return ret;
}

static int fastboot_add(struct usb_configuration *c)
{
	struct f_fastboot *f_fb = fastboot_func;
	int status;

	debug("%s: cdev: 0x%p\n", __func__, c->cdev);

	if (!f_fb) {
		f_fb = memalign(CONFIG_SYS_CACHELINE_SIZE, sizeof(*f_fb));
		if (!f_fb)
			return -ENOMEM;

		fastboot_func = f_fb;
		memset(f_fb, 0, sizeof(*f_fb));
	}

	f_fb->usb_function.name = "f_fastboot";
	f_fb->usb_function.bind = fastboot_bind;
	f_fb->usb_function.unbind = fastboot_unbind;
	f_fb->usb_function.set_alt = fastboot_set_alt;
	f_fb->usb_function.disable = fastboot_disable;
	f_fb->usb_function.strings = fastboot_strings;

	status = usb_add_function(c, &f_fb->usb_function);
	if (status) {
		free(f_fb);
		fastboot_func = f_fb;
	}

	return status;
}
DECLARE_GADGET_BIND_CALLBACK(usb_dnl_fastboot, fastboot_add);

static int fastboot_tx_write(const char *buffer, unsigned int buffer_size)
{
	struct usb_request *in_req = fastboot_func->in_req;
	int ret;

	memcpy(in_req->buf, buffer, buffer_size);
	in_req->length = buffer_size;

	usb_ep_dequeue(fastboot_func->in_ep, in_req);

	ret = usb_ep_queue(fastboot_func->in_ep, in_req, 0);
	if (ret)
		printf("Error %d on queue\n", ret);
	return 0;
}

static int fastboot_tx_write_str(const char *buffer)
{
	return fastboot_tx_write(buffer, strlen(buffer));
}

static void compl_do_reset(struct usb_ep *ep, struct usb_request *req)
{
	do_reset(NULL, 0, 0, NULL);
}

int __weak fb_set_reboot_flag(void)
{
	return -ENOSYS;
}

static void cb_reboot(struct usb_ep *ep, struct usb_request *req)
{
	char *cmd = req->buf;
	if (!strcmp_l1("reboot-bootloader", cmd)) {
		if (fb_set_reboot_flag()) {
			fastboot_tx_write_str("FAILCannot set reboot flag");
			return;
		}
	}
	fastboot_func->in_req->complete = compl_do_reset;
	fastboot_tx_write_str("OKAY");
}

static int strcmp_l1(const char *s1, const char *s2)
{
	if (!s1 || !s2)
		return -1;
	return strncmp(s1, s2, strlen(s1));
}

static void cb_getvar(struct usb_ep *ep, struct usb_request *req)
{
	char *cmd = req->buf;
	char response[FASTBOOT_RESPONSE_LEN];
	const char *s;
	size_t chars_left;

	strcpy(response, "OKAY");
	chars_left = sizeof(response) - strlen(response) - 1;

	strsep(&cmd, ":");
	if (!cmd) {
		error("missing variable");
		fastboot_tx_write_str("FAILmissing var");
		return;
	}

	if (!strcmp_l1("version", cmd)) {
		strncat(response, FASTBOOT_VERSION, chars_left);
	} else if (!strcmp_l1("bootloader-version", cmd)) {
		strncat(response, U_BOOT_VERSION, chars_left);
	} else if (!strcmp_l1("downloadsize", cmd) ||
		!strcmp_l1("max-download-size", cmd)) {
		char str_num[12];

		sprintf(str_num, "0x%08x", CONFIG_FASTBOOT_BUF_SIZE);
		strncat(response, str_num, chars_left);
	} else if (!strcmp_l1("serialno", cmd)) {
		s = getenv("serial#");
		if (s)
			strncat(response, s, chars_left);
		else
			strcpy(response, "FAILValue not set");
	} else {
		char envstr[32];

		snprintf(envstr, sizeof(envstr) - 1, "fastboot.%s", cmd);
		s = getenv(envstr);
		if (s) {
			strncat(response, s, chars_left);
		} else {
			printf("WARNING: unknown variable: %s\n", cmd);
			strcpy(response, "FAILVariable not implemented");
		}
	}
	fastboot_tx_write_str(response);
}

static unsigned int rx_bytes_expected(struct usb_ep *ep)
{
	int rx_remain = download_size - download_bytes;
	unsigned int rem;
	unsigned int maxpacket = ep->maxpacket;

	if (rx_remain <= 0)
		return 0;
	else if (rx_remain > EP_BUFFER_SIZE)
		return EP_BUFFER_SIZE;

	/*
	 * Some controllers e.g. DWC3 don't like OUT transfers to be
	 * not ending in maxpacket boundary. So just make them happy by
	 * always requesting for integral multiple of maxpackets.
	 * This shouldn't bother controllers that don't care about it.
	 */
	rem = rx_remain % maxpacket;
	if (rem > 0)
		rx_remain = rx_remain + (maxpacket - rem);

	return rx_remain;
}

#define BYTES_PER_DOT	0x20000
static void rx_handler_dl_image(struct usb_ep *ep, struct usb_request *req)
{
	char response[FASTBOOT_RESPONSE_LEN];
	unsigned int transfer_size = download_size - download_bytes;
	const unsigned char *buffer = req->buf;
	unsigned int buffer_size = req->actual;
	unsigned int pre_dot_num, now_dot_num;

	if (req->status != 0) {
		printf("Bad status: %d\n", req->status);
		return;
	}

	if (buffer_size < transfer_size)
		transfer_size = buffer_size;

	memcpy((void *)CONFIG_FASTBOOT_BUF_ADDR + download_bytes,
	       buffer, transfer_size);

	pre_dot_num = download_bytes / BYTES_PER_DOT;
	download_bytes += transfer_size;
	now_dot_num = download_bytes / BYTES_PER_DOT;

	if (pre_dot_num != now_dot_num) {
		putc('.');
		if (!(now_dot_num % 74))
			putc('\n');
	}

	/* Check if transfer is done */
	if (download_bytes >= download_size) {
		/*
		 * Reset global transfer variable, keep download_bytes because
		 * it will be used in the next possible flashing command
		 */
		download_size = 0;
		req->complete = rx_handler_command;
		req->length = EP_BUFFER_SIZE;

		strcpy(response, "OKAY");
		fastboot_tx_write_str(response);

		printf("\ndownloading of %d bytes finished\n", download_bytes);
	} else {
		req->length = rx_bytes_expected(ep);
	}

	req->actual = 0;
	usb_ep_queue(ep, req, 0);
}

static void cb_download(struct usb_ep *ep, struct usb_request *req)
{
	char *cmd = req->buf;
	char response[FASTBOOT_RESPONSE_LEN];

	strsep(&cmd, ":");
	download_size = simple_strtoul(cmd, NULL, 16);
	download_bytes = 0;

	printf("Starting download of %d bytes\n", download_size);

	if (0 == download_size) {
		strcpy(response, "FAILdata invalid size");
	} else if (download_size > CONFIG_FASTBOOT_BUF_SIZE) {
		download_size = 0;
		strcpy(response, "FAILdata too large");
	} else {
		sprintf(response, "DATA%08x", download_size);
		req->complete = rx_handler_dl_image;
		req->length = rx_bytes_expected(ep);
	}
	fastboot_tx_write_str(response);
}

static void do_bootm_on_complete(struct usb_ep *ep, struct usb_request *req)
{
	char boot_addr_start[12];
	char *bootm_args[] = { "bootm", boot_addr_start, NULL };

	puts("Booting kernel..\n");

	sprintf(boot_addr_start, "0x%lx", load_addr);
	do_bootm(NULL, 0, 2, bootm_args);

	/* This only happens if image is somehow faulty so we start over */
	do_reset(NULL, 0, 0, NULL);
}

static void cb_boot(struct usb_ep *ep, struct usb_request *req)
{
	fastboot_func->in_req->complete = do_bootm_on_complete;
	fastboot_tx_write_str("OKAY");
}

static void do_exit_on_complete(struct usb_ep *ep, struct usb_request *req)
{
	g_dnl_trigger_detach();
}

static void cb_continue(struct usb_ep *ep, struct usb_request *req)
{
	fastboot_func->in_req->complete = do_exit_on_complete;
	fastboot_tx_write_str("OKAY");
}

#ifdef CONFIG_FASTBOOT_FLASH
static void cb_flash(struct usb_ep *ep, struct usb_request *req)
{
	char *cmd = req->buf;
	char response[FASTBOOT_RESPONSE_LEN];

	strsep(&cmd, ":");
	if (!cmd) {
		error("missing partition name");
		fastboot_tx_write_str("FAILmissing partition name");
		return;
	}

	/* initialize the response buffer */
	fb_response_str = response;

	fastboot_fail("no flash device defined");
#ifdef CONFIG_FASTBOOT_FLASH_MMC_DEV
	fb_mmc_flash_write(cmd, (void *)CONFIG_FASTBOOT_BUF_ADDR,
			   download_bytes);
#endif
#ifdef CONFIG_FASTBOOT_FLASH_NAND_DEV
	fb_nand_flash_write(cmd,
			    (void *)CONFIG_FASTBOOT_BUF_ADDR,
			    download_bytes);
#endif
	fastboot_tx_write_str(response);
}
#endif

static void cb_oem(struct usb_ep *ep, struct usb_request *req)
{
	char *cmd = req->buf;
#ifdef CONFIG_FASTBOOT_FLASH_MMC_DEV
	if (strncmp("format", cmd + 4, 6) == 0) {
		char cmdbuf[32];
                sprintf(cmdbuf, "gpt write mmc %x $partitions",
			CONFIG_FASTBOOT_FLASH_MMC_DEV);
                if (run_command(cmdbuf, 0))
			fastboot_tx_write_str("FAIL");
                else
			fastboot_tx_write_str("OKAY");
	} else
#endif
	if (strncmp("unlock", cmd + 4, 8) == 0) {
		fastboot_tx_write_str("FAILnot implemented");
	}
	else {
		fastboot_tx_write_str("FAILunknown oem command");
	}
}

#ifdef CONFIG_FASTBOOT_FLASH
static void cb_erase(struct usb_ep *ep, struct usb_request *req)
{
	char *cmd = req->buf;
	char response[FASTBOOT_RESPONSE_LEN];

	strsep(&cmd, ":");
	if (!cmd) {
		error("missing partition name");
		fastboot_tx_write_str("FAILmissing partition name");
		return;
	}

	/* initialize the response buffer */
	fb_response_str = response;

	fastboot_fail("no flash device defined");
#ifdef CONFIG_FASTBOOT_FLASH_MMC_DEV
	fb_mmc_erase(cmd);
#endif
#ifdef CONFIG_FASTBOOT_FLASH_NAND_DEV
	fb_nand_erase(cmd);
#endif
	fastboot_tx_write_str(response);
}
#endif

struct cmd_dispatch_info {
	char *cmd;
	void (*cb)(struct usb_ep *ep, struct usb_request *req);
};

static const struct cmd_dispatch_info cmd_dispatch_info[] = {
	{
		.cmd = "reboot",
		.cb = cb_reboot,
	}, {
		.cmd = "getvar:",
		.cb = cb_getvar,
	}, {
		.cmd = "download:",
		.cb = cb_download,
	}, {
		.cmd = "boot",
		.cb = cb_boot,
	}, {
		.cmd = "continue",
		.cb = cb_continue,
	},
#ifdef CONFIG_FASTBOOT_FLASH
	{
		.cmd = "flash",
		.cb = cb_flash,
	}, {
		.cmd = "erase",
		.cb = cb_erase,
	},
#endif
	{
		.cmd = "oem",
		.cb = cb_oem,
	},
};

static void rx_handler_command(struct usb_ep *ep, struct usb_request *req)
{
	char *cmdbuf = req->buf;
	void (*func_cb)(struct usb_ep *ep, struct usb_request *req) = NULL;
	int i;

	if (req->status != 0 || req->length == 0)
		return;

	for (i = 0; i < ARRAY_SIZE(cmd_dispatch_info); i++) {
		if (!strcmp_l1(cmd_dispatch_info[i].cmd, cmdbuf)) {
			func_cb = cmd_dispatch_info[i].cb;
			break;
		}
	}

	if (!func_cb) {
		error("unknown command: %s", cmdbuf);
		fastboot_tx_write_str("FAILunknown command");
	} else {
		if (req->actual < req->length) {
			u8 *buf = (u8 *)req->buf;
			buf[req->actual] = 0;
			func_cb(ep, req);
		} else {
			error("buffer overflow");
			fastboot_tx_write_str("FAILbuffer overflow");
		}
	}

	*cmdbuf = '\0';
	req->actual = 0;
	usb_ep_queue(ep, req, 0);
}<|MERGE_RESOLUTION|>--- conflicted
+++ resolved
@@ -149,8 +149,6 @@
 
 static void rx_handler_command(struct usb_ep *ep, struct usb_request *req);
 static int strcmp_l1(const char *s1, const char *s2);
-<<<<<<< HEAD
-=======
 
 
 static char *fb_response_str;
@@ -166,7 +164,6 @@
 	strncpy(fb_response_str, "OKAY\0", 5);
 	strncat(fb_response_str, reason, FASTBOOT_RESPONSE_LEN - 4 - 1);
 }
->>>>>>> 8989c96b
 
 static void fastboot_complete(struct usb_ep *ep, struct usb_request *req)
 {

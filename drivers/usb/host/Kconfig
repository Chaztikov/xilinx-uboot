--- conflicted
+++ resolved
@@ -17,15 +17,12 @@
 	default y
 	---help---
 	  Enables support for the on-chip xHCI controller on UniPhier SoCs.
-<<<<<<< HEAD
-=======
 
 config USB_XHCI_DWC3
 	bool "DesignWare USB3 DRD Core Support"
 	help
 	  Say Y or if your system has a Dual Role SuperSpeed
 	  USB controller based on the DesignWare USB3 IP Core.
->>>>>>> 8989c96b
 
 endif
 
@@ -63,14 +60,6 @@
 
 if USB_EHCI_HCD
 
-<<<<<<< HEAD
-config USB_EHCI_UNIPHIER
-	bool "Support for UniPhier on-chip EHCI USB controller"
-	depends on ARCH_UNIPHIER && OF_CONTROL
-	default y
-	---help---
-	  Enables support for the on-chip EHCI controller on UniPhier SoCs.
-=======
 config USB_EHCI_MARVELL
 	bool "Support for MVEBU (AXP / A38x) on-chip EHCI USB controller"
 	depends on ARCH_MVEBU
@@ -110,6 +99,5 @@
 	default n
 	---help---
 	  Enables support for generic EHCI controller.
->>>>>>> 8989c96b
 
 endif
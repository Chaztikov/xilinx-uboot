--- conflicted
+++ resolved
@@ -10,10 +10,7 @@
 #include <errno.h>
 #include <usb.h>
 #include <malloc.h>
-<<<<<<< HEAD
-=======
 #include <memalign.h>
->>>>>>> 8989c96b
 #include <phys2bus.h>
 #include <usbroothubdes.h>
 #include <wait_bit.h>
@@ -31,10 +28,6 @@
 
 #define MAX_DEVICE			16
 #define MAX_ENDPOINT			16
-<<<<<<< HEAD
-static int bulk_data_toggle[MAX_DEVICE][MAX_ENDPOINT];
-=======
->>>>>>> 8989c96b
 
 struct dwc2_priv {
 #ifdef CONFIG_DM_USB
@@ -423,12 +416,6 @@
 			  (ep_is_in << DWC2_HCCHAR_EPDIR_OFFSET) |
 			  (ep_type << DWC2_HCCHAR_EPTYPE_OFFSET) |
 			  (max_packet << DWC2_HCCHAR_MPS_OFFSET);
-<<<<<<< HEAD
-
-	if (dev->speed == USB_SPEED_LOW)
-		hcchar |= DWC2_HCCHAR_LSPDDEV;
-=======
->>>>>>> 8989c96b
 
 	if (dev->speed == USB_SPEED_LOW)
 		hcchar |= DWC2_HCCHAR_LSPDDEV;
@@ -746,52 +733,22 @@
 	return stat;
 }
 
-<<<<<<< HEAD
-int wait_for_chhltd(uint32_t *sub, int *toggle, bool ignore_ack)
-{
-	uint32_t hcint_comp_hlt_ack = DWC2_HCINT_XFERCOMP | DWC2_HCINT_CHHLTD;
-	struct dwc2_hc_regs *hc_regs = &regs->hc_regs[DWC2_HC_CHANNEL];
+int wait_for_chhltd(struct dwc2_hc_regs *hc_regs, uint32_t *sub, u8 *toggle)
+{
 	int ret;
 	uint32_t hcint, hctsiz;
 
-	ret = wait_for_bit(&hc_regs->hcint, DWC2_HCINT_CHHLTD, true);
-=======
-int wait_for_chhltd(struct dwc2_hc_regs *hc_regs, uint32_t *sub, u8 *toggle)
-{
-	int ret;
-	uint32_t hcint, hctsiz;
-
 	ret = wait_for_bit(__func__, &hc_regs->hcint, DWC2_HCINT_CHHLTD, true,
 			   1000, false);
->>>>>>> 8989c96b
 	if (ret)
 		return ret;
 
 	hcint = readl(&hc_regs->hcint);
-<<<<<<< HEAD
-	if (hcint & (DWC2_HCINT_NAK | DWC2_HCINT_FRMOVRUN))
-		return -EAGAIN;
-	if (ignore_ack)
-		hcint &= ~DWC2_HCINT_ACK;
-	else
-		hcint_comp_hlt_ack |= DWC2_HCINT_ACK;
-	if (hcint != hcint_comp_hlt_ack) {
-		debug("%s: Error (HCINT=%08x)\n", __func__, hcint);
-		return -EINVAL;
-	}
-
-=======
->>>>>>> 8989c96b
 	hctsiz = readl(&hc_regs->hctsiz);
 	*sub = (hctsiz & DWC2_HCTSIZ_XFERSIZE_MASK) >>
 		DWC2_HCTSIZ_XFERSIZE_OFFSET;
 	*toggle = (hctsiz & DWC2_HCTSIZ_PID_MASK) >> DWC2_HCTSIZ_PID_OFFSET;
 
-<<<<<<< HEAD
-	debug("%s: sub=%u toggle=%d\n", __func__, *sub, *toggle);
-
-	return 0;
-=======
 	debug("%s: HCINT=%08x sub=%u toggle=%d\n", __func__, hcint, *sub,
 	      *toggle);
 
@@ -803,7 +760,6 @@
 
 	debug("%s: Error (HCINT=%08x)\n", __func__, hcint);
 	return -EINVAL;
->>>>>>> 8989c96b
 }
 
 static int dwc2_eptype[] = {
@@ -813,12 +769,6 @@
 	DWC2_HCCHAR_EPTYPE_BULK,
 };
 
-<<<<<<< HEAD
-int chunk_msg(struct usb_device *dev, unsigned long pipe, int *pid, int in,
-	      void *buffer, int len, bool ignore_ack)
-{
-	struct dwc2_hc_regs *hc_regs = &regs->hc_regs[DWC2_HC_CHANNEL];
-=======
 static int transfer_chunk(struct dwc2_hc_regs *hc_regs, void *aligned_buffer,
 			  u8 *pid, int in, void *buffer, int num_packets,
 			  int xfer_len, int *actual_len, int odd_frame)
@@ -879,36 +829,12 @@
 	struct dwc2_core_regs *regs = priv->regs;
 	struct dwc2_hc_regs *hc_regs = &regs->hc_regs[DWC2_HC_CHANNEL];
 	struct dwc2_host_regs *host_regs = &regs->host_regs;
->>>>>>> 8989c96b
 	int devnum = usb_pipedevice(pipe);
 	int ep = usb_pipeendpoint(pipe);
 	int max = usb_maxpacket(dev, pipe);
 	int eptype = dwc2_eptype[usb_pipetype(pipe)];
 	int done = 0;
 	int ret = 0;
-<<<<<<< HEAD
-	uint32_t sub;
-	uint32_t xfer_len;
-	uint32_t num_packets;
-	int stop_transfer = 0;
-
-	debug("%s: msg: pipe %lx pid %d in %d len %d\n", __func__, pipe, *pid,
-	      in, len);
-
-	do {
-		/* Initialize channel */
-		dwc_otg_hc_init(regs, DWC2_HC_CHANNEL, dev, devnum, ep, in,
-				eptype, max);
-
-		xfer_len = len - done;
-		if (xfer_len > CONFIG_DWC2_MAX_TRANSFER_SIZE)
-			xfer_len = CONFIG_DWC2_MAX_TRANSFER_SIZE - max + 1;
-		if (xfer_len > DWC2_DATA_BUF_SIZE)
-			xfer_len = DWC2_DATA_BUF_SIZE - max + 1;
-
-		/* Make sure that xfer_len is a multiple of max packet size. */
-		if (xfer_len > 0) {
-=======
 	int do_split = 0;
 	int complete_split = 0;
 	uint32_t xfer_len;
@@ -960,50 +886,10 @@
 		if (xfer_len > max_xfer_len)
 			xfer_len = max_xfer_len;
 		else if (xfer_len > max)
->>>>>>> 8989c96b
 			num_packets = (xfer_len + max - 1) / max;
 		else
 			num_packets = 1;
 
-<<<<<<< HEAD
-		if (in)
-			xfer_len = num_packets * max;
-
-		debug("%s: chunk: pid %d xfer_len %u pkts %u\n", __func__,
-		      *pid, xfer_len, num_packets);
-
-		writel((xfer_len << DWC2_HCTSIZ_XFERSIZE_OFFSET) |
-		       (num_packets << DWC2_HCTSIZ_PKTCNT_OFFSET) |
-		       (*pid << DWC2_HCTSIZ_PID_OFFSET),
-		       &hc_regs->hctsiz);
-
-		if (!in)
-			memcpy(aligned_buffer, (char *)buffer + done, len);
-
-		writel(phys_to_bus((unsigned long)aligned_buffer),
-		       &hc_regs->hcdma);
-
-		/* Set host channel enable after all other setup is complete. */
-		clrsetbits_le32(&hc_regs->hcchar, DWC2_HCCHAR_MULTICNT_MASK |
-				DWC2_HCCHAR_CHEN | DWC2_HCCHAR_CHDIS,
-				(1 << DWC2_HCCHAR_MULTICNT_OFFSET) |
-				DWC2_HCCHAR_CHEN);
-
-		ret = wait_for_chhltd(&sub, pid, ignore_ack);
-		if (ret)
-			break;
-
-		if (in) {
-			xfer_len -= sub;
-			memcpy(buffer + done, aligned_buffer, xfer_len);
-			if (sub)
-				stop_transfer = 1;
-		}
-
-		done += xfer_len;
-
-	} while ((done < len) && !stop_transfer);
-=======
 		if (complete_split)
 			setbits_le32(&hc_regs->hcsplt, DWC2_HCSPLT_COMPSPLT);
 		else if (do_split)
@@ -1053,7 +939,6 @@
 	 * is executed.
 	 */
 	} while (((done < len) && !stop_transfer) || complete_split);
->>>>>>> 8989c96b
 
 	writel(0, &hc_regs->hcintmsk);
 	writel(0xFFFFFFFF, &hc_regs->hcint);
@@ -1065,48 +950,18 @@
 }
 
 /* U-Boot USB transmission interface */
-<<<<<<< HEAD
-int submit_bulk_msg(struct usb_device *dev, unsigned long pipe, void *buffer,
-		    int len)
-{
-	int devnum = usb_pipedevice(pipe);
-	int ep = usb_pipeendpoint(pipe);
-=======
 int _submit_bulk_msg(struct dwc2_priv *priv, struct usb_device *dev,
 		     unsigned long pipe, void *buffer, int len)
 {
 	int devnum = usb_pipedevice(pipe);
 	int ep = usb_pipeendpoint(pipe);
 	u8* pid;
->>>>>>> 8989c96b
 
 	if ((devnum >= MAX_DEVICE) || (devnum == priv->root_hub_devnum)) {
 		dev->status = 0;
 		return -EINVAL;
 	}
 
-<<<<<<< HEAD
-	return chunk_msg(dev, pipe, &bulk_data_toggle[devnum][ep],
-			 usb_pipein(pipe), buffer, len, true);
-}
-
-int submit_control_msg(struct usb_device *dev, unsigned long pipe, void *buffer,
-		       int len, struct devrequest *setup)
-{
-	int devnum = usb_pipedevice(pipe);
-	int pid, ret, act_len;
-	/* For CONTROL endpoint pid should start with DATA1 */
-	int status_direction;
-
-	if (devnum == root_hub_devnum) {
-		dev->status = 0;
-		dev->speed = USB_SPEED_HIGH;
-		return dwc_otg_submit_rh_msg(dev, pipe, buffer, len, setup);
-	}
-
-	pid = DWC2_HC_PID_SETUP;
-	ret = chunk_msg(dev, pipe, &pid, 0, setup, 8, true);
-=======
 	if (usb_pipein(pipe))
 		pid = &priv->in_data_toggle[devnum][ep];
 	else
@@ -1137,7 +992,6 @@
 	do {
 		ret = chunk_msg(priv, dev, pipe, &pid, 0, setup, 8);
 	} while (ret == -EAGAIN);
->>>>>>> 8989c96b
 	if (ret)
 		return ret;
 
@@ -1145,26 +999,6 @@
 	act_len = 0;
 	if (buffer) {
 		pid = DWC2_HC_PID_DATA1;
-<<<<<<< HEAD
-		ret = chunk_msg(dev, pipe, &pid, usb_pipein(pipe), buffer,
-				len, false);
-		if (ret)
-			return ret;
-		act_len = dev->act_len;
-	} /* End of DATA stage */
-	else
-		act_len = 0;
-
-	/* STATUS stage */
-	if ((len == 0) || usb_pipeout(pipe))
-		status_direction = 1;
-	else
-		status_direction = 0;
-
-	pid = DWC2_HC_PID_DATA1;
-	ret = chunk_msg(dev, pipe, &pid, status_direction, status_buffer, 0,
-		false);
-=======
 		do {
 			ret = chunk_msg(priv, dev, pipe, &pid, usb_pipein(pipe),
 					buffer, len);
@@ -1186,7 +1020,6 @@
 		ret = chunk_msg(priv, dev, pipe, &pid, status_direction,
 				priv->status_buffer, 0);
 	} while (ret == -EAGAIN);
->>>>>>> 8989c96b
 	if (ret)
 		return ret;
 
@@ -1209,11 +1042,7 @@
 			printf("Timeout poll on interrupt endpoint\n");
 			return -ETIMEDOUT;
 		}
-<<<<<<< HEAD
-		ret = submit_bulk_msg(dev, pipe, buffer, len);
-=======
 		ret = _submit_bulk_msg(priv, dev, pipe, buffer, len);
->>>>>>> 8989c96b
 		if (ret != -EAGAIN)
 			return ret;
 	}
@@ -1253,15 +1082,10 @@
 		     DWC2_HPRT0_PRTRST);
 
 	for (i = 0; i < MAX_DEVICE; i++) {
-<<<<<<< HEAD
-		for (j = 0; j < MAX_ENDPOINT; j++)
-			bulk_data_toggle[i][j] = DWC2_HC_PID_DATA0;
-=======
 		for (j = 0; j < MAX_ENDPOINT; j++) {
 			priv->in_data_toggle[i][j] = DWC2_HC_PID_DATA0;
 			priv->out_data_toggle[i][j] = DWC2_HC_PID_DATA0;
 		}
->>>>>>> 8989c96b
 	}
 
 	/*

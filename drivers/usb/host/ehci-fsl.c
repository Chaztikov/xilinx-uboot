--- conflicted
+++ resolved
@@ -173,203 +173,4 @@
 	cmd &= ~TXFIFO_THRESH_MASK;
 	cmd |= TXFIFO_THRESH(txfifo_thresh);
 	ehci_writel(&ehci->txfilltuning, cmd);
-<<<<<<< HEAD
-}
-
-#if defined(CONFIG_HAS_FSL_DR_USB) || defined(CONFIG_HAS_FSL_MPH_USB)
-static int fdt_fixup_usb_mode_phy_type(void *blob, const char *mode,
-				       const char *phy_type, int start_offset)
-{
-	const char *compat_dr = "fsl-usb2-dr";
-	const char *compat_mph = "fsl-usb2-mph";
-	const char *prop_mode = "dr_mode";
-	const char *prop_type = "phy_type";
-	const char *node_type = NULL;
-	int node_offset;
-	int err;
-
-	node_offset = fdt_node_offset_by_compatible(blob,
-						    start_offset, compat_mph);
-	if (node_offset < 0) {
-		node_offset = fdt_node_offset_by_compatible(blob,
-							    start_offset,
-							    compat_dr);
-		if (node_offset < 0) {
-			printf("WARNING: could not find compatible node: %s",
-			       fdt_strerror(node_offset));
-			return -1;
-		}
-		node_type = compat_dr;
-	} else {
-		node_type = compat_mph;
-	}
-
-	if (mode) {
-		err = fdt_setprop(blob, node_offset, prop_mode, mode,
-				  strlen(mode) + 1);
-		if (err < 0)
-			printf("WARNING: could not set %s for %s: %s.\n",
-			       prop_mode, node_type, fdt_strerror(err));
-	}
-
-	if (phy_type) {
-		err = fdt_setprop(blob, node_offset, prop_type, phy_type,
-				  strlen(phy_type) + 1);
-		if (err < 0)
-			printf("WARNING: could not set %s for %s: %s.\n",
-			       prop_type, node_type, fdt_strerror(err));
-	}
-
-	return node_offset;
-}
-
-static const char *fdt_usb_get_node_type(void *blob, int start_offset,
-					 int *node_offset)
-{
-	const char *compat_dr = "fsl-usb2-dr";
-	const char *compat_mph = "fsl-usb2-mph";
-	const char *node_type = NULL;
-
-	*node_offset = fdt_node_offset_by_compatible(blob, start_offset,
-						     compat_mph);
-	if (*node_offset < 0) {
-		*node_offset = fdt_node_offset_by_compatible(blob,
-							     start_offset,
-							     compat_dr);
-		if (*node_offset < 0) {
-			printf("ERROR: could not find compatible node: %s\n",
-			       fdt_strerror(*node_offset));
-		} else {
-			node_type = compat_dr;
-		}
-	} else {
-		node_type = compat_mph;
-	}
-
-	return node_type;
-}
-
-static int fdt_fixup_usb_erratum(void *blob, const char *prop_erratum,
-				 int start_offset)
-{
-	int node_offset, err;
-	const char *node_type = NULL;
-
-	node_type = fdt_usb_get_node_type(blob, start_offset, &node_offset);
-	if (!node_type)
-		return -1;
-
-	err = fdt_setprop(blob, node_offset, prop_erratum, NULL, 0);
-	if (err < 0) {
-		printf("ERROR: could not set %s for %s: %s.\n",
-		       prop_erratum, node_type, fdt_strerror(err));
-	}
-
-	return node_offset;
-}
-
-void fdt_fixup_dr_usb(void *blob, bd_t *bd)
-{
-	static const char * const modes[] = { "host", "peripheral", "otg" };
-	static const char * const phys[] = { "ulpi", "utmi", "utmi_dual" };
-	int usb_erratum_a006261_off = -1;
-	int usb_erratum_a007075_off = -1;
-	int usb_erratum_a007792_off = -1;
-	int usb_erratum_a005697_off = -1;
-	int usb_mode_off = -1;
-	int usb_phy_off = -1;
-	char str[5];
-	int i, j;
-
-	for (i = 1; i <= CONFIG_USB_MAX_CONTROLLER_COUNT; i++) {
-		const char *dr_mode_type = NULL;
-		const char *dr_phy_type = NULL;
-		int mode_idx = -1, phy_idx = -1;
-
-		snprintf(str, 5, "%s%d", "usb", i);
-		if (hwconfig(str)) {
-			for (j = 0; j < ARRAY_SIZE(modes); j++) {
-				if (hwconfig_subarg_cmp(str, "dr_mode",
-							modes[j])) {
-					mode_idx = j;
-					break;
-				}
-			}
-
-			for (j = 0; j < ARRAY_SIZE(phys); j++) {
-				if (hwconfig_subarg_cmp(str, "phy_type",
-							phys[j])) {
-					phy_idx = j;
-					break;
-				}
-			}
-
-			if (mode_idx < 0 && phy_idx < 0) {
-				printf("WARNING: invalid phy or mode\n");
-				return;
-			}
-
-			if (mode_idx > -1)
-				dr_mode_type = modes[mode_idx];
-
-			if (phy_idx > -1)
-				dr_phy_type = phys[phy_idx];
-		}
-
-		if (has_dual_phy())
-			dr_phy_type = phys[2];
-
-		usb_mode_off = fdt_fixup_usb_mode_phy_type(blob,
-							   dr_mode_type, NULL,
-							   usb_mode_off);
-
-		if (usb_mode_off < 0)
-			return;
-
-		usb_phy_off = fdt_fixup_usb_mode_phy_type(blob,
-							  NULL, dr_phy_type,
-							  usb_phy_off);
-
-		if (usb_phy_off < 0)
-			return;
-
-		if (has_erratum_a006261()) {
-			usb_erratum_a006261_off =  fdt_fixup_usb_erratum
-						   (blob,
-						    "fsl,usb-erratum-a006261",
-						    usb_erratum_a006261_off);
-			if (usb_erratum_a006261_off < 0)
-				return;
-		}
-
-		if (has_erratum_a007075()) {
-			usb_erratum_a007075_off =  fdt_fixup_usb_erratum
-						   (blob,
-						    "fsl,usb-erratum-a007075",
-						    usb_erratum_a007075_off);
-			if (usb_erratum_a007075_off < 0)
-				return;
-		}
-
-		if (has_erratum_a007792()) {
-			usb_erratum_a007792_off =  fdt_fixup_usb_erratum
-						   (blob,
-						    "fsl,usb-erratum-a007792",
-						    usb_erratum_a007792_off);
-			if (usb_erratum_a007792_off < 0)
-				return;
-		}
-		if (has_erratum_a005697()) {
-			usb_erratum_a005697_off =  fdt_fixup_usb_erratum
-						   (blob,
-						    "fsl,usb-erratum-a005697",
-						    usb_erratum_a005697_off);
-			if (usb_erratum_a005697_off < 0)
-				return;
-		}
-	}
-}
-#endif
-=======
-}
->>>>>>> 8989c96b
+}
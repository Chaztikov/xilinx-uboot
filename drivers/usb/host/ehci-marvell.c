--- conflicted
+++ resolved
@@ -29,29 +29,19 @@
 /*
  * USB 2.0 Bridge Address Decoding registers setup
  */
-<<<<<<< HEAD
-#ifdef CONFIG_ARMADA_XP
-
-#define MVUSB0_BASE		MVEBU_USB20_BASE
-=======
 #ifdef CONFIG_DM_USB
 
 struct ehci_mvebu_priv {
 	struct ehci_ctrl ehci;
 	fdt_addr_t hcd_base;
 };
->>>>>>> 8989c96b
 
 /*
  * Once all the older Marvell SoC's (Orion, Kirkwood) are converted
  * to the common mvebu archticture including the mbus setup, this
  * will be the only function needed to configure the access windows
  */
-<<<<<<< HEAD
-static void usb_brg_adrdec_setup(void)
-=======
 static void usb_brg_adrdec_setup(u32 base)
->>>>>>> 8989c96b
 {
 	const struct mbus_dram_target_info *dram;
 	int i;
@@ -59,31 +49,14 @@
 	dram = mvebu_mbus_dram_info();
 
 	for (i = 0; i < 4; i++) {
-<<<<<<< HEAD
-		wrl(USB_WINDOW_CTRL(i), 0);
-		wrl(USB_WINDOW_BASE(i), 0);
-=======
 		writel(0, base + USB_WINDOW_CTRL(i));
 		writel(0, base + USB_WINDOW_BASE(i));
->>>>>>> 8989c96b
 	}
 
 	for (i = 0; i < dram->num_cs; i++) {
 		const struct mbus_dram_window *cs = dram->cs + i;
 
 		/* Write size, attributes and target id to control register */
-<<<<<<< HEAD
-		wrl(USB_WINDOW_CTRL(i),
-		    ((cs->size - 1) & 0xffff0000) | (cs->mbus_attr << 8) |
-		    (dram->mbus_dram_target_id << 4) | 1);
-
-		/* Write base address to base register */
-		wrl(USB_WINDOW_BASE(i), cs->base);
-	}
-}
-#else
-static void usb_brg_adrdec_setup(void)
-=======
 		writel(((cs->size - 1) & 0xffff0000) | (cs->mbus_attr << 8) |
 		       (dram->mbus_dram_target_id << 4) | 1,
 		       base + USB_WINDOW_CTRL(i));
@@ -153,7 +126,6 @@
 #define MVUSB_BASE(port)	MVUSB0_BASE
 
 static void usb_brg_adrdec_setup(int index)
->>>>>>> 8989c96b
 {
 	int i;
 	u32 size, base, attrib;
@@ -193,7 +165,6 @@
 		writel(base, MVUSB0_BASE + USB_WINDOW_BASE(i));
 	}
 }
-#endif
 
 /*
  * Create the appropriate control structures to manage

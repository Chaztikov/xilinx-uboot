--- conflicted
+++ resolved
@@ -434,11 +434,7 @@
 
 static inline u8 musb_read_configdata(void __iomem *mbase)
 {
-<<<<<<< HEAD
-#ifdef CONFIG_MACH_SUN8I_A33
-=======
 #if defined CONFIG_MACH_SUN8I_A33 || defined CONFIG_MACH_SUN8I_A83T
->>>>>>> 8989c96b
 	/* <Sigh> allwinner saves a reg, and we need to hardcode this */
 	return 0xde;
 #else

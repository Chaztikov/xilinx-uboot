#include <common.h>
#include <console.h>
#include <watchdog.h>
#ifdef CONFIG_ARCH_SUNXI
#include <asm/arch/usb_phy.h>
#endif
#include <asm/errno.h>
#include <linux/usb/ch9.h>
#include <linux/usb/gadget.h>

#include <usb.h>
#include "linux-compat.h"
#include "usb-compat.h"
#include "musb_core.h"
#include "musb_host.h"
#include "musb_gadget.h"
#include "musb_uboot.h"

#ifdef CONFIG_USB_MUSB_HOST
struct int_queue {
	struct usb_host_endpoint hep;
	struct urb urb;
};

#ifndef CONFIG_DM_USB
struct musb_host_data musb_host;
#endif

static void musb_host_complete_urb(struct urb *urb)
{
	urb->dev->status &= ~USB_ST_NOT_PROC;
	urb->dev->act_len = urb->actual_length;
}

static void construct_urb(struct urb *urb, struct usb_host_endpoint *hep,
			  struct usb_device *dev, int endpoint_type,
			  unsigned long pipe, void *buffer, int len,
			  struct devrequest *setup, int interval)
{
	int epnum = usb_pipeendpoint(pipe);
	int is_in = usb_pipein(pipe);

	memset(urb, 0, sizeof(struct urb));
	memset(hep, 0, sizeof(struct usb_host_endpoint));
	INIT_LIST_HEAD(&hep->urb_list);
	INIT_LIST_HEAD(&urb->urb_list);
	urb->ep = hep;
	urb->complete = musb_host_complete_urb;
	urb->status = -EINPROGRESS;
	urb->dev = dev;
	urb->pipe = pipe;
	urb->transfer_buffer = buffer;
	urb->transfer_dma = (unsigned long)buffer;
	urb->transfer_buffer_length = len;
	urb->setup_packet = (unsigned char *)setup;

	urb->ep->desc.wMaxPacketSize =
		__cpu_to_le16(is_in ? dev->epmaxpacketin[epnum] :
				dev->epmaxpacketout[epnum]);
	urb->ep->desc.bmAttributes = endpoint_type;
	urb->ep->desc.bEndpointAddress =
		(is_in ? USB_DIR_IN : USB_DIR_OUT) | epnum;
	urb->ep->desc.bInterval = interval;
}

static int submit_urb(struct usb_hcd *hcd, struct urb *urb)
{
	struct musb *host = hcd->hcd_priv;
	int ret;
	unsigned long timeout;

	ret = musb_urb_enqueue(hcd, urb, 0);
	if (ret < 0) {
		printf("Failed to enqueue URB to controller\n");
		return ret;
	}

	timeout = get_timer(0) + USB_TIMEOUT_MS(urb->pipe);
	do {
		if (ctrlc())
			return -EIO;
		host->isr(0, host);
	} while (urb->status == -EINPROGRESS &&
		 get_timer(0) < timeout);

	if (urb->status == -EINPROGRESS)
		musb_urb_dequeue(hcd, urb, -ETIME);

	return urb->status;
}

static int _musb_submit_control_msg(struct musb_host_data *host,
	struct usb_device *dev, unsigned long pipe,
	void *buffer, int len, struct devrequest *setup)
{
	construct_urb(&host->urb, &host->hep, dev, USB_ENDPOINT_XFER_CONTROL,
		      pipe, buffer, len, setup, 0);

	/* Fix speed for non hub-attached devices */
	if (!usb_dev_get_parent(dev))
		dev->speed = host->host_speed;

	return submit_urb(&host->hcd, &host->urb);
}

static int _musb_submit_bulk_msg(struct musb_host_data *host,
	struct usb_device *dev, unsigned long pipe, void *buffer, int len)
{
	construct_urb(&host->urb, &host->hep, dev, USB_ENDPOINT_XFER_BULK,
		      pipe, buffer, len, NULL, 0);
	return submit_urb(&host->hcd, &host->urb);
}

static int _musb_submit_int_msg(struct musb_host_data *host,
	struct usb_device *dev, unsigned long pipe,
	void *buffer, int len, int interval)
{
	construct_urb(&host->urb, &host->hep, dev, USB_ENDPOINT_XFER_INT, pipe,
		      buffer, len, NULL, interval);
	return submit_urb(&host->hcd, &host->urb);
}

static struct int_queue *_musb_create_int_queue(struct musb_host_data *host,
	struct usb_device *dev, unsigned long pipe, int queuesize,
	int elementsize, void *buffer, int interval)
{
	struct int_queue *queue;
	int ret, index = usb_pipein(pipe) * 16 + usb_pipeendpoint(pipe);

	if (queuesize != 1) {
		printf("ERROR musb int-queues only support queuesize 1\n");
		return NULL;
	}

	if (dev->int_pending & (1 << index)) {
		printf("ERROR int-urb is already pending on pipe %lx\n", pipe);
		return NULL;
	}

	queue = malloc(sizeof(*queue));
	if (!queue)
		return NULL;

	construct_urb(&queue->urb, &queue->hep, dev, USB_ENDPOINT_XFER_INT,
		      pipe, buffer, elementsize, NULL, interval);

	ret = musb_urb_enqueue(&host->hcd, &queue->urb, 0);
	if (ret < 0) {
		printf("Failed to enqueue URB to controller\n");
		free(queue);
		return NULL;
	}

	dev->int_pending |= 1 << index;
	return queue;
}

static int _musb_destroy_int_queue(struct musb_host_data *host,
	struct usb_device *dev, struct int_queue *queue)
{
	int index = usb_pipein(queue->urb.pipe) * 16 + 
		    usb_pipeendpoint(queue->urb.pipe);

	if (queue->urb.status == -EINPROGRESS)
		musb_urb_dequeue(&host->hcd, &queue->urb, -ETIME);

	dev->int_pending &= ~(1 << index);
	free(queue);
	return 0;
}

static void *_musb_poll_int_queue(struct musb_host_data *host,
	struct usb_device *dev, struct int_queue *queue)
{
	if (queue->urb.status != -EINPROGRESS)
		return NULL; /* URB has already completed in a prev. poll */

	host->host->isr(0, host->host);

	if (queue->urb.status != -EINPROGRESS)
		return queue->urb.transfer_buffer; /* Done */

	return NULL; /* URB still pending */
}

<<<<<<< HEAD
int usb_reset_root_port(void)
=======
static int _musb_reset_root_port(struct musb_host_data *host,
	struct usb_device *dev)
>>>>>>> 8989c96b
{
	void *mbase = host->host->mregs;
	u8 power;

	power = musb_readb(mbase, MUSB_POWER);
	power &= 0xf0;
	musb_writeb(mbase, MUSB_POWER, MUSB_POWER_RESET | power);
	mdelay(50);
#ifdef CONFIG_ARCH_SUNXI
	/*
	 * sunxi phy has a bug and it will wrongly detect high speed squelch
	 * when clearing reset on low-speed devices, temporary disable
	 * squelch detection to work around this.
	 */
	sunxi_usb_phy_enable_squelch_detect(0, 0);
#endif
	power = musb_readb(mbase, MUSB_POWER);
	musb_writeb(mbase, MUSB_POWER, ~MUSB_POWER_RESET & power);
#ifdef CONFIG_ARCH_SUNXI
	sunxi_usb_phy_enable_squelch_detect(0, 1);
#endif
	host->host->isr(0, host->host);
	host->host_speed = (musb_readb(mbase, MUSB_POWER) & MUSB_POWER_HSMODE) ?
			USB_SPEED_HIGH :
			(musb_readb(mbase, MUSB_DEVCTL) & MUSB_DEVCTL_FSDEV) ?
			USB_SPEED_FULL : USB_SPEED_LOW;
<<<<<<< HEAD
	mdelay((host_speed == USB_SPEED_LOW) ? 200 : 50);
=======
	mdelay((host->host_speed == USB_SPEED_LOW) ? 200 : 50);
>>>>>>> 8989c96b

	return 0;
}

int musb_lowlevel_init(struct musb_host_data *host)
{
	void *mbase;
	/* USB spec says it may take up to 1 second for a device to connect */
	unsigned long timeout = get_timer(0) + 1000;
	int ret;

	if (!host->host) {
		printf("MUSB host is not registered\n");
		return -ENODEV;
	}

	ret = musb_start(host->host);
	if (ret)
		return ret;

	mbase = host->host->mregs;
	do {
		if (musb_readb(mbase, MUSB_DEVCTL) & MUSB_DEVCTL_HM)
			break;
	} while (get_timer(0) < timeout);
	if (get_timer(0) >= timeout) {
		musb_stop(host->host);
		return -ENODEV;
	}

	_musb_reset_root_port(host, NULL);
	host->host->is_active = 1;
	host->hcd.hcd_priv = host->host;

	return 0;
}

#ifndef CONFIG_DM_USB
int usb_lowlevel_stop(int index)
{
	if (!musb_host.host) {
		printf("MUSB host is not registered\n");
		return -ENODEV;
	}

	musb_stop(musb_host.host);
	return 0;
}

int submit_bulk_msg(struct usb_device *dev, unsigned long pipe,
			    void *buffer, int length)
{
	return _musb_submit_bulk_msg(&musb_host, dev, pipe, buffer, length);
}

int submit_control_msg(struct usb_device *dev, unsigned long pipe,
		       void *buffer, int length, struct devrequest *setup)
{
	return _musb_submit_control_msg(&musb_host, dev, pipe, buffer, length, setup);
}

int submit_int_msg(struct usb_device *dev, unsigned long pipe,
		   void *buffer, int length, int interval)
{
	return _musb_submit_int_msg(&musb_host, dev, pipe, buffer, length, interval);
}

struct int_queue *create_int_queue(struct usb_device *dev,
		unsigned long pipe, int queuesize, int elementsize,
		void *buffer, int interval)
{
	return _musb_create_int_queue(&musb_host, dev, pipe, queuesize, elementsize,
				      buffer, interval);
}

void *poll_int_queue(struct usb_device *dev, struct int_queue *queue)
{
	return _musb_poll_int_queue(&musb_host, dev, queue);
}

int destroy_int_queue(struct usb_device *dev, struct int_queue *queue)
{
	return _musb_destroy_int_queue(&musb_host, dev, queue);
}

int usb_reset_root_port(struct usb_device *dev)
{
	return _musb_reset_root_port(&musb_host, dev);
}

int usb_lowlevel_init(int index, enum usb_init_type init, void **controller)
{
	return musb_lowlevel_init(&musb_host);
}
#endif /* !CONFIG_DM_USB */

#ifdef CONFIG_DM_USB
static int musb_submit_control_msg(struct udevice *dev, struct usb_device *udev,
				   unsigned long pipe, void *buffer, int length,
				   struct devrequest *setup)
{
	struct musb_host_data *host = dev_get_priv(dev);
	return _musb_submit_control_msg(host, udev, pipe, buffer, length, setup);
}

static int musb_submit_bulk_msg(struct udevice *dev, struct usb_device *udev,
				unsigned long pipe, void *buffer, int length)
{
	struct musb_host_data *host = dev_get_priv(dev);
	return _musb_submit_bulk_msg(host, udev, pipe, buffer, length);
}

static int musb_submit_int_msg(struct udevice *dev, struct usb_device *udev,
			       unsigned long pipe, void *buffer, int length,
			       int interval)
{
	struct musb_host_data *host = dev_get_priv(dev);
	return _musb_submit_int_msg(host, udev, pipe, buffer, length, interval);
}

static struct int_queue *musb_create_int_queue(struct udevice *dev,
		struct usb_device *udev, unsigned long pipe, int queuesize,
		int elementsize, void *buffer, int interval)
{
	struct musb_host_data *host = dev_get_priv(dev);
	return _musb_create_int_queue(host, udev, pipe, queuesize, elementsize,
				      buffer, interval);
}

static void *musb_poll_int_queue(struct udevice *dev, struct usb_device *udev,
				 struct int_queue *queue)
{
	struct musb_host_data *host = dev_get_priv(dev);
	return _musb_poll_int_queue(host, udev, queue);
}

static int musb_destroy_int_queue(struct udevice *dev, struct usb_device *udev,
				  struct int_queue *queue)
{
	struct musb_host_data *host = dev_get_priv(dev);
	return _musb_destroy_int_queue(host, udev, queue);
}

static int musb_reset_root_port(struct udevice *dev, struct usb_device *udev)
{
	struct musb_host_data *host = dev_get_priv(dev);
	return _musb_reset_root_port(host, udev);
}

struct dm_usb_ops musb_usb_ops = {
	.control = musb_submit_control_msg,
	.bulk = musb_submit_bulk_msg,
	.interrupt = musb_submit_int_msg,
	.create_int_queue = musb_create_int_queue,
	.poll_int_queue = musb_poll_int_queue,
	.destroy_int_queue = musb_destroy_int_queue,
	.reset_root_port = musb_reset_root_port,
};
#endif /* CONFIG_DM_USB */
#endif /* CONFIG_USB_MUSB_HOST */

#ifdef CONFIG_USB_MUSB_GADGET
static struct musb *gadget;

int usb_gadget_handle_interrupts(int index)
{
	WATCHDOG_RESET();
	if (!gadget || !gadget->isr)
		return -EINVAL;

	return gadget->isr(0, gadget);
}

int usb_gadget_register_driver(struct usb_gadget_driver *driver)
{
	int ret;

	if (!driver || driver->speed < USB_SPEED_FULL || !driver->bind ||
	    !driver->setup) {
		printf("bad parameter.\n");
		return -EINVAL;
	}

	if (!gadget) {
		printf("Controller uninitialized\n");
		return -ENXIO;
	}

	ret = musb_gadget_start(&gadget->g, driver);
	if (ret < 0) {
		printf("gadget_start failed with %d\n", ret);
		return ret;
	}

	ret = driver->bind(&gadget->g);
	if (ret < 0) {
		printf("bind failed with %d\n", ret);
		return ret;
	}

	return 0;
}

int usb_gadget_unregister_driver(struct usb_gadget_driver *driver)
{
	if (driver->disconnect)
		driver->disconnect(&gadget->g);
	if (driver->unbind)
		driver->unbind(&gadget->g);
	return 0;
}
#endif /* CONFIG_USB_MUSB_GADGET */

int musb_register(struct musb_hdrc_platform_data *plat, void *bdata,
			void *ctl_regs)
{
	struct musb **musbp;

	switch (plat->mode) {
#if defined(CONFIG_USB_MUSB_HOST) && !defined(CONFIG_DM_USB)
	case MUSB_HOST:
		musbp = &musb_host.host;
		break;
#endif
#ifdef CONFIG_USB_MUSB_GADGET
	case MUSB_PERIPHERAL:
		musbp = &gadget;
		break;
#endif
	default:
		return -EINVAL;
	}

	*musbp = musb_init_controller(plat, (struct device *)bdata, ctl_regs);
	if (!musbp) {
		printf("Failed to init the controller\n");
		return -EIO;
	}

	return 0;
}<|MERGE_RESOLUTION|>--- conflicted
+++ resolved
@@ -183,12 +183,8 @@
 	return NULL; /* URB still pending */
 }
 
-<<<<<<< HEAD
-int usb_reset_root_port(void)
-=======
 static int _musb_reset_root_port(struct musb_host_data *host,
 	struct usb_device *dev)
->>>>>>> 8989c96b
 {
 	void *mbase = host->host->mregs;
 	u8 power;
@@ -215,11 +211,7 @@
 			USB_SPEED_HIGH :
 			(musb_readb(mbase, MUSB_DEVCTL) & MUSB_DEVCTL_FSDEV) ?
 			USB_SPEED_FULL : USB_SPEED_LOW;
-<<<<<<< HEAD
-	mdelay((host_speed == USB_SPEED_LOW) ? 200 : 50);
-=======
 	mdelay((host->host_speed == USB_SPEED_LOW) ? 200 : 50);
->>>>>>> 8989c96b
 
 	return 0;
 }

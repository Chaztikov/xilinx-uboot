--- conflicted
+++ resolved
@@ -201,15 +201,6 @@
 
 /* musb_core does not call enable / disable in a balanced manner <sigh> */
 static bool enabled = false;
-<<<<<<< HEAD
-
-static void sunxi_musb_enable(struct musb *musb)
-{
-	pr_debug("%s():\n", __func__);
-
-	if (enabled)
-		return;
-=======
 static struct musb *sunxi_musb;
 
 static int sunxi_musb_enable(struct musb *musb)
@@ -221,15 +212,10 @@
 
 	if (enabled)
 		return 0;
->>>>>>> 8989c96b
 
 	/* select PIO mode */
 	musb_writeb(musb->mregs, USBC_REG_o_VEND0, 0);
 
-<<<<<<< HEAD
-	if (is_host_enabled(musb))
-		sunxi_usb_phy_power_on(0); /* port power on */
-=======
 	if (is_host_enabled(musb)) {
 		int id = sunxi_usb_phy_id_detect(0);
 
@@ -252,15 +238,11 @@
 		if (!sunxi_usb_phy_power_is_on(0))
 			sunxi_usb_phy_power_on(0);
 	}
->>>>>>> 8989c96b
 
 	USBC_ForceVbusValidToHigh(musb->mregs);
 
 	enabled = true;
-<<<<<<< HEAD
-=======
 	return 0;
->>>>>>> 8989c96b
 }
 
 static void sunxi_musb_disable(struct musb *musb)
@@ -270,12 +252,6 @@
 	if (!enabled)
 		return;
 
-<<<<<<< HEAD
-	if (is_host_enabled(musb))
-		sunxi_usb_phy_power_off(0); /* port power off */
-
-=======
->>>>>>> 8989c96b
 	USBC_ForceVbusValidToLow(musb->mregs);
 	mdelay(200); /* Wait for the current session to timeout */
 
@@ -285,24 +261,9 @@
 static int sunxi_musb_init(struct musb *musb)
 {
 	struct sunxi_ccm_reg *ccm = (struct sunxi_ccm_reg *)SUNXI_CCM_BASE;
-<<<<<<< HEAD
-	int err;
 
 	pr_debug("%s():\n", __func__);
 
-	if (is_host_enabled(musb)) {
-		err = sunxi_usb_phy_vbus_detect(0);
-		if (err) {
-			eprintf("Error: A charger is plugged into the OTG\n");
-			return -EIO;
-		}
-	}
-
-=======
-
-	pr_debug("%s():\n", __func__);
-
->>>>>>> 8989c96b
 	musb->isr = sunxi_musb_interrupt;
 
 	setbits_le32(&ccm->ahb_gate0, 1 << AHB_GATE_OFFSET_USB0);
@@ -327,13 +288,6 @@
 	return 0;
 }
 
-<<<<<<< HEAD
-const struct musb_platform_ops sunxi_musb_ops = {
-	.init		= sunxi_musb_init,
-	.enable		= sunxi_musb_enable,
-	.disable	= sunxi_musb_disable,
-};
-=======
 static const struct musb_platform_ops sunxi_musb_ops = {
 	.init		= sunxi_musb_init,
 	.enable		= sunxi_musb_enable,
@@ -425,5 +379,4 @@
 #else
 	musb_register(&musb_plat, NULL, (void *)SUNXI_USB0_BASE);
 #endif
-}
->>>>>>> 8989c96b
+}
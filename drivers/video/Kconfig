#
# Video configuration
#

menu "Graphics support"

config DM_VIDEO
	bool "Enable driver model support for LCD/video"
	depends on DM
	help
	  This enables driver model for LCD and video devices. These support
	  a bitmap display of various sizes and depths which can be drawn on
	  to display a command-line console or splash screen. Enabling this
	  option compiles in the video uclass and routes all LCD/video access
	  through this.

config VIDEO_BPP8
	bool "Support 8-bit-per-pixel displays"
	depends on DM_VIDEO
	default y if DM_VIDEO
	help
	  Support drawing text and bitmaps onto a 8-bit-per-pixel display.
	  Enabling this will include code to support this display. Without
	  this option, such displays will not be supported and console output
	  will be empty.

config VIDEO_BPP16
	bool "Support 16-bit-per-pixel displays"
	depends on DM_VIDEO
	default y if DM_VIDEO
	help
	  Support drawing text and bitmaps onto a 16-bit-per-pixel display.
	  Enabling this will include code to support this display. Without
	  this option, such displays will not be supported and console output
	  will be empty.

config VIDEO_BPP32
	bool "Support 32-bit-per-pixel displays"
	depends on DM_VIDEO
	default y if DM_VIDEO
	help
	  Support drawing text and bitmaps onto a 32-bit-per-pixel display.
	  Enabling this will include code to support this display. Without
	  this option, such displays will not be supported and console output
	  will be empty.

config CONSOLE_NORMAL
	bool "Support a simple text console"
	depends on DM_VIDEO
	default y if DM_VIDEO
	help
	  Support drawing text on the frame buffer console so that it can be
	  used as a console. Rotation is not supported by this driver (see
	  CONFIG_CONSOLE_ROTATION for that). A built-in 8x16 font is used
	  for the display.

config CONSOLE_ROTATION
	bool "Support rotated displays"
	depends on DM_VIDEO
	help
	  Sometimes, for example if the display is mounted in portrait
	  mode or even if it's mounted landscape but rotated by 180degree,
	  we need to rotate our content of the display relative to the
	  framebuffer, so that user can read the messages which are
	  printed out. Enable this option to include a text driver which can
	  support this. The rotation is set by the 'rot' parameter in
	  struct video_priv: 0=unrotated, 1=90 degrees clockwise, 2=180
	  degrees, 3=270 degrees.

config CONSOLE_TRUETYPE
	bool "Support a console that uses TrueType fonts"
	depends on DM_VIDEO
	help
	  TrueTrype fonts can provide outline-drawing capability rather than
	  needing to provide a bitmap for each font and size that is needed.
	  With this option you can adjust the text size and use a variety of
	  fonts. Note that this is noticeably slower than with normal console.

config CONSOLE_TRUETYPE_SIZE
	int "TrueType font size"
	depends on CONSOLE_TRUETYPE
	default 18
	help
	  This sets the font size for the console. The size is measured in
	  pixels and is the nominal height of a character. Note that fonts
	  are commonly measured in 'points', being 1/72 inch (about 3.52mm).
	  However that measurement depends on the size of your display and
	  there is no standard display density. At present there is not a
	  method to select the display's physical size, which would allow
	  U-Boot to calculate the correct font size.

source "drivers/video/fonts/Kconfig"

config VIDCONSOLE_AS_LCD
	bool "Use 'vidconsole' when 'lcd' is seen in stdout"
	depends on DM_VIDEO
	help
	  This is a work-around for boards which have 'lcd' in their stdout
	  environment variable, but have moved to use driver model for video.
	  In this case the console will no-longer work. While it is possible
	  to update the environment, the breakage may be confusing for users.
	  This option will be removed around the end of 2016.

config VIDEO_VESA
	bool "Enable VESA video driver support"
	default n
	help
	  Turn on this option to enable a very simple driver which uses vesa
	  to discover the video mode and then provides a frame buffer for use
	  by U-Boot. This can in principle be used with any platform that
	  supports PCI and video cards that support VESA BIOS Extension (VBE).

config FRAMEBUFFER_SET_VESA_MODE
	bool "Set framebuffer graphics resolution"
<<<<<<< HEAD
	depends on VIDEO_VESA
=======
	depends on VIDEO_VESA || VIDEO_BROADWELL_IGD
>>>>>>> 8989c96b
	help
	  Set VESA/native framebuffer mode (needed for bootsplash and graphical
	  framebuffer console)

choice
	prompt "framebuffer graphics resolution"
	default FRAMEBUFFER_VESA_MODE_117
	depends on FRAMEBUFFER_SET_VESA_MODE
	help
	  This option sets the resolution used for the U-Boot framebuffer (and
	  bootsplash screen).

config FRAMEBUFFER_VESA_MODE_100
	bool "640x400 256-color"

config FRAMEBUFFER_VESA_MODE_101
	bool "640x480 256-color"

config FRAMEBUFFER_VESA_MODE_102
	bool "800x600 16-color"

config FRAMEBUFFER_VESA_MODE_103
	bool "800x600 256-color"

config FRAMEBUFFER_VESA_MODE_104
	bool "1024x768 16-color"

config FRAMEBUFFER_VESA_MODE_105
<<<<<<< HEAD
	bool "1024x7686 256-color"
=======
	bool "1024x768 256-color"
>>>>>>> 8989c96b

config FRAMEBUFFER_VESA_MODE_106
	bool "1280x1024 16-color"

config FRAMEBUFFER_VESA_MODE_107
	bool "1280x1024 256-color"

config FRAMEBUFFER_VESA_MODE_108
	bool "80x60 text"

config FRAMEBUFFER_VESA_MODE_109
	bool "132x25 text"

config FRAMEBUFFER_VESA_MODE_10A
	bool "132x43 text"

config FRAMEBUFFER_VESA_MODE_10B
	bool "132x50 text"

config FRAMEBUFFER_VESA_MODE_10C
	bool "132x60 text"

config FRAMEBUFFER_VESA_MODE_10D
	bool "320x200 32k-color (1:5:5:5)"

config FRAMEBUFFER_VESA_MODE_10E
	bool "320x200 64k-color (5:6:5)"

config FRAMEBUFFER_VESA_MODE_10F
	bool "320x200 16.8M-color (8:8:8)"

config FRAMEBUFFER_VESA_MODE_110
	bool "640x480 32k-color (1:5:5:5)"

config FRAMEBUFFER_VESA_MODE_111
	bool "640x480 64k-color (5:6:5)"

config FRAMEBUFFER_VESA_MODE_112
	bool "640x480 16.8M-color (8:8:8)"

config FRAMEBUFFER_VESA_MODE_113
	bool "800x600 32k-color (1:5:5:5)"

config FRAMEBUFFER_VESA_MODE_114
	bool "800x600 64k-color (5:6:5)"

config FRAMEBUFFER_VESA_MODE_115
	bool "800x600 16.8M-color (8:8:8)"

config FRAMEBUFFER_VESA_MODE_116
	bool "1024x768 32k-color (1:5:5:5)"

config FRAMEBUFFER_VESA_MODE_117
	bool "1024x768 64k-color (5:6:5)"

config FRAMEBUFFER_VESA_MODE_118
	bool "1024x768 16.8M-color (8:8:8)"

config FRAMEBUFFER_VESA_MODE_119
	bool "1280x1024 32k-color (1:5:5:5)"

config FRAMEBUFFER_VESA_MODE_11A
	bool "1280x1024 64k-color (5:6:5)"

config FRAMEBUFFER_VESA_MODE_11B
	bool "1280x1024 16.8M-color (8:8:8)"

config FRAMEBUFFER_VESA_MODE_USER
	bool "Manually select VESA mode"

endchoice

# Map the config names to an integer (KB).
config FRAMEBUFFER_VESA_MODE
	prompt "VESA mode" if FRAMEBUFFER_VESA_MODE_USER
	hex
	default 0x100 if FRAMEBUFFER_VESA_MODE_100
	default 0x101 if FRAMEBUFFER_VESA_MODE_101
	default 0x102 if FRAMEBUFFER_VESA_MODE_102
	default 0x103 if FRAMEBUFFER_VESA_MODE_103
	default 0x104 if FRAMEBUFFER_VESA_MODE_104
	default 0x105 if FRAMEBUFFER_VESA_MODE_105
	default 0x106 if FRAMEBUFFER_VESA_MODE_106
	default 0x107 if FRAMEBUFFER_VESA_MODE_107
	default 0x108 if FRAMEBUFFER_VESA_MODE_108
	default 0x109 if FRAMEBUFFER_VESA_MODE_109
	default 0x10A if FRAMEBUFFER_VESA_MODE_10A
	default 0x10B if FRAMEBUFFER_VESA_MODE_10B
	default 0x10C if FRAMEBUFFER_VESA_MODE_10C
	default 0x10D if FRAMEBUFFER_VESA_MODE_10D
	default 0x10E if FRAMEBUFFER_VESA_MODE_10E
	default 0x10F if FRAMEBUFFER_VESA_MODE_10F
	default 0x110 if FRAMEBUFFER_VESA_MODE_110
	default 0x111 if FRAMEBUFFER_VESA_MODE_111
	default 0x112 if FRAMEBUFFER_VESA_MODE_112
	default 0x113 if FRAMEBUFFER_VESA_MODE_113
	default 0x114 if FRAMEBUFFER_VESA_MODE_114
	default 0x115 if FRAMEBUFFER_VESA_MODE_115
	default 0x116 if FRAMEBUFFER_VESA_MODE_116
	default 0x117 if FRAMEBUFFER_VESA_MODE_117
	default 0x118 if FRAMEBUFFER_VESA_MODE_118
	default 0x119 if FRAMEBUFFER_VESA_MODE_119
	default 0x11A if FRAMEBUFFER_VESA_MODE_11A
	default 0x11B if FRAMEBUFFER_VESA_MODE_11B
	default 0x117 if FRAMEBUFFER_VESA_MODE_USER

<<<<<<< HEAD
=======
config VIDEO_LCD_ANX9804
	bool "ANX9804 bridge chip"
	default n
	---help---
	Support for the ANX9804 bridge chip, which can take pixel data coming
	from a parallel LCD interface and translate it on the fy into a DP
	interface for driving eDP TFT displays. It uses I2C for configuration.

>>>>>>> 8989c96b
config VIDEO_LCD_SSD2828
	bool "SSD2828 bridge chip"
	default n
	---help---
	Support for the SSD2828 bridge chip, which can take pixel data coming
	from a parallel LCD interface and translate it on the fly into MIPI DSI
	interface for driving a MIPI compatible LCD panel. It uses SPI for
	configuration.

config VIDEO_LCD_SSD2828_TX_CLK
	int "SSD2828 TX_CLK frequency (in MHz)"
	depends on VIDEO_LCD_SSD2828
	default 0
	---help---
	The frequency of the crystal, which is clocking SSD2828. It may be
	anything in the 8MHz-30MHz range and the exact value should be
	retrieved from the board schematics. Or in the case of Allwinner
	hardware, it can be usually found as 'lcd_xtal_freq' variable in
	FEX files. It can be also set to 0 for selecting PCLK from the
	parallel LCD interface instead of TX_CLK as the PLL clock source.

config VIDEO_LCD_SSD2828_RESET
	string "RESET pin of SSD2828"
	depends on VIDEO_LCD_SSD2828
	default ""
	---help---
	The reset pin of SSD2828 chip. This takes a string in the format
	understood by 'name_to_gpio' function, e.g. PH1 for pin 1 of port H.

config VIDEO_LCD_HITACHI_TX18D42VM
	bool "Hitachi tx18d42vm LVDS LCD panel support"
	depends on VIDEO
	default n
	---help---
	Support for Hitachi tx18d42vm LVDS LCD panels, these panels have a
	lcd controller which needs to be initialized over SPI, once that is
	done they work like a regular LVDS panel.

config VIDEO_LCD_SPI_CS
	string "SPI CS pin for LCD related config job"
	depends on VIDEO_LCD_SSD2828 || VIDEO_LCD_HITACHI_TX18D42VM
	default ""
	---help---
	This is one of the SPI communication pins, involved in setting up a
	working LCD configuration. The exact role of SPI may differ for
	different hardware setups. The option takes a string in the format
	understood by 'name_to_gpio' function, e.g. PH1 for pin 1 of port H.

config VIDEO_LCD_SPI_SCLK
	string "SPI SCLK pin for LCD related config job"
	depends on VIDEO_LCD_SSD2828 || VIDEO_LCD_HITACHI_TX18D42VM
	default ""
	---help---
	This is one of the SPI communication pins, involved in setting up a
	working LCD configuration. The exact role of SPI may differ for
	different hardware setups. The option takes a string in the format
	understood by 'name_to_gpio' function, e.g. PH1 for pin 1 of port H.

config VIDEO_LCD_SPI_MOSI
	string "SPI MOSI pin for LCD related config job"
	depends on VIDEO_LCD_SSD2828 || VIDEO_LCD_HITACHI_TX18D42VM
	default ""
	---help---
	This is one of the SPI communication pins, involved in setting up a
	working LCD configuration. The exact role of SPI may differ for
	different hardware setups. The option takes a string in the format
	understood by 'name_to_gpio' function, e.g. PH1 for pin 1 of port H.

config VIDEO_LCD_SPI_MISO
	string "SPI MISO pin for LCD related config job (optional)"
	depends on VIDEO_LCD_SSD2828
	default ""
	---help---
	This is one of the SPI communication pins, involved in setting up a
	working LCD configuration. The exact role of SPI may differ for
	different hardware setups. If wired up, this pin may provide additional
	useful functionality. Such as bi-directional communication with the
	hardware and LCD panel id retrieval (if the panel can report it). The
	option takes a string in the format understood by 'name_to_gpio'
	function, e.g. PH1 for pin 1 of port H.

<<<<<<< HEAD
config DISPLAY_PORT
	bool "Enable DisplayPort support"
	help
	   eDP (Embedded DisplayPort) is a standard widely used in laptops
	   to drive LCD panels. This framework provides support for enabling
	   these displays where supported by the video hardware.

config VIDEO_TEGRA124
	bool "Enable video support on Tegra124"
=======
config VIDEO_MVEBU
	bool "Armada XP LCD controller"
	default n
	---help---
	Support for the LCD controller integrated in the Marvell
	Armada XP SoC.

config I2C_EDID
	bool "Enable EDID library"
	depends on DM_I2C
	default n
	help
	   This enables library for accessing EDID data from an LCD panel.

config DISPLAY
	bool "Enable Display support"
	depends on DM
	default n
	select I2C_EDID
	help
	   This supports drivers that provide a display, such as eDP (Embedded
	   DisplayPort) and HDMI (High Definition Multimedia Interface).
	   The devices provide a simple interface to start up the display,
	   read display information and enable it.

config VIDEO_BROADWELL_IGD
	bool "Enable Intel Broadwell integrated graphics device"
	depends on X86
	help
	  This enabled support for integrated graphics on Intel broadwell
	  devices. Initialisation is mostly performed by a VGA boot ROM, with
	  some setup handled by U-Boot itself. The graphics adaptor works as
	  a VESA device and supports LCD panels, eDP and LVDS outputs.
	  Configuration of most aspects of device operation is performed using
	  a special tool which configures the VGA ROM, but the graphics
	  resolution can be selected in U-Boot.

config VIDEO_ROCKCHIP
	bool "Enable Rockchip video support"
	depends on DM_VIDEO
	help
	   Rockchip SoCs provide video output capabilities for High-Definition
	   Multimedia Interface (HDMI), Low-voltage Differential Signalling
	   (LVDS), embedded DisplayPort (eDP) and Display Serial Interface
	   (DSI). This driver supports the on-chip video output device, and
	   targets the Rockchip RK3288.

config VIDEO_SANDBOX_SDL
	bool "Enable sandbox video console using SDL"
	depends on SANDBOX
	help
	  When using sandbox you can enable an emulated LCD display which
	  appears as an SDL (Simple DirectMedia Layer) window. This is a
	  console device and can display stdout output. Within U-Boot is is
	  a normal bitmap display and can display images as well as text.

config VIDEO_TEGRA20
	bool "Enable LCD support on Tegra20"
	depends on OF_CONTROL
	help
	   Tegra20 supports video output to an attached LCD panel as well as
	   other options such as HDMI. Only the LCD is supported in U-Boot.
	   This option enables this support which can be used on devices which
	   have an LCD display connected.

config VIDEO_TEGRA124
	bool "Enable video support on Tegra124"
	depends on DM_VIDEO
>>>>>>> 8989c96b
	help
	   Tegra124 supports many video output options including eDP and
	   HDMI. At present only eDP is supported by U-Boot. This option
	   enables this support which can be used on devices which
<<<<<<< HEAD
	   have an eDP display connected.
=======
	   have an eDP display connected.

source "drivers/video/bridge/Kconfig"

endmenu
>>>>>>> 8989c96b
<|MERGE_RESOLUTION|>--- conflicted
+++ resolved
@@ -112,11 +112,7 @@
 
 config FRAMEBUFFER_SET_VESA_MODE
 	bool "Set framebuffer graphics resolution"
-<<<<<<< HEAD
-	depends on VIDEO_VESA
-=======
 	depends on VIDEO_VESA || VIDEO_BROADWELL_IGD
->>>>>>> 8989c96b
 	help
 	  Set VESA/native framebuffer mode (needed for bootsplash and graphical
 	  framebuffer console)
@@ -145,11 +141,7 @@
 	bool "1024x768 16-color"
 
 config FRAMEBUFFER_VESA_MODE_105
-<<<<<<< HEAD
-	bool "1024x7686 256-color"
-=======
 	bool "1024x768 256-color"
->>>>>>> 8989c96b
 
 config FRAMEBUFFER_VESA_MODE_106
 	bool "1280x1024 16-color"
@@ -256,8 +248,6 @@
 	default 0x11B if FRAMEBUFFER_VESA_MODE_11B
 	default 0x117 if FRAMEBUFFER_VESA_MODE_USER
 
-<<<<<<< HEAD
-=======
 config VIDEO_LCD_ANX9804
 	bool "ANX9804 bridge chip"
 	default n
@@ -266,7 +256,6 @@
 	from a parallel LCD interface and translate it on the fy into a DP
 	interface for driving eDP TFT displays. It uses I2C for configuration.
 
->>>>>>> 8989c96b
 config VIDEO_LCD_SSD2828
 	bool "SSD2828 bridge chip"
 	default n
@@ -348,17 +337,6 @@
 	option takes a string in the format understood by 'name_to_gpio'
 	function, e.g. PH1 for pin 1 of port H.
 
-<<<<<<< HEAD
-config DISPLAY_PORT
-	bool "Enable DisplayPort support"
-	help
-	   eDP (Embedded DisplayPort) is a standard widely used in laptops
-	   to drive LCD panels. This framework provides support for enabling
-	   these displays where supported by the video hardware.
-
-config VIDEO_TEGRA124
-	bool "Enable video support on Tegra124"
-=======
 config VIDEO_MVEBU
 	bool "Armada XP LCD controller"
 	default n
@@ -427,17 +405,12 @@
 config VIDEO_TEGRA124
 	bool "Enable video support on Tegra124"
 	depends on DM_VIDEO
->>>>>>> 8989c96b
 	help
 	   Tegra124 supports many video output options including eDP and
 	   HDMI. At present only eDP is supported by U-Boot. This option
 	   enables this support which can be used on devices which
-<<<<<<< HEAD
 	   have an eDP display connected.
-=======
-	   have an eDP display connected.
 
 source "drivers/video/bridge/Kconfig"
 
-endmenu
->>>>>>> 8989c96b
+endmenu
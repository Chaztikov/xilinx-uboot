/*
 * fat.c
 *
 * R/O (V)FAT 12/16/32 filesystem implementation by Marcus Sundberg
 *
 * 2002-07-28 - rjones@nexus-tech.net - ported to ppcboot v1.1.6
 * 2003-03-10 - kharris@nexus-tech.net - ported to uboot
 *
 * SPDX-License-Identifier:	GPL-2.0+
 */

#include <common.h>
#include <blk.h>
#include <config.h>
#include <exports.h>
#include <fat.h>
#include <asm/byteorder.h>
#include <part.h>
#include <malloc.h>
#include <memalign.h>
#include <linux/compiler.h>
#include <linux/ctype.h>

#ifdef CONFIG_SUPPORT_VFAT
static const int vfat_enabled = 1;
#else
static const int vfat_enabled = 0;
#endif

/*
 * Convert a string to lowercase.
 */
static void downcase(char *str)
{
	while (*str != '\0') {
		*str = tolower(*str);
		str++;
	}
}

static struct blk_desc *cur_dev;
static disk_partition_t cur_part_info;

#define DOS_BOOT_MAGIC_OFFSET	0x1fe
#define DOS_FS_TYPE_OFFSET	0x36
#define DOS_FS32_TYPE_OFFSET	0x52

static int disk_read(__u32 block, __u32 nr_blocks, void *buf)
{
	ulong ret;

	if (!cur_dev)
		return -1;

	ret = blk_dread(cur_dev, cur_part_info.start + block, nr_blocks, buf);

	if (nr_blocks && ret == 0)
		return -1;

	return ret;
}

int fat_set_blk_dev(struct blk_desc *dev_desc, disk_partition_t *info)
{
	ALLOC_CACHE_ALIGN_BUFFER(unsigned char, buffer, dev_desc->blksz);

	cur_dev = dev_desc;
	cur_part_info = *info;

	/* Make sure it has a valid FAT header */
	if (disk_read(0, 1, buffer) != 1) {
		cur_dev = NULL;
		return -1;
	}

	/* Check if it's actually a DOS volume */
	if (memcmp(buffer + DOS_BOOT_MAGIC_OFFSET, "\x55\xAA", 2)) {
		cur_dev = NULL;
		return -1;
	}

	/* Check for FAT12/FAT16/FAT32 filesystem */
	if (!memcmp(buffer + DOS_FS_TYPE_OFFSET, "FAT", 3))
		return 0;
	if (!memcmp(buffer + DOS_FS32_TYPE_OFFSET, "FAT32", 5))
		return 0;

	cur_dev = NULL;
	return -1;
}

int fat_register_device(struct blk_desc *dev_desc, int part_no)
{
	disk_partition_t info;

	/* First close any currently found FAT filesystem */
	cur_dev = NULL;

	/* Read the partition table, if present */
	if (part_get_info(dev_desc, part_no, &info)) {
		if (part_no != 0) {
			printf("** Partition %d not valid on device %d **\n",
					part_no, dev_desc->devnum);
			return -1;
		}

		info.start = 0;
		info.size = dev_desc->lba;
		info.blksz = dev_desc->blksz;
		info.name[0] = 0;
		info.type[0] = 0;
		info.bootable = 0;
#ifdef CONFIG_PARTITION_UUIDS
		info.uuid[0] = 0;
#endif
	}

	return fat_set_blk_dev(dev_desc, &info);
}

/*
 * Get the first occurence of a directory delimiter ('/' or '\') in a string.
 * Return index into string if found, -1 otherwise.
 */
static int dirdelim(char *str)
{
	char *start = str;

	while (*str != '\0') {
		if (ISDIRDELIM(*str))
			return str - start;
		str++;
	}
	return -1;
}

/*
 * Extract zero terminated short name from a directory entry.
 */
static void get_name(dir_entry *dirent, char *s_name)
{
	char *ptr;

	memcpy(s_name, dirent->name, 8);
	s_name[8] = '\0';
	ptr = s_name;
	while (*ptr && *ptr != ' ')
		ptr++;
	if (dirent->ext[0] && dirent->ext[0] != ' ') {
		*ptr = '.';
		ptr++;
		memcpy(ptr, dirent->ext, 3);
		ptr[3] = '\0';
		while (*ptr && *ptr != ' ')
			ptr++;
	}
	*ptr = '\0';
	if (*s_name == DELETED_FLAG)
		*s_name = '\0';
	else if (*s_name == aRING)
		*s_name = DELETED_FLAG;
	downcase(s_name);
}

/*
 * Get the entry at index 'entry' in a FAT (12/16/32) table.
 * On failure 0x00 is returned.
 */
static __u32 get_fatent(fsdata *mydata, __u32 entry)
{
	__u32 bufnum;
	__u32 off16, offset;
	__u32 ret = 0x00;
	__u16 val1, val2;

	switch (mydata->fatsize) {
	case 32:
		bufnum = entry / FAT32BUFSIZE;
		offset = entry - bufnum * FAT32BUFSIZE;
		break;
	case 16:
		bufnum = entry / FAT16BUFSIZE;
		offset = entry - bufnum * FAT16BUFSIZE;
		break;
	case 12:
		bufnum = entry / FAT12BUFSIZE;
		offset = entry - bufnum * FAT12BUFSIZE;
		break;

	default:
		/* Unsupported FAT size */
		return ret;
	}

	debug("FAT%d: entry: 0x%04x = %d, offset: 0x%04x = %d\n",
	       mydata->fatsize, entry, entry, offset, offset);

	/* Read a new block of FAT entries into the cache. */
	if (bufnum != mydata->fatbufnum) {
		__u32 getsize = FATBUFBLOCKS;
		__u8 *bufptr = mydata->fatbuf;
		__u32 fatlength = mydata->fatlength;
		__u32 startblock = bufnum * FATBUFBLOCKS;

		if (startblock + getsize > fatlength)
			getsize = fatlength - startblock;

		startblock += mydata->fat_sect;	/* Offset from start of disk */

		if (disk_read(startblock, getsize, bufptr) < 0) {
			debug("Error reading FAT blocks\n");
			return ret;
		}
		mydata->fatbufnum = bufnum;
	}

	/* Get the actual entry from the table */
	switch (mydata->fatsize) {
	case 32:
		ret = FAT2CPU32(((__u32 *) mydata->fatbuf)[offset]);
		break;
	case 16:
		ret = FAT2CPU16(((__u16 *) mydata->fatbuf)[offset]);
		break;
	case 12:
		off16 = (offset * 3) / 4;

		switch (offset & 0x3) {
		case 0:
			ret = FAT2CPU16(((__u16 *) mydata->fatbuf)[off16]);
			ret &= 0xfff;
			break;
		case 1:
			val1 = FAT2CPU16(((__u16 *)mydata->fatbuf)[off16]);
			val1 &= 0xf000;
			val2 = FAT2CPU16(((__u16 *)mydata->fatbuf)[off16 + 1]);
			val2 &= 0x00ff;
			ret = (val2 << 4) | (val1 >> 12);
			break;
		case 2:
			val1 = FAT2CPU16(((__u16 *)mydata->fatbuf)[off16]);
			val1 &= 0xff00;
			val2 = FAT2CPU16(((__u16 *)mydata->fatbuf)[off16 + 1]);
			val2 &= 0x000f;
			ret = (val2 << 8) | (val1 >> 8);
			break;
		case 3:
			ret = FAT2CPU16(((__u16 *)mydata->fatbuf)[off16]);
			ret = (ret & 0xfff0) >> 4;
			break;
		default:
			break;
		}
		break;
	}
	debug("FAT%d: ret: %08x, offset: %04x\n",
	       mydata->fatsize, ret, offset);

	return ret;
}

/*
 * Read at most 'size' bytes from the specified cluster into 'buffer'.
 * Return 0 on success, -1 otherwise.
 */
static int
get_cluster(fsdata *mydata, __u32 clustnum, __u8 *buffer, unsigned long size)
{
	__u32 idx = 0;
	__u32 startsect;
	int ret;

	if (clustnum > 0) {
		startsect = mydata->data_begin +
				clustnum * mydata->clust_size;
	} else {
		startsect = mydata->rootdir_sect;
	}

	debug("gc - clustnum: %d, startsect: %d\n", clustnum, startsect);

	if ((unsigned long)buffer & (ARCH_DMA_MINALIGN - 1)) {
		ALLOC_CACHE_ALIGN_BUFFER(__u8, tmpbuf, mydata->sect_size);

		printf("FAT: Misaligned buffer address (%p)\n", buffer);

		while (size >= mydata->sect_size) {
			ret = disk_read(startsect++, 1, tmpbuf);
			if (ret != 1) {
				debug("Error reading data (got %d)\n", ret);
				return -1;
			}

			memcpy(buffer, tmpbuf, mydata->sect_size);
			buffer += mydata->sect_size;
			size -= mydata->sect_size;
		}
	} else {
		idx = size / mydata->sect_size;
		ret = disk_read(startsect, idx, buffer);
		if (ret != idx) {
			debug("Error reading data (got %d)\n", ret);
			return -1;
		}
		startsect += idx;
		idx *= mydata->sect_size;
		buffer += idx;
		size -= idx;
	}
	if (size) {
		ALLOC_CACHE_ALIGN_BUFFER(__u8, tmpbuf, mydata->sect_size);

		ret = disk_read(startsect, 1, tmpbuf);
		if (ret != 1) {
			debug("Error reading data (got %d)\n", ret);
			return -1;
		}

		memcpy(buffer, tmpbuf, size);
	}

	return 0;
}

/*
 * Read at most 'maxsize' bytes from 'pos' in the file associated with 'dentptr'
 * into 'buffer'.
 * Update the number of bytes read in *gotsize or return -1 on fatal errors.
 */
#ifndef CONFIG_ZYNQ_OCM
<<<<<<< HEAD
#if defined(CONFIG_ARCH_ZYNQ) && defined(CONFIG_SPL_BUILD)
__section(.ddr)
#endif
=======
>>>>>>> 8989c96b
__u8 get_contents_vfatname_block[MAX_CLUSTSIZE]
	__aligned(ARCH_DMA_MINALIGN);
#else
__u8 *get_contents_vfatname_block = (__u8 *)FAT_BUFF_PTR_OCM;
#endif

static int get_contents(fsdata *mydata, dir_entry *dentptr, loff_t pos,
			__u8 *buffer, loff_t maxsize, loff_t *gotsize)
{
	loff_t filesize = FAT2CPU32(dentptr->size);
	unsigned int bytesperclust = mydata->clust_size * mydata->sect_size;
	__u32 curclust = START(dentptr);
	__u32 endclust, newclust;
	loff_t actsize;

	*gotsize = 0;
	debug("Filesize: %llu bytes\n", filesize);

	if (pos >= filesize) {
		debug("Read position past EOF: %llu\n", pos);
		return 0;
	}

	if (maxsize > 0 && filesize > pos + maxsize)
		filesize = pos + maxsize;

	debug("%llu bytes\n", filesize);

	actsize = bytesperclust;

	/* go to cluster at pos */
	while (actsize <= pos) {
		curclust = get_fatent(mydata, curclust);
		if (CHECK_CLUST(curclust, mydata->fatsize)) {
			debug("curclust: 0x%x\n", curclust);
			debug("Invalid FAT entry\n");
			return 0;
		}
		actsize += bytesperclust;
	}

	/* actsize > pos */
	actsize -= bytesperclust;
	filesize -= actsize;
	pos -= actsize;

	/* align to beginning of next cluster if any */
	if (pos) {
		actsize = min(filesize, (loff_t)bytesperclust);
		if (get_cluster(mydata, curclust, get_contents_vfatname_block,
				(int)actsize) != 0) {
			printf("Error reading cluster\n");
			return -1;
		}
		filesize -= actsize;
		actsize -= pos;
		memcpy(buffer, get_contents_vfatname_block + pos, actsize);
		*gotsize += actsize;
		if (!filesize)
			return 0;
		buffer += actsize;

		curclust = get_fatent(mydata, curclust);
		if (CHECK_CLUST(curclust, mydata->fatsize)) {
			debug("curclust: 0x%x\n", curclust);
			debug("Invalid FAT entry\n");
			return 0;
		}
	}

	actsize = bytesperclust;
	endclust = curclust;

	do {
		/* search for consecutive clusters */
		while (actsize < filesize) {
			newclust = get_fatent(mydata, endclust);
			if ((newclust - 1) != endclust)
				goto getit;
			if (CHECK_CLUST(newclust, mydata->fatsize)) {
				debug("curclust: 0x%x\n", newclust);
				debug("Invalid FAT entry\n");
				return 0;
			}
			endclust = newclust;
			actsize += bytesperclust;
		}

		/* get remaining bytes */
		actsize = filesize;
		if (get_cluster(mydata, curclust, buffer, (int)actsize) != 0) {
			printf("Error reading cluster\n");
			return -1;
		}
		*gotsize += actsize;
		return 0;
getit:
		if (get_cluster(mydata, curclust, buffer, (int)actsize) != 0) {
			printf("Error reading cluster\n");
			return -1;
		}
		*gotsize += (int)actsize;
		filesize -= actsize;
		buffer += actsize;

		curclust = get_fatent(mydata, endclust);
		if (CHECK_CLUST(curclust, mydata->fatsize)) {
			debug("curclust: 0x%x\n", curclust);
			printf("Invalid FAT entry\n");
			return 0;
		}
		actsize = bytesperclust;
		endclust = curclust;
	} while (1);
}

/*
 * Extract the file name information from 'slotptr' into 'l_name',
 * starting at l_name[*idx].
 * Return 1 if terminator (zero byte) is found, 0 otherwise.
 */
static int slot2str(dir_slot *slotptr, char *l_name, int *idx)
{
	int j;

	for (j = 0; j <= 8; j += 2) {
		l_name[*idx] = slotptr->name0_4[j];
		if (l_name[*idx] == 0x00)
			return 1;
		(*idx)++;
	}
	for (j = 0; j <= 10; j += 2) {
		l_name[*idx] = slotptr->name5_10[j];
		if (l_name[*idx] == 0x00)
			return 1;
		(*idx)++;
	}
	for (j = 0; j <= 2; j += 2) {
		l_name[*idx] = slotptr->name11_12[j];
		if (l_name[*idx] == 0x00)
			return 1;
		(*idx)++;
	}

	return 0;
}

/*
 * Extract the full long filename starting at 'retdent' (which is really
 * a slot) into 'l_name'. If successful also copy the real directory entry
 * into 'retdent'
 * Return 0 on success, -1 otherwise.
 */
static int
get_vfatname(fsdata *mydata, int curclust, __u8 *cluster,
	     dir_entry *retdent, char *l_name)
{
	dir_entry *realdent;
	dir_slot *slotptr = (dir_slot *)retdent;
	__u8 *buflimit = cluster + mydata->sect_size * ((curclust == 0) ?
							PREFETCH_BLOCKS :
							mydata->clust_size);
	__u8 counter = (slotptr->id & ~LAST_LONG_ENTRY_MASK) & 0xff;
	int idx = 0;

	if (counter > VFAT_MAXSEQ) {
		debug("Error: VFAT name is too long\n");
		return -1;
	}

	while ((__u8 *)slotptr < buflimit) {
		if (counter == 0)
			break;
		if (((slotptr->id & ~LAST_LONG_ENTRY_MASK) & 0xff) != counter)
			return -1;
		slotptr++;
		counter--;
	}

	if ((__u8 *)slotptr >= buflimit) {
		dir_slot *slotptr2;

		if (curclust == 0)
			return -1;
		curclust = get_fatent(mydata, curclust);
		if (CHECK_CLUST(curclust, mydata->fatsize)) {
			debug("curclust: 0x%x\n", curclust);
			printf("Invalid FAT entry\n");
			return -1;
		}

		if (get_cluster(mydata, curclust, get_contents_vfatname_block,
				mydata->clust_size * mydata->sect_size) != 0) {
			debug("Error: reading directory block\n");
			return -1;
		}

		slotptr2 = (dir_slot *)get_contents_vfatname_block;
		while (counter > 0) {
			if (((slotptr2->id & ~LAST_LONG_ENTRY_MASK)
			    & 0xff) != counter)
				return -1;
			slotptr2++;
			counter--;
		}

		/* Save the real directory entry */
		realdent = (dir_entry *)slotptr2;
		while ((__u8 *)slotptr2 > get_contents_vfatname_block) {
			slotptr2--;
			slot2str(slotptr2, l_name, &idx);
		}
	} else {
		/* Save the real directory entry */
		realdent = (dir_entry *)slotptr;
	}

	do {
		slotptr--;
		if (slot2str(slotptr, l_name, &idx))
			break;
	} while (!(slotptr->id & LAST_LONG_ENTRY_MASK));

	l_name[idx] = '\0';
	if (*l_name == DELETED_FLAG)
		*l_name = '\0';
	else if (*l_name == aRING)
		*l_name = DELETED_FLAG;
	downcase(l_name);

	/* Return the real directory entry */
	memcpy(retdent, realdent, sizeof(dir_entry));

	return 0;
}

/* Calculate short name checksum */
static __u8 mkcksum(const char name[8], const char ext[3])
{
	int i;

	__u8 ret = 0;

	for (i = 0; i < 8; i++)
		ret = (((ret & 1) << 7) | ((ret & 0xfe) >> 1)) + name[i];
	for (i = 0; i < 3; i++)
		ret = (((ret & 1) << 7) | ((ret & 0xfe) >> 1)) + ext[i];

	return ret;
}

/*
 * Get the directory entry associated with 'filename' from the directory
 * starting at 'startsect'
 */
#ifndef CONFIG_ZYNQ_OCM
<<<<<<< HEAD
#if defined(CONFIG_ARCH_ZYNQ) && defined(CONFIG_SPL_BUILD)
__section(.ddr)
#endif
=======
>>>>>>> 8989c96b
__u8 get_dentfromdir_block[MAX_CLUSTSIZE]
	__aligned(ARCH_DMA_MINALIGN);
#endif

static dir_entry *get_dentfromdir(fsdata *mydata, int startsect,
				  char *filename, dir_entry *retdent,
				  int dols)
{
	__u16 prevcksum = 0xffff;
	__u32 curclust = START(retdent);
	int files = 0, dirs = 0;
#ifdef CONFIG_ZYNQ_OCM
	__u8 get_dentfromdir_block[MAX_CLUSTSIZE]
		__aligned(ARCH_DMA_MINALIGN);
#endif

	debug("get_dentfromdir: %s\n", filename);

	while (1) {
		dir_entry *dentptr;

		int i;

		if (get_cluster(mydata, curclust, get_dentfromdir_block,
				mydata->clust_size * mydata->sect_size) != 0) {
			debug("Error: reading directory block\n");
			return NULL;
		}

		dentptr = (dir_entry *)get_dentfromdir_block;

		for (i = 0; i < DIRENTSPERCLUST; i++) {
			char s_name[14], l_name[VFAT_MAXLEN_BYTES];

			l_name[0] = '\0';
			if (dentptr->name[0] == DELETED_FLAG) {
				dentptr++;
				continue;
			}
			if ((dentptr->attr & ATTR_VOLUME)) {
				if (vfat_enabled &&
				    (dentptr->attr & ATTR_VFAT) == ATTR_VFAT &&
				    (dentptr->name[0] & LAST_LONG_ENTRY_MASK)) {
					prevcksum = ((dir_slot *)dentptr)->alias_checksum;
					get_vfatname(mydata, curclust,
						     get_dentfromdir_block,
						     dentptr, l_name);
					if (dols) {
						int isdir;
						char dirc;
						int doit = 0;

						isdir = (dentptr->attr & ATTR_DIR);

						if (isdir) {
							dirs++;
							dirc = '/';
							doit = 1;
						} else {
							dirc = ' ';
							if (l_name[0] != 0) {
								files++;
								doit = 1;
							}
						}
						if (doit) {
							if (dirc == ' ') {
								printf(" %8u   %s%c\n",
								       FAT2CPU32(dentptr->size),
									l_name,
									dirc);
							} else {
								printf("            %s%c\n",
									l_name,
									dirc);
							}
						}
						dentptr++;
						continue;
					}
					debug("vfatname: |%s|\n", l_name);
				} else {
					/* Volume label or VFAT entry */
					dentptr++;
					continue;
				}
			}
			if (dentptr->name[0] == 0) {
				if (dols) {
					printf("\n%d file(s), %d dir(s)\n\n",
						files, dirs);
				}
				debug("Dentname == NULL - %d\n", i);
				return NULL;
			}
			if (vfat_enabled) {
				__u8 csum = mkcksum(dentptr->name, dentptr->ext);
				if (dols && csum == prevcksum) {
					prevcksum = 0xffff;
					dentptr++;
					continue;
				}
			}

			get_name(dentptr, s_name);
			if (dols) {
				int isdir = (dentptr->attr & ATTR_DIR);
				char dirc;
				int doit = 0;

				if (isdir) {
					dirs++;
					dirc = '/';
					doit = 1;
				} else {
					dirc = ' ';
					if (s_name[0] != 0) {
						files++;
						doit = 1;
					}
				}

				if (doit) {
					if (dirc == ' ') {
						printf(" %8u   %s%c\n",
						       FAT2CPU32(dentptr->size),
							s_name, dirc);
					} else {
						printf("            %s%c\n",
							s_name, dirc);
					}
				}

				dentptr++;
				continue;
			}

			if (strcmp(filename, s_name)
			    && strcmp(filename, l_name)) {
				debug("Mismatch: |%s|%s|\n", s_name, l_name);
				dentptr++;
				continue;
			}

			memcpy(retdent, dentptr, sizeof(dir_entry));

			debug("DentName: %s", s_name);
			debug(", start: 0x%x", START(dentptr));
			debug(", size:  0x%x %s\n",
			      FAT2CPU32(dentptr->size),
			      (dentptr->attr & ATTR_DIR) ? "(DIR)" : "");

			return retdent;
		}

		curclust = get_fatent(mydata, curclust);
		if (CHECK_CLUST(curclust, mydata->fatsize)) {
			debug("curclust: 0x%x\n", curclust);
			printf("Invalid FAT entry\n");
			return NULL;
		}
	}

	return NULL;
}

/*
 * Read boot sector and volume info from a FAT filesystem
 */
static int
read_bootsectandvi(boot_sector *bs, volume_info *volinfo, int *fatsize)
{
	__u8 *block;
	volume_info *vistart;
	int ret = 0;

	if (cur_dev == NULL) {
		debug("Error: no device selected\n");
		return -1;
	}

	block = memalign(ARCH_DMA_MINALIGN, cur_dev->blksz);
	if (block == NULL) {
		debug("Error: allocating block\n");
		return -1;
	}

	if (disk_read(0, 1, block) < 0) {
		debug("Error: reading block\n");
		goto fail;
	}

	memcpy(bs, block, sizeof(boot_sector));
	bs->reserved = FAT2CPU16(bs->reserved);
	bs->fat_length = FAT2CPU16(bs->fat_length);
	bs->secs_track = FAT2CPU16(bs->secs_track);
	bs->heads = FAT2CPU16(bs->heads);
	bs->total_sect = FAT2CPU32(bs->total_sect);

	/* FAT32 entries */
	if (bs->fat_length == 0) {
		/* Assume FAT32 */
		bs->fat32_length = FAT2CPU32(bs->fat32_length);
		bs->flags = FAT2CPU16(bs->flags);
		bs->root_cluster = FAT2CPU32(bs->root_cluster);
		bs->info_sector = FAT2CPU16(bs->info_sector);
		bs->backup_boot = FAT2CPU16(bs->backup_boot);
		vistart = (volume_info *)(block + sizeof(boot_sector));
		*fatsize = 32;
	} else {
		vistart = (volume_info *)&(bs->fat32_length);
		*fatsize = 0;
	}
	memcpy(volinfo, vistart, sizeof(volume_info));

	if (*fatsize == 32) {
		if (strncmp(FAT32_SIGN, vistart->fs_type, SIGNLEN) == 0)
			goto exit;
	} else {
		if (strncmp(FAT12_SIGN, vistart->fs_type, SIGNLEN) == 0) {
			*fatsize = 12;
			goto exit;
		}
		if (strncmp(FAT16_SIGN, vistart->fs_type, SIGNLEN) == 0) {
			*fatsize = 16;
			goto exit;
		}
	}

	debug("Error: broken fs_type sign\n");
fail:
	ret = -1;
exit:
	free(block);
	return ret;
}

#ifndef CONFIG_ZYNQ_OCM
<<<<<<< HEAD
#if defined(CONFIG_ARCH_ZYNQ) && defined(CONFIG_SPL_BUILD)
__section(.ddr)
#endif
=======
>>>>>>> 8989c96b
__u8 do_fat_read_at_block[MAX_CLUSTSIZE]
	__aligned(ARCH_DMA_MINALIGN);
#endif

int do_fat_read_at(const char *filename, loff_t pos, void *buffer,
		   loff_t maxsize, int dols, int dogetsize, loff_t *size)
{
	char fnamecopy[2048];
	boot_sector bs;
	volume_info volinfo;
	fsdata datablock;
	fsdata *mydata = &datablock;
	dir_entry *dentptr = NULL;
	__u16 prevcksum = 0xffff;
	char *subname = "";
	__u32 cursect;
	int idx, isdir = 0;
	int files = 0, dirs = 0;
	int ret = -1;
	int firsttime;
	__u32 root_cluster = 0;
	__u32 read_blk;
	int rootdir_size = 0;
#ifdef CONFIG_ZYNQ_OCM
	__u8 do_fat_read_at_block[MAX_CLUSTSIZE]
		 __aligned(ARCH_DMA_MINALIGN);
#endif
	int buffer_blk_cnt;
	int do_read;
	__u8 *dir_ptr;

	if (read_bootsectandvi(&bs, &volinfo, &mydata->fatsize)) {
		debug("Error: reading boot sector\n");
		return -1;
	}

	if (mydata->fatsize == 32) {
		root_cluster = bs.root_cluster;
		mydata->fatlength = bs.fat32_length;
	} else {
		mydata->fatlength = bs.fat_length;
	}

	mydata->fat_sect = bs.reserved;

	cursect = mydata->rootdir_sect
		= mydata->fat_sect + mydata->fatlength * bs.fats;

	mydata->sect_size = (bs.sector_size[1] << 8) + bs.sector_size[0];
	mydata->clust_size = bs.cluster_size;
	if (mydata->sect_size != cur_part_info.blksz) {
		printf("Error: FAT sector size mismatch (fs=%hu, dev=%lu)\n",
				mydata->sect_size, cur_part_info.blksz);
		return -1;
	}

	if (mydata->fatsize == 32) {
		mydata->data_begin = mydata->rootdir_sect -
					(mydata->clust_size * 2);
	} else {
		rootdir_size = ((bs.dir_entries[1]  * (int)256 +
				 bs.dir_entries[0]) *
				 sizeof(dir_entry)) /
				 mydata->sect_size;
		mydata->data_begin = mydata->rootdir_sect +
					rootdir_size -
					(mydata->clust_size * 2);
	}

	mydata->fatbufnum = -1;
	mydata->fatbuf = memalign(ARCH_DMA_MINALIGN, FATBUFSIZE);
	if (mydata->fatbuf == NULL) {
		debug("Error: allocating memory\n");
		return -1;
	}

	if (vfat_enabled)
		debug("VFAT Support enabled\n");

	debug("FAT%d, fat_sect: %d, fatlength: %d\n",
	       mydata->fatsize, mydata->fat_sect, mydata->fatlength);
	debug("Rootdir begins at cluster: %d, sector: %d, offset: %x\n"
	       "Data begins at: %d\n",
	       root_cluster,
	       mydata->rootdir_sect,
	       mydata->rootdir_sect * mydata->sect_size, mydata->data_begin);
	debug("Sector size: %d, cluster size: %d\n", mydata->sect_size,
	      mydata->clust_size);

	/* "cwd" is always the root... */
	while (ISDIRDELIM(*filename))
		filename++;

	/* Make a copy of the filename and convert it to lowercase */
	strcpy(fnamecopy, filename);
	downcase(fnamecopy);

root_reparse:
	if (*fnamecopy == '\0') {
		if (!dols)
			goto exit;

		dols = LS_ROOT;
	} else if ((idx = dirdelim(fnamecopy)) >= 0) {
		isdir = 1;
		fnamecopy[idx] = '\0';
		subname = fnamecopy + idx + 1;

		/* Handle multiple delimiters */
		while (ISDIRDELIM(*subname))
			subname++;
	} else if (dols) {
		isdir = 1;
	}

	buffer_blk_cnt = 0;
	firsttime = 1;
	while (1) {
		int i;

		if (mydata->fatsize == 32 || firsttime) {
			dir_ptr = do_fat_read_at_block;
			firsttime = 0;
		} else {
			/**
			 * FAT16 sector buffer modification:
			 * Each loop, the second buffered block is moved to
			 * the buffer begin, and two next sectors are read
			 * next to the previously moved one. So the sector
			 * buffer keeps always 3 sectors for fat16.
			 * And the current sector is the buffer second sector
			 * beside the "firsttime" read, when it is the first one.
			 *
			 * PREFETCH_BLOCKS is 2 for FAT16 == loop[0:1]
			 * n = computed root dir sector
			 * loop |  cursect-1  | cursect    | cursect+1  |
			 *   0  |  sector n+0 | sector n+1 | none       |
			 *   1  |  none       | sector n+0 | sector n+1 |
			 *   0  |  sector n+1 | sector n+2 | sector n+3 |
			 *   1  |  sector n+3 | ...
			*/
			dir_ptr = (do_fat_read_at_block + mydata->sect_size);
			memcpy(do_fat_read_at_block, dir_ptr, mydata->sect_size);
		}

		do_read = 1;

		if (mydata->fatsize == 32 && buffer_blk_cnt)
			do_read = 0;

		if (do_read) {
			read_blk = (mydata->fatsize == 32) ?
				    mydata->clust_size : PREFETCH_BLOCKS;

			debug("FAT read(sect=%d, cnt:%d), clust_size=%d, DIRENTSPERBLOCK=%zd\n",
				cursect, read_blk, mydata->clust_size, DIRENTSPERBLOCK);

			if (disk_read(cursect, read_blk, dir_ptr) < 0) {
				debug("Error: reading rootdir block\n");
				goto exit;
			}

			dentptr = (dir_entry *)dir_ptr;
		}

		for (i = 0; i < DIRENTSPERBLOCK; i++) {
			char s_name[14], l_name[VFAT_MAXLEN_BYTES];
			__u8 csum;

			l_name[0] = '\0';
			if (dentptr->name[0] == DELETED_FLAG) {
				dentptr++;
				continue;
			}

			if (vfat_enabled)
				csum = mkcksum(dentptr->name, dentptr->ext);

			if (dentptr->attr & ATTR_VOLUME) {
				if (vfat_enabled &&
				    (dentptr->attr & ATTR_VFAT) == ATTR_VFAT &&
				    (dentptr->name[0] & LAST_LONG_ENTRY_MASK)) {
					prevcksum =
						((dir_slot *)dentptr)->alias_checksum;

					get_vfatname(mydata,
						     root_cluster,
						     dir_ptr,
						     dentptr, l_name);

					if (dols == LS_ROOT) {
						char dirc;
						int doit = 0;
						int isdir =
							(dentptr->attr & ATTR_DIR);

						if (isdir) {
							dirs++;
							dirc = '/';
							doit = 1;
						} else {
							dirc = ' ';
							if (l_name[0] != 0) {
								files++;
								doit = 1;
							}
						}
						if (doit) {
							if (dirc == ' ') {
								printf(" %8u   %s%c\n",
								       FAT2CPU32(dentptr->size),
									l_name,
									dirc);
							} else {
								printf("            %s%c\n",
									l_name,
									dirc);
							}
						}
						dentptr++;
						continue;
					}
					debug("Rootvfatname: |%s|\n",
					       l_name);
				} else {
					/* Volume label or VFAT entry */
					dentptr++;
					continue;
				}
			} else if (dentptr->name[0] == 0) {
				debug("RootDentname == NULL - %d\n", i);
				if (dols == LS_ROOT) {
					printf("\n%d file(s), %d dir(s)\n\n",
						files, dirs);
					ret = 0;
				}
				goto exit;
			}
			else if (vfat_enabled &&
				 dols == LS_ROOT && csum == prevcksum) {
				prevcksum = 0xffff;
				dentptr++;
				continue;
			}

			get_name(dentptr, s_name);

			if (dols == LS_ROOT) {
				int isdir = (dentptr->attr & ATTR_DIR);
				char dirc;
				int doit = 0;

				if (isdir) {
					dirc = '/';
					if (s_name[0] != 0) {
						dirs++;
						doit = 1;
					}
				} else {
					dirc = ' ';
					if (s_name[0] != 0) {
						files++;
						doit = 1;
					}
				}
				if (doit) {
					if (dirc == ' ') {
						printf(" %8u   %s%c\n",
						       FAT2CPU32(dentptr->size),
							s_name, dirc);
					} else {
						printf("            %s%c\n",
							s_name, dirc);
					}
				}
				dentptr++;
				continue;
			}

			if (strcmp(fnamecopy, s_name)
			    && strcmp(fnamecopy, l_name)) {
				debug("RootMismatch: |%s|%s|\n", s_name,
				       l_name);
				dentptr++;
				continue;
			}

			if (isdir && !(dentptr->attr & ATTR_DIR))
				goto exit;

			debug("RootName: %s", s_name);
			debug(", start: 0x%x", START(dentptr));
			debug(", size:  0x%x %s\n",
			       FAT2CPU32(dentptr->size),
			       isdir ? "(DIR)" : "");

			goto rootdir_done;	/* We got a match */
		}
		debug("END LOOP: buffer_blk_cnt=%d   clust_size=%d\n", buffer_blk_cnt,
		       mydata->clust_size);

		/*
		 * On FAT32 we must fetch the FAT entries for the next
		 * root directory clusters when a cluster has been
		 * completely processed.
		 */
		++buffer_blk_cnt;
		int rootdir_end = 0;
		if (mydata->fatsize == 32) {
			if (buffer_blk_cnt == mydata->clust_size) {
				int nxtsect = 0;
				int nxt_clust = 0;

				nxt_clust = get_fatent(mydata, root_cluster);
				rootdir_end = CHECK_CLUST(nxt_clust, 32);

				nxtsect = mydata->data_begin +
					(nxt_clust * mydata->clust_size);

				root_cluster = nxt_clust;

				cursect = nxtsect;
				buffer_blk_cnt = 0;
			}
		} else {
			if (buffer_blk_cnt == PREFETCH_BLOCKS)
				buffer_blk_cnt = 0;

			rootdir_end = (++cursect - mydata->rootdir_sect >=
				       rootdir_size);
		}

		/* If end of rootdir reached */
		if (rootdir_end) {
			if (dols == LS_ROOT) {
				printf("\n%d file(s), %d dir(s)\n\n",
				       files, dirs);
				*size = 0;
			}
			goto exit;
		}
	}
rootdir_done:

	firsttime = 1;

	while (isdir) {
		int startsect = mydata->data_begin
			+ START(dentptr) * mydata->clust_size;
		dir_entry dent;
		char *nextname = NULL;

		dent = *dentptr;
		dentptr = &dent;

		idx = dirdelim(subname);

		if (idx >= 0) {
			subname[idx] = '\0';
			nextname = subname + idx + 1;
			/* Handle multiple delimiters */
			while (ISDIRDELIM(*nextname))
				nextname++;
			if (dols && *nextname == '\0')
				firsttime = 0;
		} else {
			if (dols && firsttime) {
				firsttime = 0;
			} else {
				isdir = 0;
			}
		}

		if (get_dentfromdir(mydata, startsect, subname, dentptr,
				     isdir ? 0 : dols) == NULL) {
			if (dols && !isdir)
				*size = 0;
			goto exit;
		}

		if (isdir && !(dentptr->attr & ATTR_DIR))
			goto exit;

		/*
		 * If we are looking for a directory, and found a directory
		 * type entry, and the entry is for the root directory (as
		 * denoted by a cluster number of 0), jump back to the start
		 * of the function, since at least on FAT12/16, the root dir
		 * lives in a hard-coded location and needs special handling
		 * to parse, rather than simply following the cluster linked
		 * list in the FAT, like other directories.
		 */
		if (isdir && (dentptr->attr & ATTR_DIR) && !START(dentptr)) {
			/*
			 * Modify the filename to remove the prefix that gets
			 * back to the root directory, so the initial root dir
			 * parsing code can continue from where we are without
			 * confusion.
			 */
			strcpy(fnamecopy, nextname ?: "");
			/*
			 * Set up state the same way as the function does when
			 * first started. This is required for the root dir
			 * parsing code operates in its expected environment.
			 */
			subname = "";
			cursect = mydata->rootdir_sect;
			isdir = 0;
			goto root_reparse;
		}

		if (idx >= 0)
			subname = nextname;
	}

	if (dogetsize) {
		*size = FAT2CPU32(dentptr->size);
		ret = 0;
	} else {
		ret = get_contents(mydata, dentptr, pos, buffer, maxsize, size);
	}
	debug("Size: %u, got: %llu\n", FAT2CPU32(dentptr->size), *size);

exit:
	free(mydata->fatbuf);
	return ret;
}

int do_fat_read(const char *filename, void *buffer, loff_t maxsize, int dols,
		loff_t *actread)
{
	return do_fat_read_at(filename, 0, buffer, maxsize, dols, 0, actread);
}

int file_fat_detectfs(void)
{
	boot_sector bs;
	volume_info volinfo;
	int fatsize;
	char vol_label[12];

	if (cur_dev == NULL) {
		printf("No current device\n");
		return 1;
	}

#if defined(CONFIG_CMD_IDE) || \
    defined(CONFIG_CMD_SATA) || \
    defined(CONFIG_SCSI) || \
    defined(CONFIG_CMD_USB) || \
    defined(CONFIG_MMC)
	printf("Interface:  ");
	switch (cur_dev->if_type) {
	case IF_TYPE_IDE:
		printf("IDE");
		break;
	case IF_TYPE_SATA:
		printf("SATA");
		break;
	case IF_TYPE_SCSI:
		printf("SCSI");
		break;
	case IF_TYPE_ATAPI:
		printf("ATAPI");
		break;
	case IF_TYPE_USB:
		printf("USB");
		break;
	case IF_TYPE_DOC:
		printf("DOC");
		break;
	case IF_TYPE_MMC:
		printf("MMC");
		break;
	default:
		printf("Unknown");
	}

	printf("\n  Device %d: ", cur_dev->devnum);
	dev_print(cur_dev);
#endif

	if (read_bootsectandvi(&bs, &volinfo, &fatsize)) {
		printf("\nNo valid FAT fs found\n");
		return 1;
	}

	memcpy(vol_label, volinfo.volume_label, 11);
	vol_label[11] = '\0';
	volinfo.fs_type[5] = '\0';

	printf("Filesystem: %s \"%s\"\n", volinfo.fs_type, vol_label);

	return 0;
}

int file_fat_ls(const char *dir)
{
	loff_t size;

	return do_fat_read(dir, NULL, 0, LS_YES, &size);
}

int fat_exists(const char *filename)
{
	int ret;
	loff_t size;

	ret = do_fat_read_at(filename, 0, NULL, 0, LS_NO, 1, &size);
	return ret == 0;
}

int fat_size(const char *filename, loff_t *size)
{
	return do_fat_read_at(filename, 0, NULL, 0, LS_NO, 1, size);
}

int file_fat_read_at(const char *filename, loff_t pos, void *buffer,
		     loff_t maxsize, loff_t *actread)
{
	printf("reading %s\n", filename);
	return do_fat_read_at(filename, pos, buffer, maxsize, LS_NO, 0,
			      actread);
}

int file_fat_read(const char *filename, void *buffer, int maxsize)
{
	loff_t actread;
	int ret;

	ret =  file_fat_read_at(filename, 0, buffer, maxsize, &actread);
	if (ret)
		return ret;
	else
		return actread;
}

int fat_read_file(const char *filename, void *buf, loff_t offset, loff_t len,
		  loff_t *actread)
{
	int ret;

	ret = file_fat_read_at(filename, offset, buf, len, actread);
	if (ret)
		printf("** Unable to read file %s **\n", filename);

	return ret;
}

void fat_close(void)
{
}<|MERGE_RESOLUTION|>--- conflicted
+++ resolved
@@ -328,12 +328,6 @@
  * Update the number of bytes read in *gotsize or return -1 on fatal errors.
  */
 #ifndef CONFIG_ZYNQ_OCM
-<<<<<<< HEAD
-#if defined(CONFIG_ARCH_ZYNQ) && defined(CONFIG_SPL_BUILD)
-__section(.ddr)
-#endif
-=======
->>>>>>> 8989c96b
 __u8 get_contents_vfatname_block[MAX_CLUSTSIZE]
 	__aligned(ARCH_DMA_MINALIGN);
 #else
@@ -590,12 +584,6 @@
  * starting at 'startsect'
  */
 #ifndef CONFIG_ZYNQ_OCM
-<<<<<<< HEAD
-#if defined(CONFIG_ARCH_ZYNQ) && defined(CONFIG_SPL_BUILD)
-__section(.ddr)
-#endif
-=======
->>>>>>> 8989c96b
 __u8 get_dentfromdir_block[MAX_CLUSTSIZE]
 	__aligned(ARCH_DMA_MINALIGN);
 #endif
@@ -834,12 +822,6 @@
 }
 
 #ifndef CONFIG_ZYNQ_OCM
-<<<<<<< HEAD
-#if defined(CONFIG_ARCH_ZYNQ) && defined(CONFIG_SPL_BUILD)
-__section(.ddr)
-#endif
-=======
->>>>>>> 8989c96b
 __u8 do_fat_read_at_block[MAX_CLUSTSIZE]
 	__aligned(ARCH_DMA_MINALIGN);
 #endif

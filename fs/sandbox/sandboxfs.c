--- conflicted
+++ resolved
@@ -11,11 +11,7 @@
 int sandbox_fs_set_blk_dev(struct blk_desc *rbdd, disk_partition_t *info)
 {
 	/*
-<<<<<<< HEAD
-	 * Only accept a NULL block_dev_desc_t for the sandbox, which is when
-=======
 	 * Only accept a NULL struct blk_desc for the sandbox, which is when
->>>>>>> 8989c96b
 	 * hostfs interface is used
 	 */
 	return rbdd != NULL;

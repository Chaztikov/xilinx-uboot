/*
 * This file implements recording of each stage of the boot process. It is
 * intended to implement timing of each stage, reporting this information
 * to the user and passing it to the OS for logging / further analysis.
 *
 * Copyright (c) 2011 The Chromium OS Authors.
 *
 * SPDX-License-Identifier:	GPL-2.0+
 */

#ifndef _BOOTSTAGE_H
#define _BOOTSTAGE_H

/* Define this for host tools */
#ifndef CONFIG_BOOTSTAGE_USER_COUNT
#define CONFIG_BOOTSTAGE_USER_COUNT	20
#endif

/* Flags for each bootstage record */
enum bootstage_flags {
	BOOTSTAGEF_ERROR	= 1 << 0,	/* Error record */
	BOOTSTAGEF_ALLOC	= 1 << 1,	/* Allocate an id */
};

/* bootstate sub-IDs used for kernel and ramdisk ranges */
enum {
	BOOTSTAGE_SUB_FORMAT,
	BOOTSTAGE_SUB_FORMAT_OK,
	BOOTSTAGE_SUB_NO_UNIT_NAME,
	BOOTSTAGE_SUB_UNIT_NAME,
	BOOTSTAGE_SUB_SUBNODE,

	BOOTSTAGE_SUB_CHECK,
	BOOTSTAGE_SUB_HASH = 5,
	BOOTSTAGE_SUB_CHECK_ARCH = 5,
	BOOTSTAGE_SUB_CHECK_ALL,
	BOOTSTAGE_SUB_GET_DATA,
	BOOTSTAGE_SUB_CHECK_ALL_OK = 7,
	BOOTSTAGE_SUB_GET_DATA_OK,
	BOOTSTAGE_SUB_LOAD,
};

/*
 * A list of boot stages that we know about. Each of these indicates the
 * state that we are at, and the action that we are about to perform. For
 * errors, we issue an error for an item when it fails. Therefore the
 * normal sequence is:
 *
 * progress action1
 * progress action2
 * progress action3
 *
 * and an error condition where action 3 failed would be:
 *
 * progress action1
 * progress action2
 * progress action3
 * error on action3
 */
enum bootstage_id {
	BOOTSTAGE_ID_START = 0,
	BOOTSTAGE_ID_CHECK_MAGIC,	/* Checking image magic */
	BOOTSTAGE_ID_CHECK_HEADER,	/* Checking image header */
	BOOTSTAGE_ID_CHECK_CHECKSUM,	/* Checking image checksum */
	BOOTSTAGE_ID_CHECK_ARCH,	/* Checking architecture */

	BOOTSTAGE_ID_CHECK_IMAGETYPE = 5,/* Checking image type */
	BOOTSTAGE_ID_DECOMP_IMAGE,	/* Decompressing image */
	BOOTSTAGE_ID_KERNEL_LOADED,	/* Kernel has been loaded */
	BOOTSTAGE_ID_DECOMP_UNIMPL = 7,	/* Odd decompression algorithm */
	BOOTSTAGE_ID_CHECK_BOOT_OS,	/* Calling OS-specific boot function */
	BOOTSTAGE_ID_BOOT_OS_RETURNED,	/* Tried to boot OS, but it returned */
	BOOTSTAGE_ID_CHECK_RAMDISK = 9,	/* Checking ram disk */

	BOOTSTAGE_ID_RD_MAGIC,		/* Checking ram disk magic */
	BOOTSTAGE_ID_RD_HDR_CHECKSUM,	/* Checking ram disk heder checksum */
	BOOTSTAGE_ID_RD_CHECKSUM,	/* Checking ram disk checksum */
	BOOTSTAGE_ID_COPY_RAMDISK = 12,	/* Copying ram disk into place */
	BOOTSTAGE_ID_RAMDISK,		/* Checking for valid ramdisk */
	BOOTSTAGE_ID_NO_RAMDISK,	/* No ram disk found (not an error) */

	BOOTSTAGE_ID_RUN_OS	= 15,	/* Exiting U-Boot, entering OS */

	BOOTSTAGE_ID_NEED_RESET = 30,
	BOOTSTAGE_ID_POST_FAIL,		/* Post failure */
	BOOTSTAGE_ID_POST_FAIL_R,	/* Post failure reported after reloc */

	/*
	 * This set is reported only by x86, and the meaning is different. In
	 * this case we are reporting completion of a particular stage.
	 * This should probably change in the x86 code (which doesn't report
	 * errors in any case), but discussion this can perhaps wait until we
	 * have a generic board implementation.
	 */
	BOOTSTAGE_ID_BOARD_INIT_R,	/* We have relocated */
	BOOTSTAGE_ID_BOARD_GLOBAL_DATA,	/* Global data is set up */

	BOOTSTAGE_ID_BOARD_INIT_SEQ,	/* We completed the init sequence */
	BOOTSTAGE_ID_BOARD_FLASH,	/* We have configured flash banks */
	BOOTSTAGE_ID_BOARD_FLASH_37,	/* In case you didn't hear... */
	BOOTSTAGE_ID_BOARD_ENV,		/* Environment is relocated & ready */
	BOOTSTAGE_ID_BOARD_PCI,		/* PCI is up */

	BOOTSTAGE_ID_BOARD_INTERRUPTS,	/* Exceptions / interrupts ready */
	BOOTSTAGE_ID_BOARD_DONE,	/* Board init done, off to main loop */
	/* ^^^ here ends the x86 sequence */

	/* Boot stages related to loading a kernel from an IDE device */
	BOOTSTAGE_ID_IDE_START = 41,
	BOOTSTAGE_ID_IDE_ADDR,
	BOOTSTAGE_ID_IDE_BOOT_DEVICE,
	BOOTSTAGE_ID_IDE_TYPE,

	BOOTSTAGE_ID_IDE_PART,
	BOOTSTAGE_ID_IDE_PART_INFO,
	BOOTSTAGE_ID_IDE_PART_TYPE,
	BOOTSTAGE_ID_IDE_PART_READ,
	BOOTSTAGE_ID_IDE_FORMAT,

	BOOTSTAGE_ID_IDE_CHECKSUM,	/* 50 */
	BOOTSTAGE_ID_IDE_READ,

	/* Boot stages related to loading a kernel from an NAND device */
	BOOTSTAGE_ID_NAND_PART,
	BOOTSTAGE_ID_NAND_SUFFIX,
	BOOTSTAGE_ID_NAND_BOOT_DEVICE,
	BOOTSTAGE_ID_NAND_HDR_READ = 55,
	BOOTSTAGE_ID_NAND_AVAILABLE = 55,
	BOOTSTAGE_ID_NAND_TYPE = 57,
	BOOTSTAGE_ID_NAND_READ,

	/* Boot stages related to loading a kernel from an network device */
	BOOTSTAGE_ID_NET_CHECKSUM = 60,
	BOOTSTAGE_ID_NET_ETH_START = 64,
	BOOTSTAGE_ID_NET_ETH_INIT,

	BOOTSTAGE_ID_NET_START = 80,
	BOOTSTAGE_ID_NET_NETLOOP_OK,
	BOOTSTAGE_ID_NET_LOADED,
	BOOTSTAGE_ID_NET_DONE_ERR,
	BOOTSTAGE_ID_NET_DONE,

	BOOTSTAGE_ID_FIT_FDT_START = 90,
	/*
	 * Boot stages related to loading a FIT image. Some of these are a
	 * bit wonky.
	 */
	BOOTSTAGE_ID_FIT_KERNEL_START = 100,

	BOOTSTAGE_ID_FIT_CONFIG = 110,
	BOOTSTAGE_ID_FIT_TYPE,
	BOOTSTAGE_ID_FIT_KERNEL_INFO,

	BOOTSTAGE_ID_FIT_COMPRESSION,
	BOOTSTAGE_ID_FIT_OS,
	BOOTSTAGE_ID_FIT_LOADADDR,
	BOOTSTAGE_ID_OVERWRITTEN,

	/* Next 10 IDs used by BOOTSTAGE_SUB_... */
	BOOTSTAGE_ID_FIT_RD_START = 120,	/* Ramdisk stages */

	/* Next 10 IDs used by BOOTSTAGE_SUB_... */
	BOOTSTAGE_ID_FIT_SETUP_START = 130,	/* x86 setup stages */

	BOOTSTAGE_ID_IDE_FIT_READ = 140,
	BOOTSTAGE_ID_IDE_FIT_READ_OK,

	BOOTSTAGE_ID_NAND_FIT_READ = 150,
	BOOTSTAGE_ID_NAND_FIT_READ_OK,

	BOOTSTAGE_ID_FIT_LOADABLE_START = 160,	/* for Loadable Images */
	/*
	 * These boot stages are new, higher level, and not directly related
	 * to the old boot progress numbers. They are useful for recording
	 * rough boot timing information.
	 */
	BOOTSTAGE_ID_AWAKE,
	BOOTSTAGE_ID_START_SPL,
	BOOTSTAGE_ID_START_UBOOT_F,
	BOOTSTAGE_ID_START_UBOOT_R,
	BOOTSTAGE_ID_USB_START,
	BOOTSTAGE_ID_ETH_START,
	BOOTSTAGE_ID_BOOTP_START,
	BOOTSTAGE_ID_BOOTP_STOP,
	BOOTSTAGE_ID_BOOTM_START,
	BOOTSTAGE_ID_BOOTM_HANDOFF,
	BOOTSTAGE_ID_MAIN_LOOP,
	BOOTSTAGE_KERNELREAD_START,
	BOOTSTAGE_KERNELREAD_STOP,
	BOOTSTAGE_ID_BOARD_INIT,
	BOOTSTAGE_ID_BOARD_INIT_DONE,

	BOOTSTAGE_ID_CPU_AWAKE,
	BOOTSTAGE_ID_MAIN_CPU_AWAKE,
	BOOTSTAGE_ID_MAIN_CPU_READY,

	BOOTSTAGE_ID_ACCUM_LCD,
	BOOTSTAGE_ID_ACCUM_SCSI,
	BOOTSTAGE_ID_ACCUM_SPI,
	BOOTSTAGE_ID_ACCUM_DECOMP,
<<<<<<< HEAD
=======
	BOOTSTAGE_ID_FPGA_INIT,
>>>>>>> 8989c96b

	/* a few spare for the user, from here */
	BOOTSTAGE_ID_USER,
	BOOTSTAGE_ID_COUNT = BOOTSTAGE_ID_USER + CONFIG_BOOTSTAGE_USER_COUNT,
	BOOTSTAGE_ID_ALLOC,
};

/*
 * Return the time since boot in microseconds, This is needed for bootstage
 * and should be defined in CPU- or board-specific code. If undefined then
 * millisecond resolution will be used (the standard get_timer()).
 */
ulong timer_get_boot_us(void);

#if defined(USE_HOSTCC)
#define show_boot_progress(val) do {} while (0)
#else
/*
 * Board code can implement show_boot_progress() if needed.
 *
 * @param val	Progress state (enum bootstage_id), or -id if an error
 *		has occurred.
 */
void show_boot_progress(int val);
#endif

#if defined(CONFIG_BOOTSTAGE) && !defined(CONFIG_SPL_BUILD) && \
	!defined(USE_HOSTCC)
/* This is the full bootstage implementation */

/**
 * Relocate existing bootstage records
 *
 * Call this after relocation has happened and after malloc has been initted.
 * We need to copy any pointers in bootstage records that were added pre-
 * relocation, since memory can be overritten later.
 * @return Always returns 0, to indicate success
 */
int bootstage_relocate(void);

/**
 * Add a new bootstage record
 *
 * @param id	Bootstage ID to use (ignored if flags & BOOTSTAGEF_ALLOC)
 * @param name	Name of record, or NULL for none
 * @param flags	Flags (BOOTSTAGEF_...)
 * @param mark	Time to record in this record, in microseconds
 */
ulong bootstage_add_record(enum bootstage_id id, const char *name,
			   int flags, ulong mark);

/*
 * Mark a time stamp for the current boot stage.
 */
ulong bootstage_mark(enum bootstage_id id);

ulong bootstage_error(enum bootstage_id id);

ulong bootstage_mark_name(enum bootstage_id id, const char *name);

/**
 * Mark a time stamp in the given function and line number
 *
 * See BOOTSTAGE_MARKER() for a convenient macro.
 *
 * @param file		Filename to record (NULL if none)
 * @param func		Function name to record
 * @param linenum	Line number to record
 * @return recorded time stamp
 */
ulong bootstage_mark_code(const char *file, const char *func,
			  int linenum);

/**
 * Mark the start of a bootstage activity. The end will be marked later with
 * bootstage_accum() and at that point we accumulate the time taken. Calling
 * this function turns the given id into a accumulator rather than and
 * absolute mark in time. Accumulators record the total amount of time spent
 * in an activty during boot.
 *
 * @param id	Bootstage id to record this timestamp against
 * @param name	Textual name to display for this id in the report (maybe NULL)
 * @return start timestamp in microseconds
 */
uint32_t bootstage_start(enum bootstage_id id, const char *name);

/**
 * Mark the end of a bootstage activity
 *
 * After previously marking the start of an activity with bootstage_start(),
 * call this function to mark the end. You can call these functions in pairs
 * as many times as you like.
 *
 * @param id	Bootstage id to record this timestamp against
 * @return time spent in this iteration of the activity (i.e. the time now
 *		less the start time recorded in the last bootstage_start() call
 *		with this id.
 */
uint32_t bootstage_accum(enum bootstage_id id);

/* Print a report about boot time */
void bootstage_report(void);

/**
 * Add bootstage information to the device tree
 *
 * @return 0 if ok, -ve on error
 */
int bootstage_fdt_add_report(void);

/*
 * Stash bootstage data into memory
 *
 * @param base	Base address of memory buffer
 * @param size	Size of memory buffer
 * @return 0 if stashed ok, -1 if out of space
 */
int bootstage_stash(void *base, int size);

/**
 * Read bootstage data from memory
 *
 * Bootstage data is read from memory and placed in the bootstage table
 * in the user records.
 *
 * @param base	Base address of memory buffer
 * @param size	Size of memory buffer (-1 if unknown)
 * @return 0 if unstashed ok, -1 if bootstage info not found, or out of space
 */
int bootstage_unstash(void *base, int size);

#else
static inline ulong bootstage_add_record(enum bootstage_id id,
		const char *name, int flags, ulong mark)
{
	return 0;
}

/*
 * This is a dummy implementation which just calls show_boot_progress(),
 * and won't even do that unless CONFIG_SHOW_BOOT_PROGRESS is defined
 */

static inline int bootstage_relocate(void)
{
	return 0;
}

static inline ulong bootstage_mark(enum bootstage_id id)
{
	show_boot_progress(id);
	return 0;
}

static inline ulong bootstage_error(enum bootstage_id id)
{
	show_boot_progress(-id);
	return 0;
}

static inline ulong bootstage_mark_name(enum bootstage_id id, const char *name)
{
	show_boot_progress(id);
	return 0;
}

static inline ulong bootstage_mark_code(const char *file, const char *func,
					int linenum)
{
	return 0;
}

static inline uint32_t bootstage_start(enum bootstage_id id, const char *name)
{
	return 0;
}

static inline uint32_t bootstage_accum(enum bootstage_id id)
{
	return 0;
}

static inline int bootstage_stash(void *base, int size)
{
	return 0;	/* Pretend to succeed */
}

static inline int bootstage_unstash(void *base, int size)
{
	return 0;	/* Pretend to succeed */
}
#endif /* CONFIG_BOOTSTAGE */

/* Helper macro for adding a bootstage to a line of code */
#define BOOTSTAGE_MARKER()	\
		bootstage_mark_code(__FILE__, __func__, __LINE__)

#endif<|MERGE_RESOLUTION|>--- conflicted
+++ resolved
@@ -198,10 +198,7 @@
 	BOOTSTAGE_ID_ACCUM_SCSI,
 	BOOTSTAGE_ID_ACCUM_SPI,
 	BOOTSTAGE_ID_ACCUM_DECOMP,
-<<<<<<< HEAD
-=======
 	BOOTSTAGE_ID_FPGA_INIT,
->>>>>>> 8989c96b
 
 	/* a few spare for the user, from here */
 	BOOTSTAGE_ID_USER,

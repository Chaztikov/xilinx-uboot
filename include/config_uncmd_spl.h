--- conflicted
+++ resolved
@@ -10,22 +10,6 @@
 
 #ifdef CONFIG_SPL_BUILD
 /* SPL needs only BOOTP + TFTP so undefine other stuff to save space */
-<<<<<<< HEAD
-#undef CONFIG_CMD_CDP
-#undef CONFIG_CMD_DHCP
-#undef CONFIG_CMD_DNS
-#undef CONFIG_CMD_LINK_LOCAL
-#undef CONFIG_CMD_NFS
-#undef CONFIG_CMD_PING
-#undef CONFIG_CMD_RARP
-#undef CONFIG_CMD_SNTP
-#undef CONFIG_CMD_TFTPPUT
-#undef CONFIG_CMD_TFTPSRV
-#ifdef CONFIG_SPL_DISABLE_OF_CONTROL
-#undef CONFIG_OF_CONTROL
-#endif
-=======
->>>>>>> 8989c96b
 
 #ifndef CONFIG_SPL_DM
 #undef CONFIG_DM_SERIAL
@@ -35,11 +19,6 @@
 #endif
 
 #undef CONFIG_DM_WARN
-<<<<<<< HEAD
-#undef CONFIG_DM_DEVICE_REMOVE
-#undef CONFIG_DM_SEQ_ALIAS
-=======
->>>>>>> 8989c96b
 #undef CONFIG_DM_STDIO
 
 #endif /* CONFIG_SPL_BUILD */

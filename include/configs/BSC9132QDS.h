--- conflicted
+++ resolved
@@ -460,11 +460,6 @@
  */
 /* eSPI - Enhanced SPI */
 #ifdef CONFIG_FSL_ESPI
-<<<<<<< HEAD
-#define CONFIG_SPI_FLASH_SPANSION
-#define CONFIG_CMD_SF
-=======
->>>>>>> 8989c96b
 #define CONFIG_SF_DEFAULT_SPEED		10000000
 #define CONFIG_SF_DEFAULT_MODE		SPI_MODE_0
 #endif
@@ -559,11 +554,6 @@
 #define CONFIG_CMD_DATE
 #define CONFIG_CMD_ERRATA
 #define CONFIG_CMD_IRQ
-<<<<<<< HEAD
-#define CONFIG_CMD_MII
-#define CONFIG_CMD_PING
-=======
->>>>>>> 8989c96b
 #define CONFIG_CMD_REGINFO
 
 #if defined(CONFIG_MMC) || defined(CONFIG_USB_EHCI)

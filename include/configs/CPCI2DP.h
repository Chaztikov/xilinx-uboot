/*
 * (C) Copyright 2005
 * Matthias Fuchs, esd gmbh germany, matthias.fuchs@esd-electronics.com
 *
 * SPDX-License-Identifier:	GPL-2.0+
 */

/*
 * board/config.h - configuration options, board specific
 */

#ifndef __CONFIG_H
#define __CONFIG_H

/*
 * High Level Configuration Options
 * (easy to change)
 */

#define CONFIG_405GP		1	/* This is a PPC405 CPU		*/

#define	CONFIG_SYS_TEXT_BASE	0xFFFC0000
#define CONFIG_DISPLAY_BOARDINFO

#define CONFIG_BOARD_EARLY_INIT_F 1	/* call board_early_init_f()	*/

#define CONFIG_SYS_CLK_FREQ	33330000 /* external frequency to pll	*/

#define CONFIG_BAUDRATE		9600

#undef	CONFIG_BOOTARGS
#undef	CONFIG_BOOTCOMMAND

#define CONFIG_PREBOOT                  /* enable preboot variable      */

#define CONFIG_LOADS_ECHO	1	/* echo on for serial download	*/
#define CONFIG_SYS_LOADS_BAUD_CHANGE	1	/* allow baudrate change	*/

#define CONFIG_MII		1	/* MII PHY management		*/
#define CONFIG_PHY_ADDR		0	/* PHY address			*/

/*
 * BOOTP options
 */
#define CONFIG_BOOTP_BOOTFILESIZE
#define CONFIG_BOOTP_BOOTPATH
#define CONFIG_BOOTP_GATEWAY
#define CONFIG_BOOTP_HOSTNAME

/*
 * Command line configuration.
 */
#define CONFIG_CMD_PCI
#define CONFIG_CMD_IRQ
#define CONFIG_CMD_BSP
#define CONFIG_CMD_EEPROM

<<<<<<< HEAD

=======
>>>>>>> 8989c96b
#undef	CONFIG_WATCHDOG			/* watchdog disabled		*/

#define CONFIG_SDRAM_BANK0	1	/* init onboard SDRAM bank 0	*/

/*
 * Miscellaneous configurable options
 */
#define CONFIG_SYS_LONGHELP			/* undef to save memory		*/

#if defined(CONFIG_CMD_KGDB)
#define CONFIG_SYS_CBSIZE	1024		/* Console I/O Buffer Size	*/
#else
#define CONFIG_SYS_CBSIZE	256		/* Console I/O Buffer Size	*/
#endif
#define CONFIG_SYS_PBSIZE (CONFIG_SYS_CBSIZE+sizeof(CONFIG_SYS_PROMPT)+16) /* Print Buffer Size */
#define CONFIG_SYS_MAXARGS	16		/* max number of command args	*/
#define CONFIG_SYS_BARGSIZE	CONFIG_SYS_CBSIZE	/* Boot Argument Buffer Size	*/

#define CONFIG_SYS_DEVICE_NULLDEV	1	/* include nulldev device	*/

#define CONFIG_SYS_CONSOLE_INFO_QUIET	1	/* don't print console @ startup*/

#define CONFIG_AUTO_COMPLETE	1       /* add autocompletion support   */

#define CONFIG_SYS_MEMTEST_START	0x0400000	/* memtest works on	*/
#define CONFIG_SYS_MEMTEST_END		0x0C00000	/* 4 ... 12 MB in DRAM	*/

#define CONFIG_CONS_INDEX	2	/* Use UART1			*/
#define CONFIG_SYS_NS16550_SERIAL
#define CONFIG_SYS_NS16550_REG_SIZE	1
#define CONFIG_SYS_NS16550_CLK		get_serial_clock()

#undef	CONFIG_SYS_EXT_SERIAL_CLOCK	       /* no external serial clock used */
#define CONFIG_SYS_BASE_BAUD	    691200

/* The following table includes the supported baudrates */
#define CONFIG_SYS_BAUDRATE_TABLE	\
	{ 300, 600, 1200, 2400, 4800, 9600, 19200, 38400,     \
	 57600, 115200, 230400, 460800, 921600 }

#define CONFIG_SYS_LOAD_ADDR	0x100000	/* default load address */
#define CONFIG_SYS_EXTBDINFO	1		/* To use extended board_into (bd_t) */

#define CONFIG_VERSION_VARIABLE 1	/* include version env variable */

#define CONFIG_SYS_RX_ETH_BUFFER	16	/* use 16 rx buffer on 405 emac */

/*-----------------------------------------------------------------------
 * PCI stuff
 *-----------------------------------------------------------------------
 */
#define PCI_HOST_ADAPTER 0              /* configure as pci adapter     */
#define PCI_HOST_FORCE  1               /* configure as pci host        */
#define PCI_HOST_AUTO   2               /* detected via arbiter enable  */

#define CONFIG_PCI			/* include pci support	        */
#define CONFIG_PCI_INDIRECT_BRIDGE	/* indirect PCI bridge support */
#define CONFIG_PCI_HOST	PCI_HOST_AUTO   /* select pci host function     */
#define CONFIG_PCI_PNP			/* do pci plug-and-play         */
					/* resource configuration       */

#define CONFIG_PCI_SCAN_SHOW            /* print pci devices @ startup  */

#define CONFIG_PCI_CONFIG_HOST_BRIDGE 1 /* don't skip host bridge config*/

#define CONFIG_PCI_BOOTDELAY    0       /* enable pci bootdelay variable*/

#define CONFIG_SYS_PCI_SUBSYS_VENDORID 0x12FE  /* PCI Vendor ID: esd gmbh      */
#define CONFIG_SYS_PCI_SUBSYS_DEVICEID 0x040b  /* PCI Device ID: CPCI-2DP      */
#define CONFIG_SYS_PCI_CLASSCODE       0x0280	/* PCI Class Code: Network/Other*/

#define CONFIG_SYS_PCI_PTM1LA  (bd->bi_memstart) /* point to sdram               */
#define CONFIG_SYS_PCI_PTM1MS  (~(bd->bi_memsize - 1) | 1) /* memsize, enable hard-wired to 1 */
#define CONFIG_SYS_PCI_PTM1PCI 0x00000000      /* Host: use this pci address   */
#define CONFIG_SYS_PCI_PTM2LA	0xef000000	/* point to internal regs + PB0/1 */
#define CONFIG_SYS_PCI_PTM2MS  0xff000001      /* 16MB, enable                  */
#define CONFIG_SYS_PCI_PTM2PCI 0x00000000      /* Host: use this pci address   */

/*-----------------------------------------------------------------------
 * Start addresses for the final memory configuration
 * (Set up by the startup code)
 * Please note that CONFIG_SYS_SDRAM_BASE _must_ start at 0
 */
#define CONFIG_SYS_SDRAM_BASE		0x00000000
#define CONFIG_SYS_FLASH_BASE		0xFFFC0000
#define CONFIG_SYS_MONITOR_BASE	CONFIG_SYS_FLASH_BASE
#define CONFIG_SYS_MONITOR_LEN		(256 * 1024)	/* Reserve 256 kB for Monitor	*/
#define CONFIG_SYS_MALLOC_LEN		(128 * 1024)	/* Reserve 128 kB for malloc()	*/

/*
 * For booting Linux, the board info and command line data
 * have to be in the first 8 MB of memory, since this is
 * the maximum mapped by the Linux kernel during initialization.
 */
#define CONFIG_SYS_BOOTMAPSZ		(8 << 20)	/* Initial Memory map for Linux */
/*-----------------------------------------------------------------------
 * FLASH organization
 */
#define CONFIG_SYS_MAX_FLASH_BANKS	1	/* max number of memory banks		*/
#define CONFIG_SYS_MAX_FLASH_SECT	256	/* max number of sectors on one chip	*/

#define CONFIG_SYS_FLASH_ERASE_TOUT	120000	/* Timeout for Flash Erase (in ms)	*/
#define CONFIG_SYS_FLASH_WRITE_TOUT	500	/* Timeout for Flash Write (in ms)	*/

#define CONFIG_SYS_FLASH_WORD_SIZE	unsigned short	/* flash word size (width)	*/
#define CONFIG_SYS_FLASH_ADDR0		0x5555	/* 1st address for flash config cycles	*/
#define CONFIG_SYS_FLASH_ADDR1		0x2AAA	/* 2nd address for flash config cycles	*/

#define CONFIG_SYS_FLASH_READ0		0x0000	/* 0 is standard			*/
#define CONFIG_SYS_FLASH_READ1		0x0001	/* 1 is standard			*/
#define CONFIG_SYS_FLASH_READ2		0x0002	/* 2 is standard			*/

#define CONFIG_SYS_FLASH_EMPTY_INFO		/* print 'E' for empty sector on flinfo */

#define CONFIG_ENV_IS_IN_EEPROM	1	/* use EEPROM for environment vars */
#define CONFIG_ENV_OFFSET		0x000	/* environment starts at the beginning of the EEPROM */
#define CONFIG_ENV_SIZE		0x400	/* 1024 bytes may be used for env vars */

/*-----------------------------------------------------------------------
 * I2C EEPROM (CAT24WC16) for environment
 */
#define CONFIG_SYS_I2C
#define CONFIG_SYS_I2C_PPC4XX
#define CONFIG_SYS_I2C_PPC4XX_CH0
#define CONFIG_SYS_I2C_PPC4XX_SPEED_0		400000
#define CONFIG_SYS_I2C_PPC4XX_SLAVE_0		0x7F

#define CONFIG_SYS_I2C_EEPROM_ADDR	0x50	/* EEPROM CAT28WC08		*/
#define CONFIG_SYS_I2C_EEPROM_ADDR_LEN 1	/* Bytes of address		*/
/* mask of address bits that overflow into the "EEPROM chip address"	*/
#define CONFIG_SYS_I2C_EEPROM_ADDR_OVERFLOW	0x07
#define CONFIG_SYS_EEPROM_PAGE_WRITE_BITS 4	/* The Catalyst CAT24WC08 has	*/
					/* 16 byte page write mode using*/
					/* last 4 bits of the address	*/
#define CONFIG_SYS_EEPROM_PAGE_WRITE_DELAY_MS	10   /* and takes up to 10 msec */

#define CONFIG_SYS_EEPROM_WREN         1

/*
 * Init Memory Controller:
 *
 * BR0/1 and OR0/1 (FLASH)
 */
#define FLASH_BASE0_PRELIM	0xFFE00000	/* FLASH bank #0	*/
#define FLASH_BASE1_PRELIM	0               /* FLASH bank #1	*/

/*-----------------------------------------------------------------------
 * External Bus Controller (EBC) Setup
 */

/* Memory Bank 0 (Flash Bank 0) initialization					*/
#define CONFIG_SYS_EBC_PB0AP		0x92015480
#define CONFIG_SYS_EBC_PB0CR		0xFFC5A000  /* BAS=0xFFC,BS=4MB,BU=R/W,BW=16bit */

/* Memory Bank 2 (PB0) initialization					*/
#define CONFIG_SYS_EBC_PB2AP		0x03004580  /* TWT=6,WBN=1,TH=2,RE=1,SOR=1 */
#define CONFIG_SYS_EBC_PB2CR		0xEF018000  /* BAS=0xF00,BS=1MB,BU=R/W,BW=8bit	*/

/* Memory Bank 3 (PB1) initialization				*/
#define CONFIG_SYS_EBC_PB3AP		0x03004580  /* TWT=6,WBN=1,TH=2,RE=1,SOR=1 */
#define CONFIG_SYS_EBC_PB3CR		0xEF118000  /* BAS=0xF01,BS=1MB,BU=R/W,BW=8bit */

/*-----------------------------------------------------------------------
 * Definitions for initial stack pointer and data area (in data cache)
 */
#define CONFIG_SYS_INIT_DCACHE_CS	7	/* use cs # 7 for data cache memory    */

#define CONFIG_SYS_INIT_RAM_ADDR	0x40000000  /* use data cache		       */
#define CONFIG_SYS_INIT_RAM_SIZE	0x2000	/* Size of used area in RAM	       */
#define CONFIG_SYS_GBL_DATA_OFFSET     (CONFIG_SYS_INIT_RAM_SIZE - GENERATED_GBL_DATA_SIZE)
#define CONFIG_SYS_INIT_SP_OFFSET	CONFIG_SYS_GBL_DATA_OFFSET

/*-----------------------------------------------------------------------
 * GPIO definitions
 */
#define CONFIG_SYS_EEPROM_WP		(0x80000000 >> 13)   /* GPIO13 */
#define CONFIG_SYS_SELF_RST		(0x80000000 >> 14)   /* GPIO14 */
#define CONFIG_SYS_PB_LED		(0x80000000 >> 16)   /* GPIO16 */
#define CONFIG_SYS_INTA_FAKE		(0x80000000 >> 23)   /* GPIO23 */

#endif	/* __CONFIG_H */<|MERGE_RESOLUTION|>--- conflicted
+++ resolved
@@ -55,10 +55,6 @@
 #define CONFIG_CMD_BSP
 #define CONFIG_CMD_EEPROM
 
-<<<<<<< HEAD
-
-=======
->>>>>>> 8989c96b
 #undef	CONFIG_WATCHDOG			/* watchdog disabled		*/
 
 #define CONFIG_SDRAM_BANK0	1	/* init onboard SDRAM bank 0	*/

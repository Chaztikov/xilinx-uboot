/*
 * (C) Copyright 2001-2004
 * Stefan Roese, esd gmbh germany, stefan.roese@esd-electronics.com
 *
 * SPDX-License-Identifier:	GPL-2.0+
 */

/*
 * board/config.h - configuration options, board specific
 */

#ifndef __CONFIG_H
#define __CONFIG_H

/*
 * High Level Configuration Options
 * (easy to change)
 */

#define CONFIG_405GP		1	/* This is a PPC405 CPU		*/
#define CONFIG_CPCI405		1	/* ...on a CPCI405 board	*/
#define CONFIG_CPCI405_VER2	1	/* ...version 2			*/
#undef  CONFIG_CPCI405_6U               /* enable this for 6U boards    */

#define	CONFIG_SYS_TEXT_BASE	0xFFFC0000
#define CONFIG_DISPLAY_BOARDINFO

#define CONFIG_BOARD_EARLY_INIT_F 1	/* call board_early_init_f()	*/
#define CONFIG_MISC_INIT_R	 1	/* call misc_init_r()		*/

#define CONFIG_SYS_CLK_FREQ	33330000 /* external frequency to pll	*/

#define CONFIG_BAUDRATE		9600

#undef	CONFIG_BOOTARGS
#undef	CONFIG_BOOTCOMMAND

#define CONFIG_PREBOOT                  /* enable preboot variable      */

#define CONFIG_LOADS_ECHO	1	/* echo on for serial download	*/
#define CONFIG_SYS_LOADS_BAUD_CHANGE	1	/* allow baudrate change	*/

#define CONFIG_PPC4xx_EMAC
#define CONFIG_MII		1	/* MII PHY management		*/
#define CONFIG_PHY_ADDR		0	/* PHY address			*/
#define CONFIG_LXT971_NO_SLEEP  1       /* disable sleep mode in LXT971 */
#define CONFIG_RESET_PHY_R      1       /* use reset_phy() to disable phy sleep mode */

#undef  CONFIG_HAS_ETH1

#define CONFIG_RTC_M48T35A	1		/* ST Electronics M48 timekeeper */

/*
 * BOOTP options
 */
#define CONFIG_BOOTP_SUBNETMASK
#define CONFIG_BOOTP_GATEWAY
#define CONFIG_BOOTP_HOSTNAME
#define CONFIG_BOOTP_BOOTPATH
#define CONFIG_BOOTP_DNS
#define CONFIG_BOOTP_DNS2
#define CONFIG_BOOTP_SEND_HOSTNAME

/*
 * Command line configuration.
 */
<<<<<<< HEAD
#define CONFIG_CMD_DHCP
=======
>>>>>>> 8989c96b
#define CONFIG_CMD_PCI
#define CONFIG_CMD_IRQ
#define CONFIG_CMD_IDE
#define CONFIG_CMD_DATE
#define CONFIG_CMD_BSP
#define CONFIG_CMD_EEPROM

#define CONFIG_MAC_PARTITION
#define CONFIG_DOS_PARTITION

#define CONFIG_SUPPORT_VFAT

#undef	CONFIG_WATCHDOG			/* watchdog disabled		*/

#define CONFIG_SDRAM_BANK0	1	/* init onboard SDRAM bank 0	*/

/*
 * Miscellaneous configurable options
 */
#undef CONFIG_SYS_LONGHELP			/* undef to save memory		*/
<<<<<<< HEAD

#undef	CONFIG_SYS_HUSH_PARSER			/* use "hush" command parser	*/
=======
>>>>>>> 8989c96b

#if defined(CONFIG_CMD_KGDB)
#define CONFIG_SYS_CBSIZE	1024		/* Console I/O Buffer Size	*/
#else
#define CONFIG_SYS_CBSIZE	256		/* Console I/O Buffer Size	*/
#endif
#define CONFIG_SYS_PBSIZE (CONFIG_SYS_CBSIZE+sizeof(CONFIG_SYS_PROMPT)+16) /* Print Buffer Size */
#define CONFIG_SYS_MAXARGS	16		/* max number of command args	*/
#define CONFIG_SYS_BARGSIZE	CONFIG_SYS_CBSIZE	/* Boot Argument Buffer Size	*/

#define CONFIG_SYS_DEVICE_NULLDEV	1	/* include nulldev device	*/

#define CONFIG_SYS_CONSOLE_INFO_QUIET	1	/* don't print console @ startup*/

#define CONFIG_AUTO_COMPLETE	1       /* add autocompletion support   */

#define CONFIG_SYS_MEMTEST_START	0x0400000	/* memtest works on	*/
#define CONFIG_SYS_MEMTEST_END		0x0C00000	/* 4 ... 12 MB in DRAM	*/

#define CONFIG_CONS_INDEX	1	/* Use UART0			*/
#define CONFIG_SYS_NS16550_SERIAL
#define CONFIG_SYS_NS16550_REG_SIZE	1
#define CONFIG_SYS_NS16550_CLK		get_serial_clock()

#undef	CONFIG_SYS_EXT_SERIAL_CLOCK	       /* no external serial clock used */
#define CONFIG_SYS_BASE_BAUD	    691200

/* The following table includes the supported baudrates */
#define CONFIG_SYS_BAUDRATE_TABLE	\
	{ 300, 600, 1200, 2400, 4800, 9600, 19200, 38400,     \
	 57600, 115200, 230400, 460800, 921600 }

#define CONFIG_SYS_LOAD_ADDR	0x100000	/* default load address */
#define CONFIG_SYS_EXTBDINFO	1		/* To use extended board_into (bd_t) */

#define CONFIG_CMDLINE_EDITING		/* add command line history	*/

#define CONFIG_VERSION_VARIABLE 1	/* include version env variable */

#define CONFIG_SYS_RX_ETH_BUFFER	16	/* use 16 rx buffer on 405 emac */

/*-----------------------------------------------------------------------
 * PCI stuff
 *-----------------------------------------------------------------------
 */
#define PCI_HOST_ADAPTER 0              /* configure as pci adapter     */
#define PCI_HOST_FORCE  1               /* configure as pci host        */
#define PCI_HOST_AUTO   2               /* detected via arbiter enable  */

#define CONFIG_PCI			/* include pci support	        */
#define CONFIG_PCI_INDIRECT_BRIDGE	/* indirect PCI bridge support */
#define CONFIG_PCI_HOST	PCI_HOST_AUTO   /* select pci host function     */
#define CONFIG_PCI_PNP			/* do pci plug-and-play         */
					/* resource configuration       */

#define CONFIG_PCI_SCAN_SHOW            /* print pci devices @ startup  */

#define CONFIG_PCI_CONFIG_HOST_BRIDGE 1 /* don't skip host bridge config*/

#define CONFIG_PCI_BOOTDELAY    0       /* enable pci bootdelay variable*/

#define CONFIG_SYS_PCI_SUBSYS_VENDORID 0x12FE  /* PCI Vendor ID: esd gmbh      */
#define CONFIG_SYS_PCI_SUBSYS_DEVICEID 0x0405  /* PCI Device ID: CPCI-405      */
#define CONFIG_SYS_PCI_SUBSYS_DEVICEID2 0x0406 /* PCI Device ID: CPCI-405-A    */
#define CONFIG_SYS_PCI_CLASSCODE       0x0b20  /* PCI Class Code: Processor/PPC*/
#define CONFIG_SYS_PCI_PTM1LA  (bd->bi_memstart) /* point to sdram               */
#define CONFIG_SYS_PCI_PTM1MS  (~(bd->bi_memsize - 1) | 1) /* memsize, enable hard-wired to 1 */
#define CONFIG_SYS_PCI_PTM1PCI 0x00000000      /* Host: use this pci address   */
#define CONFIG_SYS_PCI_PTM2LA  0xffc00000      /* point to flash               */
#define CONFIG_SYS_PCI_PTM2MS  0xffc00001      /* 4MB, enable                  */
#define CONFIG_SYS_PCI_PTM2PCI (bd->bi_memsize) /* host use this pci address */

#define CONFIG_PCI_4xx_PTM_OVERWRITE	1 /* overwrite PTMx settings by env */

/*-----------------------------------------------------------------------
 * IDE/ATA stuff
 *-----------------------------------------------------------------------
 */
#undef	CONFIG_IDE_8xx_DIRECT		    /* no pcmcia interface required */
#undef	CONFIG_IDE_LED			/* no led for ide supported	*/
#define CONFIG_IDE_RESET	1	/* reset for ide supported	*/

#define CONFIG_SYS_IDE_MAXBUS		1		/* max. 1 IDE busses	*/
#define CONFIG_SYS_IDE_MAXDEVICE	(CONFIG_SYS_IDE_MAXBUS*1) /* max. 1 drives per IDE bus */

#define CONFIG_SYS_ATA_BASE_ADDR	0xF0100000
#define CONFIG_SYS_ATA_IDE0_OFFSET	0x0000

#define CONFIG_SYS_ATA_DATA_OFFSET	0x0000	/* Offset for data I/O			*/
#define CONFIG_SYS_ATA_REG_OFFSET	0x0000	/* Offset for normal register accesses	*/
#define CONFIG_SYS_ATA_ALT_OFFSET	0x0000	/* Offset for alternate registers	*/

/*-----------------------------------------------------------------------
 * Start addresses for the final memory configuration
 * (Set up by the startup code)
 * Please note that CONFIG_SYS_SDRAM_BASE _must_ start at 0
 */
#define CONFIG_SYS_SDRAM_BASE		0x00000000
#define CONFIG_SYS_FLASH_BASE		0xFFFC0000
#define CONFIG_SYS_MONITOR_BASE	CONFIG_SYS_FLASH_BASE
#define CONFIG_SYS_MONITOR_LEN		(256 * 1024)	/* Reserve 256 kB for Monitor	*/
#define CONFIG_SYS_MALLOC_LEN		(128 * 1024)	/* Reserve 128 kB for malloc()	*/

#define CONFIG_PRAM		0	/* use pram variable to overwrite */

/*
 * For booting Linux, the board info and command line data
 * have to be in the first 8 MB of memory, since this is
 * the maximum mapped by the Linux kernel during initialization.
 */
#define CONFIG_SYS_BOOTMAPSZ		(8 << 20)	/* Initial Memory map for Linux */

/*-----------------------------------------------------------------------
 * FLASH organization
 */
#define CONFIG_SYS_MAX_FLASH_BANKS	2	/* max number of memory banks		*/
#define CONFIG_SYS_MAX_FLASH_SECT	256	/* max number of sectors on one chip	*/

#define CONFIG_SYS_FLASH_ERASE_TOUT	120000	/* Timeout for Flash Erase (in ms)	*/
#define CONFIG_SYS_FLASH_WRITE_TOUT	500	/* Timeout for Flash Write (in ms)	*/

#define CONFIG_SYS_FLASH_WORD_SIZE	unsigned short	/* flash word size (width)	*/
#define CONFIG_SYS_FLASH_ADDR0		0x5555	/* 1st address for flash config cycles	*/
#define CONFIG_SYS_FLASH_ADDR1		0x2AAA	/* 2nd address for flash config cycles	*/
/*
 * The following defines are added for buggy IOP480 byte interface.
 * All other boards should use the standard values (CPCI405 etc.)
 */
#define CONFIG_SYS_FLASH_READ0		0x0000	/* 0 is standard			*/
#define CONFIG_SYS_FLASH_READ1		0x0001	/* 1 is standard			*/
#define CONFIG_SYS_FLASH_READ2		0x0002	/* 2 is standard			*/

#define CONFIG_SYS_FLASH_EMPTY_INFO		/* print 'E' for empty sector on flinfo */

#if 0 /* Use NVRAM for environment variables */
/*-----------------------------------------------------------------------
 * NVRAM organization
 */
#define CONFIG_ENV_IS_IN_NVRAM	1	/* use NVRAM for environment vars	*/
#define CONFIG_ENV_SIZE		0x0ff8		/* Size of Environment vars	*/
#define CONFIG_ENV_ADDR		\
	(CONFIG_SYS_NVRAM_BASE_ADDR+CONFIG_SYS_NVRAM_SIZE-(CONFIG_ENV_SIZE+8))	/* Env	*/

#else /* Use EEPROM for environment variables */

#define CONFIG_ENV_IS_IN_EEPROM	1	/* use EEPROM for environment vars */
#define CONFIG_ENV_OFFSET		0x000	/* environment starts at the beginning of the EEPROM */
#define CONFIG_ENV_SIZE		0x800	/* 2048 bytes may be used for env vars*/
				   /* total size of a CAT24WC16 is 2048 bytes */
#endif

#define CONFIG_SYS_NVRAM_BASE_ADDR	0xf0200000		/* NVRAM base address	*/
#define CONFIG_SYS_NVRAM_SIZE		(32*1024)		/* NVRAM size		*/
#define CONFIG_SYS_VXWORKS_MAC_PTR     (CONFIG_SYS_NVRAM_BASE_ADDR+0x6900) /* VxWorks eth-addr*/

/*-----------------------------------------------------------------------
 * I2C EEPROM (CAT24WC16) for environment
 */
#define CONFIG_SYS_I2C
#define CONFIG_SYS_I2C_PPC4XX
#define CONFIG_SYS_I2C_PPC4XX_CH0
#define CONFIG_SYS_I2C_PPC4XX_SPEED_0		400000
#define CONFIG_SYS_I2C_PPC4XX_SLAVE_0		0x7F

#define CONFIG_SYS_I2C_EEPROM_ADDR	0x50	/* EEPROM CAT28WC08		*/
#define CONFIG_SYS_I2C_EEPROM_ADDR_LEN 1	/* Bytes of address		*/
/* mask of address bits that overflow into the "EEPROM chip address"	*/
#define CONFIG_SYS_I2C_EEPROM_ADDR_OVERFLOW	0x07
#define CONFIG_SYS_EEPROM_PAGE_WRITE_BITS 4	/* The Catalyst CAT24WC08 has	*/
					/* 16 byte page write mode using*/
					/* last 4 bits of the address	*/
#define CONFIG_SYS_EEPROM_PAGE_WRITE_DELAY_MS	10   /* and takes up to 10 msec */

/*
 * Init Memory Controller:
 *
 * BR0/1 and OR0/1 (FLASH)
 */

#define FLASH_BASE0_PRELIM	0xFF800000	/* FLASH bank #0	*/
#define FLASH_BASE1_PRELIM	0xFFC00000	/* FLASH bank #1	*/

/*-----------------------------------------------------------------------
 * External Bus Controller (EBC) Setup
 */

/* Memory Bank 0 (Flash Bank 0) initialization					*/
#define CONFIG_SYS_EBC_PB0AP		0x92015480
#define CONFIG_SYS_EBC_PB0CR		0xFFC5A000  /* BAS=0xFFC,BS=4MB,BU=R/W,BW=16bit */

/* Memory Bank 1 (Flash Bank 1) initialization					*/
#define CONFIG_SYS_EBC_PB1AP		0x92015480
#define CONFIG_SYS_EBC_PB1CR		0xFF85A000  /* BAS=0xFF8,BS=4MB,BU=R/W,BW=16bit */

/* Memory Bank 2 (CAN0, 1) initialization					*/
#define CONFIG_SYS_EBC_PB2AP		0x010053C0  /* BWT=2,WBN=1,WBF=1,TH=1,RE=1,SOR=1,BEM=1 */
#define CONFIG_SYS_EBC_PB2CR		0xF0018000  /* BAS=0xF00,BS=1MB,BU=R/W,BW=8bit	*/
#define CONFIG_SYS_LED_ADDR		0xF0000380

/* Memory Bank 3 (CompactFlash IDE) initialization				*/
#define CONFIG_SYS_EBC_PB3AP		0x010053C0  /* BWT=2,WBN=1,WBF=1,TH=1,RE=1,SOR=1,BEM=1 */
#define CONFIG_SYS_EBC_PB3CR		0xF011A000  /* BAS=0xF01,BS=1MB,BU=R/W,BW=16bit */

/* Memory Bank 4 (NVRAM/RTC) initialization					*/
/*#define CONFIG_SYS_EBC_PB4AP		  0x01805280  / * TWT=3,WBN=1,WBF=1,TH=1,SOR=1	   */
#define CONFIG_SYS_EBC_PB4AP		0x01805680  /* TWT=3,WBN=1,WBF=1,TH=3,SOR=1	*/
#define CONFIG_SYS_EBC_PB4CR		0xF0218000  /* BAS=0xF02,BS=1MB,BU=R/W,BW=8bit	*/

/* Memory Bank 5 (optional Quart) initialization				*/
#define CONFIG_SYS_EBC_PB5AP		0x04005B80  /* TWT=8,WBN=1,WBF=1,TH=5,RE=1,SOR=1*/
#define CONFIG_SYS_EBC_PB5CR		0xF0318000  /* BAS=0xF03,BS=1MB,BU=R/W,BW=8bit	*/

/* Memory Bank 6 (FPGA internal) initialization					*/
#define CONFIG_SYS_EBC_PB6AP		0x010053C0  /* BWT=2,WBN=1,WBF=1,TH=1,RE=1,SOR=1,BEM=1 */
#define CONFIG_SYS_EBC_PB6CR		0xF041A000  /* BAS=0xF01,BS=1MB,BU=R/W,BW=16bit */
#define CONFIG_SYS_FPGA_BASE_ADDR	0xF0400000

/*-----------------------------------------------------------------------
 * FPGA stuff
 */
/* FPGA internal regs */
#define CONFIG_SYS_FPGA_MODE		0x00
#define CONFIG_SYS_FPGA_STATUS		0x02
#define CONFIG_SYS_FPGA_TS		0x04
#define CONFIG_SYS_FPGA_TS_LOW		0x06
#define CONFIG_SYS_FPGA_TS_CAP0	0x10
#define CONFIG_SYS_FPGA_TS_CAP0_LOW	0x12
#define CONFIG_SYS_FPGA_TS_CAP1	0x14
#define CONFIG_SYS_FPGA_TS_CAP1_LOW	0x16
#define CONFIG_SYS_FPGA_TS_CAP2	0x18
#define CONFIG_SYS_FPGA_TS_CAP2_LOW	0x1a
#define CONFIG_SYS_FPGA_TS_CAP3	0x1c
#define CONFIG_SYS_FPGA_TS_CAP3_LOW	0x1e

/* FPGA Mode Reg */
#define CONFIG_SYS_FPGA_MODE_CF_RESET	    0x0001
#define CONFIG_SYS_FPGA_MODE_DUART_RESET   0x0002
#define CONFIG_SYS_FPGA_MODE_ENABLE_OUTPUT 0x0004     /* only set on CPCI-405 Ver 3 */
#define CONFIG_SYS_FPGA_MODE_TS_IRQ_ENABLE 0x0100
#define CONFIG_SYS_FPGA_MODE_TS_IRQ_CLEAR  0x1000
#define CONFIG_SYS_FPGA_MODE_TS_CLEAR	    0x2000

/* FPGA Status Reg */
#define CONFIG_SYS_FPGA_STATUS_DIP0	0x0001
#define CONFIG_SYS_FPGA_STATUS_DIP1	0x0002
#define CONFIG_SYS_FPGA_STATUS_DIP2	0x0004
#define CONFIG_SYS_FPGA_STATUS_FLASH	0x0008
#define CONFIG_SYS_FPGA_STATUS_TS_IRQ	0x1000

#define CONFIG_SYS_FPGA_SPARTAN2	1	    /* using Xilinx Spartan 2 now    */
#define CONFIG_SYS_FPGA_MAX_SIZE	32*1024	    /* 32kByte is enough for XC2S15  */

/* FPGA program pin configuration */
#define CONFIG_SYS_FPGA_PRG		0x04000000  /* FPGA program pin (ppc output) */
#define CONFIG_SYS_FPGA_CLK		0x02000000  /* FPGA clk pin (ppc output)     */
#define CONFIG_SYS_FPGA_DATA		0x01000000  /* FPGA data pin (ppc output)    */
#define CONFIG_SYS_FPGA_INIT		0x00010000  /* FPGA init pin (ppc input)     */
#define CONFIG_SYS_FPGA_DONE		0x00008000  /* FPGA done pin (ppc input)     */

/*-----------------------------------------------------------------------
 * Definitions for initial stack pointer and data area (in data cache)
 */
#define CONFIG_SYS_INIT_DCACHE_CS	7	/* use cs # 7 for data cache memory    */

#define CONFIG_SYS_INIT_RAM_ADDR	0x40000000  /* use data cache		       */
#define CONFIG_SYS_INIT_RAM_SIZE	0x2000	/* Size of used area in RAM	       */
#define CONFIG_SYS_GBL_DATA_OFFSET    (CONFIG_SYS_INIT_RAM_SIZE - GENERATED_GBL_DATA_SIZE)
#define CONFIG_SYS_INIT_SP_OFFSET	CONFIG_SYS_GBL_DATA_OFFSET

#endif	/* __CONFIG_H */<|MERGE_RESOLUTION|>--- conflicted
+++ resolved
@@ -64,10 +64,6 @@
 /*
  * Command line configuration.
  */
-<<<<<<< HEAD
-#define CONFIG_CMD_DHCP
-=======
->>>>>>> 8989c96b
 #define CONFIG_CMD_PCI
 #define CONFIG_CMD_IRQ
 #define CONFIG_CMD_IDE
@@ -88,11 +84,6 @@
  * Miscellaneous configurable options
  */
 #undef CONFIG_SYS_LONGHELP			/* undef to save memory		*/
-<<<<<<< HEAD
-
-#undef	CONFIG_SYS_HUSH_PARSER			/* use "hush" command parser	*/
-=======
->>>>>>> 8989c96b
 
 #if defined(CONFIG_CMD_KGDB)
 #define CONFIG_SYS_CBSIZE	1024		/* Console I/O Buffer Size	*/

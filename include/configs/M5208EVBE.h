/*
 * Configuation settings for the Freescale MCF5208EVBe.
 *
 * Copyright (C) 2004-2008 Freescale Semiconductor, Inc.
 * TsiChung Liew (Tsi-Chung.Liew@freescale.com)
 *
 * SPDX-License-Identifier:	GPL-2.0+
 */

#ifndef _M5208EVBE_H
#define _M5208EVBE_H

/*
 * High Level Configuration Options
 * (easy to change)
 */
#define CONFIG_MCFUART
#define CONFIG_SYS_UART_PORT		(0)
#define CONFIG_BAUDRATE			115200

#undef CONFIG_WATCHDOG
#define CONFIG_WATCHDOG_TIMEOUT		5000

/* Command line configuration */
<<<<<<< HEAD
#define CONFIG_CMD_CACHE
#define CONFIG_CMD_ELF
#undef CONFIG_CMD_I2C
#define CONFIG_CMD_MII
#define CONFIG_CMD_PING
=======
>>>>>>> 8989c96b
#define CONFIG_CMD_REGINFO

#define CONFIG_MCFFEC
#ifdef CONFIG_MCFFEC
#	define CONFIG_MII		1
#	define CONFIG_MII_INIT		1
#	define CONFIG_SYS_DISCOVER_PHY
#	define CONFIG_SYS_RX_ETH_BUFFER	8
#	define CONFIG_SYS_FAULT_ECHO_LINK_DOWN
#	define CONFIG_HAS_ETH1

#	define CONFIG_SYS_FEC0_PINMUX	0
#	define CONFIG_SYS_FEC0_MIIBASE	CONFIG_SYS_FEC0_IOBASE
#	define MCFFEC_TOUT_LOOP		50000
/* If CONFIG_SYS_DISCOVER_PHY is not defined - hardcoded */
#	ifndef CONFIG_SYS_DISCOVER_PHY
#		define FECDUPLEX	FULL
#		define FECSPEED		_100BASET
#	else
#		ifndef CONFIG_SYS_FAULT_ECHO_LINK_DOWN
#			define CONFIG_SYS_FAULT_ECHO_LINK_DOWN
#		endif
#	endif			/* CONFIG_SYS_DISCOVER_PHY */
#endif

/* Timer */
#define CONFIG_MCFTMR
#undef CONFIG_MCFPIT

/* I2C */
#define CONFIG_SYS_I2C
#define CONFIG_SYS_I2C_FSL
#define CONFIG_SYS_FSL_I2C_SPEED	80000
#define CONFIG_SYS_FSL_I2C_SLAVE	0x7F
#define CONFIG_SYS_FSL_I2C_OFFSET	0x58000
#define CONFIG_SYS_IMMR			CONFIG_SYS_MBAR

#define CONFIG_UDP_CHECKSUM

#ifdef CONFIG_MCFFEC
#	define CONFIG_IPADDR	192.162.1.2
#	define CONFIG_NETMASK	255.255.255.0
#	define CONFIG_SERVERIP	192.162.1.1
#	define CONFIG_GATEWAYIP	192.162.1.1
#endif				/* CONFIG_MCFFEC */

#define CONFIG_HOSTNAME		M5208EVBe
#define CONFIG_EXTRA_ENV_SETTINGS		\
	"netdev=eth0\0"				\
	"loadaddr=40010000\0"			\
	"u-boot=u-boot.bin\0"			\
	"load=tftp ${loadaddr) ${u-boot}\0"	\
	"upd=run load; run prog\0"		\
	"prog=prot off 0 3ffff;"		\
	"era 0 3ffff;"				\
	"cp.b ${loadaddr} 0 ${filesize};"	\
	"save\0"				\
	""

#define CONFIG_PRAM		512	/* 512 KB */
#define CONFIG_SYS_LONGHELP	/* undef to save memory */

#ifdef CONFIG_CMD_KGDB
#	define CONFIG_SYS_CBSIZE	1024	/* Console I/O Buffer Size */
#else
#	define CONFIG_SYS_CBSIZE	256	/* Console I/O Buffer Size */
#endif

#define CONFIG_SYS_PBSIZE	(CONFIG_SYS_CBSIZE+sizeof(CONFIG_SYS_PROMPT)+16)	/* Print Buffer Size */
#define CONFIG_SYS_MAXARGS	16		/* max number of cmd args */
#define CONFIG_SYS_BARGSIZE	CONFIG_SYS_CBSIZE	/* Boot Arg Buf Sz */
#define CONFIG_SYS_LOAD_ADDR	0x40010000

#define CONFIG_SYS_CLK		166666666	/* CPU Core Clock */
#define CONFIG_SYS_PLL_ODR	0x36
#define CONFIG_SYS_PLL_FDR	0x7D

#define CONFIG_SYS_MBAR		0xFC000000

/*
 * Low Level Configuration Settings
 * (address mappings, register initial values, etc.)
 * You should know what you are doing if you make changes here.
 */
/* Definitions for initial stack pointer and data area (in DPRAM) */
#define CONFIG_SYS_INIT_RAM_ADDR	0x80000000
#define CONFIG_SYS_INIT_RAM_SIZE		0x4000	/* Size of used area in internal SRAM */
#define CONFIG_SYS_INIT_RAM_CTRL	0x221
#define CONFIG_SYS_GBL_DATA_OFFSET	((CONFIG_SYS_INIT_RAM_SIZE - GENERATED_GBL_DATA_SIZE) - 0x10)
#define CONFIG_SYS_INIT_SP_OFFSET	CONFIG_SYS_GBL_DATA_OFFSET

/*
 * Start addresses for the final memory configuration
 * (Set up by the startup code)
 * Please note that CONFIG_SYS_SDRAM_BASE _must_ start at 0
 */
#define CONFIG_SYS_SDRAM_BASE		0x40000000
#define CONFIG_SYS_SDRAM_SIZE		32	/* SDRAM size in MB */
#define CONFIG_SYS_SDRAM_CFG1		0x43711630
#define CONFIG_SYS_SDRAM_CFG2		0x56670000
#define CONFIG_SYS_SDRAM_CTRL		0xE1002000
#define CONFIG_SYS_SDRAM_EMOD		0x80010000
#define CONFIG_SYS_SDRAM_MODE		0x00CD0000

#define CONFIG_SYS_MEMTEST_START	CONFIG_SYS_SDRAM_BASE + 0x400
#define CONFIG_SYS_MEMTEST_END		((CONFIG_SYS_SDRAM_SIZE - 3) << 20)

#define CONFIG_SYS_MONITOR_BASE		(CONFIG_SYS_FLASH_BASE + 0x400)
#define CONFIG_SYS_MONITOR_LEN		(256 << 10)	/* Reserve 256 kB for Monitor */

#define CONFIG_SYS_BOOTPARAMS_LEN	64*1024
#define CONFIG_SYS_MALLOC_LEN		(128 << 10)	/* Reserve 128 kB for malloc() */

/*
 * For booting Linux, the board info and command line data
 * have to be in the first 8 MB of memory, since this is
 * the maximum mapped by the Linux kernel during initialization ??
 */
#define CONFIG_SYS_BOOTMAPSZ		(CONFIG_SYS_SDRAM_BASE + (CONFIG_SYS_SDRAM_SIZE << 20))
#define CONFIG_SYS_BOOTM_LEN		(CONFIG_SYS_SDRAM_SIZE << 20)

/* FLASH organization */
#define CONFIG_SYS_FLASH_CFI
#ifdef CONFIG_SYS_FLASH_CFI
#	define CONFIG_FLASH_CFI_DRIVER		1
#	define CONFIG_SYS_FLASH_SIZE		0x800000	/* Max size that the board might have */
#	define CONFIG_SYS_FLASH_CFI_WIDTH	FLASH_CFI_16BIT
#	define CONFIG_SYS_MAX_FLASH_BANKS	1	/* max number of memory banks */
#	define CONFIG_SYS_MAX_FLASH_SECT	254	/* max number of sectors on one chip */
#	define CONFIG_SYS_FLASH_PROTECTION	/* "Real" (hardware) sectors protection */
#endif

#define CONFIG_SYS_FLASH_BASE		CONFIG_SYS_CS0_BASE

/*
 * Configuration for environment
 * Environment is embedded in u-boot in the second sector of the flash
 */
#define CONFIG_ENV_OFFSET		0x2000
#define CONFIG_ENV_SIZE			0x1000
#define CONFIG_ENV_SECT_SIZE		0x2000
#define CONFIG_ENV_IS_IN_FLASH		1

#define LDS_BOARD_TEXT \
        . = DEFINED(env_offset) ? env_offset : .; \
        common/env_embedded.o (.text*);

/* Cache Configuration */
#define CONFIG_SYS_CACHELINE_SIZE	16

#define ICACHE_STATUS			(CONFIG_SYS_INIT_RAM_ADDR + \
					 CONFIG_SYS_INIT_RAM_SIZE - 8)
#define DCACHE_STATUS			(CONFIG_SYS_INIT_RAM_ADDR + \
					 CONFIG_SYS_INIT_RAM_SIZE - 4)
#define CONFIG_SYS_ICACHE_INV		(CF_CACR_CINV | CF_CACR_INVI)
#define CONFIG_SYS_CACHE_ACR0		(CONFIG_SYS_SDRAM_BASE | \
					 CF_ADDRMASK(CONFIG_SYS_SDRAM_SIZE) | \
					 CF_ACR_EN | CF_ACR_SM_ALL)
#define CONFIG_SYS_CACHE_ICACR		(CF_CACR_CENB | CF_CACR_CINV | \
					 CF_CACR_DISD | CF_CACR_INVI | \
					 CF_CACR_CEIB | CF_CACR_DCM | \
					 CF_CACR_EUSP)

/* Chipselect bank definitions */
/*
 * CS0 - NOR Flash
 * CS1 - Available
 * CS2 - Available
 * CS3 - Available
 * CS4 - Available
 * CS5 - Available
 */
#define CONFIG_SYS_CS0_BASE		0
#define CONFIG_SYS_CS0_MASK		0x007F0001
#define CONFIG_SYS_CS0_CTRL		0x00001FA0

#endif				/* _M5208EVBE_H */<|MERGE_RESOLUTION|>--- conflicted
+++ resolved
@@ -22,14 +22,6 @@
 #define CONFIG_WATCHDOG_TIMEOUT		5000
 
 /* Command line configuration */
-<<<<<<< HEAD
-#define CONFIG_CMD_CACHE
-#define CONFIG_CMD_ELF
-#undef CONFIG_CMD_I2C
-#define CONFIG_CMD_MII
-#define CONFIG_CMD_PING
-=======
->>>>>>> 8989c96b
 #define CONFIG_CMD_REGINFO
 
 #define CONFIG_MCFFEC

/*
 * Configuation settings for the Freescale MCF52277 EVB board.
 *
 * Copyright (C) 2004-2007 Freescale Semiconductor, Inc.
 * TsiChung Liew (Tsi-Chung.Liew@freescale.com)
 *
 * SPDX-License-Identifier:	GPL-2.0+
 */

/*
 * board/config.h - configuration options, board specific
 */

#ifndef _M52277EVB_H
#define _M52277EVB_H

/*
 * High Level Configuration Options
 * (easy to change)
 */
#define CONFIG_M52277EVB	/* M52277EVB board */

#define CONFIG_MCFUART
#define CONFIG_SYS_UART_PORT		(0)
#define CONFIG_BAUDRATE			115200

#undef CONFIG_WATCHDOG

#define CONFIG_TIMESTAMP	/* Print image info with timestamp */

/*
 * BOOTP options
 */
#define CONFIG_BOOTP_BOOTFILESIZE
#define CONFIG_BOOTP_BOOTPATH
#define CONFIG_BOOTP_GATEWAY
#define CONFIG_BOOTP_HOSTNAME

/* Command line configuration */
<<<<<<< HEAD
#define CONFIG_CMD_CACHE
#define CONFIG_CMD_DATE
#define CONFIG_CMD_ELF
#define CONFIG_CMD_I2C
=======
#define CONFIG_CMD_DATE
>>>>>>> 8989c96b
#define CONFIG_CMD_JFFS2
#define CONFIG_CMD_REGINFO
#undef CONFIG_CMD_BMP

#define CONFIG_HOSTNAME			M52277EVB
#define CONFIG_SYS_UBOOT_END		0x3FFFF
#define	CONFIG_SYS_LOAD_ADDR2		0x40010007
#ifdef CONFIG_SYS_STMICRO_BOOT
/* ST Micro serial flash */
#define CONFIG_EXTRA_ENV_SETTINGS		\
	"inpclk=" __stringify(CONFIG_SYS_INPUT_CLKSRC) "\0"	\
	"loadaddr=0x40010000\0"			\
	"uboot=u-boot.bin\0"			\
	"load=loadb ${loadaddr} ${baudrate};"	\
	"loadb " __stringify(CONFIG_SYS_LOAD_ADDR2) " ${baudrate} \0"	\
	"upd=run load; run prog\0"		\
	"prog=sf probe 0:2 10000 1;"		\
	"sf erase 0 30000;"			\
	"sf write ${loadaddr} 0 30000;"		\
	"save\0"				\
	""
#endif
#ifdef CONFIG_SYS_SPANSION_BOOT
#define CONFIG_EXTRA_ENV_SETTINGS		\
	"inpclk=" __stringify(CONFIG_SYS_INPUT_CLKSRC) "\0"	\
	"loadaddr=0x40010000\0"			\
	"uboot=u-boot.bin\0"			\
	"load=loadb ${loadaddr} ${baudrate}\0"	\
	"upd=run load; run prog\0"		\
	"prog=prot off " __stringify(CONFIG_SYS_FLASH_BASE)	\
	" " __stringify(CONFIG_SYS_UBOOT_END) ";"		\
	"era " __stringify(CONFIG_SYS_FLASH_BASE) " "		\
	__stringify(CONFIG_SYS_UBOOT_END) ";"			\
	"cp.b ${loadaddr} " __stringify(CONFIG_SYS_FLASH_BASE)	\
	" ${filesize}; save\0"			\
	"updsbf=run loadsbf; run progsbf\0"	\
	"loadsbf=loadb ${loadaddr} ${baudrate};"	\
	"loadb " __stringify(CONFIG_SYS_LOAD_ADDR2) " ${baudrate} \0"	\
	"progsbf=sf probe 0:2 10000 1;"		\
	"sf erase 0 30000;"			\
	"sf write ${loadaddr} 0 30000;"		\
	""
#endif

/* LCD */
#ifdef CONFIG_CMD_BMP
#define CONFIG_LCD
#define CONFIG_SPLASH_SCREEN
#define CONFIG_LCD_LOGO
#define CONFIG_SHARP_LQ035Q7DH06
#endif

/* USB */
#ifdef CONFIG_CMD_USB
#define CONFIG_USB_EHCI
#define CONFIG_USB_STORAGE
#define CONFIG_DOS_PARTITION
#define CONFIG_MAC_PARTITION
#define CONFIG_ISO_PARTITION
#define CONFIG_SYS_USB_EHCI_REGS_BASE	0xFC0B0000
#define CONFIG_SYS_USB_EHCI_CPU_INIT
#endif

/* Realtime clock */
#define CONFIG_MCFRTC
#undef RTC_DEBUG
#define CONFIG_SYS_RTC_OSCILLATOR	(32 * CONFIG_SYS_HZ)

/* Timer */
#define CONFIG_MCFTMR
#undef CONFIG_MCFPIT

/* I2c */
#define CONFIG_SYS_I2C
#define CONFIG_SYS_I2C_FSL
#define CONFIG_SYS_FSL_I2C_SPEED	80000
#define CONFIG_SYS_FSL_I2C_SLAVE	0x7F
#define CONFIG_SYS_FSL_I2C_OFFSET	0x58000
#define CONFIG_SYS_IMMR			CONFIG_SYS_MBAR

/* DSPI and Serial Flash */
#define CONFIG_CF_SPI
#define CONFIG_CF_DSPI
#define CONFIG_HARD_SPI
#define CONFIG_SYS_SBFHDR_SIZE		0x7
#ifdef CONFIG_CMD_SPI
#	define CONFIG_SYS_DSPI_CS2
<<<<<<< HEAD
#	define CONFIG_SPI_FLASH_STMICRO
=======
>>>>>>> 8989c96b

#	define CONFIG_SYS_DSPI_CTAR0	(DSPI_CTAR_TRSZ(7) | \
					 DSPI_CTAR_PCSSCK_1CLK | \
					 DSPI_CTAR_PASC(0) | \
					 DSPI_CTAR_PDT(0) | \
					 DSPI_CTAR_CSSCK(0) | \
					 DSPI_CTAR_ASC(0) | \
					 DSPI_CTAR_DT(1))
#endif

/* Input, PCI, Flexbus, and VCO */
#define CONFIG_EXTRA_CLOCK

#define CONFIG_SYS_INPUT_CLKSRC	16000000

#define CONFIG_PRAM		2048	/* 2048 KB */

#define CONFIG_SYS_LONGHELP		/* undef to save memory */

#if defined(CONFIG_CMD_KGDB)
#define CONFIG_SYS_CBSIZE	1024	/* Console I/O Buffer Size */
#else
#define CONFIG_SYS_CBSIZE	256	/* Console I/O Buffer Size */
#endif
#define CONFIG_SYS_PBSIZE	(CONFIG_SYS_CBSIZE+sizeof(CONFIG_SYS_PROMPT)+16)	/* Print Buffer Size */
#define CONFIG_SYS_MAXARGS	16	/* max number of command args */
#define CONFIG_SYS_BARGSIZE	CONFIG_SYS_CBSIZE	/* Boot Argument Buffer Size    */

#define CONFIG_SYS_LOAD_ADDR	(CONFIG_SYS_SDRAM_BASE + 0x10000)

#define CONFIG_SYS_MBAR		0xFC000000

/*
 * Low Level Configuration Settings
 * (address mappings, register initial values, etc.)
 * You should know what you are doing if you make changes here.
 */

/*
 * Definitions for initial stack pointer and data area (in DPRAM)
 */
#define CONFIG_SYS_INIT_RAM_ADDR	0x80000000
#define CONFIG_SYS_INIT_RAM_SIZE		0x8000	/* Size of used area in internal SRAM */
#define CONFIG_SYS_INIT_RAM_CTRL	0x221
#define CONFIG_SYS_GBL_DATA_OFFSET	((CONFIG_SYS_INIT_RAM_SIZE - GENERATED_GBL_DATA_SIZE) - 32)
#define CONFIG_SYS_INIT_SP_OFFSET	(CONFIG_SYS_GBL_DATA_OFFSET - 32)
#define CONFIG_SYS_SBFHDR_DATA_OFFSET	(CONFIG_SYS_INIT_RAM_SIZE - 32)

/*
 * Start addresses for the final memory configuration
 * (Set up by the startup code)
 * Please note that CONFIG_SYS_SDRAM_BASE _must_ start at 0
 */
#define CONFIG_SYS_SDRAM_BASE		0x40000000
#define CONFIG_SYS_SDRAM_SIZE		64	/* SDRAM size in MB */
#define CONFIG_SYS_SDRAM_CFG1		0x43711630
#define CONFIG_SYS_SDRAM_CFG2		0x56670000
#define CONFIG_SYS_SDRAM_CTRL		0xE1092000
#define CONFIG_SYS_SDRAM_EMOD		0x81810000
#define CONFIG_SYS_SDRAM_MODE		0x00CD0000
#define CONFIG_SYS_SDRAM_DRV_STRENGTH	0x00

#define CONFIG_SYS_MEMTEST_START	CONFIG_SYS_SDRAM_BASE + 0x400
#define CONFIG_SYS_MEMTEST_END		((CONFIG_SYS_SDRAM_SIZE - 3) << 20)

#ifdef CONFIG_CF_SBF
#	define CONFIG_SYS_MONITOR_BASE	(CONFIG_SYS_TEXT_BASE + 0x400)
#else
#	define CONFIG_SYS_MONITOR_BASE	(CONFIG_SYS_FLASH_BASE + 0x400)
#endif
#define CONFIG_SYS_BOOTPARAMS_LEN	64*1024
#define CONFIG_SYS_MONITOR_LEN		(256 << 10)	/* Reserve 256 kB for Monitor */
#define CONFIG_SYS_MALLOC_LEN		(128 << 10)	/* Reserve 128 kB for malloc() */

/* Initial Memory map for Linux */
#define CONFIG_SYS_BOOTMAPSZ		(CONFIG_SYS_SDRAM_BASE + (CONFIG_SYS_SDRAM_SIZE << 20))
#define CONFIG_SYS_BOOTM_LEN		(CONFIG_SYS_SDRAM_SIZE << 20)

/*
 * Configuration for environment
 * Environment is not embedded in u-boot. First time runing may have env
 * crc error warning if there is no correct environment on the flash.
 */
#ifdef CONFIG_CF_SBF
#	define CONFIG_ENV_IS_IN_SPI_FLASH
#	define CONFIG_ENV_SPI_CS	2
#else
#	define CONFIG_ENV_IS_IN_FLASH	1
#endif
#define CONFIG_ENV_OVERWRITE		1

/*-----------------------------------------------------------------------
 * FLASH organization
 */
#ifdef CONFIG_SYS_STMICRO_BOOT
#	define CONFIG_SYS_FLASH_BASE	CONFIG_SYS_CS0_BASE
#	define CONFIG_SYS_FLASH0_BASE	CONFIG_SYS_CS0_BASE
#	define CONFIG_ENV_OFFSET	0x30000
#	define CONFIG_ENV_SIZE		0x1000
#	define CONFIG_ENV_SECT_SIZE	0x10000
#endif
#ifdef CONFIG_SYS_SPANSION_BOOT
#	define CONFIG_SYS_FLASH_BASE	CONFIG_SYS_CS0_BASE
#	define CONFIG_SYS_FLASH0_BASE	CONFIG_SYS_CS0_BASE
#	define CONFIG_ENV_ADDR		(CONFIG_SYS_FLASH_BASE + 0x40000)
#	define CONFIG_ENV_SIZE		0x1000
#	define CONFIG_ENV_SECT_SIZE	0x8000
#endif

#define CONFIG_SYS_FLASH_CFI
#ifdef CONFIG_SYS_FLASH_CFI
#	define CONFIG_FLASH_CFI_DRIVER	1
#	define CONFIG_SYS_FLASH_USE_BUFFER_WRITE	1
#	define CONFIG_FLASH_SPANSION_S29WS_N	1
#	define CONFIG_SYS_FLASH_SIZE		0x1000000	/* Max size that the board might have */
#	define CONFIG_SYS_FLASH_CFI_WIDTH	FLASH_CFI_16BIT
#	define CONFIG_SYS_MAX_FLASH_BANKS	1	/* max number of memory banks */
#	define CONFIG_SYS_MAX_FLASH_SECT	137	/* max number of sectors on one chip */
#	define CONFIG_SYS_FLASH_PROTECTION	/* "Real" (hardware) sectors protection */
#	define CONFIG_SYS_FLASH_CHECKSUM
#	define CONFIG_SYS_FLASH_BANKS_LIST	{ CONFIG_SYS_CS0_BASE }
#endif

#define LDS_BOARD_TEXT \
        arch/m68k/cpu/mcf5227x/built-in.o   (.text*) \
	arch/m68k/lib/built-in.o            (.text*)

/*
 * This is setting for JFFS2 support in u-boot.
 * NOTE: Enable CONFIG_CMD_JFFS2 for JFFS2 support.
 */
#ifdef CONFIG_CMD_JFFS2
#	define CONFIG_JFFS2_DEV		"nor0"
#	define CONFIG_JFFS2_PART_SIZE	(0x01000000 - 0x40000)
#	define CONFIG_JFFS2_PART_OFFSET	(CONFIG_SYS_FLASH0_BASE + 0x40000)
#endif

/*-----------------------------------------------------------------------
 * Cache Configuration
 */
#define CONFIG_SYS_CACHELINE_SIZE	16

#define ICACHE_STATUS			(CONFIG_SYS_INIT_RAM_ADDR + \
					 CONFIG_SYS_INIT_RAM_SIZE - 8)
#define DCACHE_STATUS			(CONFIG_SYS_INIT_RAM_ADDR + \
					 CONFIG_SYS_INIT_RAM_SIZE - 4)
#define CONFIG_SYS_ICACHE_INV		(CF_CACR_CINV | CF_CACR_INVI)
#define CONFIG_SYS_CACHE_ACR0		(CONFIG_SYS_SDRAM_BASE | \
					 CF_ADDRMASK(CONFIG_SYS_SDRAM_SIZE) | \
					 CF_ACR_EN | CF_ACR_SM_ALL)
#define CONFIG_SYS_CACHE_ICACR		(CF_CACR_CENB | CF_CACR_CINV | \
					 CF_CACR_DISD | CF_CACR_INVI | \
					 CF_CACR_CEIB | CF_CACR_DCM | \
					 CF_CACR_EUSP)

/*-----------------------------------------------------------------------
 * Memory bank definitions
 */
/*
 * CS0 - NOR Flash
 * CS1 - Available
 * CS2 - Available
 * CS3 - Available
 * CS4 - Available
 * CS5 - Available
 */

#ifdef CONFIG_CF_SBF
#define CONFIG_SYS_CS0_BASE		0x04000000
#define CONFIG_SYS_CS0_MASK		0x00FF0001
#define CONFIG_SYS_CS0_CTRL		0x00001FA0
#else
#define CONFIG_SYS_CS0_BASE		0x00000000
#define CONFIG_SYS_CS0_MASK		0x00FF0001
#define CONFIG_SYS_CS0_CTRL		0x00001FA0
#endif

#endif				/* _M52277EVB_H */<|MERGE_RESOLUTION|>--- conflicted
+++ resolved
@@ -37,14 +37,7 @@
 #define CONFIG_BOOTP_HOSTNAME
 
 /* Command line configuration */
-<<<<<<< HEAD
-#define CONFIG_CMD_CACHE
 #define CONFIG_CMD_DATE
-#define CONFIG_CMD_ELF
-#define CONFIG_CMD_I2C
-=======
-#define CONFIG_CMD_DATE
->>>>>>> 8989c96b
 #define CONFIG_CMD_JFFS2
 #define CONFIG_CMD_REGINFO
 #undef CONFIG_CMD_BMP
@@ -132,10 +125,6 @@
 #define CONFIG_SYS_SBFHDR_SIZE		0x7
 #ifdef CONFIG_CMD_SPI
 #	define CONFIG_SYS_DSPI_CS2
-<<<<<<< HEAD
-#	define CONFIG_SPI_FLASH_STMICRO
-=======
->>>>>>> 8989c96b
 
 #	define CONFIG_SYS_DSPI_CTAR0	(DSPI_CTAR_TRSZ(7) | \
 					 DSPI_CTAR_PCSSCK_1CLK | \

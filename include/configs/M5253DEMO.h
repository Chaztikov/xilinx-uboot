/* Copyright (C) 2004-2007 Freescale Semiconductor, Inc.
 * Hayden Fraser (Hayden.Fraser@freescale.com)
 *
 * SPDX-License-Identifier:	GPL-2.0+
 */

#ifndef _M5253DEMO_H
#define _M5253DEMO_H

#define CONFIG_M5253DEMO	/* define board type */

#define CONFIG_MCFTMR

#define CONFIG_MCFUART
#define CONFIG_SYS_UART_PORT		(0)
#define CONFIG_BAUDRATE		115200

#undef CONFIG_WATCHDOG		/* disable watchdog */


/* Configuration for environment
 * Environment is embedded in u-boot in the second sector of the flash
 */
#ifdef CONFIG_MONITOR_IS_IN_RAM
#	define CONFIG_ENV_OFFSET		0x4000
#	define CONFIG_ENV_SECT_SIZE	0x1000
#	define CONFIG_ENV_IS_IN_FLASH	1
#else
#	define CONFIG_ENV_ADDR		(CONFIG_SYS_FLASH_BASE + 0x4000)
#	define CONFIG_ENV_SECT_SIZE	0x1000
#	define CONFIG_ENV_IS_IN_FLASH	1
#endif

#define LDS_BOARD_TEXT \
        . = DEFINED(env_offset) ? env_offset : .; \
        common/env_embedded.o (.text*);

/*
 * Command line configuration.
 */
<<<<<<< HEAD
#define CONFIG_CMD_CACHE
#define CONFIG_CMD_EXT2
#define CONFIG_CMD_FAT
#define CONFIG_CMD_IDE
#define CONFIG_CMD_PING
=======
#define CONFIG_CMD_IDE
>>>>>>> 8989c96b

#ifdef CONFIG_CMD_IDE
/* ATA */
#	define CONFIG_DOS_PARTITION
#	define CONFIG_MAC_PARTITION
#	define CONFIG_IDE_RESET		1
#	define CONFIG_IDE_PREINIT	1
#	define CONFIG_ATAPI
#	undef CONFIG_LBA48

#	define CONFIG_SYS_IDE_MAXBUS		1
#	define CONFIG_SYS_IDE_MAXDEVICE	2

#	define CONFIG_SYS_ATA_BASE_ADDR	(CONFIG_SYS_MBAR2 + 0x800)
#	define CONFIG_SYS_ATA_IDE0_OFFSET	0

#	define CONFIG_SYS_ATA_DATA_OFFSET	0xA0	/* Offset for data I/O */
#	define CONFIG_SYS_ATA_REG_OFFSET	0xA0	/* Offset for normal register accesses */
#	define CONFIG_SYS_ATA_ALT_OFFSET	0xC0	/* Offset for alternate registers */
#	define CONFIG_SYS_ATA_STRIDE		4	/* Interval between registers */
#endif

#define CONFIG_DRIVER_DM9000
#ifdef CONFIG_DRIVER_DM9000
#	define CONFIG_DM9000_BASE	(CONFIG_SYS_CS1_BASE | 0x300)
#	define DM9000_IO		CONFIG_DM9000_BASE
#	define DM9000_DATA		(CONFIG_DM9000_BASE + 4)
#	undef CONFIG_DM9000_DEBUG
#	define CONFIG_DM9000_BYTE_SWAPPED

#	define CONFIG_OVERWRITE_ETHADDR_ONCE

#	define CONFIG_EXTRA_ENV_SETTINGS		\
		"netdev=eth0\0"				\
		"inpclk=" __stringify(CONFIG_SYS_INPUT_CLKSRC) "\0"	\
		"loadaddr=10000\0"			\
		"u-boot=u-boot.bin\0"			\
		"load=tftp ${loadaddr) ${u-boot}\0"	\
		"upd=run load; run prog\0"		\
		"prog=prot off 0xff800000 0xff82ffff;"	\
		"era 0xff800000 0xff82ffff;"		\
		"cp.b ${loadaddr} 0xff800000 ${filesize};"	\
		"save\0"				\
		""
#endif

#define CONFIG_HOSTNAME		M5253DEMO

/* I2C */
#define CONFIG_SYS_I2C
#define CONFIG_SYS_I2C_FSL
#define CONFIG_SYS_FSL_I2C_SPEED	80000
#define CONFIG_SYS_FSL_I2C_SLAVE	0x7F
#define CONFIG_SYS_FSL_I2C_OFFSET	0x00000280
#define CONFIG_SYS_IMMR		CONFIG_SYS_MBAR
#define CONFIG_SYS_I2C_PINMUX_REG	(*(u32 *) (CONFIG_SYS_MBAR+0x19C))
#define CONFIG_SYS_I2C_PINMUX_CLR	(0xFFFFE7FF)
#define CONFIG_SYS_I2C_PINMUX_SET	(0)

#define CONFIG_SYS_LONGHELP		/* undef to save memory */

#if defined(CONFIG_CMD_KGDB)
#	define CONFIG_SYS_CBSIZE		1024	/* Console I/O Buffer Size */
#else
#	define CONFIG_SYS_CBSIZE		256	/* Console I/O Buffer Size */
#endif
#define CONFIG_SYS_PBSIZE (CONFIG_SYS_CBSIZE+sizeof(CONFIG_SYS_PROMPT)+16)	/* Print Buffer Size */
#define CONFIG_SYS_MAXARGS		16	/* max number of command args */
#define CONFIG_SYS_BARGSIZE		CONFIG_SYS_CBSIZE	/* Boot Argument Buffer Size */

#define CONFIG_SYS_LOAD_ADDR		0x00100000

#define CONFIG_SYS_MEMTEST_START	0x400
#define CONFIG_SYS_MEMTEST_END		0x380000

#undef CONFIG_SYS_PLL_BYPASS		/* bypass PLL for test purpose */
#define CONFIG_SYS_FAST_CLK
#ifdef CONFIG_SYS_FAST_CLK
#	define CONFIG_SYS_PLLCR	0x1243E054
#	define CONFIG_SYS_CLK		140000000
#else
#	define CONFIG_SYS_PLLCR	0x135a4140
#	define CONFIG_SYS_CLK		70000000
#endif

/*
 * Low Level Configuration Settings
 * (address mappings, register initial values, etc.)
 * You should know what you are doing if you make changes here.
 */

#define CONFIG_SYS_MBAR		0x10000000	/* Register Base Addrs */
#define CONFIG_SYS_MBAR2		0x80000000	/* Module Base Addrs 2 */

/*
 * Definitions for initial stack pointer and data area (in DPRAM)
 */
#define CONFIG_SYS_INIT_RAM_ADDR	0x20000000
#define CONFIG_SYS_INIT_RAM_SIZE	0x10000	/* Size of used area in internal SRAM */
#define CONFIG_SYS_GBL_DATA_OFFSET	(CONFIG_SYS_INIT_RAM_SIZE - GENERATED_GBL_DATA_SIZE)
#define CONFIG_SYS_INIT_SP_OFFSET	CONFIG_SYS_GBL_DATA_OFFSET

/*
 * Start addresses for the final memory configuration
 * (Set up by the startup code)
 * Please note that CONFIG_SYS_SDRAM_BASE _must_ start at 0
 */
#define CONFIG_SYS_SDRAM_BASE		0x00000000
#define CONFIG_SYS_SDRAM_SIZE		16	/* SDRAM size in MB */

#ifdef CONFIG_MONITOR_IS_IN_RAM
#	define CONFIG_SYS_MONITOR_BASE	0x20000
#else
#	define CONFIG_SYS_MONITOR_BASE	(CONFIG_SYS_FLASH_BASE + 0x400)
#endif

#define CONFIG_SYS_MONITOR_LEN		0x40000
#define CONFIG_SYS_MALLOC_LEN		(256 << 10)
#define CONFIG_SYS_BOOTPARAMS_LEN	(64*1024)

/*
 * For booting Linux, the board info and command line data
 * have to be in the first 8 MB of memory, since this is
 * the maximum mapped by the Linux kernel during initialization ??
 */
#define CONFIG_SYS_BOOTMAPSZ		(CONFIG_SYS_SDRAM_BASE + (CONFIG_SYS_SDRAM_SIZE << 20))
#define CONFIG_SYS_BOOTM_LEN		(CONFIG_SYS_SDRAM_SIZE << 20)

/* FLASH organization */
#define CONFIG_SYS_FLASH_BASE		(CONFIG_SYS_CS0_BASE)
#define CONFIG_SYS_MAX_FLASH_BANKS	1	/* max number of memory banks */
#define CONFIG_SYS_MAX_FLASH_SECT	2048	/* max number of sectors on one chip */
#define CONFIG_SYS_FLASH_ERASE_TOUT	1000

#define FLASH_SST6401B		0x200
#define SST_ID_xF6401B		0x236D236D

#undef CONFIG_SYS_FLASH_CFI
#ifdef CONFIG_SYS_FLASH_CFI
/*
 * Unable to use CFI driver, due to incompatible sector erase command by SST.
 * Amd/Atmel use 0x30 for sector erase, SST use 0x50.
 * 0x30 is block erase in SST
 */
#	define CONFIG_FLASH_CFI_DRIVER	1
#	define CONFIG_SYS_FLASH_SIZE		0x800000
#	define CONFIG_SYS_FLASH_CFI_WIDTH	FLASH_CFI_16BIT
#	define CONFIG_FLASH_CFI_LEGACY
#else
#	define CONFIG_SYS_SST_SECT		2048
#	define CONFIG_SYS_SST_SECTSZ		0x1000
#	define CONFIG_SYS_FLASH_WRITE_TOUT	500
#endif

/* Cache Configuration */
#define CONFIG_SYS_CACHELINE_SIZE	16

#define ICACHE_STATUS			(CONFIG_SYS_INIT_RAM_ADDR + \
					 CONFIG_SYS_INIT_RAM_SIZE - 8)
#define DCACHE_STATUS			(CONFIG_SYS_INIT_RAM_ADDR + \
					 CONFIG_SYS_INIT_RAM_SIZE - 4)
#define CONFIG_SYS_ICACHE_INV		(CF_CACR_DCM)
#define CONFIG_SYS_CACHE_ACR0		(CONFIG_SYS_FLASH_BASE | \
					 CF_ADDRMASK(8) | \
					 CF_ACR_EN | CF_ACR_SM_ALL)
#define CONFIG_SYS_CACHE_ACR1		(CONFIG_SYS_SDRAM_BASE | \
					 CF_ADDRMASK(CONFIG_SYS_SDRAM_SIZE) | \
					 CF_ACR_EN | CF_ACR_SM_ALL)
#define CONFIG_SYS_CACHE_ICACR		(CF_CACR_CENB | CF_CACR_CEIB | \
					 CF_CACR_DBWE)

/* Port configuration */
#define CONFIG_SYS_FECI2C		0xF0

#define CONFIG_SYS_CS0_BASE		0xFF800000
#define CONFIG_SYS_CS0_MASK		0x007F0021
#define CONFIG_SYS_CS0_CTRL		0x00001D80

#define CONFIG_SYS_CS1_BASE		0xE0000000
#define CONFIG_SYS_CS1_MASK		0x00000001
#define CONFIG_SYS_CS1_CTRL		0x00003DD8

/*-----------------------------------------------------------------------
 * Port configuration
 */
#define CONFIG_SYS_GPIO_FUNC		0x00000008	/* Set gpio pins: none */
#define CONFIG_SYS_GPIO1_FUNC		0x00df00f0	/* 36-39(SWITCH),48-52(FPGAs),54 */
#define CONFIG_SYS_GPIO_EN		0x00000008	/* Set gpio output enable */
#define CONFIG_SYS_GPIO1_EN		0x00c70000	/* Set gpio output enable */
#define CONFIG_SYS_GPIO_OUT		0x00000008	/* Set outputs to default state */
#define CONFIG_SYS_GPIO1_OUT		0x00c70000	/* Set outputs to default state */
#define CONFIG_SYS_GPIO1_LED		0x00400000	/* user led */

#endif				/* _M5253DEMO_H */<|MERGE_RESOLUTION|>--- conflicted
+++ resolved
@@ -38,15 +38,7 @@
 /*
  * Command line configuration.
  */
-<<<<<<< HEAD
-#define CONFIG_CMD_CACHE
-#define CONFIG_CMD_EXT2
-#define CONFIG_CMD_FAT
 #define CONFIG_CMD_IDE
-#define CONFIG_CMD_PING
-=======
-#define CONFIG_CMD_IDE
->>>>>>> 8989c96b
 
 #ifdef CONFIG_CMD_IDE
 /* ATA */

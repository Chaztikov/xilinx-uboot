--- conflicted
+++ resolved
@@ -56,14 +56,6 @@
 /*
  * Command line configuration.
  */
-<<<<<<< HEAD
-#define CONFIG_CMD_CACHE
-#define CONFIG_CMD_MII
-#define CONFIG_CMD_PING
-#define CONFIG_CMD_ELF
-
-=======
->>>>>>> 8989c96b
 
 #define CONFIG_MCFFEC
 #ifdef CONFIG_MCFFEC

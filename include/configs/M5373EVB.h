/*
 * Configuation settings for the Freescale MCF5373 FireEngine board.
 *
 * Copyright (C) 2004-2007, 2012 Freescale Semiconductor, Inc.
 * TsiChung Liew (Tsi-Chung.Liew@freescale.com)
 *
 * SPDX-License-Identifier:	GPL-2.0+
 */

/*
 * board/config.h - configuration options, board specific
 */

#ifndef _M5373EVB_H
#define _M5373EVB_H

/*
 * High Level Configuration Options
 * (easy to change)
 */

#define CONFIG_MCFUART
#define CONFIG_SYS_UART_PORT		(0)
#define CONFIG_BAUDRATE		115200

#undef CONFIG_WATCHDOG
#define CONFIG_WATCHDOG_TIMEOUT	3360	/* timeout in ms, max is 3.36 sec */

/* Command line configuration */
<<<<<<< HEAD
#define CONFIG_CMD_CACHE
#define CONFIG_CMD_DATE
#define CONFIG_CMD_ELF
#define CONFIG_CMD_I2C
#define CONFIG_CMD_MII
#define CONFIG_CMD_PING
=======
#define CONFIG_CMD_DATE
>>>>>>> 8989c96b
#define CONFIG_CMD_REGINFO

#ifdef CONFIG_NANDFLASH_SIZE
#      define CONFIG_CMD_NAND
#endif

#define CONFIG_SYS_UNIFY_CACHE

#define CONFIG_MCFFEC
#ifdef CONFIG_MCFFEC
#	define CONFIG_MII		1
#	define CONFIG_MII_INIT		1
#	define CONFIG_SYS_DISCOVER_PHY
#	define CONFIG_SYS_RX_ETH_BUFFER	8
#	define CONFIG_SYS_FAULT_ECHO_LINK_DOWN

#	define CONFIG_SYS_FEC0_PINMUX		0
#	define CONFIG_SYS_FEC0_MIIBASE		CONFIG_SYS_FEC0_IOBASE
#	define MCFFEC_TOUT_LOOP		50000
/* If CONFIG_SYS_DISCOVER_PHY is not defined - hardcoded */
#	ifndef CONFIG_SYS_DISCOVER_PHY
#		define FECDUPLEX	FULL
#		define FECSPEED		_100BASET
#	else
#		ifndef CONFIG_SYS_FAULT_ECHO_LINK_DOWN
#			define CONFIG_SYS_FAULT_ECHO_LINK_DOWN
#		endif
#	endif			/* CONFIG_SYS_DISCOVER_PHY */
#endif

#define CONFIG_MCFRTC
#undef RTC_DEBUG

/* Timer */
#define CONFIG_MCFTMR
#undef CONFIG_MCFPIT

/* I2C */
#define CONFIG_SYS_I2C
#define CONFIG_SYS_I2C_FSL
#define CONFIG_SYS_FSL_I2C_SPEED	80000
#define CONFIG_SYS_FSL_I2C_SLAVE	0x7F
#define CONFIG_SYS_FSL_I2C_OFFSET	0x58000
#define CONFIG_SYS_IMMR		CONFIG_SYS_MBAR

#define CONFIG_UDP_CHECKSUM

#ifdef CONFIG_MCFFEC
#	define CONFIG_IPADDR	192.162.1.2
#	define CONFIG_NETMASK	255.255.255.0
#	define CONFIG_SERVERIP	192.162.1.1
#	define CONFIG_GATEWAYIP	192.162.1.1
#endif				/* FEC_ENET */

#define CONFIG_HOSTNAME		M5373EVB
#define CONFIG_EXTRA_ENV_SETTINGS					\
	"netdev=eth0\0"			\
	"loadaddr=" __stringify(CONFIG_SYS_LOAD_ADDR) "\0"	\
	"u-boot=u-boot.bin\0"	\
	"load=tftp ${loadaddr) ${u-boot}\0"	\
	"upd=run load; run prog\0"	\
	"prog=prot off 0 3ffff;"	\
	"era 0 3ffff;"	\
	"cp.b ${loadaddr} 0 ${filesize};"	\
	"save\0"	\
	""

#define CONFIG_PRAM		512	/* 512 KB */
#define CONFIG_SYS_LONGHELP		/* undef to save memory */

#ifdef CONFIG_CMD_KGDB
#	define CONFIG_SYS_CBSIZE	1024	/* Console I/O Buffer Size */
#else
#	define CONFIG_SYS_CBSIZE	256	/* Console I/O Buffer Size */
#endif

#define CONFIG_SYS_PBSIZE			(CONFIG_SYS_CBSIZE+sizeof(CONFIG_SYS_PROMPT)+16)	/* Print Buffer Size */
#define CONFIG_SYS_MAXARGS		16	/* max number of command args */
#define CONFIG_SYS_BARGSIZE		CONFIG_SYS_CBSIZE	/* Boot Argument Buffer Size    */
#define CONFIG_SYS_LOAD_ADDR		0x40010000

#define CONFIG_SYS_CLK			80000000
#define CONFIG_SYS_CPU_CLK		CONFIG_SYS_CLK * 3

#define CONFIG_SYS_MBAR		0xFC000000

#define CONFIG_SYS_LATCH_ADDR		(CONFIG_SYS_CS1_BASE + 0x80000)

/*
 * Low Level Configuration Settings
 * (address mappings, register initial values, etc.)
 * You should know what you are doing if you make changes here.
 */
/*-----------------------------------------------------------------------
 * Definitions for initial stack pointer and data area (in DPRAM)
 */
#define CONFIG_SYS_INIT_RAM_ADDR	0x80000000
#define CONFIG_SYS_INIT_RAM_SIZE	0x8000	/* Size of used area in internal SRAM */
#define CONFIG_SYS_INIT_RAM_CTRL	0x221
#define CONFIG_SYS_GBL_DATA_OFFSET	((CONFIG_SYS_INIT_RAM_SIZE - GENERATED_GBL_DATA_SIZE) - 0x10)
#define CONFIG_SYS_INIT_SP_OFFSET	CONFIG_SYS_GBL_DATA_OFFSET

/*-----------------------------------------------------------------------
 * Start addresses for the final memory configuration
 * (Set up by the startup code)
 * Please note that CONFIG_SYS_SDRAM_BASE _must_ start at 0
 */
#define CONFIG_SYS_SDRAM_BASE		0x40000000
#define CONFIG_SYS_SDRAM_SIZE		32	/* SDRAM size in MB */
#define CONFIG_SYS_SDRAM_CFG1		0x53722730
#define CONFIG_SYS_SDRAM_CFG2		0x56670000
#define CONFIG_SYS_SDRAM_CTRL		0xE1092000
#define CONFIG_SYS_SDRAM_EMOD		0x40010000
#define CONFIG_SYS_SDRAM_MODE		0x018D0000

#define CONFIG_SYS_MEMTEST_START	CONFIG_SYS_SDRAM_BASE + 0x400
#define CONFIG_SYS_MEMTEST_END		((CONFIG_SYS_SDRAM_SIZE - 3) << 20)

#define CONFIG_SYS_MONITOR_BASE	(CONFIG_SYS_FLASH_BASE + 0x400)
#define CONFIG_SYS_MONITOR_LEN		(256 << 10)	/* Reserve 256 kB for Monitor */

#define CONFIG_SYS_BOOTPARAMS_LEN	64*1024
#define CONFIG_SYS_MALLOC_LEN		(128 << 10)	/* Reserve 128 kB for malloc() */

/*
 * For booting Linux, the board info and command line data
 * have to be in the first 8 MB of memory, since this is
 * the maximum mapped by the Linux kernel during initialization ??
 */
#define CONFIG_SYS_BOOTMAPSZ		(CONFIG_SYS_SDRAM_BASE + (CONFIG_SYS_SDRAM_SIZE << 20))
#define CONFIG_SYS_BOOTM_LEN		(CONFIG_SYS_SDRAM_SIZE << 20)

/*-----------------------------------------------------------------------
 * FLASH organization
 */
#define CONFIG_SYS_FLASH_CFI
#ifdef CONFIG_SYS_FLASH_CFI
#	define CONFIG_FLASH_CFI_DRIVER	1
#	define CONFIG_SYS_FLASH_SIZE		0x800000	/* Max size that the board might have */
#	define CONFIG_SYS_FLASH_CFI_WIDTH	FLASH_CFI_16BIT
#	define CONFIG_SYS_MAX_FLASH_BANKS	1	/* max number of memory banks */
#	define CONFIG_SYS_MAX_FLASH_SECT	137	/* max number of sectors on one chip */
#	define CONFIG_SYS_FLASH_PROTECTION	/* "Real" (hardware) sectors protection */
#endif

#ifdef CONFIG_NANDFLASH_SIZE
#	define CONFIG_SYS_MAX_NAND_DEVICE	1
#	define CONFIG_SYS_NAND_BASE		CONFIG_SYS_CS2_BASE
#	define CONFIG_SYS_NAND_SIZE		1
#	define CONFIG_SYS_NAND_BASE_LIST	{ CONFIG_SYS_NAND_BASE }
#	define NAND_ALLOW_ERASE_ALL	1
#	define CONFIG_JFFS2_NAND	1
#	define CONFIG_JFFS2_DEV		"nand0"
#	define CONFIG_JFFS2_PART_SIZE	(CONFIG_SYS_CS2_MASK & ~1)
#	define CONFIG_JFFS2_PART_OFFSET	0x00000000
#endif

#define CONFIG_SYS_FLASH_BASE		CONFIG_SYS_CS0_BASE

/* Configuration for environment
 * Environment is embedded in u-boot in the second sector of the flash
 */
#define CONFIG_ENV_OFFSET		0x4000
#define CONFIG_ENV_SECT_SIZE	0x2000
#define CONFIG_ENV_IS_IN_FLASH	1

#define LDS_BOARD_TEXT \
        . = DEFINED(env_offset) ? env_offset : .; \
        common/env_embedded.o (.text*);

/*-----------------------------------------------------------------------
 * Cache Configuration
 */
#define CONFIG_SYS_CACHELINE_SIZE	16

#define ICACHE_STATUS			(CONFIG_SYS_INIT_RAM_ADDR + \
					 CONFIG_SYS_INIT_RAM_SIZE - 8)
#define DCACHE_STATUS			(CONFIG_SYS_INIT_RAM_ADDR + \
					 CONFIG_SYS_INIT_RAM_SIZE - 4)
#define CONFIG_SYS_ICACHE_INV		(CF_CACR_CINVA)
#define CONFIG_SYS_CACHE_ACR0		(CONFIG_SYS_SDRAM_BASE | \
					 CF_ADDRMASK(CONFIG_SYS_SDRAM_SIZE) | \
					 CF_ACR_EN | CF_ACR_SM_ALL)
#define CONFIG_SYS_CACHE_ICACR		(CF_CACR_EC | CF_CACR_CINVA | \
					 CF_CACR_DCM_P)

/*-----------------------------------------------------------------------
 * Chipselect bank definitions
 */
/*
 * CS0 - NOR Flash 1, 2, 4, or 8MB
 * CS1 - CompactFlash and registers
 * CS2 - NAND Flash 16, 32, or 64MB
 * CS3 - Available
 * CS4 - Available
 * CS5 - Available
 */
#define CONFIG_SYS_CS0_BASE		0
#define CONFIG_SYS_CS0_MASK		0x007f0001
#define CONFIG_SYS_CS0_CTRL		0x00001fa0

#define CONFIG_SYS_CS1_BASE		0x10000000
#define CONFIG_SYS_CS1_MASK		0x001f0001
#define CONFIG_SYS_CS1_CTRL		0x002A3780

#ifdef CONFIG_NANDFLASH_SIZE
#define CONFIG_SYS_CS2_BASE		0x20000000
#define CONFIG_SYS_CS2_MASK		((CONFIG_NANDFLASH_SIZE << 20) | 1)
#define CONFIG_SYS_CS2_CTRL		0x00001f60
#endif

#endif				/* _M5373EVB_H */<|MERGE_RESOLUTION|>--- conflicted
+++ resolved
@@ -27,16 +27,7 @@
 #define CONFIG_WATCHDOG_TIMEOUT	3360	/* timeout in ms, max is 3.36 sec */
 
 /* Command line configuration */
-<<<<<<< HEAD
-#define CONFIG_CMD_CACHE
 #define CONFIG_CMD_DATE
-#define CONFIG_CMD_ELF
-#define CONFIG_CMD_I2C
-#define CONFIG_CMD_MII
-#define CONFIG_CMD_PING
-=======
-#define CONFIG_CMD_DATE
->>>>>>> 8989c96b
 #define CONFIG_CMD_REGINFO
 
 #ifdef CONFIG_NANDFLASH_SIZE

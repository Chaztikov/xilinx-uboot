/*
 * Copyright (C) 2007 Freescale Semiconductor, Inc.
 *
 * This program is free software; you can redistribute it and/or modify it
 * under the terms of the GNU General Public License version 2 as published
 * by the Free Software Foundation.
 */

#ifndef __CONFIG_H
#define __CONFIG_H

#define CONFIG_DISPLAY_BOARDINFO

/*
 * High Level Configuration Options
 */
#define CONFIG_E300		1	/* E300 family */
#define CONFIG_QE		1	/* Has QE */
#define CONFIG_MPC832x		1	/* MPC832x CPU specific */

#define	CONFIG_SYS_TEXT_BASE	0xFE000000

#define CONFIG_PCI		1

/*
 * System Clock Setup
 */
#define CONFIG_83XX_CLKIN	66666667	/* in Hz */

#ifndef CONFIG_SYS_CLK_FREQ
#define CONFIG_SYS_CLK_FREQ	CONFIG_83XX_CLKIN
#endif

/*
 * Hardware Reset Configuration Word
 */
#define CONFIG_SYS_HRCW_LOW (\
	HRCWL_LCL_BUS_TO_SCB_CLK_1X1 |\
	HRCWL_DDR_TO_SCB_CLK_2X1 |\
	HRCWL_VCO_1X2 |\
	HRCWL_CSB_TO_CLKIN_2X1 |\
	HRCWL_CORE_TO_CSB_2_5X1 |\
	HRCWL_CE_PLL_VCO_DIV_2 |\
	HRCWL_CE_PLL_DIV_1X1 |\
	HRCWL_CE_TO_PLL_1X3)

#define CONFIG_SYS_HRCW_HIGH (\
	HRCWH_PCI_HOST |\
	HRCWH_PCI1_ARBITER_ENABLE |\
	HRCWH_CORE_ENABLE |\
	HRCWH_FROM_0X00000100 |\
	HRCWH_BOOTSEQ_DISABLE |\
	HRCWH_SW_WATCHDOG_DISABLE |\
	HRCWH_ROM_LOC_LOCAL_16BIT |\
	HRCWH_BIG_ENDIAN |\
	HRCWH_LALE_NORMAL)

/*
 * System IO Config
 */
#define CONFIG_SYS_SICRL		0x00000000

/*
 * IMMR new address
 */
#define CONFIG_SYS_IMMR		0xE0000000

/*
 * System performance
 */
#define CONFIG_SYS_ACR_PIPE_DEP	3	/* Arbiter pipeline depth (0-3) */
#define CONFIG_SYS_ACR_RPTCNT	3	/* Arbiter repeat count (0-7) */
/* (0-1) Optimize transactions between CSB and the SEC and QUICC Engine block */
#define CONFIG_SYS_SPCR_OPT	1

/*
 * DDR Setup
 */
#define CONFIG_SYS_DDR_BASE	0x00000000	/* DDR is system memory */
#define CONFIG_SYS_SDRAM_BASE	CONFIG_SYS_DDR_BASE
#define CONFIG_SYS_DDR_SDRAM_BASE	CONFIG_SYS_DDR_BASE

#undef CONFIG_SPD_EEPROM
#if defined(CONFIG_SPD_EEPROM)
/* Determine DDR configuration from I2C interface
 */
#define SPD_EEPROM_ADDRESS	0x51	/* DDR SODIMM */
#else
/* Manually set up DDR parameters
 */
#define CONFIG_SYS_DDR_SIZE	64	/* MB */
#define CONFIG_SYS_DDR_CS0_CONFIG	(CSCONFIG_EN \
				| CSCONFIG_ROW_BIT_13 \
				| CSCONFIG_COL_BIT_9)
				/* 0x80010101 */
#define CONFIG_SYS_DDR_TIMING_0	((0 << TIMING_CFG0_RWT_SHIFT) \
				| (0 << TIMING_CFG0_WRT_SHIFT) \
				| (0 << TIMING_CFG0_RRT_SHIFT) \
				| (0 << TIMING_CFG0_WWT_SHIFT) \
				| (2 << TIMING_CFG0_ACT_PD_EXIT_SHIFT) \
				| (2 << TIMING_CFG0_PRE_PD_EXIT_SHIFT) \
				| (8 << TIMING_CFG0_ODT_PD_EXIT_SHIFT) \
				| (2 << TIMING_CFG0_MRS_CYC_SHIFT))
				/* 0x00220802 */
#define CONFIG_SYS_DDR_TIMING_1	((2 << TIMING_CFG1_PRETOACT_SHIFT) \
				| (6 << TIMING_CFG1_ACTTOPRE_SHIFT) \
				| (2 << TIMING_CFG1_ACTTORW_SHIFT) \
				| (5 << TIMING_CFG1_CASLAT_SHIFT) \
				| (3 << TIMING_CFG1_REFREC_SHIFT) \
				| (2 << TIMING_CFG1_WRREC_SHIFT) \
				| (2 << TIMING_CFG1_ACTTOACT_SHIFT) \
				| (2 << TIMING_CFG1_WRTORD_SHIFT))
				/* 0x26253222 */
#define CONFIG_SYS_DDR_TIMING_2	((1 << TIMING_CFG2_ADD_LAT_SHIFT) \
				| (31 << TIMING_CFG2_CPO_SHIFT) \
				| (2 << TIMING_CFG2_WR_LAT_DELAY_SHIFT) \
				| (2 << TIMING_CFG2_RD_TO_PRE_SHIFT) \
				| (2 << TIMING_CFG2_WR_DATA_DELAY_SHIFT) \
				| (3 << TIMING_CFG2_CKE_PLS_SHIFT) \
				| (7 << TIMING_CFG2_FOUR_ACT_SHIFT))
				/* 0x1f9048c7 */
#define CONFIG_SYS_DDR_TIMING_3	0x00000000
#define CONFIG_SYS_DDR_CLK_CNTL	DDR_SDRAM_CLK_CNTL_CLK_ADJUST_05
				/* 0x02000000 */
#define CONFIG_SYS_DDR_MODE	((0x4448 << SDRAM_MODE_ESD_SHIFT) \
				| (0x0232 << SDRAM_MODE_SD_SHIFT))
				/* 0x44480232 */
#define CONFIG_SYS_DDR_MODE2	0x8000c000
#define CONFIG_SYS_DDR_INTERVAL	((800 << SDRAM_INTERVAL_REFINT_SHIFT) \
				| (100 << SDRAM_INTERVAL_BSTOPRE_SHIFT))
				/* 0x03200064 */
#define CONFIG_SYS_DDR_CS0_BNDS	0x00000003
#define CONFIG_SYS_DDR_SDRAM_CFG	(SDRAM_CFG_SREN \
				| SDRAM_CFG_SDRAM_TYPE_DDR2 \
				| SDRAM_CFG_32_BE)
				/* 0x43080000 */
#define CONFIG_SYS_DDR_SDRAM_CFG2	0x00401000
#endif

/*
 * Memory test
 */
#undef CONFIG_SYS_DRAM_TEST		/* memory test, takes time */
#define CONFIG_SYS_MEMTEST_START	0x00030000	/* memtest region */
#define CONFIG_SYS_MEMTEST_END		0x03f00000

/*
 * The reserved memory
 */
#define CONFIG_SYS_MONITOR_BASE	CONFIG_SYS_TEXT_BASE	/* start of monitor */

#if (CONFIG_SYS_MONITOR_BASE < CONFIG_SYS_FLASH_BASE)
#define CONFIG_SYS_RAMBOOT
#else
#undef  CONFIG_SYS_RAMBOOT
#endif

/* CONFIG_SYS_MONITOR_LEN must be a multiple of CONFIG_ENV_SECT_SIZE */
#define CONFIG_SYS_MONITOR_LEN	(384 * 1024)	/* Reserve 384 kB for Mon */
#define CONFIG_SYS_MALLOC_LEN	(256 * 1024)	/* Reserved for malloc */

/*
 * Initial RAM Base Address Setup
 */
#define CONFIG_SYS_INIT_RAM_LOCK	1
#define CONFIG_SYS_INIT_RAM_ADDR	0xE6000000 /* Initial RAM address */
#define CONFIG_SYS_INIT_RAM_SIZE	0x1000 /* Size of used area in RAM */
#define CONFIG_SYS_GBL_DATA_OFFSET	\
			(CONFIG_SYS_INIT_RAM_SIZE - GENERATED_GBL_DATA_SIZE)

/*
 * Local Bus Configuration & Clock Setup
 */
#define CONFIG_SYS_LCRR_DBYP		LCRR_DBYP
#define CONFIG_SYS_LCRR_CLKDIV		LCRR_CLKDIV_2
#define CONFIG_SYS_LBC_LBCR		0x00000000

/*
 * FLASH on the Local Bus
 */
#define CONFIG_SYS_FLASH_CFI		/* use the Common Flash Interface */
#define CONFIG_FLASH_CFI_DRIVER	/* use the CFI driver */
#define CONFIG_SYS_FLASH_BASE	0xFE000000	/* FLASH base address */
#define CONFIG_SYS_FLASH_SIZE		16	/* FLASH size is 16M */
#define CONFIG_SYS_FLASH_PROTECTION	1	/* Use h/w Flash protection. */

					/* Window base at flash base */
#define CONFIG_SYS_LBLAWBAR0_PRELIM	CONFIG_SYS_FLASH_BASE
#define CONFIG_SYS_LBLAWAR0_PRELIM	(LBLAWAR_EN | LBLAWAR_32MB)

#define CONFIG_SYS_BR0_PRELIM	(CONFIG_SYS_FLASH_BASE \
				| BR_PS_16	/* 16 bit port */ \
				| BR_MS_GPCM	/* MSEL = GPCM */ \
				| BR_V)		/* valid */
#define CONFIG_SYS_OR0_PRELIM	(MEG_TO_AM(CONFIG_SYS_FLASH_SIZE) \
				| OR_GPCM_XAM \
				| OR_GPCM_CSNT \
				| OR_GPCM_ACS_DIV2 \
				| OR_GPCM_XACS \
				| OR_GPCM_SCY_15 \
				| OR_GPCM_TRLX_SET \
				| OR_GPCM_EHTR_SET \
				| OR_GPCM_EAD)
				/* 0xFE006FF7 */

#define CONFIG_SYS_MAX_FLASH_BANKS	1	/* number of banks */
#define CONFIG_SYS_MAX_FLASH_SECT	128	/* sectors per device */

#undef CONFIG_SYS_FLASH_CHECKSUM

/*
 * Serial Port
 */
#define CONFIG_CONS_INDEX	1
#define CONFIG_SYS_NS16550_SERIAL
#define CONFIG_SYS_NS16550_REG_SIZE	1
#define CONFIG_SYS_NS16550_CLK		get_bus_freq(0)

#define CONFIG_SYS_BAUDRATE_TABLE  \
		{300, 600, 1200, 2400, 4800, 9600, 19200, 38400, 115200}

#define CONFIG_SYS_NS16550_COM1	(CONFIG_SYS_IMMR+0x4500)
#define CONFIG_SYS_NS16550_COM2	(CONFIG_SYS_IMMR+0x4600)

#define CONFIG_CMDLINE_EDITING	1	/* add command line history */
#define CONFIG_AUTO_COMPLETE		/* add autocompletion support   */

/* I2C */
#define CONFIG_SYS_I2C
#define CONFIG_SYS_I2C_FSL
#define CONFIG_SYS_FSL_I2C_SPEED	400000
#define CONFIG_SYS_FSL_I2C_SLAVE	0x7F
#define CONFIG_SYS_FSL_I2C_OFFSET	0x3000
#define CONFIG_SYS_I2C_NOPROBES		{ {0, 0x51} }

/*
 * Config on-board EEPROM
 */
#define CONFIG_SYS_I2C_EEPROM_ADDR		0x50
#define CONFIG_SYS_I2C_EEPROM_ADDR_LEN		2
#define CONFIG_SYS_EEPROM_PAGE_WRITE_BITS	6
#define CONFIG_SYS_EEPROM_PAGE_WRITE_DELAY_MS	10

/*
 * General PCI
 * Addresses are mapped 1-1.
 */
#define CONFIG_SYS_PCI1_MEM_BASE	0x80000000
#define CONFIG_SYS_PCI1_MEM_PHYS	CONFIG_SYS_PCI1_MEM_BASE
#define CONFIG_SYS_PCI1_MEM_SIZE	0x10000000	/* 256M */
#define CONFIG_SYS_PCI1_MMIO_BASE	0x90000000
#define CONFIG_SYS_PCI1_MMIO_PHYS	CONFIG_SYS_PCI1_MMIO_BASE
#define CONFIG_SYS_PCI1_MMIO_SIZE	0x10000000	/* 256M */
#define CONFIG_SYS_PCI1_IO_BASE		0xd0000000
#define CONFIG_SYS_PCI1_IO_PHYS		CONFIG_SYS_PCI1_IO_BASE
#define CONFIG_SYS_PCI1_IO_SIZE		0x04000000	/* 64M */

#ifdef CONFIG_PCI
#define CONFIG_PCI_INDIRECT_BRIDGE
#define CONFIG_PCI_SKIP_HOST_BRIDGE
#define CONFIG_PCI_PNP		/* do pci plug-and-play */

#undef CONFIG_EEPRO100
#undef CONFIG_PCI_SCAN_SHOW	/* show pci devices on startup */
#define CONFIG_SYS_PCI_SUBSYS_VENDORID	0x1957	/* Freescale */

#endif	/* CONFIG_PCI */

/*
 * QE UEC ethernet configuration
 */
#define CONFIG_UEC_ETH
#define CONFIG_ETHPRIME		"UEC0"

#define CONFIG_UEC_ETH1		/* ETH3 */

#ifdef CONFIG_UEC_ETH1
#define CONFIG_SYS_UEC1_UCC_NUM	2	/* UCC3 */
#define CONFIG_SYS_UEC1_RX_CLK		QE_CLK9
#define CONFIG_SYS_UEC1_TX_CLK		QE_CLK10
#define CONFIG_SYS_UEC1_ETH_TYPE	FAST_ETH
#define CONFIG_SYS_UEC1_PHY_ADDR	4
#define CONFIG_SYS_UEC1_INTERFACE_TYPE	PHY_INTERFACE_MODE_MII
#define CONFIG_SYS_UEC1_INTERFACE_SPEED	100
#endif

#define CONFIG_UEC_ETH2		/* ETH4 */

#ifdef CONFIG_UEC_ETH2
#define CONFIG_SYS_UEC2_UCC_NUM	1	/* UCC2 */
#define CONFIG_SYS_UEC2_RX_CLK		QE_CLK16
#define CONFIG_SYS_UEC2_TX_CLK		QE_CLK3
#define CONFIG_SYS_UEC2_ETH_TYPE	FAST_ETH
#define CONFIG_SYS_UEC2_PHY_ADDR	0
#define CONFIG_SYS_UEC2_INTERFACE_TYPE	PHY_INTERFACE_MODE_MII
#define CONFIG_SYS_UEC2_INTERFACE_SPEED	100
#endif

/*
 * Environment
 */
#ifndef CONFIG_SYS_RAMBOOT
	#define CONFIG_ENV_IS_IN_FLASH	1
	#define CONFIG_ENV_ADDR		\
			(CONFIG_SYS_MONITOR_BASE + CONFIG_SYS_MONITOR_LEN)
	#define CONFIG_ENV_SECT_SIZE	0x20000
	#define CONFIG_ENV_SIZE		0x2000
#else
	#define CONFIG_SYS_NO_FLASH	1	/* Flash is not usable now */
	#define CONFIG_ENV_IS_NOWHERE	1	/* Store ENV in memory only */
	#define CONFIG_ENV_ADDR		(CONFIG_SYS_MONITOR_BASE - 0x1000)
	#define CONFIG_ENV_SIZE		0x2000
#endif

#define CONFIG_LOADS_ECHO	1	/* echo on for serial download */
#define CONFIG_SYS_LOADS_BAUD_CHANGE	1	/* allow baudrate change */

/*
 * BOOTP options
 */
#define CONFIG_BOOTP_BOOTFILESIZE
#define CONFIG_BOOTP_BOOTPATH
#define CONFIG_BOOTP_GATEWAY
#define CONFIG_BOOTP_HOSTNAME

/*
 * Command line configuration.
 */
<<<<<<< HEAD
#define CONFIG_CMD_PING
#define CONFIG_CMD_I2C
=======
>>>>>>> 8989c96b
#define CONFIG_CMD_EEPROM

#if defined(CONFIG_PCI)
	#define CONFIG_CMD_PCI
#endif

#undef CONFIG_WATCHDOG		/* watchdog disabled */

/*
 * Miscellaneous configurable options
 */
#define CONFIG_SYS_LONGHELP			/* undef to save memory */
#define CONFIG_SYS_LOAD_ADDR	0x2000000	/* default load address */

#if (CONFIG_CMD_KGDB)
	#define CONFIG_SYS_CBSIZE	1024	/* Console I/O Buffer Size */
#else
	#define CONFIG_SYS_CBSIZE	256	/* Console I/O Buffer Size */
#endif

				/* Print Buffer Size */
#define CONFIG_SYS_PBSIZE (CONFIG_SYS_CBSIZE+sizeof(CONFIG_SYS_PROMPT)+16)
#define CONFIG_SYS_MAXARGS	16		/* max number of command args */
				/* Boot Argument Buffer Size */
#define CONFIG_SYS_BARGSIZE	CONFIG_SYS_CBSIZE

/*
 * For booting Linux, the board info and command line data
 * have to be in the first 256 MB of memory, since this is
 * the maximum mapped by the Linux kernel during initialization.
 */
					/* Initial Memory map for Linux */
#define CONFIG_SYS_BOOTMAPSZ		(256 << 20)

/*
 * Core HID Setup
 */
#define CONFIG_SYS_HID0_INIT	0x000000000
#define CONFIG_SYS_HID0_FINAL	(HID0_ENABLE_MACHINE_CHECK | \
				 HID0_ENABLE_INSTRUCTION_CACHE)
#define CONFIG_SYS_HID2		HID2_HBE

/*
 * MMU Setup
 */
#define CONFIG_HIGH_BATS	1	/* High BATs supported */

/* DDR: cache cacheable */
#define CONFIG_SYS_IBAT0L	(CONFIG_SYS_SDRAM_BASE \
				| BATL_PP_RW \
				| BATL_MEMCOHERENCE)
#define CONFIG_SYS_IBAT0U	(CONFIG_SYS_SDRAM_BASE \
				| BATU_BL_256M \
				| BATU_VS \
				| BATU_VP)
#define CONFIG_SYS_DBAT0L	CONFIG_SYS_IBAT0L
#define CONFIG_SYS_DBAT0U	CONFIG_SYS_IBAT0U

/* IMMRBAR & PCI IO: cache-inhibit and guarded */
#define CONFIG_SYS_IBAT1L	(CONFIG_SYS_IMMR \
				| BATL_PP_RW \
				| BATL_CACHEINHIBIT \
				| BATL_GUARDEDSTORAGE)
#define CONFIG_SYS_IBAT1U	(CONFIG_SYS_IMMR \
				| BATU_BL_4M \
				| BATU_VS \
				| BATU_VP)
#define CONFIG_SYS_DBAT1L	CONFIG_SYS_IBAT1L
#define CONFIG_SYS_DBAT1U	CONFIG_SYS_IBAT1U

/* FLASH: icache cacheable, but dcache-inhibit and guarded */
#define CONFIG_SYS_IBAT2L	(CONFIG_SYS_FLASH_BASE \
				| BATL_PP_RW \
				| BATL_MEMCOHERENCE)
#define CONFIG_SYS_IBAT2U	(CONFIG_SYS_FLASH_BASE \
				| BATU_BL_32M \
				| BATU_VS \
				| BATU_VP)
#define CONFIG_SYS_DBAT2L	(CONFIG_SYS_FLASH_BASE \
				| BATL_PP_RW \
				| BATL_CACHEINHIBIT \
				| BATL_GUARDEDSTORAGE)
#define CONFIG_SYS_DBAT2U	CONFIG_SYS_IBAT2U

#define CONFIG_SYS_IBAT3L	(0)
#define CONFIG_SYS_IBAT3U	(0)
#define CONFIG_SYS_DBAT3L	CONFIG_SYS_IBAT3L
#define CONFIG_SYS_DBAT3U	CONFIG_SYS_IBAT3U

/* Stack in dcache: cacheable, no memory coherence */
#define CONFIG_SYS_IBAT4L	(CONFIG_SYS_INIT_RAM_ADDR | BATL_PP_RW)
#define CONFIG_SYS_IBAT4U	(CONFIG_SYS_INIT_RAM_ADDR \
				| BATU_BL_128K \
				| BATU_VS \
				| BATU_VP)
#define CONFIG_SYS_DBAT4L	CONFIG_SYS_IBAT4L
#define CONFIG_SYS_DBAT4U	CONFIG_SYS_IBAT4U

#ifdef CONFIG_PCI
/* PCI MEM space: cacheable */
#define CONFIG_SYS_IBAT5L	(CONFIG_SYS_PCI1_MEM_PHYS \
				| BATL_PP_RW \
				| BATL_MEMCOHERENCE)
#define CONFIG_SYS_IBAT5U	(CONFIG_SYS_PCI1_MEM_PHYS \
				| BATU_BL_256M \
				| BATU_VS \
				| BATU_VP)
#define CONFIG_SYS_DBAT5L	CONFIG_SYS_IBAT5L
#define CONFIG_SYS_DBAT5U	CONFIG_SYS_IBAT5U
/* PCI MMIO space: cache-inhibit and guarded */
#define CONFIG_SYS_IBAT6L	(CONFIG_SYS_PCI1_MMIO_PHYS \
				| BATL_PP_RW \
				| BATL_CACHEINHIBIT \
				| BATL_GUARDEDSTORAGE)
#define CONFIG_SYS_IBAT6U	(CONFIG_SYS_PCI1_MMIO_PHYS \
				| BATU_BL_256M \
				| BATU_VS \
				| BATU_VP)
#define CONFIG_SYS_DBAT6L	CONFIG_SYS_IBAT6L
#define CONFIG_SYS_DBAT6U	CONFIG_SYS_IBAT6U
#else
#define CONFIG_SYS_IBAT5L	(0)
#define CONFIG_SYS_IBAT5U	(0)
#define CONFIG_SYS_IBAT6L	(0)
#define CONFIG_SYS_IBAT6U	(0)
#define CONFIG_SYS_DBAT5L	CONFIG_SYS_IBAT5L
#define CONFIG_SYS_DBAT5U	CONFIG_SYS_IBAT5U
#define CONFIG_SYS_DBAT6L	CONFIG_SYS_IBAT6L
#define CONFIG_SYS_DBAT6U	CONFIG_SYS_IBAT6U
#endif

/* Nothing in BAT7 */
#define CONFIG_SYS_IBAT7L	(0)
#define CONFIG_SYS_IBAT7U	(0)
#define CONFIG_SYS_DBAT7L	CONFIG_SYS_IBAT7L
#define CONFIG_SYS_DBAT7U	CONFIG_SYS_IBAT7U

#if (CONFIG_CMD_KGDB)
#define CONFIG_KGDB_BAUDRATE	230400	/* speed of kgdb serial port */
#endif

/*
 * Environment Configuration
 */
#define CONFIG_ENV_OVERWRITE

#define CONFIG_HAS_ETH0		/* add support for "ethaddr" */
#define CONFIG_HAS_ETH1		/* add support for "eth1addr" */

/* use mac_read_from_eeprom() to read ethaddr from I2C EEPROM
 * (see CONFIG_SYS_I2C_EEPROM) */
					/* MAC address offset in I2C EEPROM */
#define CONFIG_SYS_I2C_MAC_OFFSET	0x7f00

#define CONFIG_NETDEV		"eth1"

#define CONFIG_HOSTNAME		mpc8323erdb
#define CONFIG_ROOTPATH		"/nfsroot"
#define CONFIG_BOOTFILE		"uImage"
				/* U-Boot image on TFTP server */
#define CONFIG_UBOOTPATH	"u-boot.bin"
#define CONFIG_FDTFILE		"mpc832x_rdb.dtb"
#define CONFIG_RAMDISKFILE	"rootfs.ext2.gz.uboot"

				/* default location for tftp and bootm */
#define CONFIG_LOADADDR		800000
#define CONFIG_BAUDRATE		115200

#define CONFIG_EXTRA_ENV_SETTINGS \
	"netdev=" CONFIG_NETDEV "\0"					\
	"uboot=" CONFIG_UBOOTPATH "\0"					\
	"tftpflash=tftp $loadaddr $uboot;"				\
		"protect off " __stringify(CONFIG_SYS_TEXT_BASE)	\
			" +$filesize; "	\
		"erase " __stringify(CONFIG_SYS_TEXT_BASE)		\
			" +$filesize; "	\
		"cp.b $loadaddr " __stringify(CONFIG_SYS_TEXT_BASE)	\
			" $filesize; "	\
		"protect on " __stringify(CONFIG_SYS_TEXT_BASE)		\
			" +$filesize; "	\
		"cmp.b $loadaddr " __stringify(CONFIG_SYS_TEXT_BASE)	\
			" $filesize\0"	\
	"fdtaddr=780000\0"						\
	"fdtfile=" CONFIG_FDTFILE "\0"					\
	"ramdiskaddr=1000000\0"						\
	"ramdiskfile=" CONFIG_RAMDISKFILE "\0"				\
	"console=ttyS0\0"						\
	"setbootargs=setenv bootargs "					\
		"root=$rootdev rw console=$console,$baudrate $othbootargs\0"\
	"setipargs=setenv bootargs nfsroot=$serverip:$rootpath "	\
		"ip=$ipaddr:$serverip:$gatewayip:$netmask:$hostname:"\
								"$netdev:off "\
		"root=$rootdev rw console=$console,$baudrate $othbootargs\0"

#define CONFIG_NFSBOOTCOMMAND						\
	"setenv rootdev /dev/nfs;"					\
	"run setbootargs;"						\
	"run setipargs;"						\
	"tftp $loadaddr $bootfile;"					\
	"tftp $fdtaddr $fdtfile;"					\
	"bootm $loadaddr - $fdtaddr"

#define CONFIG_RAMBOOTCOMMAND						\
	"setenv rootdev /dev/ram;"					\
	"run setbootargs;"						\
	"tftp $ramdiskaddr $ramdiskfile;"				\
	"tftp $loadaddr $bootfile;"					\
	"tftp $fdtaddr $fdtfile;"					\
	"bootm $loadaddr $ramdiskaddr $fdtaddr"

#endif	/* __CONFIG_H */<|MERGE_RESOLUTION|>--- conflicted
+++ resolved
@@ -326,11 +326,6 @@
 /*
  * Command line configuration.
  */
-<<<<<<< HEAD
-#define CONFIG_CMD_PING
-#define CONFIG_CMD_I2C
-=======
->>>>>>> 8989c96b
 #define CONFIG_CMD_EEPROM
 
 #if defined(CONFIG_PCI)

/*
 * Copyright (C) 2006 Freescale Semiconductor, Inc.
 *
 * SPDX-License-Identifier:	GPL-2.0+
 */

#ifndef __CONFIG_H
#define __CONFIG_H

#define CONFIG_DISPLAY_BOARDINFO

/*
 * High Level Configuration Options
 */
#define CONFIG_E300		1	/* E300 family */
#define CONFIG_QE		1	/* Has QE */
#define CONFIG_MPC832x		1	/* MPC832x CPU specific */
#define CONFIG_MPC832XEMDS	1	/* MPC832XEMDS board specific */

#define	CONFIG_SYS_TEXT_BASE	0xFE000000

/*
 * System Clock Setup
 */
#ifdef CONFIG_PCISLAVE
#define CONFIG_83XX_PCICLK	66000000	/* in HZ */
#else
#define CONFIG_83XX_CLKIN	66000000	/* in Hz */
#endif

#ifndef CONFIG_SYS_CLK_FREQ
#define CONFIG_SYS_CLK_FREQ	66000000
#endif

/*
 * Hardware Reset Configuration Word
 */
#define CONFIG_SYS_HRCW_LOW (\
	HRCWL_LCL_BUS_TO_SCB_CLK_1X1 |\
	HRCWL_DDR_TO_SCB_CLK_2X1 |\
	HRCWL_VCO_1X2 |\
	HRCWL_CSB_TO_CLKIN_2X1 |\
	HRCWL_CORE_TO_CSB_2X1 |\
	HRCWL_CE_PLL_VCO_DIV_2 |\
	HRCWL_CE_PLL_DIV_1X1 |\
	HRCWL_CE_TO_PLL_1X3)

#ifdef CONFIG_PCISLAVE
#define CONFIG_SYS_HRCW_HIGH (\
	HRCWH_PCI_AGENT |\
	HRCWH_PCI1_ARBITER_DISABLE |\
	HRCWH_CORE_ENABLE |\
	HRCWH_FROM_0XFFF00100 |\
	HRCWH_BOOTSEQ_DISABLE |\
	HRCWH_SW_WATCHDOG_DISABLE |\
	HRCWH_ROM_LOC_LOCAL_16BIT |\
	HRCWH_BIG_ENDIAN |\
	HRCWH_LALE_NORMAL)
#else
#define CONFIG_SYS_HRCW_HIGH (\
	HRCWH_PCI_HOST |\
	HRCWH_PCI1_ARBITER_ENABLE |\
	HRCWH_CORE_ENABLE |\
	HRCWH_FROM_0X00000100 |\
	HRCWH_BOOTSEQ_DISABLE |\
	HRCWH_SW_WATCHDOG_DISABLE |\
	HRCWH_ROM_LOC_LOCAL_16BIT |\
	HRCWH_BIG_ENDIAN |\
	HRCWH_LALE_NORMAL)
#endif

/*
 * System IO Config
 */
#define CONFIG_SYS_SICRL		0x00000000

#define CONFIG_BOARD_EARLY_INIT_F	/* call board_pre_init */
#define CONFIG_BOARD_EARLY_INIT_R

/*
 * IMMR new address
 */
#define CONFIG_SYS_IMMR		0xE0000000

/*
 * DDR Setup
 */
#define CONFIG_SYS_DDR_BASE	0x00000000	/* DDR is system memory */
#define CONFIG_SYS_SDRAM_BASE	CONFIG_SYS_DDR_BASE
#define CONFIG_SYS_DDR_SDRAM_BASE	CONFIG_SYS_DDR_BASE
#define CONFIG_SYS_DDRCDR	0x73000002	/* DDR II voltage is 1.8V */

#undef CONFIG_SPD_EEPROM
#if defined(CONFIG_SPD_EEPROM)
/* Determine DDR configuration from I2C interface
 */
#define SPD_EEPROM_ADDRESS	0x51	/* DDR SODIMM */
#else
/* Manually set up DDR parameters
 */
#define CONFIG_SYS_DDR_SIZE		128	/* MB */
#define CONFIG_SYS_DDR_CS0_CONFIG	(CSCONFIG_EN \
					| CSCONFIG_AP \
					| CSCONFIG_ODT_WR_CFG \
					| CSCONFIG_ROW_BIT_13 \
					| CSCONFIG_COL_BIT_10)
					/* 0x80840102 */
#define CONFIG_SYS_DDR_TIMING_0		((0 << TIMING_CFG0_RWT_SHIFT) \
					| (0 << TIMING_CFG0_WRT_SHIFT) \
					| (0 << TIMING_CFG0_RRT_SHIFT) \
					| (0 << TIMING_CFG0_WWT_SHIFT) \
					| (2 << TIMING_CFG0_ACT_PD_EXIT_SHIFT) \
					| (2 << TIMING_CFG0_PRE_PD_EXIT_SHIFT) \
					| (8 << TIMING_CFG0_ODT_PD_EXIT_SHIFT) \
					| (2 << TIMING_CFG0_MRS_CYC_SHIFT))
					/* 0x00220802 */
#define CONFIG_SYS_DDR_TIMING_1		((3 << TIMING_CFG1_PRETOACT_SHIFT) \
					| (9 << TIMING_CFG1_ACTTOPRE_SHIFT) \
					| (3 << TIMING_CFG1_ACTTORW_SHIFT) \
					| (5 << TIMING_CFG1_CASLAT_SHIFT) \
					| (13 << TIMING_CFG1_REFREC_SHIFT) \
					| (3 << TIMING_CFG1_WRREC_SHIFT) \
					| (2 << TIMING_CFG1_ACTTOACT_SHIFT) \
					| (2 << TIMING_CFG1_WRTORD_SHIFT))
					/* 0x3935D322 */
#define CONFIG_SYS_DDR_TIMING_2		((0 << TIMING_CFG2_ADD_LAT_SHIFT) \
				| (31 << TIMING_CFG2_CPO_SHIFT) \
				| (2 << TIMING_CFG2_WR_LAT_DELAY_SHIFT) \
				| (2 << TIMING_CFG2_RD_TO_PRE_SHIFT) \
				| (2 << TIMING_CFG2_WR_DATA_DELAY_SHIFT) \
				| (3 << TIMING_CFG2_CKE_PLS_SHIFT) \
				| (10 << TIMING_CFG2_FOUR_ACT_SHIFT))
				/* 0x0F9048CA */
#define CONFIG_SYS_DDR_TIMING_3		0x00000000
#define CONFIG_SYS_DDR_CLK_CNTL		DDR_SDRAM_CLK_CNTL_CLK_ADJUST_05
					/* 0x02000000 */
#define CONFIG_SYS_DDR_MODE		((0x4440 << SDRAM_MODE_ESD_SHIFT) \
					| (0x0232 << SDRAM_MODE_SD_SHIFT))
					/* 0x44400232 */
#define CONFIG_SYS_DDR_MODE2		0x8000c000
#define CONFIG_SYS_DDR_INTERVAL		((800 << SDRAM_INTERVAL_REFINT_SHIFT) \
					| (100 << SDRAM_INTERVAL_BSTOPRE_SHIFT))
					/* 0x03200064 */
#define CONFIG_SYS_DDR_CS0_BNDS		0x00000007
#define CONFIG_SYS_DDR_SDRAM_CFG	(SDRAM_CFG_SREN \
					| SDRAM_CFG_SDRAM_TYPE_DDR2 \
					| SDRAM_CFG_32_BE)
					/* 0x43080000 */
#define CONFIG_SYS_DDR_SDRAM_CFG2	0x00401000
#endif

/*
 * Memory test
 */
#undef CONFIG_SYS_DRAM_TEST		/* memory test, takes time */
#define CONFIG_SYS_MEMTEST_START	0x00000000	/* memtest region */
#define CONFIG_SYS_MEMTEST_END		0x00100000

/*
 * The reserved memory
 */
#define CONFIG_SYS_MONITOR_BASE	CONFIG_SYS_TEXT_BASE	/* start of monitor */

#if (CONFIG_SYS_MONITOR_BASE < CONFIG_SYS_FLASH_BASE)
#define CONFIG_SYS_RAMBOOT
#else
#undef  CONFIG_SYS_RAMBOOT
#endif

/* CONFIG_SYS_MONITOR_LEN must be a multiple of CONFIG_ENV_SECT_SIZE */
#define CONFIG_SYS_MONITOR_LEN	(384 * 1024)	/* Reserve 384 kB for Mon */
#define CONFIG_SYS_MALLOC_LEN	(256 * 1024)	/* Reserved for malloc */

/*
 * Initial RAM Base Address Setup
 */
#define CONFIG_SYS_INIT_RAM_LOCK	1
#define CONFIG_SYS_INIT_RAM_ADDR	0xE6000000	/* Initial RAM addr */
#define CONFIG_SYS_INIT_RAM_SIZE	0x1000	/* Size of used area in RAM */
#define CONFIG_SYS_GBL_DATA_OFFSET	\
			(CONFIG_SYS_INIT_RAM_SIZE - GENERATED_GBL_DATA_SIZE)

/*
 * Local Bus Configuration & Clock Setup
 */
#define CONFIG_SYS_LCRR_DBYP		LCRR_DBYP
#define CONFIG_SYS_LCRR_CLKDIV		LCRR_CLKDIV_2
#define CONFIG_SYS_LBC_LBCR		0x00000000

/*
 * FLASH on the Local Bus
 */
#define CONFIG_SYS_FLASH_CFI		/* use the Common Flash Interface */
#define CONFIG_FLASH_CFI_DRIVER		/* use the CFI driver */
#define CONFIG_SYS_FLASH_BASE	0xFE000000	/* FLASH base address */
#define CONFIG_SYS_FLASH_SIZE	16	/* FLASH size is 16M */
#define CONFIG_SYS_FLASH_PROTECTION	1	/* Use h/w Flash protection. */

					/* Window base at flash base */
#define CONFIG_SYS_LBLAWBAR0_PRELIM	CONFIG_SYS_FLASH_BASE
#define CONFIG_SYS_LBLAWAR0_PRELIM	(LBLAWAR_EN | LBLAWAR_32MB)

#define CONFIG_SYS_BR0_PRELIM	(CONFIG_SYS_FLASH_BASE \
				| BR_PS_16	/* 16 bit port */ \
				| BR_MS_GPCM	/* MSEL = GPCM */ \
				| BR_V)		/* valid */
#define CONFIG_SYS_OR0_PRELIM	(MEG_TO_AM(CONFIG_SYS_FLASH_SIZE) \
				| OR_GPCM_XAM \
				| OR_GPCM_CSNT \
				| OR_GPCM_ACS_DIV2 \
				| OR_GPCM_XACS \
				| OR_GPCM_SCY_15 \
				| OR_GPCM_TRLX_SET \
				| OR_GPCM_EHTR_SET \
				| OR_GPCM_EAD)
				/* 0xfe006ff7 */

#define CONFIG_SYS_MAX_FLASH_BANKS	1	/* number of banks */
#define CONFIG_SYS_MAX_FLASH_SECT	128	/* sectors per device */

#undef CONFIG_SYS_FLASH_CHECKSUM

/*
 * BCSR on the Local Bus
 */
#define CONFIG_SYS_BCSR			0xF8000000
					/* Access window base at BCSR base */
#define CONFIG_SYS_LBLAWBAR1_PRELIM	CONFIG_SYS_BCSR
#define CONFIG_SYS_LBLAWAR1_PRELIM	(LBLAWAR_EN | LBLAWAR_32KB)

#define CONFIG_SYS_BR1_PRELIM		(CONFIG_SYS_BCSR \
					| BR_PS_8 \
					| BR_MS_GPCM \
					| BR_V)
#define CONFIG_SYS_OR1_PRELIM		(OR_AM_32KB \
					| OR_GPCM_XAM \
					| OR_GPCM_CSNT \
					| OR_GPCM_XACS \
					| OR_GPCM_SCY_15 \
					| OR_GPCM_TRLX_SET \
					| OR_GPCM_EHTR_SET \
					| OR_GPCM_EAD)
					/* 0xFFFFE9F7 */

/*
 * Windows to access PIB via local bus
 */
					/* PIB window base 0xF8008000 */
#define CONFIG_SYS_PIB_BASE		0xF8008000
#define CONFIG_SYS_PIB_WINDOW_SIZE	(32 * 1024)
#define CONFIG_SYS_LBLAWBAR3_PRELIM	CONFIG_SYS_PIB_BASE
#define CONFIG_SYS_LBLAWAR3_PRELIM	(LBLAWAR_EN | LBLAWAR_64KB)

/*
 * CS2 on Local Bus, to PIB
 */
#define CONFIG_SYS_BR2_PRELIM	(CONFIG_SYS_PIB_BASE \
				| BR_PS_8 \
				| BR_MS_GPCM \
				| BR_V)
				/* 0xF8008801 */
#define CONFIG_SYS_OR2_PRELIM	(P2SZ_TO_AM(CONFIG_SYS_PIB_WINDOW_SIZE) \
				| OR_GPCM_XAM \
				| OR_GPCM_CSNT \
				| OR_GPCM_XACS \
				| OR_GPCM_SCY_15 \
				| OR_GPCM_TRLX_SET \
				| OR_GPCM_EHTR_SET \
				| OR_GPCM_EAD)
				/* 0xffffe9f7 */

/*
 * CS3 on Local Bus, to PIB
 */
#define CONFIG_SYS_BR3_PRELIM	((CONFIG_SYS_PIB_BASE + \
					CONFIG_SYS_PIB_WINDOW_SIZE) \
				| BR_PS_8 \
				| BR_MS_GPCM \
				| BR_V)
				/* 0xF8010801 */
#define CONFIG_SYS_OR3_PRELIM	(P2SZ_TO_AM(CONFIG_SYS_PIB_WINDOW_SIZE) \
				| OR_GPCM_XAM \
				| OR_GPCM_CSNT \
				| OR_GPCM_XACS \
				| OR_GPCM_SCY_15 \
				| OR_GPCM_TRLX_SET \
				| OR_GPCM_EHTR_SET \
				| OR_GPCM_EAD)
				/* 0xffffe9f7 */

/*
 * Serial Port
 */
#define CONFIG_CONS_INDEX	1
#define CONFIG_SYS_NS16550_SERIAL
#define CONFIG_SYS_NS16550_REG_SIZE	1
#define CONFIG_SYS_NS16550_CLK		get_bus_freq(0)

#define CONFIG_SYS_BAUDRATE_TABLE  \
		{300, 600, 1200, 2400, 4800, 9600, 19200, 38400, 115200}

#define CONFIG_SYS_NS16550_COM1	(CONFIG_SYS_IMMR+0x4500)
#define CONFIG_SYS_NS16550_COM2	(CONFIG_SYS_IMMR+0x4600)

#define CONFIG_CMDLINE_EDITING	1	/* add command line history	*/
#define CONFIG_AUTO_COMPLETE		/* add autocompletion support   */

/* I2C */
#define CONFIG_SYS_I2C
#define CONFIG_SYS_I2C_FSL
#define CONFIG_SYS_FSL_I2C_SPEED	400000
#define CONFIG_SYS_FSL_I2C_SLAVE	0x7F
#define CONFIG_SYS_FSL_I2C_OFFSET	0x3000
#define CONFIG_SYS_I2C_NOPROBES		{ {0, 0x51} }

/*
 * Config on-board RTC
 */
#define CONFIG_RTC_DS1374		/* use ds1374 rtc via i2c */
#define CONFIG_SYS_I2C_RTC_ADDR	0x68	/* at address 0x68 */

/*
 * General PCI
 * Addresses are mapped 1-1.
 */
#define CONFIG_SYS_PCI1_MEM_BASE	0x80000000
#define CONFIG_SYS_PCI1_MEM_PHYS	CONFIG_SYS_PCI1_MEM_BASE
#define CONFIG_SYS_PCI1_MEM_SIZE	0x10000000	/* 256M */
#define CONFIG_SYS_PCI1_MMIO_BASE	0x90000000
#define CONFIG_SYS_PCI1_MMIO_PHYS	CONFIG_SYS_PCI1_MMIO_BASE
#define CONFIG_SYS_PCI1_MMIO_SIZE	0x10000000	/* 256M */
#define CONFIG_SYS_PCI1_IO_BASE		0x00000000
#define CONFIG_SYS_PCI1_IO_PHYS		0xE0300000
#define CONFIG_SYS_PCI1_IO_SIZE		0x100000	/* 1M */

#define CONFIG_SYS_PCI_SLV_MEM_LOCAL	CONFIG_SYS_SDRAM_BASE
#define CONFIG_SYS_PCI_SLV_MEM_BUS	0x00000000
#define CONFIG_SYS_PCI_SLV_MEM_SIZE	0x80000000

#ifdef CONFIG_PCI
#define CONFIG_PCI_INDIRECT_BRIDGE

#define CONFIG_PCI_PNP		/* do pci plug-and-play */
#define CONFIG_83XX_PCI_STREAMING

#undef CONFIG_EEPRO100
#undef CONFIG_PCI_SCAN_SHOW	/* show pci devices on startup */
#define CONFIG_SYS_PCI_SUBSYS_VENDORID	0x1957	/* Freescale */

#endif	/* CONFIG_PCI */

/*
 * QE UEC ethernet configuration
 */
#define CONFIG_UEC_ETH
#define CONFIG_ETHPRIME		"UEC0"

#define CONFIG_UEC_ETH1		/* ETH3 */

#ifdef CONFIG_UEC_ETH1
#define CONFIG_SYS_UEC1_UCC_NUM	2	/* UCC3 */
#define CONFIG_SYS_UEC1_RX_CLK		QE_CLK9
#define CONFIG_SYS_UEC1_TX_CLK		QE_CLK10
#define CONFIG_SYS_UEC1_ETH_TYPE	FAST_ETH
#define CONFIG_SYS_UEC1_PHY_ADDR	3
#define CONFIG_SYS_UEC1_INTERFACE_TYPE	PHY_INTERFACE_MODE_MII
#define CONFIG_SYS_UEC1_INTERFACE_SPEED	100
#endif

#define CONFIG_UEC_ETH2		/* ETH4 */

#ifdef CONFIG_UEC_ETH2
#define CONFIG_SYS_UEC2_UCC_NUM	3	/* UCC4 */
#define CONFIG_SYS_UEC2_RX_CLK		QE_CLK7
#define CONFIG_SYS_UEC2_TX_CLK		QE_CLK8
#define CONFIG_SYS_UEC2_ETH_TYPE	FAST_ETH
#define CONFIG_SYS_UEC2_PHY_ADDR	4
#define CONFIG_SYS_UEC2_INTERFACE_TYPE	PHY_INTERFACE_MODE_MII
#define CONFIG_SYS_UEC2_INTERFACE_SPEED	100
#endif

/*
 * Environment
 */
#ifndef CONFIG_SYS_RAMBOOT
	#define CONFIG_ENV_IS_IN_FLASH	1
	#define CONFIG_ENV_ADDR		\
			(CONFIG_SYS_MONITOR_BASE + CONFIG_SYS_MONITOR_LEN)
	#define CONFIG_ENV_SECT_SIZE	0x20000
	#define CONFIG_ENV_SIZE		0x2000
#else
	#define CONFIG_SYS_NO_FLASH	1	/* Flash is not usable now */
	#define CONFIG_ENV_IS_NOWHERE	1	/* Store ENV in memory only */
	#define CONFIG_ENV_ADDR		(CONFIG_SYS_MONITOR_BASE - 0x1000)
	#define CONFIG_ENV_SIZE		0x2000
#endif

#define CONFIG_LOADS_ECHO	1	/* echo on for serial download */
#define CONFIG_SYS_LOADS_BAUD_CHANGE	1	/* allow baudrate change */

/*
 * BOOTP options
 */
#define CONFIG_BOOTP_BOOTFILESIZE
#define CONFIG_BOOTP_BOOTPATH
#define CONFIG_BOOTP_GATEWAY
#define CONFIG_BOOTP_HOSTNAME

/*
 * Command line configuration.
 */
<<<<<<< HEAD
#define CONFIG_CMD_PING
#define CONFIG_CMD_I2C
#define CONFIG_CMD_ASKENV
=======
>>>>>>> 8989c96b

#if defined(CONFIG_PCI)
    #define CONFIG_CMD_PCI
#endif

#undef CONFIG_WATCHDOG		/* watchdog disabled */

/*
 * Miscellaneous configurable options
 */
#define CONFIG_SYS_LONGHELP	/* undef to save memory */
#define CONFIG_SYS_LOAD_ADDR	0x2000000	/* default load address */

#if defined(CONFIG_CMD_KGDB)
	#define CONFIG_SYS_CBSIZE	1024	/* Console I/O Buffer Size */
#else
	#define CONFIG_SYS_CBSIZE	256	/* Console I/O Buffer Size */
#endif

				/* Print Buffer Size */
#define CONFIG_SYS_PBSIZE (CONFIG_SYS_CBSIZE+sizeof(CONFIG_SYS_PROMPT)+16)
#define CONFIG_SYS_MAXARGS	16	/* max number of command args */
				/* Boot Argument Buffer Size */
#define CONFIG_SYS_BARGSIZE	CONFIG_SYS_CBSIZE

/*
 * For booting Linux, the board info and command line data
 * have to be in the first 256 MB of memory, since this is
 * the maximum mapped by the Linux kernel during initialization.
 */
					/* Initial Memory map for Linux */
#define CONFIG_SYS_BOOTMAPSZ		(256 << 20)

/*
 * Core HID Setup
 */
#define CONFIG_SYS_HID0_INIT	0x000000000
#define CONFIG_SYS_HID0_FINAL	(HID0_ENABLE_MACHINE_CHECK | \
				 HID0_ENABLE_INSTRUCTION_CACHE)
#define CONFIG_SYS_HID2		HID2_HBE

/*
 * MMU Setup
 */

#define CONFIG_HIGH_BATS	1	/* High BATs supported */

/* DDR: cache cacheable */
#define CONFIG_SYS_IBAT0L	(CONFIG_SYS_SDRAM_BASE \
				| BATL_PP_RW \
				| BATL_MEMCOHERENCE)
#define CONFIG_SYS_IBAT0U	(CONFIG_SYS_SDRAM_BASE \
				| BATU_BL_256M \
				| BATU_VS \
				| BATU_VP)
#define CONFIG_SYS_DBAT0L	CONFIG_SYS_IBAT0L
#define CONFIG_SYS_DBAT0U	CONFIG_SYS_IBAT0U

/* IMMRBAR & PCI IO: cache-inhibit and guarded */
#define CONFIG_SYS_IBAT1L	(CONFIG_SYS_IMMR \
				| BATL_PP_RW \
				| BATL_CACHEINHIBIT \
				| BATL_GUARDEDSTORAGE)
#define CONFIG_SYS_IBAT1U	(CONFIG_SYS_IMMR \
				| BATU_BL_4M \
				| BATU_VS \
				| BATU_VP)
#define CONFIG_SYS_DBAT1L	CONFIG_SYS_IBAT1L
#define CONFIG_SYS_DBAT1U	CONFIG_SYS_IBAT1U

/* BCSR: cache-inhibit and guarded */
#define CONFIG_SYS_IBAT2L	(CONFIG_SYS_BCSR \
				| BATL_PP_RW \
				| BATL_CACHEINHIBIT \
				| BATL_GUARDEDSTORAGE)
#define CONFIG_SYS_IBAT2U	(CONFIG_SYS_BCSR \
				| BATU_BL_128K \
				| BATU_VS \
				| BATU_VP)
#define CONFIG_SYS_DBAT2L	CONFIG_SYS_IBAT2L
#define CONFIG_SYS_DBAT2U	CONFIG_SYS_IBAT2U

/* FLASH: icache cacheable, but dcache-inhibit and guarded */
#define CONFIG_SYS_IBAT3L	(CONFIG_SYS_FLASH_BASE \
				| BATL_PP_RW \
				| BATL_MEMCOHERENCE)
#define CONFIG_SYS_IBAT3U	(CONFIG_SYS_FLASH_BASE \
				| BATU_BL_32M \
				| BATU_VS \
				| BATU_VP)
#define CONFIG_SYS_DBAT3L	(CONFIG_SYS_FLASH_BASE \
				| BATL_PP_RW \
				| BATL_CACHEINHIBIT \
				| BATL_GUARDEDSTORAGE)
#define CONFIG_SYS_DBAT3U	CONFIG_SYS_IBAT3U

#define CONFIG_SYS_IBAT4L	(0)
#define CONFIG_SYS_IBAT4U	(0)
#define CONFIG_SYS_DBAT4L	CONFIG_SYS_IBAT4L
#define CONFIG_SYS_DBAT4U	CONFIG_SYS_IBAT4U

/* Stack in dcache: cacheable, no memory coherence */
#define CONFIG_SYS_IBAT5L	(CONFIG_SYS_INIT_RAM_ADDR | BATL_PP_RW)
#define CONFIG_SYS_IBAT5U	(CONFIG_SYS_INIT_RAM_ADDR \
				| BATU_BL_128K \
				| BATU_VS \
				| BATU_VP)
#define CONFIG_SYS_DBAT5L	CONFIG_SYS_IBAT5L
#define CONFIG_SYS_DBAT5U	CONFIG_SYS_IBAT5U

#ifdef CONFIG_PCI
/* PCI MEM space: cacheable */
#define CONFIG_SYS_IBAT6L	(CONFIG_SYS_PCI1_MEM_PHYS \
				| BATL_PP_RW \
				| BATL_MEMCOHERENCE)
#define CONFIG_SYS_IBAT6U	(CONFIG_SYS_PCI1_MEM_PHYS \
				| BATU_BL_256M \
				| BATU_VS \
				| BATU_VP)
#define CONFIG_SYS_DBAT6L	CONFIG_SYS_IBAT6L
#define CONFIG_SYS_DBAT6U	CONFIG_SYS_IBAT6U
/* PCI MMIO space: cache-inhibit and guarded */
#define CONFIG_SYS_IBAT7L	(CONFIG_SYS_PCI1_MMIO_PHYS \
				| BATL_PP_RW \
				| BATL_CACHEINHIBIT \
				| BATL_GUARDEDSTORAGE)
#define CONFIG_SYS_IBAT7U	(CONFIG_SYS_PCI1_MMIO_PHYS \
				| BATU_BL_256M \
				| BATU_VS \
				| BATU_VP)
#define CONFIG_SYS_DBAT7L	CONFIG_SYS_IBAT7L
#define CONFIG_SYS_DBAT7U	CONFIG_SYS_IBAT7U
#else
#define CONFIG_SYS_IBAT6L	(0)
#define CONFIG_SYS_IBAT6U	(0)
#define CONFIG_SYS_IBAT7L	(0)
#define CONFIG_SYS_IBAT7U	(0)
#define CONFIG_SYS_DBAT6L	CONFIG_SYS_IBAT6L
#define CONFIG_SYS_DBAT6U	CONFIG_SYS_IBAT6U
#define CONFIG_SYS_DBAT7L	CONFIG_SYS_IBAT7L
#define CONFIG_SYS_DBAT7U	CONFIG_SYS_IBAT7U
#endif

#if defined(CONFIG_CMD_KGDB)
#define CONFIG_KGDB_BAUDRATE	230400	/* speed of kgdb serial port */
#endif

/*
 * Environment Configuration
 */ #define CONFIG_ENV_OVERWRITE

#if defined(CONFIG_UEC_ETH)
#define CONFIG_HAS_ETH0
#define CONFIG_HAS_ETH1
#endif

#define CONFIG_BAUDRATE	115200

#define CONFIG_LOADADDR	800000	/* default location for tftp and bootm */

#undef  CONFIG_BOOTARGS		/* the boot command will set bootargs */

#define CONFIG_EXTRA_ENV_SETTINGS					\
	"netdev=eth0\0"							\
	"consoledev=ttyS0\0"						\
	"ramdiskaddr=1000000\0"						\
	"ramdiskfile=ramfs.83xx\0"					\
	"fdtaddr=780000\0"						\
	"fdtfile=mpc832x_mds.dtb\0"					\
	""

#define CONFIG_NFSBOOTCOMMAND						\
	"setenv bootargs root=/dev/nfs rw "				\
		"nfsroot=$serverip:$rootpath "				\
		"ip=$ipaddr:$serverip:$gatewayip:$netmask:$hostname:"	\
							"$netdev:off "	\
		"console=$consoledev,$baudrate $othbootargs;"		\
	"tftp $loadaddr $bootfile;"					\
	"tftp $fdtaddr $fdtfile;"					\
	"bootm $loadaddr - $fdtaddr"

#define CONFIG_RAMBOOTCOMMAND						\
	"setenv bootargs root=/dev/ram rw "				\
		"console=$consoledev,$baudrate $othbootargs;"		\
	"tftp $ramdiskaddr $ramdiskfile;"				\
	"tftp $loadaddr $bootfile;"					\
	"tftp $fdtaddr $fdtfile;"					\
	"bootm $loadaddr $ramdiskaddr $fdtaddr"

#define CONFIG_BOOTCOMMAND CONFIG_NFSBOOTCOMMAND

#endif	/* __CONFIG_H */<|MERGE_RESOLUTION|>--- conflicted
+++ resolved
@@ -409,12 +409,6 @@
 /*
  * Command line configuration.
  */
-<<<<<<< HEAD
-#define CONFIG_CMD_PING
-#define CONFIG_CMD_I2C
-#define CONFIG_CMD_ASKENV
-=======
->>>>>>> 8989c96b
 
 #if defined(CONFIG_PCI)
     #define CONFIG_CMD_PCI

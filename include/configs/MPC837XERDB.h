/*
 * Copyright (C) 2007 Freescale Semiconductor, Inc.
 * Kevin Lam <kevin.lam@freescale.com>
 * Joe D'Abbraccio <joe.d'abbraccio@freescale.com>
 *
 * SPDX-License-Identifier:	GPL-2.0+
 */

#ifndef __CONFIG_H
#define __CONFIG_H

/*
 * High Level Configuration Options
 */
#define CONFIG_E300		1 /* E300 family */
#define CONFIG_MPC837x		1 /* MPC837x CPU specific */
#define CONFIG_MPC837XERDB	1
#define CONFIG_DISPLAY_BOARDINFO

#define	CONFIG_SYS_TEXT_BASE	0xFE000000

#define CONFIG_PCI	1

#define CONFIG_BOARD_EARLY_INIT_F
#define CONFIG_MISC_INIT_R
#define CONFIG_HWCONFIG

/*
 * On-board devices
 */
#define CONFIG_TSEC_ENET		/* TSEC Ethernet support */
#define CONFIG_VSC7385_ENET

/*
 * System Clock Setup
 */
#ifdef CONFIG_PCISLAVE
#define CONFIG_83XX_PCICLK	66666667 /* in HZ */
#else
#define CONFIG_83XX_CLKIN	66666667 /* in Hz */
#define CONFIG_PCIE
#endif

#ifndef CONFIG_SYS_CLK_FREQ
#define CONFIG_SYS_CLK_FREQ	CONFIG_83XX_CLKIN
#endif

/*
 * Hardware Reset Configuration Word
 */
#define CONFIG_SYS_HRCW_LOW (\
	HRCWL_LCL_BUS_TO_SCB_CLK_1X1 |\
	HRCWL_DDR_TO_SCB_CLK_1X1 |\
	HRCWL_SVCOD_DIV_2 |\
	HRCWL_CSB_TO_CLKIN_5X1 |\
	HRCWL_CORE_TO_CSB_2X1)

#ifdef CONFIG_PCISLAVE
#define CONFIG_SYS_HRCW_HIGH (\
	HRCWH_PCI_AGENT |\
	HRCWH_PCI1_ARBITER_DISABLE |\
	HRCWH_CORE_ENABLE |\
	HRCWH_FROM_0XFFF00100 |\
	HRCWH_BOOTSEQ_DISABLE |\
	HRCWH_SW_WATCHDOG_DISABLE |\
	HRCWH_ROM_LOC_LOCAL_16BIT |\
	HRCWH_RL_EXT_LEGACY |\
	HRCWH_TSEC1M_IN_RGMII |\
	HRCWH_TSEC2M_IN_RGMII |\
	HRCWH_BIG_ENDIAN |\
	HRCWH_LDP_CLEAR)
#else
#define CONFIG_SYS_HRCW_HIGH (\
	HRCWH_PCI_HOST |\
	HRCWH_PCI1_ARBITER_ENABLE |\
	HRCWH_CORE_ENABLE |\
	HRCWH_FROM_0X00000100 |\
	HRCWH_BOOTSEQ_DISABLE |\
	HRCWH_SW_WATCHDOG_DISABLE |\
	HRCWH_ROM_LOC_LOCAL_16BIT |\
	HRCWH_RL_EXT_LEGACY |\
	HRCWH_TSEC1M_IN_RGMII |\
	HRCWH_TSEC2M_IN_RGMII |\
	HRCWH_BIG_ENDIAN |\
	HRCWH_LDP_CLEAR)
#endif

/* System performance - define the value i.e. CONFIG_SYS_XXX
*/

/* Arbiter Configuration Register */
#define CONFIG_SYS_ACR_PIPE_DEP	3	/* Arbiter pipeline depth (0-3) */
#define CONFIG_SYS_ACR_RPTCNT	3	/* Arbiter repeat count (0-7) */

/* System Priority Control Regsiter */
#define CONFIG_SYS_SPCR_TSECEP	3	/* eTSEC1&2 emergency priority (0-3) */

/* System Clock Configuration Register */
#define CONFIG_SYS_SCCR_TSEC1CM	1		/* eTSEC1 clock mode (0-3) */
#define CONFIG_SYS_SCCR_TSEC2CM	1		/* eTSEC2 clock mode (0-3) */
#define CONFIG_SYS_SCCR_SATACM	SCCR_SATACM_2	/* SATA1-4 clock mode (0-3) */

/*
 * System IO Config
 */
#define CONFIG_SYS_SICRH		0x08200000
#define CONFIG_SYS_SICRL		0x00000000

/*
 * Output Buffer Impedance
 */
#define CONFIG_SYS_OBIR		0x30100000

/*
 * IMMR new address
 */
#define CONFIG_SYS_IMMR		0xE0000000

/*
 * Device configurations
 */

/* Vitesse 7385 */

#ifdef CONFIG_VSC7385_ENET

#define CONFIG_TSEC2

/* The flash address and size of the VSC7385 firmware image */
#define CONFIG_VSC7385_IMAGE		0xFE7FE000
#define CONFIG_VSC7385_IMAGE_SIZE	8192

#endif

/*
 * DDR Setup
 */
#define CONFIG_SYS_DDR_BASE		0x00000000 /* DDR is system memory */
#define CONFIG_SYS_SDRAM_BASE		CONFIG_SYS_DDR_BASE
#define CONFIG_SYS_DDR_SDRAM_BASE	CONFIG_SYS_DDR_BASE
#define CONFIG_SYS_DDR_SDRAM_CLK_CNTL	0x03000000
#define CONFIG_SYS_83XX_DDR_USES_CS0

#define CONFIG_SYS_DDRCDR_VALUE	(DDRCDR_DHC_EN | DDRCDR_ODT | DDRCDR_Q_DRN)

#undef CONFIG_DDR_ECC		/* support DDR ECC function */
#undef CONFIG_DDR_ECC_CMD	/* Use DDR ECC user commands */

#undef CONFIG_NEVER_ASSERT_ODT_TO_CPU	/* Never assert ODT to internal IOs */

/*
 * Manually set up DDR parameters
 */
#define CONFIG_SYS_DDR_SIZE		256		/* MB */
#define CONFIG_SYS_DDR_CS0_BNDS		0x0000000f
#define CONFIG_SYS_DDR_CS0_CONFIG	(CSCONFIG_EN \
					| CSCONFIG_ODT_WR_ONLY_CURRENT \
					| CSCONFIG_ROW_BIT_13 \
					| CSCONFIG_COL_BIT_10)

#define CONFIG_SYS_DDR_TIMING_3	0x00000000
#define CONFIG_SYS_DDR_TIMING_0	((0 << TIMING_CFG0_RWT_SHIFT) \
				| (0 << TIMING_CFG0_WRT_SHIFT) \
				| (0 << TIMING_CFG0_RRT_SHIFT) \
				| (0 << TIMING_CFG0_WWT_SHIFT) \
				| (2 << TIMING_CFG0_ACT_PD_EXIT_SHIFT) \
				| (6 << TIMING_CFG0_PRE_PD_EXIT_SHIFT) \
				| (8 << TIMING_CFG0_ODT_PD_EXIT_SHIFT) \
				| (2 << TIMING_CFG0_MRS_CYC_SHIFT))
				/* 0x00260802 */ /* DDR400 */
#define CONFIG_SYS_DDR_TIMING_1	((3 << TIMING_CFG1_PRETOACT_SHIFT) \
				| (9 << TIMING_CFG1_ACTTOPRE_SHIFT) \
				| (3 << TIMING_CFG1_ACTTORW_SHIFT) \
				| (7 << TIMING_CFG1_CASLAT_SHIFT) \
				| (13 << TIMING_CFG1_REFREC_SHIFT) \
				| (3 << TIMING_CFG1_WRREC_SHIFT) \
				| (2 << TIMING_CFG1_ACTTOACT_SHIFT) \
				| (2 << TIMING_CFG1_WRTORD_SHIFT))
				/* 0x3937d322 */
#define CONFIG_SYS_DDR_TIMING_2	((0 << TIMING_CFG2_ADD_LAT_SHIFT) \
				| (5 << TIMING_CFG2_CPO_SHIFT) \
				| (3 << TIMING_CFG2_WR_LAT_DELAY_SHIFT) \
				| (2 << TIMING_CFG2_RD_TO_PRE_SHIFT) \
				| (3 << TIMING_CFG2_WR_DATA_DELAY_SHIFT) \
				| (3 << TIMING_CFG2_CKE_PLS_SHIFT) \
				| (8 << TIMING_CFG2_FOUR_ACT_SHIFT))
				/* 0x02984cc8 */

#define CONFIG_SYS_DDR_INTERVAL	((1024 << SDRAM_INTERVAL_REFINT_SHIFT) \
				| (0 << SDRAM_INTERVAL_BSTOPRE_SHIFT))
				/* 0x06090100 */

#if defined(CONFIG_DDR_2T_TIMING)
#define CONFIG_SYS_DDR_SDRAM_CFG	(SDRAM_CFG_SREN \
					| SDRAM_CFG_SDRAM_TYPE_DDR2 \
					| SDRAM_CFG_32_BE \
					| SDRAM_CFG_2T_EN)
					/* 0x43088000 */
#else
#define CONFIG_SYS_DDR_SDRAM_CFG	(SDRAM_CFG_SREN \
					| SDRAM_CFG_SDRAM_TYPE_DDR2)
					/* 0x43000000 */
#endif
#define CONFIG_SYS_DDR_SDRAM_CFG2	0x00001000 /* 1 posted refresh */
#define CONFIG_SYS_DDR_MODE		((0x0406 << SDRAM_MODE_ESD_SHIFT) \
					| (0x0442 << SDRAM_MODE_SD_SHIFT))
					/* 0x04400442 */ /* DDR400 */
#define CONFIG_SYS_DDR_MODE2		0x00000000

/*
 * Memory test
 */
#undef CONFIG_SYS_DRAM_TEST		/* memory test, takes time */
#define CONFIG_SYS_MEMTEST_START	0x00040000 /* memtest region */
#define CONFIG_SYS_MEMTEST_END		0x0ef70010

/*
 * The reserved memory
 */
#define CONFIG_SYS_MONITOR_BASE	CONFIG_SYS_TEXT_BASE /* start of monitor */

#if (CONFIG_SYS_MONITOR_BASE < CONFIG_SYS_FLASH_BASE)
#define CONFIG_SYS_RAMBOOT
#else
#undef	CONFIG_SYS_RAMBOOT
#endif

#define CONFIG_SYS_MONITOR_LEN	(384 * 1024) /* Reserve 384 kB for Mon */
#define CONFIG_SYS_MALLOC_LEN	(512 * 1024) /* Reserved for malloc */

/*
 * Initial RAM Base Address Setup
 */
#define CONFIG_SYS_INIT_RAM_LOCK	1
#define CONFIG_SYS_INIT_RAM_ADDR	0xE6000000 /* Initial RAM address */
#define CONFIG_SYS_INIT_RAM_SIZE	0x1000 /* Size of used area in RAM */
#define CONFIG_SYS_GBL_DATA_OFFSET	\
			(CONFIG_SYS_INIT_RAM_SIZE - GENERATED_GBL_DATA_SIZE)

/*
 * Local Bus Configuration & Clock Setup
 */
#define CONFIG_SYS_LCRR_DBYP	LCRR_DBYP
#define CONFIG_SYS_LCRR_CLKDIV	LCRR_CLKDIV_8
#define CONFIG_SYS_LBC_LBCR		0x00000000
#define CONFIG_FSL_ELBC		1

/*
 * FLASH on the Local Bus
 */
#define CONFIG_SYS_FLASH_CFI		/* use the Common Flash Interface */
#define CONFIG_FLASH_CFI_DRIVER	/* use the CFI driver */
#define CONFIG_SYS_FLASH_BASE		0xFE000000 /* FLASH base address */
#define CONFIG_SYS_FLASH_SIZE		8 /* max FLASH size is 32M */

#define CONFIG_SYS_FLASH_PROTECTION	1	/* Use h/w Flash protection. */
#define CONFIG_SYS_FLASH_EMPTY_INFO		/* display empty sectors */
#define CONFIG_SYS_FLASH_USE_BUFFER_WRITE	/* buffer up multiple bytes */

					/* Window base at flash base */
#define CONFIG_SYS_LBLAWBAR0_PRELIM	CONFIG_SYS_FLASH_BASE
#define CONFIG_SYS_LBLAWAR0_PRELIM	0x80000016	/* 8 MB window size */

#define CONFIG_SYS_BR0_PRELIM	(CONFIG_SYS_FLASH_BASE \
				| BR_PS_16	/* 16 bit port */ \
				| BR_MS_GPCM	/* MSEL = GPCM */ \
				| BR_V)		/* valid */
#define CONFIG_SYS_OR0_PRELIM	(MEG_TO_AM(CONFIG_SYS_FLASH_SIZE) \
				| OR_GPCM_XACS \
				| OR_GPCM_SCY_9 \
				| OR_GPCM_EHTR_SET \
				| OR_GPCM_EAD)
				/* 0xFF800191 */

#define CONFIG_SYS_MAX_FLASH_BANKS	1 /* number of banks */
#define CONFIG_SYS_MAX_FLASH_SECT	256 /* max sectors per device */

#undef	CONFIG_SYS_FLASH_CHECKSUM
#define CONFIG_SYS_FLASH_ERASE_TOUT	60000	/* Flash Erase Timeout (ms) */
#define CONFIG_SYS_FLASH_WRITE_TOUT	500	/* Flash Write Timeout (ms) */

/*
 * NAND Flash on the Local Bus
 */
#define CONFIG_SYS_NAND_BASE	0xE0600000
#define CONFIG_SYS_BR1_PRELIM	(CONFIG_SYS_NAND_BASE \
				| BR_DECC_CHK_GEN	/* Use HW ECC */ \
				| BR_PS_8		/* 8 bit port */ \
				| BR_MS_FCM		/* MSEL = FCM */ \
				| BR_V)			/* valid */
#define CONFIG_SYS_OR1_PRELIM	(OR_AM_32KB \
				| OR_FCM_CSCT \
				| OR_FCM_CST \
				| OR_FCM_CHT \
				| OR_FCM_SCY_1 \
				| OR_FCM_TRLX \
				| OR_FCM_EHTR)
#define CONFIG_SYS_LBLAWBAR1_PRELIM	CONFIG_SYS_NAND_BASE
#define CONFIG_SYS_LBLAWAR1_PRELIM	(LBLAWAR_EN | LBLAWAR_32KB)

/* Vitesse 7385 */

#define CONFIG_SYS_VSC7385_BASE	0xF0000000

#ifdef CONFIG_VSC7385_ENET

#define CONFIG_SYS_BR2_PRELIM		(CONFIG_SYS_VSC7385_BASE \
					| BR_PS_8 \
					| BR_MS_GPCM \
					| BR_V)
					/* 0xF0000801 */
#define CONFIG_SYS_OR2_PRELIM		(OR_AM_128KB \
					| OR_GPCM_CSNT \
					| OR_GPCM_XACS \
					| OR_GPCM_SCY_15 \
					| OR_GPCM_SETA \
					| OR_GPCM_TRLX_SET \
					| OR_GPCM_EHTR_SET \
					| OR_GPCM_EAD)
					/* 0xfffe09ff */

					/* Access Base */
#define CONFIG_SYS_LBLAWBAR2_PRELIM	CONFIG_SYS_VSC7385_BASE
#define CONFIG_SYS_LBLAWAR2_PRELIM	(LBLAWAR_EN | LBLAWAR_128KB)

#endif

/*
 * Serial Port
 */
#define CONFIG_CONS_INDEX	1
#define CONFIG_SYS_NS16550_SERIAL
#define CONFIG_SYS_NS16550_REG_SIZE	1
#define CONFIG_SYS_NS16550_CLK		get_bus_freq(0)

#define CONFIG_SYS_BAUDRATE_TABLE \
		{300, 600, 1200, 2400, 4800, 9600, 19200, 38400, 115200}

#define CONFIG_SYS_NS16550_COM1	(CONFIG_SYS_IMMR+0x4500)
#define CONFIG_SYS_NS16550_COM2	(CONFIG_SYS_IMMR+0x4600)

/* SERDES */
#define CONFIG_FSL_SERDES
#define CONFIG_FSL_SERDES1	0xe3000
#define CONFIG_FSL_SERDES2	0xe3100

/* I2C */
#define CONFIG_SYS_I2C
#define CONFIG_SYS_I2C_FSL
#define CONFIG_SYS_FSL_I2C_SPEED	400000
#define CONFIG_SYS_FSL_I2C_SLAVE	0x7F
#define CONFIG_SYS_FSL_I2C_OFFSET	0x3000
#define CONFIG_SYS_I2C_NOPROBES		{ {0, 0x51} }

/*
 * Config on-board RTC
 */
#define CONFIG_RTC_DS1374	/* use ds1374 rtc via i2c */
#define CONFIG_SYS_I2C_RTC_ADDR	0x68 /* at address 0x68 */

/*
 * General PCI
 * Addresses are mapped 1-1.
 */
#define CONFIG_SYS_PCI_MEM_BASE		0x80000000
#define CONFIG_SYS_PCI_MEM_PHYS		CONFIG_SYS_PCI_MEM_BASE
#define CONFIG_SYS_PCI_MEM_SIZE		0x10000000 /* 256M */
#define CONFIG_SYS_PCI_MMIO_BASE	0x90000000
#define CONFIG_SYS_PCI_MMIO_PHYS	CONFIG_SYS_PCI_MMIO_BASE
#define CONFIG_SYS_PCI_MMIO_SIZE	0x10000000 /* 256M */
#define CONFIG_SYS_PCI_IO_BASE		0x00000000
#define CONFIG_SYS_PCI_IO_PHYS		0xE0300000
#define CONFIG_SYS_PCI_IO_SIZE		0x100000 /* 1M */

#define CONFIG_SYS_PCI_SLV_MEM_LOCAL	CONFIG_SYS_SDRAM_BASE
#define CONFIG_SYS_PCI_SLV_MEM_BUS	0x00000000
#define CONFIG_SYS_PCI_SLV_MEM_SIZE	0x80000000

#define CONFIG_SYS_PCIE1_BASE		0xA0000000
#define CONFIG_SYS_PCIE1_CFG_BASE	0xA0000000
#define CONFIG_SYS_PCIE1_CFG_SIZE	0x08000000
#define CONFIG_SYS_PCIE1_MEM_BASE	0xA8000000
#define CONFIG_SYS_PCIE1_MEM_PHYS	0xA8000000
#define CONFIG_SYS_PCIE1_MEM_SIZE	0x10000000
#define CONFIG_SYS_PCIE1_IO_BASE	0x00000000
#define CONFIG_SYS_PCIE1_IO_PHYS	0xB8000000
#define CONFIG_SYS_PCIE1_IO_SIZE	0x00800000

#define CONFIG_SYS_PCIE2_BASE		0xC0000000
#define CONFIG_SYS_PCIE2_CFG_BASE	0xC0000000
#define CONFIG_SYS_PCIE2_CFG_SIZE	0x08000000
#define CONFIG_SYS_PCIE2_MEM_BASE	0xC8000000
#define CONFIG_SYS_PCIE2_MEM_PHYS	0xC8000000
#define CONFIG_SYS_PCIE2_MEM_SIZE	0x10000000
#define CONFIG_SYS_PCIE2_IO_BASE	0x00000000
#define CONFIG_SYS_PCIE2_IO_PHYS	0xD8000000
#define CONFIG_SYS_PCIE2_IO_SIZE	0x00800000

#ifdef CONFIG_PCI
#define CONFIG_PCI_INDIRECT_BRIDGE
#define CONFIG_PCI_PNP		/* do pci plug-and-play */

#undef CONFIG_PCI_SCAN_SHOW	/* show pci devices on startup */
#define CONFIG_SYS_PCI_SUBSYS_VENDORID 0x1957	/* Freescale */
#endif	/* CONFIG_PCI */

/*
 * TSEC
 */
#ifdef CONFIG_TSEC_ENET

#define CONFIG_GMII			/* MII PHY management */

#define CONFIG_TSEC1

#ifdef CONFIG_TSEC1
#define CONFIG_HAS_ETH0
#define CONFIG_TSEC1_NAME		"TSEC0"
#define CONFIG_SYS_TSEC1_OFFSET		0x24000
#define TSEC1_PHY_ADDR			2
#define TSEC1_FLAGS			(TSEC_GIGABIT | TSEC_REDUCED)
#define TSEC1_PHYIDX			0
#endif

#ifdef CONFIG_TSEC2
#define CONFIG_HAS_ETH1
#define CONFIG_TSEC2_NAME		"TSEC1"
#define CONFIG_SYS_TSEC2_OFFSET		0x25000
#define TSEC2_PHY_ADDR			0x1c
#define TSEC2_FLAGS			(TSEC_GIGABIT | TSEC_REDUCED)
#define TSEC2_PHYIDX			0
#endif

/* Options are: TSEC[0-1] */
#define CONFIG_ETHPRIME			"TSEC0"

#endif

/*
 * SATA
 */
#define CONFIG_LIBATA
#define CONFIG_FSL_SATA

#define CONFIG_SYS_SATA_MAX_DEVICE	2
#define CONFIG_SATA1
#define CONFIG_SYS_SATA1_OFFSET	0x18000
#define CONFIG_SYS_SATA1	(CONFIG_SYS_IMMR + CONFIG_SYS_SATA1_OFFSET)
#define CONFIG_SYS_SATA1_FLAGS	FLAGS_DMA
#define CONFIG_SATA2
#define CONFIG_SYS_SATA2_OFFSET	0x19000
#define CONFIG_SYS_SATA2	(CONFIG_SYS_IMMR + CONFIG_SYS_SATA2_OFFSET)
#define CONFIG_SYS_SATA2_FLAGS	FLAGS_DMA

#ifdef CONFIG_FSL_SATA
#define CONFIG_LBA48
#define CONFIG_CMD_SATA
#define CONFIG_DOS_PARTITION
#endif

/*
 * Environment
 */
#ifndef CONFIG_SYS_RAMBOOT
	#define CONFIG_ENV_IS_IN_FLASH	1
	#define CONFIG_ENV_ADDR		\
			(CONFIG_SYS_MONITOR_BASE+CONFIG_SYS_MONITOR_LEN)
	#define CONFIG_ENV_SECT_SIZE	0x10000	/* 64K (one sector) for env */
	#define CONFIG_ENV_SIZE		0x4000
#else
	#define CONFIG_SYS_NO_FLASH	1	/* Flash is not usable now */
	#define CONFIG_ENV_IS_NOWHERE	1	/* Store ENV in memory only */
	#define CONFIG_ENV_ADDR		(CONFIG_SYS_MONITOR_BASE-0x1000)
	#define CONFIG_ENV_SIZE		0x2000
#endif

#define CONFIG_LOADS_ECHO	1	/* echo on for serial download */
#define CONFIG_SYS_LOADS_BAUD_CHANGE	1	/* allow baudrate change */

/*
 * BOOTP options
 */
#define CONFIG_BOOTP_BOOTFILESIZE
#define CONFIG_BOOTP_BOOTPATH
#define CONFIG_BOOTP_GATEWAY
#define CONFIG_BOOTP_HOSTNAME

/*
 * Command line configuration.
 */
<<<<<<< HEAD
#define CONFIG_CMD_PING
#define CONFIG_CMD_I2C
#define CONFIG_CMD_MII
=======
>>>>>>> 8989c96b
#define CONFIG_CMD_DATE

#if defined(CONFIG_PCI)
#define CONFIG_CMD_PCI
#endif

#define CONFIG_CMDLINE_EDITING	1	/* add command line history */
#define CONFIG_AUTO_COMPLETE		/* add autocompletion support */

#undef CONFIG_WATCHDOG		/* watchdog disabled */

#define CONFIG_MMC     1

#ifdef CONFIG_MMC
#define CONFIG_FSL_ESDHC
#define CONFIG_FSL_ESDHC_PIN_MUX
#define CONFIG_SYS_FSL_ESDHC_ADDR	CONFIG_SYS_MPC83xx_ESDHC_ADDR
#define CONFIG_GENERIC_MMC
#define CONFIG_DOS_PARTITION
#endif

/*
 * Miscellaneous configurable options
 */
#define CONFIG_SYS_LONGHELP	/* undef to save memory */
#define CONFIG_SYS_LOAD_ADDR	0x2000000 /* default load address */

#if defined(CONFIG_CMD_KGDB)
	#define CONFIG_SYS_CBSIZE	1024 /* Console I/O Buffer Size */
#else
	#define CONFIG_SYS_CBSIZE	256 /* Console I/O Buffer Size */
#endif

				/* Print Buffer Size */
#define CONFIG_SYS_PBSIZE (CONFIG_SYS_CBSIZE+sizeof(CONFIG_SYS_PROMPT)+16)
#define CONFIG_SYS_MAXARGS	16	/* max number of command args */
				/* Boot Argument Buffer Size */
#define CONFIG_SYS_BARGSIZE	CONFIG_SYS_CBSIZE

/*
 * For booting Linux, the board info and command line data
 * have to be in the first 256 MB of memory, since this is
 * the maximum mapped by the Linux kernel during initialization.
 */
#define CONFIG_SYS_BOOTMAPSZ	(256 << 20) /* Initial Memory map for Linux */

/*
 * Core HID Setup
 */
#define CONFIG_SYS_HID0_INIT	0x000000000
#define CONFIG_SYS_HID0_FINAL	(HID0_ENABLE_MACHINE_CHECK \
				| HID0_ENABLE_INSTRUCTION_CACHE)
#define CONFIG_SYS_HID2		HID2_HBE

/*
 * MMU Setup
 */

#define CONFIG_HIGH_BATS	1	/* High BATs supported */

/* DDR: cache cacheable */
#define CONFIG_SYS_SDRAM_LOWER		CONFIG_SYS_SDRAM_BASE
#define CONFIG_SYS_SDRAM_UPPER		(CONFIG_SYS_SDRAM_BASE + 0x10000000)

#define CONFIG_SYS_IBAT0L	(CONFIG_SYS_SDRAM_LOWER \
				| BATL_PP_RW \
				| BATL_MEMCOHERENCE)
#define CONFIG_SYS_IBAT0U	(CONFIG_SYS_SDRAM_LOWER \
				| BATU_BL_256M \
				| BATU_VS \
				| BATU_VP)
#define CONFIG_SYS_DBAT0L	CONFIG_SYS_IBAT0L
#define CONFIG_SYS_DBAT0U	CONFIG_SYS_IBAT0U

#define CONFIG_SYS_IBAT1L	(CONFIG_SYS_SDRAM_UPPER \
				| BATL_PP_RW \
				| BATL_MEMCOHERENCE)
#define CONFIG_SYS_IBAT1U	(CONFIG_SYS_SDRAM_UPPER \
				| BATU_BL_256M \
				| BATU_VS \
				| BATU_VP)
#define CONFIG_SYS_DBAT1L	CONFIG_SYS_IBAT1L
#define CONFIG_SYS_DBAT1U	CONFIG_SYS_IBAT1U

/* IMMRBAR, PCI IO and NAND: cache-inhibit and guarded */
#define CONFIG_SYS_IBAT2L	(CONFIG_SYS_IMMR \
				| BATL_PP_RW \
				| BATL_CACHEINHIBIT \
				| BATL_GUARDEDSTORAGE)
#define CONFIG_SYS_IBAT2U	(CONFIG_SYS_IMMR \
				| BATU_BL_8M \
				| BATU_VS \
				| BATU_VP)
#define CONFIG_SYS_DBAT2L	CONFIG_SYS_IBAT2L
#define CONFIG_SYS_DBAT2U	CONFIG_SYS_IBAT2U

/* L2 Switch: cache-inhibit and guarded */
#define CONFIG_SYS_IBAT3L	(CONFIG_SYS_VSC7385_BASE \
				| BATL_PP_RW \
				| BATL_CACHEINHIBIT \
				| BATL_GUARDEDSTORAGE)
#define CONFIG_SYS_IBAT3U	(CONFIG_SYS_VSC7385_BASE \
				| BATU_BL_128K \
				| BATU_VS \
				| BATU_VP)
#define CONFIG_SYS_DBAT3L	CONFIG_SYS_IBAT3L
#define CONFIG_SYS_DBAT3U	CONFIG_SYS_IBAT3U

/* FLASH: icache cacheable, but dcache-inhibit and guarded */
#define CONFIG_SYS_IBAT4L	(CONFIG_SYS_FLASH_BASE \
				| BATL_PP_RW \
				| BATL_MEMCOHERENCE)
#define CONFIG_SYS_IBAT4U	(CONFIG_SYS_FLASH_BASE \
				| BATU_BL_32M \
				| BATU_VS \
				| BATU_VP)
#define CONFIG_SYS_DBAT4L	(CONFIG_SYS_FLASH_BASE \
				| BATL_PP_RW \
				| BATL_CACHEINHIBIT \
				| BATL_GUARDEDSTORAGE)
#define CONFIG_SYS_DBAT4U	CONFIG_SYS_IBAT4U

/* Stack in dcache: cacheable, no memory coherence */
#define CONFIG_SYS_IBAT5L	(CONFIG_SYS_INIT_RAM_ADDR | BATL_PP_RW)
#define CONFIG_SYS_IBAT5U	(CONFIG_SYS_INIT_RAM_ADDR \
				| BATU_BL_128K \
				| BATU_VS \
				| BATU_VP)
#define CONFIG_SYS_DBAT5L	CONFIG_SYS_IBAT5L
#define CONFIG_SYS_DBAT5U	CONFIG_SYS_IBAT5U

#ifdef CONFIG_PCI
/* PCI MEM space: cacheable */
#define CONFIG_SYS_IBAT6L	(CONFIG_SYS_PCI_MEM_PHYS \
				| BATL_PP_RW \
				| BATL_MEMCOHERENCE)
#define CONFIG_SYS_IBAT6U	(CONFIG_SYS_PCI_MEM_PHYS \
				| BATU_BL_256M \
				| BATU_VS \
				| BATU_VP)
#define CONFIG_SYS_DBAT6L	CONFIG_SYS_IBAT6L
#define CONFIG_SYS_DBAT6U	CONFIG_SYS_IBAT6U
/* PCI MMIO space: cache-inhibit and guarded */
#define CONFIG_SYS_IBAT7L	(CONFIG_SYS_PCI_MMIO_PHYS \
				| BATL_PP_RW \
				| BATL_CACHEINHIBIT \
				| BATL_GUARDEDSTORAGE)
#define CONFIG_SYS_IBAT7U	(CONFIG_SYS_PCI_MMIO_PHYS \
				| BATU_BL_256M \
				| BATU_VS \
				| BATU_VP)
#define CONFIG_SYS_DBAT7L	CONFIG_SYS_IBAT7L
#define CONFIG_SYS_DBAT7U	CONFIG_SYS_IBAT7U
#else
#define CONFIG_SYS_IBAT6L	(0)
#define CONFIG_SYS_IBAT6U	(0)
#define CONFIG_SYS_IBAT7L	(0)
#define CONFIG_SYS_IBAT7U	(0)
#define CONFIG_SYS_DBAT6L	CONFIG_SYS_IBAT6L
#define CONFIG_SYS_DBAT6U	CONFIG_SYS_IBAT6U
#define CONFIG_SYS_DBAT7L	CONFIG_SYS_IBAT7L
#define CONFIG_SYS_DBAT7U	CONFIG_SYS_IBAT7U
#endif

#if defined(CONFIG_CMD_KGDB)
#define CONFIG_KGDB_BAUDRATE	230400	/* speed of kgdb serial port */
#endif

/*
 * Environment Configuration
 */
#define CONFIG_ENV_OVERWRITE

#define CONFIG_HAS_FSL_DR_USB
#define CONFIG_USB_STORAGE
#define CONFIG_USB_EHCI
#define CONFIG_USB_EHCI_FSL
#define CONFIG_EHCI_HCD_INIT_AFTER_RESET

#define CONFIG_NETDEV		"eth1"

#define CONFIG_HOSTNAME		mpc837x_rdb
#define CONFIG_ROOTPATH		"/nfsroot"
#define CONFIG_RAMDISKFILE	"rootfs.ext2.gz.uboot"
#define CONFIG_BOOTFILE		"uImage"
				/* U-Boot image on TFTP server */
#define CONFIG_UBOOTPATH	"u-boot.bin"
#define CONFIG_FDTFILE		"mpc8379_rdb.dtb"

				/* default location for tftp and bootm */
#define CONFIG_LOADADDR		800000
#define CONFIG_BAUDRATE		115200

#define CONFIG_EXTRA_ENV_SETTINGS \
	"netdev=" CONFIG_NETDEV "\0"				\
	"uboot=" CONFIG_UBOOTPATH "\0"					\
	"tftpflash=tftp $loadaddr $uboot;"				\
		"protect off " __stringify(CONFIG_SYS_TEXT_BASE)	\
			" +$filesize; "	\
		"erase " __stringify(CONFIG_SYS_TEXT_BASE)		\
			" +$filesize; "	\
		"cp.b $loadaddr " __stringify(CONFIG_SYS_TEXT_BASE)	\
			" $filesize; "	\
		"protect on " __stringify(CONFIG_SYS_TEXT_BASE)		\
			" +$filesize; "	\
		"cmp.b $loadaddr " __stringify(CONFIG_SYS_TEXT_BASE)	\
			" $filesize\0"	\
	"fdtaddr=780000\0"						\
	"fdtfile=" CONFIG_FDTFILE "\0"					\
	"ramdiskaddr=1000000\0"						\
	"ramdiskfile=" CONFIG_RAMDISKFILE "\0"				\
	"console=ttyS0\0"						\
	"setbootargs=setenv bootargs "					\
		"root=$rootdev rw console=$console,$baudrate $othbootargs\0" \
	"setipargs=setenv bootargs nfsroot=$serverip:$rootpath "	\
		"ip=$ipaddr:$serverip:$gatewayip:$netmask:$hostname:"	\
							"$netdev:off "	\
		"root=$rootdev rw console=$console,$baudrate $othbootargs\0"

#define CONFIG_NFSBOOTCOMMAND						\
	"setenv rootdev /dev/nfs;"					\
	"run setbootargs;"						\
	"run setipargs;"						\
	"tftp $loadaddr $bootfile;"					\
	"tftp $fdtaddr $fdtfile;"					\
	"bootm $loadaddr - $fdtaddr"

#define CONFIG_RAMBOOTCOMMAND						\
	"setenv rootdev /dev/ram;"					\
	"run setbootargs;"						\
	"tftp $ramdiskaddr $ramdiskfile;"				\
	"tftp $loadaddr $bootfile;"					\
	"tftp $fdtaddr $fdtfile;"					\
	"bootm $loadaddr $ramdiskaddr $fdtaddr"

#endif	/* __CONFIG_H */<|MERGE_RESOLUTION|>--- conflicted
+++ resolved
@@ -488,12 +488,6 @@
 /*
  * Command line configuration.
  */
-<<<<<<< HEAD
-#define CONFIG_CMD_PING
-#define CONFIG_CMD_I2C
-#define CONFIG_CMD_MII
-=======
->>>>>>> 8989c96b
 #define CONFIG_CMD_DATE
 
 #if defined(CONFIG_PCI)

--- conflicted
+++ resolved
@@ -372,13 +372,6 @@
 /*
  * Command line configuration.
  */
-<<<<<<< HEAD
-#define CONFIG_CMD_PING
-#define CONFIG_CMD_I2C
-#define CONFIG_CMD_MII
-#define CONFIG_CMD_ELF
-=======
->>>>>>> 8989c96b
 #define CONFIG_CMD_IRQ
 #define CONFIG_CMD_REGINFO
 

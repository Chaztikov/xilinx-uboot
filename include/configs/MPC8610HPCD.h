--- conflicted
+++ resolved
@@ -446,12 +446,6 @@
 /*
  * Command line configuration.
  */
-<<<<<<< HEAD
-#define CONFIG_CMD_PING
-#define CONFIG_CMD_I2C
-#define CONFIG_CMD_MII
-=======
->>>>>>> 8989c96b
 
 #if defined(CONFIG_PCI)
 #define CONFIG_CMD_PCI

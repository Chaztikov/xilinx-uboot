/*
 * Configuation settings for the Renesas Solutions Migo-R board
 *
 * Copyright (C) 2007 Nobuhiro Iwamatsu <iwamatsu@nigauri.org>
 *
 * SPDX-License-Identifier:	GPL-2.0+
 */

#ifndef __MIGO_R_H
#define __MIGO_R_H

#undef DEBUG
#define CONFIG_CPU_SH7722	1
#define CONFIG_MIGO_R		1

<<<<<<< HEAD
#define CONFIG_CMD_PING
=======
>>>>>>> 8989c96b
#define CONFIG_CMD_SDRAM

#define CONFIG_BAUDRATE		115200
#define CONFIG_BOOTARGS		"console=ttySC0,115200 root=1f01"

#define CONFIG_VERSION_VARIABLE
#undef  CONFIG_SHOW_BOOT_PROGRESS

/* SMC9111 */
#define CONFIG_SMC91111
#define CONFIG_SMC91111_BASE    (0xB0000000)

/* MEMORY */
#define MIGO_R_SDRAM_BASE	(0x8C000000)
#define MIGO_R_FLASH_BASE_1	(0xA0000000)
#define MIGO_R_FLASH_BANK_SIZE	(64 * 1024 * 1024)

#define CONFIG_SYS_TEXT_BASE	0x8FFC0000
#define CONFIG_SYS_LONGHELP			/* undef to save memory	*/
#define CONFIG_SYS_CBSIZE		256		/* Buffer size for input from the Console */
#define CONFIG_SYS_PBSIZE		256		/* Buffer size for Console output */
#define CONFIG_SYS_MAXARGS		16		/* max args accepted for monitor commands */
#define CONFIG_SYS_BARGSIZE	512		/* Buffer size for Boot Arguments passed to kernel */
#define CONFIG_SYS_BAUDRATE_TABLE	{ 115200 }	/* List of legal baudrate settings for this board */

/* SCIF */
#define CONFIG_SCIF_CONSOLE	1
#define CONFIG_CONS_SCIF0	1
#undef  CONFIG_SYS_CONSOLE_INFO_QUIET	/* Suppress display of console
								   information at boot */
#undef  CONFIG_SYS_CONSOLE_OVERWRITE_ROUTINE
#undef  CONFIG_SYS_CONSOLE_ENV_OVERWRITE

#define CONFIG_SYS_MEMTEST_START	(MIGO_R_SDRAM_BASE)
#define CONFIG_SYS_MEMTEST_END		(CONFIG_SYS_MEMTEST_START + (60 * 1024 * 1024))

/* Enable alternate, more extensive, memory test */
#undef  CONFIG_SYS_ALT_MEMTEST
/* Scratch address used by the alternate memory test */
#undef  CONFIG_SYS_MEMTEST_SCRATCH

/* Enable temporary baudrate change while serial download */
#undef  CONFIG_SYS_LOADS_BAUD_CHANGE

#define CONFIG_SYS_SDRAM_BASE	(MIGO_R_SDRAM_BASE)
/* maybe more, but if so u-boot doesn't know about it... */
#define CONFIG_SYS_SDRAM_SIZE	(64 * 1024 * 1024)
/* default load address for scripts ?!? */
#define CONFIG_SYS_LOAD_ADDR	(CONFIG_SYS_SDRAM_BASE + 16 * 1024 * 1024)

/* Address of u-boot image in Flash (NOT run time address in SDRAM) ?!? */
#define CONFIG_SYS_MONITOR_BASE	(MIGO_R_FLASH_BASE_1)
/* Monitor size */
#define CONFIG_SYS_MONITOR_LEN	(128 * 1024)
/* Size of DRAM reserved for malloc() use */
#define CONFIG_SYS_MALLOC_LEN	(256 * 1024)
#define CONFIG_SYS_BOOTMAPSZ	(8 * 1024 * 1024)

/* FLASH */
#define CONFIG_SYS_FLASH_CFI
#define CONFIG_FLASH_CFI_DRIVER
#undef  CONFIG_SYS_FLASH_QUIET_TEST
/* print 'E' for empty sector on flinfo */
#define CONFIG_SYS_FLASH_EMPTY_INFO
/* Physical start address of Flash memory */
#define CONFIG_SYS_FLASH_BASE	(MIGO_R_FLASH_BASE_1)
/* Max number of sectors on each Flash chip */
#define CONFIG_SYS_MAX_FLASH_SECT	512

/* if you use all NOR Flash , you change dip-switch. Please see MIGO_R01 Manual. */
#define CONFIG_SYS_MAX_FLASH_BANKS	1
#define CONFIG_SYS_FLASH_BANKS_LIST	{ CONFIG_SYS_FLASH_BASE + (0 * MIGO_R_FLASH_BANK_SIZE) }

/* Timeout for Flash erase operations (in ms) */
#define CONFIG_SYS_FLASH_ERASE_TOUT	(3 * 1000)
/* Timeout for Flash write operations (in ms) */
#define CONFIG_SYS_FLASH_WRITE_TOUT	(3 * 1000)
/* Timeout for Flash set sector lock bit operations (in ms) */
#define CONFIG_SYS_FLASH_LOCK_TOUT	(3 * 1000)
/* Timeout for Flash clear lock bit operations (in ms) */
#define CONFIG_SYS_FLASH_UNLOCK_TOUT	(3 * 1000)

/* Use hardware flash sectors protection instead of U-Boot software protection */
#undef  CONFIG_SYS_FLASH_PROTECTION
#undef  CONFIG_SYS_DIRECT_FLASH_TFTP

/* ENV setting */
#define CONFIG_ENV_IS_IN_FLASH
#define CONFIG_ENV_OVERWRITE	1
#define CONFIG_ENV_SECT_SIZE	(128 * 1024)
#define CONFIG_ENV_SIZE		(CONFIG_ENV_SECT_SIZE)
#define CONFIG_ENV_ADDR		(CONFIG_SYS_FLASH_BASE + CONFIG_SYS_MONITOR_LEN)
/* Offset of env Flash sector relative to CONFIG_SYS_FLASH_BASE */
#define CONFIG_ENV_OFFSET		(CONFIG_ENV_ADDR - CONFIG_SYS_FLASH_BASE)
#define CONFIG_ENV_SIZE_REDUND	(CONFIG_ENV_SECT_SIZE)

/* Board Clock */
#define CONFIG_SYS_CLK_FREQ	33333333
#define CONFIG_SH_TMU_CLK_FREQ CONFIG_SYS_CLK_FREQ
#define CONFIG_SH_SCIF_CLK_FREQ CONFIG_SYS_CLK_FREQ
#define CONFIG_SYS_TMU_CLK_DIV		(4)	/* 4 (default), 16, 64, 256 or 1024 */

#endif	/* __MIGO_R_H */<|MERGE_RESOLUTION|>--- conflicted
+++ resolved
@@ -13,10 +13,6 @@
 #define CONFIG_CPU_SH7722	1
 #define CONFIG_MIGO_R		1
 
-<<<<<<< HEAD
-#define CONFIG_CMD_PING
-=======
->>>>>>> 8989c96b
 #define CONFIG_CMD_SDRAM
 
 #define CONFIG_BAUDRATE		115200

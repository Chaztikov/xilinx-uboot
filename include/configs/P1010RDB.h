--- conflicted
+++ resolved
@@ -658,12 +658,6 @@
  */
 #if !defined(CONFIG_NAND) || !defined(CONFIG_NAND_SECBOOT)
 /* eSPI - Enhanced SPI */
-<<<<<<< HEAD
-#define CONFIG_FSL_ESPI
-#define CONFIG_SPI_FLASH_SPANSION
-#define CONFIG_CMD_SF
-=======
->>>>>>> 8989c96b
 #define CONFIG_SF_DEFAULT_SPEED		10000000
 #define CONFIG_SF_DEFAULT_MODE		SPI_MODE_0
 #endif
@@ -794,11 +788,6 @@
 #define CONFIG_CMD_DATE
 #define CONFIG_CMD_ERRATA
 #define CONFIG_CMD_IRQ
-<<<<<<< HEAD
-#define CONFIG_CMD_MII
-#define CONFIG_CMD_PING
-=======
->>>>>>> 8989c96b
 #define CONFIG_CMD_REGINFO
 
 #undef CONFIG_WATCHDOG			/* watchdog disabled */

--- conflicted
+++ resolved
@@ -461,10 +461,6 @@
 /*
  * eSPI - Enhanced SPI
  */
-<<<<<<< HEAD
-#define CONFIG_SPI_FLASH_SPANSION
-=======
->>>>>>> 8989c96b
 
 #define CONFIG_HARD_SPI
 
@@ -657,17 +653,8 @@
 /*
  * Command line configuration.
  */
-<<<<<<< HEAD
-#define CONFIG_CMD_ELF
 #define CONFIG_CMD_ERRATA
 #define CONFIG_CMD_IRQ
-#define CONFIG_CMD_I2C
-#define CONFIG_CMD_MII
-#define CONFIG_CMD_PING
-=======
-#define CONFIG_CMD_ERRATA
-#define CONFIG_CMD_IRQ
->>>>>>> 8989c96b
 #define CONFIG_CMD_REGINFO
 
 #ifdef CONFIG_PCI

--- conflicted
+++ resolved
@@ -58,10 +58,6 @@
 /*
  * Command line configuration.
  */
-<<<<<<< HEAD
-#define CONFIG_CMD_DHCP
-=======
->>>>>>> 8989c96b
 #define CONFIG_CMD_PCI
 #define CONFIG_CMD_IRQ
 #define CONFIG_CMD_IDE
@@ -121,11 +117,6 @@
 #define CONFIG_SYS_EXTBDINFO	1		/* To use extended board_into (bd_t) */
 
 #define CONFIG_CMDLINE_EDITING	1	/* add command line history	*/
-<<<<<<< HEAD
-#define CONFIG_ZERO_BOOTDELAY_CHECK	/* check for keypress on bootdelay==0 */
-#define CONFIG_BOOTDELAY	3	/* autoboot after 3 seconds	*/
-=======
->>>>>>> 8989c96b
 
 #define CONFIG_VERSION_VARIABLE 1	/* include version env variable */
 

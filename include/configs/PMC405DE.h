--- conflicted
+++ resolved
@@ -57,10 +57,6 @@
 #define CONFIG_CMD_DATE
 #define CONFIG_CMD_EEPROM
 #define CONFIG_CMD_IRQ
-<<<<<<< HEAD
-#define CONFIG_CMD_MII
-=======
->>>>>>> 8989c96b
 #define CONFIG_CMD_PCI
 
 #undef  CONFIG_WATCHDOG			/* watchdog disabled */

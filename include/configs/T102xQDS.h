--- conflicted
+++ resolved
@@ -566,11 +566,6 @@
 /*
  * eSPI - Enhanced SPI
  */
-<<<<<<< HEAD
-#define CONFIG_FSL_ESPI
-#define CONFIG_SPI_FLASH_STMICRO
-=======
->>>>>>> 8989c96b
 #ifndef CONFIG_SPL_BUILD
 #endif
 #define CONFIG_SPI_FLASH_BAR

--- conflicted
+++ resolved
@@ -10,12 +10,6 @@
 
 #ifndef __T1024RDB_H
 #define __T1024RDB_H
-
-#if defined(CONFIG_T1023RDB)
-#ifdef CONFIG_SPL
-#define CONFIG_SYS_NO_FLASH
-#endif
-#endif
 
 /* High Level Configuration Options */
 #define CONFIG_DISPLAY_BOARDINFO
@@ -244,7 +238,6 @@
 #define CONFIG_MEM_INIT_VALUE		0xdeadbeef
 #endif
 
-#define CONFIG_CMD_MEMTEST
 #define CONFIG_SYS_MEMTEST_START	0x00200000 /* memtest works on */
 #define CONFIG_SYS_MEMTEST_END		0x00400000
 #define CONFIG_SYS_ALT_MEMTEST
@@ -320,11 +313,7 @@
 #if defined(CONFIG_T1024RDB)
 #define CONFIG_SYS_NOR_CSOR	CSOR_NAND_TRHZ_80
 #elif defined(CONFIG_T1023RDB)
-<<<<<<< HEAD
-#define CONFIG_SYS_NOR_CSOR    (CSOR_NOR_ADM_SHIFT(4) | \
-=======
 #define CONFIG_SYS_NOR_CSOR    (CSOR_NOR_ADM_SHIFT(0) | \
->>>>>>> 8989c96b
 				CSOR_NAND_TRHZ_80 | CSOR_NOR_ADM_SHFT_MODE_EN)
 #endif
 #define CONFIG_SYS_NOR_FTIM0	(FTIM0_NOR_TACSE(0x4) | \
@@ -399,13 +388,9 @@
 				| CSOR_NAND_PB(64))	/*Pages Per Block = 64*/
 #define CONFIG_SYS_NAND_BLOCK_SIZE	(512 * 1024)
 #elif defined(CONFIG_T1023RDB)
-<<<<<<< HEAD
-#define CONFIG_SYS_NAND_CSOR	(CSOR_NAND_RAL_3	/* RAL 3Bytes */ \
-=======
 #define CONFIG_SYS_NAND_CSOR	(CSOR_NAND_ECC_ENC_EN   /* ECC on encode */ \
 				| CSOR_NAND_ECC_DEC_EN  /* ECC on decode */ \
 				| CSOR_NAND_ECC_MODE_4	/* 4-bit ECC */ \
->>>>>>> 8989c96b
 				| CSOR_NAND_RAL_3	/* RAL 3Bytes */ \
 				| CSOR_NAND_PGS_2K	/* Page Size = 2K */ \
 				| CSOR_NAND_SPRZ_128	/* Spare size = 128 */ \
@@ -569,16 +554,6 @@
 /*
  * eSPI - Enhanced SPI
  */
-<<<<<<< HEAD
-#define CONFIG_FSL_ESPI
-#if defined(CONFIG_T1024RDB)
-#define CONFIG_SPI_FLASH_STMICRO
-#elif defined(CONFIG_T1023RDB)
-#define CONFIG_SPI_FLASH_SPANSION
-#endif
-#define CONFIG_CMD_SF
-=======
->>>>>>> 8989c96b
 #define CONFIG_SPI_FLASH_BAR
 #define CONFIG_SF_DEFAULT_SPEED	10000000
 #define CONFIG_SF_DEFAULT_MODE	0
@@ -851,12 +826,6 @@
 #define CONFIG_CMD_EEPROM
 #define CONFIG_CMD_ERRATA
 #define CONFIG_CMD_IRQ
-<<<<<<< HEAD
-#define CONFIG_CMD_I2C
-#define CONFIG_CMD_MII
-#define CONFIG_CMD_PING
-=======
->>>>>>> 8989c96b
 #define CONFIG_CMD_REGINFO
 
 #ifdef CONFIG_PCI

--- conflicted
+++ resolved
@@ -468,14 +468,6 @@
 /*
  * eSPI - Enhanced SPI
  */
-<<<<<<< HEAD
-#define CONFIG_FSL_ESPI
-#define CONFIG_SPI_FLASH_STMICRO
-#define CONFIG_SPI_FLASH_SST
-#define CONFIG_SPI_FLASH_EON
-#define CONFIG_CMD_SF
-=======
->>>>>>> 8989c96b
 #define CONFIG_SF_DEFAULT_SPEED         10000000
 #define CONFIG_SF_DEFAULT_MODE          0
 

--- conflicted
+++ resolved
@@ -91,18 +91,9 @@
 /*
  * Command line configuration.
  */
-<<<<<<< HEAD
-#define CONFIG_CMD_ASKENV
-=======
->>>>>>> 8989c96b
 #define CONFIG_CMD_DATE
 #define CONFIG_CMD_IDE
 #define CONFIG_CMD_JFFS2
-<<<<<<< HEAD
-#define CONFIG_CMD_SNTP
-
-=======
->>>>>>> 8989c96b
 
 #define CONFIG_NETCONSOLE
 

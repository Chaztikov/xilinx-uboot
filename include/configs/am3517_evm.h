/*
 * am3517_evm.h - Default configuration for AM3517 EVM board.
 *
 * Author: Vaibhav Hiremath <hvaibhav@ti.com>
 *
 * Based on omap3_evm_config.h
 *
 * Copyright (C) 2010 Texas Instruments Incorporated
 *
 * SPDX-License-Identifier:	GPL-2.0+
 */

#ifndef __CONFIG_H
#define __CONFIG_H

/* High Level Configuration Options */

#define CONFIG_OMAP
#define CONFIG_OMAP_COMMON
<<<<<<< HEAD
#define CONFIG_SYS_GENERIC_BOARD
=======

#define CONFIG_SYS_CACHELINE_SIZE	64

#define CONFIG_SYS_NO_FLASH

#define CONFIG_NR_DRAM_BANKS	2	/* CS1 may or may not be populated */

>>>>>>> 8989c96b
/* Common ARM Erratas */
#define CONFIG_ARM_ERRATA_454179
#define CONFIG_ARM_ERRATA_430973
#define CONFIG_ARM_ERRATA_621766

#define CONFIG_EMIF4	/* The chip has EMIF4 controller */

/*
 * 1MB into the SDRAM to allow for SPL's bss at the beginning of SDRAM
 * 64 bytes before this address should be set aside for u-boot.img's
 * header. That is 0x800FFFC0--0x80100000 should not be used for any
 * other needs.
 */
#define CONFIG_SYS_TEXT_BASE		0x80100000
#define CONFIG_SYS_SPL_MALLOC_START	0x80208000
#define CONFIG_SYS_SPL_MALLOC_SIZE	0x100000

#include <asm/arch/cpu.h>		/* get chip and board defs */
#include <asm/arch/omap.h>

/* Display CPU and Board information */
#define CONFIG_DISPLAY_CPUINFO
#define CONFIG_DISPLAY_BOARDINFO
#define CONFIG_MISC_INIT_R
#define CONFIG_CMDLINE_TAG		/* enable passing of ATAGs */
#define CONFIG_SETUP_MEMORY_TAGS
#define CONFIG_INITRD_TAG
#define CONFIG_REVISION_TAG

/* Clock Defines */
#define V_OSCK			26000000	/* Clock output from T2 */
#define V_SCLK			(V_OSCK >> 1)

/* Size of malloc() pool */
#define CONFIG_SYS_MALLOC_LEN		(16 << 20)

/* Hardware drivers */

/* OMAP GPIO configuration */
#define CONFIG_OMAP_GPIO

/* NS16550 Configuration */
#define V_NS16550_CLK			48000000	/* 48MHz (APLL96/2) */
#define CONFIG_SYS_NS16550_SERIAL
#define CONFIG_SYS_NS16550_REG_SIZE	(-4)
#define CONFIG_SYS_NS16550_CLK		V_NS16550_CLK

/* select serial console configuration */
#define CONFIG_CONS_INDEX		3
#define CONFIG_SYS_NS16550_COM3		OMAP34XX_UART3
#define CONFIG_SERIAL3			3	/* UART3 on AM3517 EVM */

/* allow to overwrite serial and ethaddr */
#define CONFIG_ENV_OVERWRITE
#define CONFIG_BAUDRATE			115200
#define CONFIG_SYS_BAUDRATE_TABLE	{4800, 9600, 19200, 38400, 57600,\
					115200}

/* SD/MMC */
#define CONFIG_MMC
#define CONFIG_GENERIC_MMC
#define CONFIG_OMAP_HSMMC
#define CONFIG_DOS_PARTITION

/*
 * USB configuration
 * Enable CONFIG_USB_MUSB_HOST for Host functionalities MSC, keyboard
 * Enable CONFIG_USB_MUSB_GADGET for Device functionalities.
 */
#define CONFIG_USB_MUSB_AM35X
#define CONFIG_USB_MUSB_PIO_ONLY

#ifdef CONFIG_USB_MUSB_AM35X

#ifdef CONFIG_USB_MUSB_HOST

#define CONFIG_USB_STORAGE
#define CONGIG_CMD_STORAGE

#ifdef CONFIG_USB_KEYBOARD
#define CONFIG_SYS_USB_EVENT_POLL
#define CONFIG_PREBOOT "usb start"
#endif /* CONFIG_USB_KEYBOARD */

#endif /* CONFIG_USB_MUSB_HOST */

#ifdef CONFIG_USB_MUSB_GADGET
#define CONFIG_USB_ETHER
#define CONFIG_USB_ETH_RNDIS
#endif /* CONFIG_USB_MUSB_GADGET */

#endif /* CONFIG_USB_MUSB_AM35X */

/* commands to include */
<<<<<<< HEAD
#define CONFIG_CMD_EXT2		/* EXT2 Support			*/
#define CONFIG_CMD_FAT		/* FAT support			*/
#define CONFIG_CMD_JFFS2	/* JFFS2 Support		*/

#define CONFIG_CMD_I2C		/* I2C serial bus support	*/
#define CONFIG_CMD_MMC		/* MMC support			*/
#define CONFIG_CMD_NAND		/* NAND support			*/
#define CONFIG_CMD_DHCP
#undef CONFIG_CMD_PING


#define CONFIG_SYS_NO_FLASH
=======
#define CONFIG_CMD_NAND
#define CONFIG_CMD_PART
#define CONFIG_CMD_MTDPARTS

/* I2C */
>>>>>>> 8989c96b
#define CONFIG_SYS_I2C
#define CONFIG_SYS_OMAP24_I2C_SPEED	100000
#define CONFIG_SYS_OMAP24_I2C_SLAVE	1
#define CONFIG_SYS_I2C_OMAP34XX

/* Ethernet */
#define CONFIG_DRIVER_TI_EMAC
#define CONFIG_DRIVER_TI_EMAC_USE_RMII
#define CONFIG_MII
#define CONFIG_BOOTP_DEFAULT
#define CONFIG_BOOTP_DNS
#define CONFIG_BOOTP_DNS2
#define CONFIG_BOOTP_SEND_HOSTNAME
#define CONFIG_NET_RETRY_COUNT		10

/* Board NAND Info. */
#ifdef CONFIG_NAND
#define CONFIG_NAND_OMAP_GPMC
#define CONFIG_NAND_OMAP_GPMC_PREFETCH
#define CONFIG_BCH
#define CONFIG_CMD_UBI			/* UBI-formated MTD partition support */
#define CONFIG_CMD_UBIFS		/* Read-only UBI volume operations */
#define CONFIG_RBTREE			/* required by CONFIG_CMD_UBI */
#define CONFIG_LZO			/* required by CONFIG_CMD_UBIFS */
#define CONFIG_SYS_NAND_ADDR		NAND_BASE	/* physical address */
							/* to access nand */
#define CONFIG_SYS_NAND_BASE		NAND_BASE	/* physical address */
							/* to access */
							/* nand at CS0 */
#define CONFIG_SYS_MAX_NAND_DEVICE	1		/* Max number of */
							/* NAND devices */
#define CONFIG_SYS_NAND_BUSWIDTH_16BIT
#define CONFIG_SYS_NAND_5_ADDR_CYCLE
#define CONFIG_SYS_NAND_PAGE_COUNT	64
#define CONFIG_SYS_NAND_PAGE_SIZE	2048
#define CONFIG_SYS_NAND_OOBSIZE		64
#define CONFIG_SYS_NAND_BLOCK_SIZE	(128 * 1024)
#define CONFIG_SYS_NAND_BAD_BLOCK_POS	NAND_LARGE_BADBLOCK_POS
#define CONFIG_SYS_NAND_ECCPOS		{ 2,  3,  4,  5,  6,  7,  8,  9, 10, \
					 11, 12, 13, 14, 16, 17, 18, 19, 20, \
					 21, 22, 23, 24, 25, 26, 27, 28, 30, \
					 31, 32, 33, 34, 35, 36, 37, 38, 39, \
					 40, 41, 42, 44, 45, 46, 47, 48, 49, \
					 50, 51, 52, 53, 54, 55, 56 }

#define CONFIG_SYS_NAND_ECCSIZE		512
#define CONFIG_SYS_NAND_ECCBYTES	13
#define CONFIG_NAND_OMAP_ECCSCHEME	OMAP_ECC_BCH8_CODE_HW_DETECTION_SW
#define CONFIG_SYS_NAND_MAX_OOBFREE	2
#define CONFIG_SYS_NAND_MAX_ECCPOS	56
#define CONFIG_SYS_NAND_U_BOOT_START	CONFIG_SYS_TEXT_BASE
#define CONFIG_SYS_NAND_U_BOOT_OFFS	0x80000
#define CONFIG_MTD_PARTITIONS		/* required for UBI partition support */
#define CONFIG_MTD_DEVICE		/* needed for mtdparts commands */
/* NAND block size is 128 KiB.  Synchronize these values with
 * corresponding Device Tree entries in Linux:
 *  MLO(SPL)             4 * NAND_BLOCK_SIZE = 512 KiB  @ 0x000000
 *  U-Boot              15 * NAND_BLOCK_SIZE = 1920 KiB @ 0x080000
 *  U-Boot environment   2 * NAND_BLOCK_SIZE = 256 KiB  @ 0x260000
 *  Kernel              64 * NAND_BLOCK_SIZE = 8 MiB    @ 0x2A0000
 *  DTB                  4 * NAND_BLOCK_SIZE = 512 KiB  @ 0xAA0000
 *  RootFS              Remaining Flash Space           @ 0xB20000
 */
#define MTDIDS_DEFAULT "nand0=omap2-nand.0"
#define MTDPARTS_DEFAULT "mtdparts=omap2-nand.0:"	\
	"512k(MLO),"					\
	"1920k(u-boot),"				\
	"256k(u-boot-env),"				\
	"8m(kernel),"					\
	"512k(dtb),"					\
	"-(rootfs)"
#else
#define MTDIDS_DEFAULT
#define MTDPARTS_DEFAULT
#endif /* CONFIG_NAND */

/* Environment information */

#define CONFIG_BOOTFILE		"uImage"

#define CONFIG_EXTRA_ENV_SETTINGS \
	"loadaddr=0x82000000\0" \
	"console=ttyO2,115200n8\0" \
	"fdtfile=am3517-evm.dtb\0" \
	"fdtaddr=0x82C00000\0" \
	"vram=16M\0" \
	"bootenv=uEnv.txt\0" \
	"cmdline=\0" \
	"optargs=\0" \
	"mtdids=" MTDIDS_DEFAULT "\0" \
	"mtdparts=" MTDPARTS_DEFAULT "\0" \
	"mmcdev=0\0" \
	"mmcpart=1\0" \
	"mmcroot=/dev/mmcblk0p2 rw\0" \
	"mmcrootfstype=ext4 rootwait fixrtc\0" \
	"mmcargs=setenv bootargs console=${console} " \
		"${mtdparts} " \
		"${optargs} " \
		"root=${mmcroot} " \
		"rootfstype=${mmcrootfstype} " \
		"${cmdline}\0" \
	"nandargs=setenv bootargs console=${console} " \
		"${mtdparts} " \
		"${optargs} " \
		"root=ubi0:rootfs rw ubi.mtd=rootfs " \
		"rootfstype=ubifs rootwait " \
		"${cmdline}\0" \
	"loadbootenv=fatload mmc ${mmcdev}:${mmcpart} ${loadaddr} ${bootenv}\0"\
	"importbootenv=echo Importing environment from mmc ...; " \
		"env import -t ${loadaddr} ${filesize}\0" \
	"bootscript=echo Running bootscript from mmc ...; " \
		"source ${loadaddr}\0" \
	"loadimage=fatload mmc ${mmcdev}:${mmcpart} ${loadaddr} ${bootfile}\0" \
	"loadfdt=fatload mmc ${mmcdev}:${mmcpart} ${fdtaddr} ${fdtfile}\0" \
	"mmcboot=echo Booting from mmc ...; " \
		"run mmcargs; " \
		"bootz ${loadaddr} - ${fdtaddr}\0" \
	"nandboot=echo Booting from nand ...; " \
		"run nandargs; " \
		"nand read ${loadaddr} 2a0000 800000; " \
		"nand read ${fdtaddr} aa0000 80000; " \
		"bootm ${loadaddr} - ${fdtaddr}\0" \

#define CONFIG_BOOTCOMMAND \
	"mmc dev ${mmcdev}; if mmc rescan; then " \
		"echo SD/MMC found on device $mmcdev; " \
		"if run loadbootenv; then " \
			"run importbootenv; " \
		"fi; " \
		"echo Checking if uenvcmd is set ...; " \
		"if test -n $uenvcmd; then " \
			"echo Running uenvcmd ...; " \
			"run uenvcmd; " \
		"fi; " \
		"echo Running default loadimage ...; " \
		"setenv bootfile zImage; " \
		"if run loadimage; then " \
			"run loadfdt; " \
			"run mmcboot; " \
		"fi; " \
	"else run nandboot; fi"

/* Miscellaneous configurable options */
#define CONFIG_AUTO_COMPLETE
#define CONFIG_CMDLINE_EDITING
#define CONFIG_VERSION_VARIABLE
#define CONFIG_SYS_LONGHELP
#define CONFIG_PARTITION_UUIDS

/* We set the max number of command args high to avoid HUSH bugs. */
#define CONFIG_SYS_MAXARGS		64

/* Console I/O Buffer Size */
#define CONFIG_SYS_CBSIZE		512
/* Print Buffer Size */
#define CONFIG_SYS_PBSIZE		(CONFIG_SYS_CBSIZE \
					+ sizeof(CONFIG_SYS_PROMPT) + 16)
/* Boot Argument Buffer Size */
#define CONFIG_SYS_BARGSIZE		CONFIG_SYS_CBSIZE

/* memtest works on */
#define CONFIG_SYS_MEMTEST_START	(OMAP34XX_SDRC_CS0)
#define CONFIG_SYS_MEMTEST_END		(OMAP34XX_SDRC_CS0 + \
					0x01F00000) /* 31MB */

#define CONFIG_SYS_LOAD_ADDR		(OMAP34XX_SDRC_CS0) /* default load */
								/* address */

/*
 * AM3517 has 12 GP timers, they can be driven by the system clock
 * (12/13/16.8/19.2/38.4MHz) or by 32KHz clock. We use 13MHz (V_SCLK).
 * This rate is divided by a local divisor.
 */
#define CONFIG_SYS_TIMERBASE		OMAP34XX_GPT2
#define CONFIG_SYS_PTV			2	/* Divisor: 2^(PTV+1) => 8 */

/* Physical Memory Map */
#define PHYS_SDRAM_1			OMAP34XX_SDRC_CS0
#define PHYS_SDRAM_2			OMAP34XX_SDRC_CS1
#define CONFIG_SYS_CS0_SIZE		(256 * 1024 * 1024)
#define CONFIG_SYS_SDRAM_BASE		PHYS_SDRAM_1
#define CONFIG_SYS_INIT_RAM_ADDR	0x4020f800
#define CONFIG_SYS_INIT_RAM_SIZE	0x800
#define CONFIG_SYS_INIT_SP_ADDR		(CONFIG_SYS_INIT_RAM_ADDR + \
					 CONFIG_SYS_INIT_RAM_SIZE - \
					 GENERATED_GBL_DATA_SIZE)

/* FLASH and environment organization */

/* **** PISMO SUPPORT *** */
#define CONFIG_SYS_MAX_FLASH_SECT	520	/* max number of sectors */
						/* on one chip */
#define CONFIG_SYS_MAX_FLASH_BANKS	2	/* max number of flash banks */
#define CONFIG_SYS_MONITOR_LEN		(256 << 10)	/* Reserve 2 sectors */

#if defined(CONFIG_NAND)
#define CONFIG_SYS_FLASH_BASE		NAND_BASE
#endif

/* Monitor at start of flash */
#define CONFIG_SYS_MONITOR_BASE		CONFIG_SYS_FLASH_BASE

#define CONFIG_SYS_ENV_SECT_SIZE	(128 << 10)	/* 128 KiB */
#define CONFIG_ENV_SIZE			CONFIG_SYS_ENV_SECT_SIZE
#define SMNAND_ENV_OFFSET		0x260000 /* environment starts here */
#define CONFIG_ENV_OFFSET		SMNAND_ENV_OFFSET
#define CONFIG_ENV_ADDR			SMNAND_ENV_OFFSET
#define CONFIG_ENV_IS_IN_NAND

/* Defines for SPL */
#define CONFIG_SPL_FRAMEWORK
#define CONFIG_SPL_BOARD_INIT
#define CONFIG_SPL_NAND_SIMPLE
#define CONFIG_SPL_TEXT_BASE		0x40200000
#define CONFIG_SPL_MAX_SIZE		(64 * 1024)

#define CONFIG_SPL_BSS_START_ADDR	0x80000000
#define CONFIG_SPL_BSS_MAX_SIZE		0x80000		/* 512 KB */

#define CONFIG_SYS_MMCSD_RAW_MODE_U_BOOT_SECTOR	0x300 /* address 0x60000 */
#define CONFIG_SYS_U_BOOT_MAX_SIZE_SECTORS	0x200 /* 256 KB */
#define CONFIG_SYS_MMCSD_FS_BOOT_PARTITION	1
#define CONFIG_SPL_FS_LOAD_PAYLOAD_NAME		"u-boot.img"

#define CONFIG_SPL_LIBCOMMON_SUPPORT
#define CONFIG_SPL_LIBDISK_SUPPORT
#define CONFIG_SPL_I2C_SUPPORT
#define CONFIG_SPL_LIBGENERIC_SUPPORT
#define CONFIG_SPL_MMC_SUPPORT
#define CONFIG_SPL_FAT_SUPPORT
#define CONFIG_SPL_SERIAL_SUPPORT
#define CONFIG_SPL_NAND_SUPPORT
#define CONFIG_SPL_NAND_BASE
#define CONFIG_SPL_NAND_DRIVERS
#define CONFIG_SPL_NAND_ECC
#define CONFIG_SPL_MTD_SUPPORT
#define CONFIG_SPL_POWER_SUPPORT
#define CONFIG_SPL_LDSCRIPT		"$(CPUDIR)/omap-common/u-boot-spl.lds"

#endif /* __CONFIG_H */<|MERGE_RESOLUTION|>--- conflicted
+++ resolved
@@ -17,9 +17,6 @@
 
 #define CONFIG_OMAP
 #define CONFIG_OMAP_COMMON
-<<<<<<< HEAD
-#define CONFIG_SYS_GENERIC_BOARD
-=======
 
 #define CONFIG_SYS_CACHELINE_SIZE	64
 
@@ -27,7 +24,6 @@
 
 #define CONFIG_NR_DRAM_BANKS	2	/* CS1 may or may not be populated */
 
->>>>>>> 8989c96b
 /* Common ARM Erratas */
 #define CONFIG_ARM_ERRATA_454179
 #define CONFIG_ARM_ERRATA_430973
@@ -122,26 +118,11 @@
 #endif /* CONFIG_USB_MUSB_AM35X */
 
 /* commands to include */
-<<<<<<< HEAD
-#define CONFIG_CMD_EXT2		/* EXT2 Support			*/
-#define CONFIG_CMD_FAT		/* FAT support			*/
-#define CONFIG_CMD_JFFS2	/* JFFS2 Support		*/
-
-#define CONFIG_CMD_I2C		/* I2C serial bus support	*/
-#define CONFIG_CMD_MMC		/* MMC support			*/
-#define CONFIG_CMD_NAND		/* NAND support			*/
-#define CONFIG_CMD_DHCP
-#undef CONFIG_CMD_PING
-
-
-#define CONFIG_SYS_NO_FLASH
-=======
 #define CONFIG_CMD_NAND
 #define CONFIG_CMD_PART
 #define CONFIG_CMD_MTDPARTS
 
 /* I2C */
->>>>>>> 8989c96b
 #define CONFIG_SYS_I2C
 #define CONFIG_SYS_OMAP24_I2C_SPEED	100000
 #define CONFIG_SYS_OMAP24_I2C_SLAVE	1

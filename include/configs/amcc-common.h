--- conflicted
+++ resolved
@@ -50,20 +50,11 @@
 /*
  * Commands
  */
-<<<<<<< HEAD
-#define CONFIG_CMD_ASKENV
-=======
->>>>>>> 8989c96b
 #if defined(CONFIG_440)
 #endif
 #define CONFIG_CMD_DIAG
 #define CONFIG_CMD_EEPROM
 #define CONFIG_CMD_IRQ
-<<<<<<< HEAD
-#define CONFIG_CMD_MII
-#define CONFIG_CMD_PING
-=======
->>>>>>> 8989c96b
 #define CONFIG_CMD_REGINFO
 
 /*

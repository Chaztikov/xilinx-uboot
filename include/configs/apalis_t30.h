--- conflicted
+++ resolved
@@ -52,13 +52,9 @@
 #define CONFIG_E1000_NO_NVM
 
 /* General networking support */
-<<<<<<< HEAD
-#define CONFIG_CMD_DHCP
-=======
 #define CONFIG_IP_DEFRAG
 #define CONFIG_TFTP_BLOCKSIZE		16384
 #define CONFIG_TFTP_TSIZE
->>>>>>> 8989c96b
 
 /* Miscellaneous commands */
 #define CONFIG_FAT_WRITE

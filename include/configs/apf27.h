--- conflicted
+++ resolved
@@ -65,10 +65,6 @@
 /*
  * U-Boot Commands
  */
-<<<<<<< HEAD
-#define CONFIG_CMD_ASKENV	/* ask for env variable		*/
-=======
->>>>>>> 8989c96b
 #define CONFIG_CMD_BSP		/* Board Specific functions	*/
 #define CONFIG_CMD_DATE
 #define CONFIG_CMD_EEPROM
@@ -77,10 +73,6 @@
 #define CONFIG_CMD_NAND		/* NAND support			*/
 #define CONFIG_CMD_NAND_LOCK_UNLOCK
 #define CONFIG_CMD_NAND_TRIMFFS
-<<<<<<< HEAD
-#define CONFIG_CMD_PING		/* ping support			*/
-=======
->>>>>>> 8989c96b
 #define CONFIG_CMD_UBI
 #define CONFIG_CMD_UBIFS
 

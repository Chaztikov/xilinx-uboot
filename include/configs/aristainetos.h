--- conflicted
+++ resolved
@@ -22,10 +22,7 @@
 
 #define CONFIG_FEC_XCV_TYPE		RMII
 
-<<<<<<< HEAD
-=======
 #define CONFIG_SF_DEFAULT_BUS		3
->>>>>>> 8989c96b
 #define CONFIG_SF_DEFAULT_CS		0
 
 #define CONFIG_EXTRA_ENV_BOARD_SETTINGS \
@@ -36,14 +33,10 @@
 	"addmisc=setenv bootargs ${bootargs} consoleblank=0\0" \
 	"addmtd=setenv bootargs ${bootargs} ${mtdparts}\0" \
 	"ubiargs=setenv bootargs console=${console},${baudrate} " \
-<<<<<<< HEAD
-		"ubi.mtd=0,2048 root=ubi0:rootfs rootfstype=ubifs\0 "
-=======
 		"ubi.mtd=0,2048 root=ubi0:rootfs rootfstype=ubifs\0 " \
 	"ubifs_load_fit=sf probe;ubi part ubi 2048;ubifsmount ubi:rootfs;" \
 		"ubifsload ${fit_addr_r} /boot/system.itb; " \
 		"imi ${fit_addr_r}\0 "
->>>>>>> 8989c96b
 
 #define ARISTAINETOS_USB_OTG_PWR	IMX_GPIO_NR(4, 15)
 #define ARISTAINETOS_USB_H1_PWR		IMX_GPIO_NR(3, 31)

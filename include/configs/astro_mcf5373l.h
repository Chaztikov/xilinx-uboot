--- conflicted
+++ resolved
@@ -60,11 +60,6 @@
 /* Define which commands should be available at u-boot command prompt */
 
 #define CONFIG_CMD_DATE
-<<<<<<< HEAD
-#define CONFIG_CMD_ELF
-#define CONFIG_CMD_I2C
-=======
->>>>>>> 8989c96b
 #if ENABLE_JFFS
 #define CONFIG_CMD_JFFS2
 #endif

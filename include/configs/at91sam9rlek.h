--- conflicted
+++ resolved
@@ -69,10 +69,6 @@
 /*
  * Command line configuration.
  */
-<<<<<<< HEAD
-#undef CONFIG_CMD_USB
-=======
->>>>>>> 8989c96b
 
 #define CONFIG_CMD_NAND			1
 

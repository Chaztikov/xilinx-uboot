/*
 * Copyright (C) 2012 Atmel Corporation
 *
 * Configuation settings for the AT91SAM9X5EK board.
 *
 * SPDX-License-Identifier:	GPL-2.0+
 */

#ifndef __CONFIG_H__
#define __CONFIG_H__

#include <asm/hardware.h>

#define CONFIG_SYS_TEXT_BASE		0x26f00000

/* ARM asynchronous clock */
#define CONFIG_SYS_AT91_SLOW_CLOCK	32768
#define CONFIG_SYS_AT91_MAIN_CLOCK	12000000	/* 12 MHz crystal */

#define CONFIG_AT91SAM9X5EK

#define CONFIG_CMDLINE_TAG		/* enable passing of ATAGs */
#define CONFIG_SETUP_MEMORY_TAGS
#define CONFIG_INITRD_TAG
#define CONFIG_SKIP_LOWLEVEL_INIT
#define CONFIG_BOARD_EARLY_INIT_F
#define CONFIG_DISPLAY_CPUINFO

/* general purpose I/O */
#define CONFIG_ATMEL_LEGACY		/* required until (g)pio is fixed */
#define CONFIG_AT91_GPIO

/* serial console */
#define CONFIG_ATMEL_USART
#define CONFIG_USART_BASE	ATMEL_BASE_DBGU
#define CONFIG_USART_ID		ATMEL_ID_SYS

/* LCD */
#define CONFIG_LCD
#define LCD_BPP			LCD_COLOR16
#define LCD_OUTPUT_BPP		24
#define CONFIG_LCD_LOGO
#define CONFIG_LCD_INFO
#define CONFIG_LCD_INFO_BELOW_LOGO
#define CONFIG_SYS_WHITE_ON_BLACK
#define CONFIG_ATMEL_HLCD
#define CONFIG_ATMEL_LCD_RGB565
#define CONFIG_SYS_CONSOLE_IS_IN_ENV


/*
 * BOOTP options
 */
#define CONFIG_BOOTP_BOOTFILESIZE
#define CONFIG_BOOTP_BOOTPATH
#define CONFIG_BOOTP_GATEWAY
#define CONFIG_BOOTP_HOSTNAME

/* no NOR flash */
#define CONFIG_SYS_NO_FLASH

/*
 * Command line configuration.
 */
<<<<<<< HEAD
#define CONFIG_CMD_PING
#define CONFIG_CMD_DHCP
=======
>>>>>>> 8989c96b
#define CONFIG_CMD_NAND

/*
 * define CONFIG_USB_EHCI to enable USB Hi-Speed (aka 2.0)
 * NB: in this case, USB 1.1 devices won't be recognized.
 */

/* SDRAM */
#define CONFIG_NR_DRAM_BANKS		1
#define CONFIG_SYS_SDRAM_BASE		0x20000000
#define CONFIG_SYS_SDRAM_SIZE		0x08000000	/* 128 megs */

#define CONFIG_SYS_INIT_SP_ADDR \
	(CONFIG_SYS_SDRAM_BASE + 4 * 1024 - GENERATED_GBL_DATA_SIZE)

/* DataFlash */
#ifdef CONFIG_CMD_SF
#define CONFIG_ATMEL_SPI
<<<<<<< HEAD
#define CONFIG_SPI_FLASH_ATMEL
=======
>>>>>>> 8989c96b
#define CONFIG_SF_DEFAULT_SPEED		30000000
#endif

/* NAND flash */
#ifdef CONFIG_CMD_NAND
#define CONFIG_NAND_ATMEL
#define CONFIG_SYS_MAX_NAND_DEVICE	1
#define CONFIG_SYS_NAND_BASE		0x40000000
#define CONFIG_SYS_NAND_DBW_8		1
/* our ALE is AD21 */
#define CONFIG_SYS_NAND_MASK_ALE	(1 << 21)
/* our CLE is AD22 */
#define CONFIG_SYS_NAND_MASK_CLE	(1 << 22)
#define CONFIG_SYS_NAND_ENABLE_PIN	AT91_PIN_PD4
#define CONFIG_SYS_NAND_READY_PIN	AT91_PIN_PD5

/* PMECC & PMERRLOC */
#define CONFIG_ATMEL_NAND_HWECC		1
#define CONFIG_ATMEL_NAND_HW_PMECC	1
#define CONFIG_PMECC_CAP		2
#define CONFIG_PMECC_SECTOR_SIZE	512

#define CONFIG_CMD_NAND_TRIMFFS

#define CONFIG_MTD_DEVICE
#define CONFIG_CMD_MTDPARTS
#define CONFIG_MTD_PARTITIONS
#define CONFIG_RBTREE
#define CONFIG_LZO
#define CONFIG_CMD_UBI
#define CONFIG_CMD_UBIFS
#endif

/* MMC */
#ifdef CONFIG_CMD_MMC
#define CONFIG_MMC
#define CONFIG_GENERIC_MMC
#define CONFIG_GENERIC_ATMEL_MCI
#endif

/* FAT */
#ifdef CONFIG_CMD_FAT
#define CONFIG_DOS_PARTITION
#endif

/* Ethernet */
#define CONFIG_MACB
#define CONFIG_RMII
#define CONFIG_NET_RETRY_COUNT		20
#define CONFIG_MACB_SEARCH_PHY

/* USB */
#ifdef CONFIG_CMD_USB
#ifdef CONFIG_USB_EHCI
#define CONFIG_USB_EHCI_ATMEL
#define CONFIG_SYS_USB_EHCI_MAX_ROOT_PORTS	2
#else
#define CONFIG_USB_ATMEL
#define CONFIG_USB_ATMEL_CLK_SEL_UPLL
#define CONFIG_USB_OHCI_NEW
#define CONFIG_SYS_USB_OHCI_CPU_INIT
#define CONFIG_SYS_USB_OHCI_REGS_BASE		ATMEL_BASE_OHCI
#define CONFIG_SYS_USB_OHCI_SLOT_NAME		"at91sam9x5"
#define CONFIG_SYS_USB_OHCI_MAX_ROOT_PORTS	3
#endif
#define CONFIG_USB_STORAGE
#endif

#define CONFIG_SYS_LOAD_ADDR		0x22000000	/* load address */

#define CONFIG_SYS_MEMTEST_START	CONFIG_SYS_SDRAM_BASE
#define CONFIG_SYS_MEMTEST_END		0x26e00000

#ifdef CONFIG_SYS_USE_NANDFLASH
/* bootstrap + u-boot + env + linux in nandflash */
#define CONFIG_ENV_IS_IN_NAND
#define CONFIG_ENV_OFFSET		0xc0000
#define CONFIG_ENV_OFFSET_REDUND	0x100000
#define CONFIG_ENV_SIZE		0x20000		/* 1 sector = 128 kB */
#define CONFIG_BOOTCOMMAND	"nand read " \
				"0x22000000 0x200000 0x300000; " \
				"bootm 0x22000000"
#elif defined(CONFIG_SYS_USE_SPIFLASH)
/* bootstrap + u-boot + env + linux in spi flash */
#define CONFIG_ENV_IS_IN_SPI_FLASH
#define CONFIG_ENV_OFFSET	0x5000
#define CONFIG_ENV_SIZE		0x3000
#define CONFIG_ENV_SECT_SIZE	0x1000
#define CONFIG_ENV_SPI_MAX_HZ	30000000
#define CONFIG_BOOTCOMMAND	"sf probe 0; " \
				"sf read 0x22000000 0x100000 0x300000; " \
				"bootm 0x22000000"
#elif defined(CONFIG_SYS_USE_DATAFLASH)
/* bootstrap + u-boot + env + linux in data flash */
#define CONFIG_ENV_IS_IN_SPI_FLASH
#define CONFIG_ENV_OFFSET	0x4200
#define CONFIG_ENV_SIZE		0x4200
#define CONFIG_ENV_SECT_SIZE	0x210
#define CONFIG_ENV_SPI_MAX_HZ	30000000
#define CONFIG_BOOTCOMMAND	"sf probe 0; " \
				"sf read 0x22000000 0x84000 0x294000; " \
				"bootm 0x22000000"
#else /* CONFIG_SYS_USE_MMC */
/* bootstrap + u-boot + env + linux in mmc */
#define CONFIG_ENV_IS_IN_FAT
#define CONFIG_FAT_WRITE
#define FAT_ENV_INTERFACE	"mmc"
#define FAT_ENV_FILE		"uboot.env"
#define FAT_ENV_DEVICE_AND_PART "0"
#define CONFIG_ENV_SIZE		0x4000
#endif

#ifdef CONFIG_SYS_USE_MMC
#define CONFIG_BOOTARGS		"mem=128M console=ttyS0,115200 " \
				"mtdparts=atmel_nand:" \
				"8M(bootstrap/uboot/kernel)ro,-(rootfs) " \
				"root=/dev/mmcblk0p2 " \
				"rw rootfstype=ext4 rootwait"
#else
#define CONFIG_BOOTARGS							\
	"console=ttyS0,115200 earlyprintk "				\
	"mtdparts=atmel_nand:256k(bootstrap)ro,512k(uboot)ro,"		\
	"256k(env),256k(env_redundant),256k(spare),"			\
	"512k(dtb),6M(kernel)ro,-(rootfs) "				\
	"rootfstype=ubifs ubi.mtd=7 root=ubi0:rootfs rw"
#endif

#define CONFIG_BAUDRATE		115200

#define CONFIG_SYS_CBSIZE	256
#define CONFIG_SYS_MAXARGS	16
#define CONFIG_SYS_LONGHELP
#define CONFIG_CMDLINE_EDITING
#define CONFIG_AUTO_COMPLETE

/*
 * Size of malloc() pool
 */
#define CONFIG_SYS_MALLOC_LEN		(512 * 1024 + 0x1000)

/* SPL */
#define CONFIG_SPL_FRAMEWORK
#define CONFIG_SPL_TEXT_BASE		0x300000
#define CONFIG_SPL_MAX_SIZE		0x6000
#define CONFIG_SPL_STACK		0x308000

#define CONFIG_SPL_BSS_START_ADDR	0x20000000
#define CONFIG_SPL_BSS_MAX_SIZE		0x80000
#define CONFIG_SYS_SPL_MALLOC_START	0x20080000
#define CONFIG_SYS_SPL_MALLOC_SIZE	0x80000

#define CONFIG_SPL_LIBCOMMON_SUPPORT
#define CONFIG_SPL_LIBGENERIC_SUPPORT
#define CONFIG_SPL_GPIO_SUPPORT
#define CONFIG_SPL_SERIAL_SUPPORT

#define CONFIG_SPL_BOARD_INIT
#define CONFIG_SYS_MONITOR_LEN		(512 << 10)

#define CONFIG_SYS_MASTER_CLOCK		132096000
#define CONFIG_SYS_AT91_PLLA		0x20c73f03
#define CONFIG_SYS_MCKR			0x1301
#define CONFIG_SYS_MCKR_CSS		0x1302

#ifdef CONFIG_SYS_USE_MMC
#define CONFIG_SPL_LDSCRIPT		arch/arm/mach-at91/arm926ejs/u-boot-spl.lds
#define CONFIG_SPL_MMC_SUPPORT
#define CONFIG_SYS_U_BOOT_MAX_SIZE_SECTORS	0x400
#define CONFIG_SYS_MMCSD_RAW_MODE_U_BOOT_SECTOR 0x200
#define CONFIG_SYS_MMCSD_FS_BOOT_PARTITION	1
#define CONFIG_SPL_FS_LOAD_PAYLOAD_NAME		"u-boot.img"
#define CONFIG_SPL_FAT_SUPPORT
#define CONFIG_SPL_LIBDISK_SUPPORT

#elif CONFIG_SYS_USE_NANDFLASH
#define CONFIG_SPL_NAND_SUPPORT
#define CONFIG_SPL_NAND_DRIVERS
#define CONFIG_SPL_NAND_BASE
#define CONFIG_SYS_NAND_U_BOOT_OFFS	0x40000
#define CONFIG_SYS_NAND_5_ADDR_CYCLE
#define CONFIG_SYS_NAND_PAGE_SIZE	0x800
#define CONFIG_SYS_NAND_PAGE_COUNT	64
#define CONFIG_SYS_NAND_OOBSIZE		64
#define CONFIG_SYS_NAND_BLOCK_SIZE	0x20000
#define CONFIG_SYS_NAND_BAD_BLOCK_POS	0x0
#define CONFIG_SPL_GENERATE_ATMEL_PMECC_HEADER

#elif CONFIG_SYS_USE_SPIFLASH
#define CONFIG_SPL_SPI_SUPPORT
#define CONFIG_SPL_SPI_FLASH_SUPPORT
#define CONFIG_SPL_SPI_LOAD
#define CONFIG_SYS_SPI_U_BOOT_OFFS	0x8400

#endif

#endif<|MERGE_RESOLUTION|>--- conflicted
+++ resolved
@@ -62,11 +62,6 @@
 /*
  * Command line configuration.
  */
-<<<<<<< HEAD
-#define CONFIG_CMD_PING
-#define CONFIG_CMD_DHCP
-=======
->>>>>>> 8989c96b
 #define CONFIG_CMD_NAND
 
 /*
@@ -85,10 +80,6 @@
 /* DataFlash */
 #ifdef CONFIG_CMD_SF
 #define CONFIG_ATMEL_SPI
-<<<<<<< HEAD
-#define CONFIG_SPI_FLASH_ATMEL
-=======
->>>>>>> 8989c96b
 #define CONFIG_SF_DEFAULT_SPEED		30000000
 #endif
 

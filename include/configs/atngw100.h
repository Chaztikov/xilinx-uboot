/*
 * Copyright (C) 2006 Atmel Corporation
 *
 * Configuration settings for the AVR32 Network Gateway
 *
 * SPDX-License-Identifier:	GPL-2.0+
 */
#ifndef __CONFIG_H
#define __CONFIG_H

#include <asm/arch/hardware.h>

#define CONFIG_AT32AP
#define CONFIG_AT32AP7000
#define CONFIG_ATNGW100

#define CONFIG_BOARD_EARLY_INIT_F
#define CONFIG_BOARD_EARLY_INIT_R

/*
 * Set up the PLL to run at 140 MHz, the CPU to run at the PLL
 * frequency, the HSB and PBB busses to run at 1/2 the PLL frequency
 * and the PBA bus to run at 1/4 the PLL frequency.
 */
#define CONFIG_PLL
#define CONFIG_SYS_POWER_MANAGER
#define CONFIG_SYS_OSC0_HZ			20000000
#define CONFIG_SYS_PLL0_DIV			1
#define CONFIG_SYS_PLL0_MUL			7
#define CONFIG_SYS_PLL0_SUPPRESS_CYCLES	16
#define CONFIG_SYS_CLKDIV_CPU			0
#define CONFIG_SYS_CLKDIV_HSB			1
#define CONFIG_SYS_CLKDIV_PBA			2
#define CONFIG_SYS_CLKDIV_PBB			1

/* Reserve VM regions for SDRAM and NOR flash */
#define CONFIG_SYS_NR_VM_REGIONS		2

/*
 * The PLLOPT register controls the PLL like this:
 *   icp = PLLOPT<2>
 *   ivco = PLLOPT<1:0>
 *
 * We want icp=1 (default) and ivco=0 (80-160 MHz) or ivco=2 (150-240MHz).
 */
#define CONFIG_SYS_PLL0_OPT			0x04

#define CONFIG_USART_BASE		ATMEL_BASE_USART1
#define CONFIG_USART_ID			1
/* User serviceable stuff */
#define CONFIG_DOS_PARTITION

#define CONFIG_CMDLINE_TAG
#define CONFIG_SETUP_MEMORY_TAGS
#define CONFIG_INITRD_TAG

#define CONFIG_STACKSIZE		(2048)

#define CONFIG_BAUDRATE			115200
#define CONFIG_BOOTARGS							\
	"console=ttyS0 root=/dev/mtdblock1 rootfstype=jffs2"
#define CONFIG_BOOTCOMMAND						\
	"fsload; bootm"

<<<<<<< HEAD
#define CONFIG_BOOTDELAY		1
=======
>>>>>>> 8989c96b

/*
 * After booting the board for the first time, new ethernet addresses
 * should be generated and assigned to the environment variables
 * "ethaddr" and "eth1addr". This is normally done during production.
 */
#define CONFIG_OVERWRITE_ETHADDR_ONCE

/*
 * BOOTP/DHCP options
 */
#define CONFIG_BOOTP_SUBNETMASK
#define CONFIG_BOOTP_GATEWAY

/*
 * Command line configuration.
 */
<<<<<<< HEAD
#define CONFIG_CMD_ASKENV
#define CONFIG_CMD_DHCP
#define CONFIG_CMD_EXT2
#define CONFIG_CMD_FAT
#define CONFIG_CMD_JFFS2
#define CONFIG_CMD_MMC
#define CONFIG_CMD_SF
#define CONFIG_CMD_SPI

=======
#define CONFIG_CMD_JFFS2
>>>>>>> 8989c96b

#define CONFIG_ATMEL_USART
#define CONFIG_MACB
#define CONFIG_PORTMUX_PIO
#define CONFIG_SYS_NR_PIOS			5
#define CONFIG_SYS_HSDRAMC
#define CONFIG_MMC
#define CONFIG_GENERIC_ATMEL_MCI
#define CONFIG_GENERIC_MMC
#define CONFIG_ATMEL_SPI

<<<<<<< HEAD
#define CONFIG_SPI_FLASH_ATMEL

=======
>>>>>>> 8989c96b
#define CONFIG_SYS_DCACHE_LINESZ		32
#define CONFIG_SYS_ICACHE_LINESZ		32

#define CONFIG_NR_DRAM_BANKS		1

#define CONFIG_SYS_FLASH_CFI
#define CONFIG_FLASH_CFI_DRIVER

#define CONFIG_SYS_FLASH_BASE			0x00000000
#define CONFIG_SYS_FLASH_SIZE			0x800000
#define CONFIG_SYS_MAX_FLASH_BANKS		1
#define CONFIG_SYS_MAX_FLASH_SECT		135

#define CONFIG_SYS_MONITOR_BASE		CONFIG_SYS_FLASH_BASE
#define CONFIG_SYS_TEXT_BASE		0x00000000

#define CONFIG_SYS_INTRAM_BASE			INTERNAL_SRAM_BASE
#define CONFIG_SYS_INTRAM_SIZE			INTERNAL_SRAM_SIZE
#define CONFIG_SYS_SDRAM_BASE			EBI_SDRAM_BASE

#define CONFIG_ENV_IS_IN_FLASH
#define CONFIG_ENV_SIZE			65536
#define CONFIG_ENV_ADDR			(CONFIG_SYS_FLASH_BASE + CONFIG_SYS_FLASH_SIZE - CONFIG_ENV_SIZE)

#define CONFIG_SYS_INIT_SP_ADDR		(CONFIG_SYS_INTRAM_BASE + CONFIG_SYS_INTRAM_SIZE)

#define CONFIG_SYS_MALLOC_LEN			(256*1024)

/* Allow 4MB for the kernel run-time image */
#define CONFIG_SYS_LOAD_ADDR			(EBI_SDRAM_BASE + 0x00400000)
#define CONFIG_SYS_BOOTPARAMS_LEN		(16 * 1024)

/* Other configuration settings that shouldn't have to change all that often */
#define CONFIG_SYS_CBSIZE			256
#define CONFIG_SYS_MAXARGS			16
#define CONFIG_SYS_PBSIZE			(CONFIG_SYS_CBSIZE + sizeof(CONFIG_SYS_PROMPT) + 16)
#define CONFIG_SYS_LONGHELP

#define CONFIG_SYS_MEMTEST_START		EBI_SDRAM_BASE
#define CONFIG_SYS_MEMTEST_END			(CONFIG_SYS_MEMTEST_START + 0x1f00000)

#define CONFIG_SYS_BAUDRATE_TABLE { 115200, 38400, 19200, 9600, 2400 }

#endif /* __CONFIG_H */<|MERGE_RESOLUTION|>--- conflicted
+++ resolved
@@ -62,10 +62,6 @@
 #define CONFIG_BOOTCOMMAND						\
 	"fsload; bootm"
 
-<<<<<<< HEAD
-#define CONFIG_BOOTDELAY		1
-=======
->>>>>>> 8989c96b
 
 /*
  * After booting the board for the first time, new ethernet addresses
@@ -83,19 +79,7 @@
 /*
  * Command line configuration.
  */
-<<<<<<< HEAD
-#define CONFIG_CMD_ASKENV
-#define CONFIG_CMD_DHCP
-#define CONFIG_CMD_EXT2
-#define CONFIG_CMD_FAT
 #define CONFIG_CMD_JFFS2
-#define CONFIG_CMD_MMC
-#define CONFIG_CMD_SF
-#define CONFIG_CMD_SPI
-
-=======
-#define CONFIG_CMD_JFFS2
->>>>>>> 8989c96b
 
 #define CONFIG_ATMEL_USART
 #define CONFIG_MACB
@@ -107,11 +91,6 @@
 #define CONFIG_GENERIC_MMC
 #define CONFIG_ATMEL_SPI
 
-<<<<<<< HEAD
-#define CONFIG_SPI_FLASH_ATMEL
-
-=======
->>>>>>> 8989c96b
 #define CONFIG_SYS_DCACHE_LINESZ		32
 #define CONFIG_SYS_ICACHE_LINESZ		32
 

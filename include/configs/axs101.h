/*
 * Copyright (C) 2013-2014 Synopsys, Inc. All rights reserved.
 *
 * SPDX-License-Identifier:	GPL-2.0+
 */

#ifndef _CONFIG_AXS101_H_
#define _CONFIG_AXS101_H_

/*
 *  CPU configuration
 */
#define CONFIG_SYS_TIMER_RATE		CONFIG_SYS_CLK_FREQ

#define ARC_FPGA_PERIPHERAL_BASE	0xE0000000
#define ARC_APB_PERIPHERAL_BASE		0xF0000000
#define ARC_DWMMC_BASE			(ARC_FPGA_PERIPHERAL_BASE + 0x15000)
#define ARC_DWGMAC_BASE			(ARC_FPGA_PERIPHERAL_BASE + 0x18000)

/*
 * Memory configuration
 */
#define CONFIG_SYS_MONITOR_BASE		CONFIG_SYS_TEXT_BASE

#define CONFIG_SYS_DDR_SDRAM_BASE	0x80000000
#define CONFIG_SYS_SDRAM_BASE		CONFIG_SYS_DDR_SDRAM_BASE
#define CONFIG_SYS_SDRAM_SIZE		0x20000000	/* 512 Mb */

#define CONFIG_SYS_INIT_SP_ADDR		\
	(CONFIG_SYS_SDRAM_BASE + 0x1000 - GENERATED_GBL_DATA_SIZE)

#define CONFIG_SYS_MALLOC_LEN		0x200000	/* 2 MB */
#define CONFIG_SYS_BOOTM_LEN		0x2000000	/* 32 MB */
#define CONFIG_SYS_LOAD_ADDR		0x82000000

/*
 * This board might be of different versions so handle it
 */
#define CONFIG_BOARD_TYPES
#define CONFIG_BOARD_EARLY_INIT_F

/*
 * NAND Flash configuration
 */
#define CONFIG_SYS_NO_FLASH
#define CONFIG_SYS_NAND_BASE		(ARC_FPGA_PERIPHERAL_BASE + 0x16000)
#define CONFIG_SYS_MAX_NAND_DEVICE	1

/*
 * UART configuration
 */
#define CONFIG_DW_SERIAL
#define CONFIG_SYS_NS16550_SERIAL
#define CONFIG_SYS_NS16550_CLK		33333333
#define CONFIG_SYS_NS16550_MEM32
#define CONFIG_BAUDRATE			115200

/*
 * I2C configuration
 */
#define CONFIG_SYS_I2C
#define CONFIG_I2C_ENV_EEPROM_BUS	2
#define CONFIG_SYS_I2C_SPEED		100000
#define CONFIG_SYS_I2C_SPEED1		100000
#define CONFIG_SYS_I2C_SPEED2		100000
#define CONFIG_SYS_I2C_SLAVE		0
#define CONFIG_SYS_I2C_SLAVE1		0
#define CONFIG_SYS_I2C_SLAVE2		0
#define CONFIG_SYS_I2C_BASE		0xE001D000
#define CONFIG_SYS_I2C_BASE1		0xE001E000
#define CONFIG_SYS_I2C_BASE2		0xE001F000
#define CONFIG_SYS_I2C_BUS_MAX		3
#define IC_CLK				50

/*
 * EEPROM configuration
 */
#define CONFIG_SYS_I2C_EEPROM_ADDR		(0xA8 >> 1)
#define CONFIG_SYS_I2C_EEPROM_ADDR_LEN		1
#define CONFIG_SYS_I2C_EEPROM_ADDR_OVERFLOW	1
#define CONFIG_SYS_EEPROM_PAGE_WRITE_BITS	3
#define CONFIG_SYS_EEPROM_PAGE_WRITE_DELAY_MS	64

/*
 * SD/MMC configuration
 */
#define CONFIG_MMC
#define CONFIG_GENERIC_MMC
#define CONFIG_DWMMC
#define CONFIG_DOS_PARTITION

/*
 * Ethernet PHY configuration
 */
#define CONFIG_MII
#define CONFIG_PHY_GIGE

/*
 * USB 1.1 configuration
 */
<<<<<<< HEAD
#define CONFIG_DW_AUTONEG
=======
#define CONFIG_USB_OHCI_NEW
#define CONFIG_SYS_USB_OHCI_MAX_ROOT_PORTS 1
>>>>>>> 8989c96b

/*
 * Commands still not supported in Kconfig
 */
<<<<<<< HEAD
#define CONFIG_CMD_DHCP
#define CONFIG_CMD_EEPROM
#define CONFIG_CMD_ELF
#define CONFIG_CMD_FAT
#define CONFIG_CMD_I2C
#define CONFIG_CMD_MMC
=======
>>>>>>> 8989c96b
#define CONFIG_CMD_NAND

#define CONFIG_AUTO_COMPLETE
#define CONFIG_SYS_MAXARGS		16

/*
 * Environment settings
 */
#define CONFIG_ENV_IS_IN_EEPROM
#define CONFIG_ENV_SIZE			0x00200		/* 512 bytes */
#define CONFIG_ENV_OFFSET		0

/*
 * Environment configuration
 */
#define CONFIG_BOOTFILE			"uImage"
#define CONFIG_BOOTARGS			"console=ttyS3,115200n8"
#define CONFIG_LOADADDR			CONFIG_SYS_LOAD_ADDR

/*
 * Console configuration
 */
#define CONFIG_SYS_LONGHELP
#define CONFIG_SYS_CBSIZE		256
#define CONFIG_SYS_BARGSIZE		CONFIG_SYS_CBSIZE
#define CONFIG_SYS_PBSIZE		(CONFIG_SYS_CBSIZE + \
						sizeof(CONFIG_SYS_PROMPT) + 16)

/*
 * Misc utility configuration
 */
#define CONFIG_BOUNCE_BUFFER

#endif /* _CONFIG_AXS101_H_ */<|MERGE_RESOLUTION|>--- conflicted
+++ resolved
@@ -98,25 +98,12 @@
 /*
  * USB 1.1 configuration
  */
-<<<<<<< HEAD
-#define CONFIG_DW_AUTONEG
-=======
 #define CONFIG_USB_OHCI_NEW
 #define CONFIG_SYS_USB_OHCI_MAX_ROOT_PORTS 1
->>>>>>> 8989c96b
 
 /*
  * Commands still not supported in Kconfig
  */
-<<<<<<< HEAD
-#define CONFIG_CMD_DHCP
-#define CONFIG_CMD_EEPROM
-#define CONFIG_CMD_ELF
-#define CONFIG_CMD_FAT
-#define CONFIG_CMD_I2C
-#define CONFIG_CMD_MMC
-=======
->>>>>>> 8989c96b
 #define CONFIG_CMD_NAND
 
 #define CONFIG_AUTO_COMPLETE

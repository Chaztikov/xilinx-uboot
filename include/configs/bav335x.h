--- conflicted
+++ resolved
@@ -560,11 +560,6 @@
 #endif
 
 /* SPI flash. */
-<<<<<<< HEAD
-#define CONFIG_CMD_SF
-#define CONFIG_SPI_FLASH_WINBOND
-=======
->>>>>>> 8989c96b
 #define CONFIG_SF_DEFAULT_SPEED		24000000
 
 /* Network. */

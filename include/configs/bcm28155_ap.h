--- conflicted
+++ resolved
@@ -124,17 +124,6 @@
 #define CONFIG_BOOTCOMMAND		""
 
 /* Commands */
-<<<<<<< HEAD
-#define CONFIG_CMD_ASKENV
-#define CONFIG_CMD_CACHE
-#define CONFIG_CMD_FAT
-#define CONFIG_CMD_GPIO
-#define CONFIG_CMD_I2C
-#define CONFIG_CMD_MMC
-#define CONFIG_CMD_BOOTZ
-#define CONFIG_FAT_WRITE
-
-=======
 #define CONFIG_FAT_WRITE
 
 /* Fastboot and USB OTG */
@@ -147,6 +136,5 @@
 #define CONFIG_FASTBOOT_BUF_ADDR	CONFIG_SYS_SDRAM_BASE
 #define CONFIG_USB_GADGET_BCM_UDC_OTG_PHY
 #define CONFIG_USBID_ADDR		0x34052c46
->>>>>>> 8989c96b
 
 #endif /* __BCM28155_AP_H */
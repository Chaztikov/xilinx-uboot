--- conflicted
+++ resolved
@@ -67,10 +67,6 @@
 
 /* support for serial flash */
 #define CONFIG_BFIN_SPI
-<<<<<<< HEAD
-#define CONFIG_CMD_SF
-=======
->>>>>>> 8989c96b
 #define CONFIG_SF_DEFAULT_HZ	30000000
 
 #define CONFIG_ENV_IS_IN_SPI_FLASH

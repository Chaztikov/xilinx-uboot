/*
 * U-Boot - Configuration file for BF533 STAMP board
 */

#ifndef __CONFIG_BF533_STAMP_H__
#define __CONFIG_BF533_STAMP_H__

#include <asm/config-pre.h>

/*
 * Processor Settings
 */
#define CONFIG_BFIN_CPU             bf533-0.3
#define CONFIG_BFIN_BOOT_MODE       BFIN_BOOT_BYPASS

/*
 * Clock Settings
 *	CCLK = (CLKIN * VCO_MULT) / CCLK_DIV
 *	SCLK = (CLKIN * VCO_MULT) / SCLK_DIV
 */
/* CONFIG_CLKIN_HZ is any value in Hz					*/
#define CONFIG_CLKIN_HZ			11059200
/* CLKIN_HALF controls the DF bit in PLL_CTL      0 = CLKIN		*/
/*                                                1 = CLKIN / 2		*/
#define CONFIG_CLKIN_HALF		0
/* PLL_BYPASS controls the BYPASS bit in PLL_CTL  0 = do not bypass	*/
/*                                                1 = bypass PLL	*/
#define CONFIG_PLL_BYPASS		0
/* VCO_MULT controls the MSEL (multiplier) bits in PLL_CTL		*/
/* Values can range from 0-63 (where 0 means 64)			*/
#define CONFIG_VCO_MULT			45
/* CCLK_DIV controls the core clock divider				*/
/* Values can be 1, 2, 4, or 8 ONLY					*/
#define CONFIG_CCLK_DIV			1
/* SCLK_DIV controls the system clock divider				*/
/* Values can range from 1-15						*/
#define CONFIG_SCLK_DIV			6 /* note: 1.2 boards can go faster */

/*
 * Memory Settings
 */
#define CONFIG_MEM_ADD_WDTH	11
#define CONFIG_MEM_SIZE		128

#define CONFIG_EBIU_SDRRC_VAL	0x268
#define CONFIG_EBIU_SDGCTL_VAL	0x911109

#define CONFIG_EBIU_AMGCTL_VAL	0xFF
#define CONFIG_EBIU_AMBCTL0_VAL	0xBBC3BBC3
#define CONFIG_EBIU_AMBCTL1_VAL	0x99B39983

#define CONFIG_SYS_MONITOR_LEN	(256 * 1024)
#define CONFIG_SYS_MALLOC_LEN	(384 * 1024)

/*
 * Network Settings
 */
#define ADI_CMDS_NETWORK	1
#define CONFIG_SMC91111	1
#define CONFIG_SMC91111_BASE	0x20300300
#define SMC91111_EEPROM_INIT() \
	do { \
		bfin_write_FIO_DIR(bfin_read_FIO_DIR() | PF1 | PF0); \
		bfin_write_FIO_FLAG_C(PF1); \
		bfin_write_FIO_FLAG_S(PF0); \
		SSYNC(); \
	} while (0)
#define CONFIG_HOSTNAME		bf533-stamp
<<<<<<< HEAD

=======
>>>>>>> 8989c96b

/* I2C */
#define CONFIG_SYS_I2C
#define CONFIG_SYS_I2C_SOFT		/* I2C bit-banged */
#define CONFIG_SYS_I2C_SOFT_SPEED	50000
#define CONFIG_SYS_I2C_SOFT_SLAVE	0
/*
 * Software (bit-bang) I2C driver configuration
 */
#define CONFIG_SOFT_I2C_GPIO_SCL	GPIO_PF3
#define CONFIG_SOFT_I2C_GPIO_SDA	GPIO_PF2

/*
 * Flash Settings
 */
#define CONFIG_FLASH_CFI_DRIVER
#define CONFIG_SYS_FLASH_BASE		0x20000000
#define CONFIG_SYS_FLASH_CFI
#define CONFIG_SYS_FLASH_CFI_AMD_RESET
#define CONFIG_SYS_MAX_FLASH_BANKS	1
#define CONFIG_SYS_MAX_FLASH_SECT	67

/*
 * SPI Settings
 */
#define CONFIG_BFIN_SPI
#define CONFIG_ENV_SPI_MAX_HZ	30000000
/*
#define CONFIG_SF_DEFAULT_SPEED	30000000
#define CONFIG_SPI_FLASH_ALL
*/

/*
 * Env Storage Settings
 */
#if (CONFIG_BFIN_BOOT_MODE == BFIN_BOOT_SPI_MASTER)
#define CONFIG_ENV_IS_IN_SPI_FLASH
#define CONFIG_ENV_OFFSET	0x10000
#define CONFIG_ENV_SIZE		0x2000
#define CONFIG_ENV_SECT_SIZE	0x10000
#else
#define CONFIG_ENV_IS_IN_FLASH
#define CONFIG_ENV_OFFSET	0x4000
#define CONFIG_ENV_ADDR		(CONFIG_SYS_FLASH_BASE + CONFIG_ENV_OFFSET)
#define CONFIG_ENV_SIZE		0x2000
#define CONFIG_ENV_SECT_SIZE	0x2000
#endif
#if (CONFIG_BFIN_BOOT_MODE == BFIN_BOOT_BYPASS)
#define ENV_IS_EMBEDDED
#else
#define CONFIG_ENV_IS_EMBEDDED_IN_LDR
#endif
#ifdef ENV_IS_EMBEDDED
/* WARNING - the following is hand-optimized to fit within
 * the sector before the environment sector. If it throws
 * an error during compilation remove an object here to get
 * it linked after the configuration sector.
 */
# define LDS_BOARD_TEXT \
	arch/blackfin/lib/built-in.o (.text*); \
	arch/blackfin/cpu/built-in.o (.text*); \
	. = DEFINED(env_offset) ? env_offset : .; \
	common/env_embedded.o (.text*);
#endif

/*
 * I2C Settings
 */
#define CONFIG_SYS_I2C_SOFT
#ifdef CONFIG_SYS_I2C_SOFT
#define CONFIG_SYS_I2C
#define CONFIG_SOFT_I2C_GPIO_SCL GPIO_PF3
#define CONFIG_SOFT_I2C_GPIO_SDA GPIO_PF2
#define I2C_DELAY		udelay(5)	/* 1/4 I2C clock duration */
#define CONFIG_SYS_I2C_SOFT_SPEED	50000
#define CONFIG_SYS_I2C_SOFT_SLAVE	0
#endif

/*
 * Compact Flash / IDE / ATA Settings
 */

/* Enabled below option for CF support */
/* #define CONFIG_STAMP_CF */
#if defined(CONFIG_STAMP_CF)
#define CONFIG_MISC_INIT_R
#define CONFIG_DOS_PARTITION	1
#undef  CONFIG_IDE_8xx_DIRECT		/* no pcmcia interface required */
#undef  CONFIG_IDE_LED			/* no led for ide supported */
#undef  CONFIG_IDE_RESET		/* no reset for ide supported */

#define CONFIG_SYS_IDE_MAXBUS		1
#define CONFIG_SYS_IDE_MAXDEVICE	(CONFIG_SYS_IDE_MAXBUS * 1)

#define CONFIG_SYS_ATA_BASE_ADDR	0x20200000
#define CONFIG_SYS_ATA_IDE0_OFFSET	0x0000

#define CONFIG_SYS_ATA_DATA_OFFSET	0x0020	/* data I/O */
#define CONFIG_SYS_ATA_REG_OFFSET	0x0020	/* normal register accesses */
#define CONFIG_SYS_ATA_ALT_OFFSET	0x0007	/* alternate registers */

#define CONFIG_SYS_ATA_STRIDE		2

#undef CONFIG_EBIU_AMBCTL1_VAL
#define CONFIG_EBIU_AMBCTL1_VAL	0x99B3ffc2
#endif

/*
 * Misc Settings
 */
#define CONFIG_RTC_BFIN
#define CONFIG_UART_CONSOLE	0

/* FLASH/ETHERNET uses the same async bank */
#define SHARED_RESOURCES 	1

/* define to enable boot progress via leds */
/* #define CONFIG_SHOW_BOOT_PROGRESS */

/* define to enable run status via led */
/* #define CONFIG_STATUS_LED */
#ifdef CONFIG_STATUS_LED
#define CONFIG_GPIO_LED
#define CONFIG_BOARD_SPECIFIC_LED
/* use LED0 to indicate booting/alive */
#define STATUS_LED_BOOT 0
#define STATUS_LED_BIT GPIO_PF2
#define STATUS_LED_STATE STATUS_LED_ON
#define STATUS_LED_PERIOD (CONFIG_SYS_HZ / 4)
/* use LED1 to indicate crash */
#define STATUS_LED_CRASH 1
#define STATUS_LED_BIT1 GPIO_PF3
#define STATUS_LED_STATE1 STATUS_LED_ON
#define STATUS_LED_PERIOD1 (CONFIG_SYS_HZ / 2)
/* #define STATUS_LED_BIT2 GPIO_PF4 */
#endif

/* define to enable splash screen support */
/* #define CONFIG_VIDEO */

/*
 * Pull in common ADI header for remaining command/environment setup
 */
#include <configs/bfin_adi_common.h>

#endif<|MERGE_RESOLUTION|>--- conflicted
+++ resolved
@@ -66,10 +66,6 @@
 		SSYNC(); \
 	} while (0)
 #define CONFIG_HOSTNAME		bf533-stamp
-<<<<<<< HEAD
-
-=======
->>>>>>> 8989c96b
 
 /* I2C */
 #define CONFIG_SYS_I2C

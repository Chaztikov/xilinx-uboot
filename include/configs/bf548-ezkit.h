--- conflicted
+++ resolved
@@ -69,10 +69,6 @@
 #define CONFIG_SMC911X_BASE	0x24000000
 #define CONFIG_SMC911X_16_BIT
 #define CONFIG_HOSTNAME		bf548-ezkit
-<<<<<<< HEAD
-
-=======
->>>>>>> 8989c96b
 
 /*
  * Flash Settings
@@ -90,11 +86,6 @@
 #define CONFIG_BFIN_SPI
 #define CONFIG_ENV_SPI_MAX_HZ	30000000
 #define CONFIG_SF_DEFAULT_SPEED	30000000
-<<<<<<< HEAD
-#define CONFIG_SPI_FLASH_STMICRO
-
-=======
->>>>>>> 8989c96b
 
 /*
  * Env Storage Settings

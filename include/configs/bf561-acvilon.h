/*
 * U-Boot - Configuration file for BF561 Acvilon System On Module
 * For more information please go to http://www.niistt.ru/
 */

#ifndef __CONFIG_BF561_ACVILON_H__
#define __CONFIG_BF561_ACVILON_H__

#include <asm/config-pre.h>

/*
 * Processor Settings
 */
#define CONFIG_BFIN_CPU             bf561-0.5
#define CONFIG_BFIN_BOOT_MODE       BFIN_BOOT_BYPASS

/*
 * Clock Settings
 *	CCLK = (CLKIN * VCO_MULT) / CCLK_DIV
 *	SCLK = (CLKIN * VCO_MULT) / SCLK_DIV
 */
/* CONFIG_CLKIN_HZ is any value in Hz					*/
#define CONFIG_CLKIN_HZ				12000000
/* CLKIN_HALF controls the DF bit in PLL_CTL      0 = CLKIN		*/
/*                                                1 = CLKIN / 2		*/
#define CONFIG_CLKIN_HALF			0
/* PLL_BYPASS controls the BYPASS bit in PLL_CTL  0 = do not bypass	*/
/*                                                1 = bypass PLL	*/
#define CONFIG_PLL_BYPASS			0
/* VCO_MULT controls the MSEL (multiplier) bits in PLL_CTL		*/
/* Values can range from 0-63 (where 0 means 64)			*/
#define CONFIG_VCO_MULT				50
/* CCLK_DIV controls the core clock divider				*/
/* Values can be 1, 2, 4, or 8 ONLY					*/
#define CONFIG_CCLK_DIV				1
/* SCLK_DIV controls the system clock divider				*/
/* Values can range from 1-15						*/
#define CONFIG_SCLK_DIV				5

/*
 * Memory Settings
 */
#define CONFIG_MEM_ADD_WDTH			10
#define CONFIG_MEM_SIZE				128

#define CONFIG_EBIU_SDRRC_VAL		0x300
#define CONFIG_EBIU_SDGCTL_VAL		0x00B11189

#define CONFIG_EBIU_AMGCTL_VAL		0x4e
#define CONFIG_EBIU_AMBCTL0_VAL		0xffc2ffc2
#define CONFIG_EBIU_AMBCTL1_VAL		0x99b35554

#define CONFIG_SYS_MONITOR_LEN		(384 * 1024)
#define CONFIG_SYS_MALLOC_LEN		(128 * 1024)

/*
 * RTC Settings
 */
#define CONFIG_RTC_DS1337
#define CONFIG_SYS_I2C_RTC_ADDR 0x68

/* I2C SYSMON (LM75, AD7414 is almost compatible)                       */
#define CONFIG_DTT_LM75         1               /* ON Semi's LM75       */
#define CONFIG_DTT_SENSORS      {0}             /* Sensor addresses     */
#define CONFIG_SYS_I2C_DTT_ADDR 0x49
/*#define CONFIG_SYS_DTT_MAX_TEMP 70
#define CONFIG_SYS_DTT_LOW_TEMP -30
#define CONFIG_SYS_DTT_HYSTERESIS       3*/

/*
 * Network Settings
 */
#define ADI_CMDS_NETWORK			1
<<<<<<< HEAD
#define CONFIG_CMD_MII
=======
>>>>>>> 8989c96b
#define CONFIG_CMD_DATE
#define CONFIG_CMD_DTT

#if defined(CONFIG_CMD_NET)

#define CONFIG_SMC911X				1
#define CONFIG_SMC911X_32_BIT
/* #define CONFIG_SMC911X_16_BIT */
#define CONFIG_SMC911X_BASE			0x28000000

#endif /* (CONFIG_CMD_NET) */

#define CONFIG_HOSTNAME		bf561-acvilon

<<<<<<< HEAD

=======
>>>>>>> 8989c96b
/*
 * Flash Settings
 */
#define CONFIG_SYS_NO_FLASH

/*
 * I2C Settings
 */
#define CONFIG_HARD_I2C
/* Use 300kHz speed by default */
#define CONFIG_SYS_I2C_SPEED			0x00
#define CONFIG_PCA9564_I2C
#define CONFIG_PCA9564_BASE			0x2c000000

/*
 * SPI Settings
 */
#define CONFIG_BFIN_SPI
#define CONFIG_ENV_SPI_MAX_HZ		10000000
#define CONFIG_SF_DEFAULT_SPEED		10000000
<<<<<<< HEAD
#define CONFIG_SPI_FLASH_ATMEL

=======
>>>>>>> 8989c96b

/*
 * Env Storage Settings
 */
#define CONFIG_ENV_IS_IN_SPI_FLASH
#define CONFIG_ENV_SECT_SIZE		(1056 * 8)
#define CONFIG_ENV_OFFSET			((16 + 256) * 1056)
#define CONFIG_ENV_SIZE				(8 * 1056)

/*
 * NAND Settings
 * We're using NAND_PLAT driver to make things simplier
 */
#define CONFIG_NAND_PLAT
#define CONFIG_CMD_NAND
#define CONFIG_SYS_NAND_BASE		0x24000000
#define CONFIG_SYS_MAX_NAND_DEVICE	1

#define BFIN_NAND_CLE(chip) ((unsigned long)(chip)->IO_ADDR_W | (1 << 2))
#define BFIN_NAND_ALE(chip) ((unsigned long)(chip)->IO_ADDR_W | (1 << 3))
#define BFIN_NAND_WRITE(addr, cmd) \
	do { \
		bfin_write8(addr, cmd); \
		SSYNC(); \
	} while (0)

#define NAND_PLAT_WRITE_CMD(chip, cmd) BFIN_NAND_WRITE(BFIN_NAND_CLE(chip), cmd)
#define NAND_PLAT_WRITE_ADR(chip, cmd) BFIN_NAND_WRITE(BFIN_NAND_ALE(chip), cmd)
#define NAND_PLAT_GPIO_DEV_READY       GPIO_PF10

/*
 * Misc Settings
 */
#define CONFIG_UART_CONSOLE			0
#define CONFIG_BAUDRATE				57600

/*
 * Pull in common ADI header for remaining command/environment setup
 */
#include <configs/bfin_adi_common.h>

#endif				/* __CONFIG_BF561_ACVILON_H__ */<|MERGE_RESOLUTION|>--- conflicted
+++ resolved
@@ -71,10 +71,6 @@
  * Network Settings
  */
 #define ADI_CMDS_NETWORK			1
-<<<<<<< HEAD
-#define CONFIG_CMD_MII
-=======
->>>>>>> 8989c96b
 #define CONFIG_CMD_DATE
 #define CONFIG_CMD_DTT
 
@@ -89,10 +85,6 @@
 
 #define CONFIG_HOSTNAME		bf561-acvilon
 
-<<<<<<< HEAD
-
-=======
->>>>>>> 8989c96b
 /*
  * Flash Settings
  */
@@ -113,11 +105,6 @@
 #define CONFIG_BFIN_SPI
 #define CONFIG_ENV_SPI_MAX_HZ		10000000
 #define CONFIG_SF_DEFAULT_SPEED		10000000
-<<<<<<< HEAD
-#define CONFIG_SPI_FLASH_ATMEL
-
-=======
->>>>>>> 8989c96b
 
 /*
  * Env Storage Settings

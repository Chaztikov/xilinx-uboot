/*
 * Copyright (C) 2013 Marek Vasut <marex@denx.de>
 *
 * SPDX-License-Identifier:	GPL-2.0+
 */
#ifndef __CONFIGS_BG0900_H__
#define __CONFIGS_BG0900_H__

/* System configurations */
#define CONFIG_MX28				/* i.MX28 SoC */

/* U-Boot Commands */
#define CONFIG_SYS_NO_FLASH
#define CONFIG_DISPLAY_CPUINFO
#define CONFIG_DOS_PARTITION

#define CONFIG_CMD_NAND
#define CONFIG_CMD_NAND_TRIMFFS
<<<<<<< HEAD
#define CONFIG_CMD_PING
#define CONFIG_CMD_SF
#define CONFIG_CMD_SPI
=======
>>>>>>> 8989c96b

/* Memory configuration */
#define CONFIG_NR_DRAM_BANKS		1		/* 1 bank of DRAM */
#define PHYS_SDRAM_1			0x40000000	/* Base address */
#define PHYS_SDRAM_1_SIZE		0x10000000	/* Max 256 MB RAM */
#define CONFIG_SYS_SDRAM_BASE		PHYS_SDRAM_1

/* Environment */
#define CONFIG_ENV_SIZE			(16 * 1024)
#define CONFIG_ENV_OVERWRITE
#define CONFIG_ENV_IS_NOWHERE

/* FEC Ethernet on SoC */
#ifdef	CONFIG_CMD_NET
#define CONFIG_FEC_MXC
#endif

/* SPI */
#ifdef CONFIG_CMD_SPI
#define CONFIG_DEFAULT_SPI_BUS		2
#define CONFIG_DEFAULT_SPI_CS		0
#define CONFIG_DEFAULT_SPI_MODE		SPI_MODE_0

/* SPI FLASH */
#ifdef CONFIG_CMD_SF
<<<<<<< HEAD
#define CONFIG_SPI_FLASH_STMICRO
=======
>>>>>>> 8989c96b
#define CONFIG_SF_DEFAULT_BUS		2
#define CONFIG_SF_DEFAULT_CS		0
#define CONFIG_SF_DEFAULT_SPEED		40000000
#define CONFIG_SF_DEFAULT_MODE		SPI_MODE_0

#define CONFIG_ENV_SPI_BUS		2
#define CONFIG_ENV_SPI_CS		0
#define CONFIG_ENV_SPI_MAX_HZ		40000000
#define CONFIG_ENV_SPI_MODE		SPI_MODE_0
#endif

#endif

/* Boot Linux */
#define CONFIG_BOOTFILE		"uImage"
#define CONFIG_BOOTARGS		"console=ttyAMA0,115200"
#define CONFIG_BOOTCOMMAND	"bootm"
#define CONFIG_LOADADDR		0x42000000
#define CONFIG_SYS_LOAD_ADDR	CONFIG_LOADADDR

/* Extra Environment */
#define CONFIG_EXTRA_ENV_SETTINGS					\
	"update_spi_firmware_filename=u-boot.sb\0"			\
	"update_spi_firmware_maxsz=0x80000\0"				\
	"update_spi_firmware="	/* Update the SPI flash firmware */	\
		"if sf probe 2:0 ; then "				\
		"if tftp ${update_spi_firmware_filename} ; then "	\
		"sf erase 0x0 +${filesize} ; "				\
		"sf write ${loadaddr} 0x0 ${filesize} ; "		\
		"fi ; "							\
		"fi\0"

/* The rest of the configuration is shared */
#include <configs/mxs.h>

#endif /* __CONFIGS_BG0900_H__ */<|MERGE_RESOLUTION|>--- conflicted
+++ resolved
@@ -16,12 +16,6 @@
 
 #define CONFIG_CMD_NAND
 #define CONFIG_CMD_NAND_TRIMFFS
-<<<<<<< HEAD
-#define CONFIG_CMD_PING
-#define CONFIG_CMD_SF
-#define CONFIG_CMD_SPI
-=======
->>>>>>> 8989c96b
 
 /* Memory configuration */
 #define CONFIG_NR_DRAM_BANKS		1		/* 1 bank of DRAM */
@@ -47,10 +41,6 @@
 
 /* SPI FLASH */
 #ifdef CONFIG_CMD_SF
-<<<<<<< HEAD
-#define CONFIG_SPI_FLASH_STMICRO
-=======
->>>>>>> 8989c96b
 #define CONFIG_SF_DEFAULT_BUS		2
 #define CONFIG_SF_DEFAULT_CS		0
 #define CONFIG_SF_DEFAULT_SPEED		40000000

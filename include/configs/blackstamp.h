--- conflicted
+++ resolved
@@ -102,19 +102,6 @@
 #define CONFIG_AUTO_COMPLETE	1
 #define CONFIG_ENV_OVERWRITE	1
 
-<<<<<<< HEAD
-#ifdef CONFIG_SMC91111
-# define CONFIG_CMD_DHCP
-# define CONFIG_CMD_PING
-#else
-#endif
-
-#ifdef CONFIG_SYS_I2C_SOFT
-# define CONFIG_CMD_I2C
-#endif
-
-=======
->>>>>>> 8989c96b
 #define CONFIG_CMD_BOOTLDR
 #define CONFIG_CMD_CPLBINFO
 #define CONFIG_CMD_DATE
@@ -216,10 +203,6 @@
 /* For the M25P64 SCK Should be Kept < 15Mhz */
 #define CONFIG_ENV_SPI_MAX_HZ	15000000
 #define CONFIG_SF_DEFAULT_SPEED	15000000
-<<<<<<< HEAD
-#define CONFIG_SPI_FLASH_STMICRO
-=======
->>>>>>> 8989c96b
 
 /*
  * FLASH organization and environment definitions

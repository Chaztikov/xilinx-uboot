/* U-Boot for BlackVME. (C) Wojtek Skulski 2010.
 * The board includes ADSP-BF561 rev. 0.5,
 * 32-bit SDRAM (2 * MT48LC16M16A2TG or MT48LC32M16A2TG),
 * Gigabit Ether AX88180 (ASIX) + 88E1111 rev. B2 (Marvell),
 * SPI  boot flash on PF2 (M25P64 8MB, or M25P128 16 MB),
 * FPGA boot flash on PF3 (M25P64 8MB, or M25P128 16 MB),
 * Spartan6-LX150 (memory-mapped; both PPIs also connected).
 * See http://www.skutek.com
 */

#ifndef __CONFIG_BLACKVME_H__
#define __CONFIG_BLACKVME_H__

#include <asm/config-pre.h>

/* Debugging: Set these options if you're having problems
 * #define CONFIG_DEBUG_EARLY_SERIAL
 * #define DEBUG
 * #define CONFIG_DEBUG_DUMP
 * #define CONFIG_DEBUG_DUMP_SYMS
 * CONFIG_PANIC_HANG means that the board will not auto-reboot
 */
#define CONFIG_PANIC_HANG 0

/* CPU Options */
#define CONFIG_BFIN_CPU        bf561-0.5
#define CONFIG_BFIN_BOOT_MODE  BFIN_BOOT_SPI_MASTER

/*
 *		CLOCK SETTINGS CAVEAT
 * You CANNOT just change the clock settings, esp. the SCLK.
 * The SDRAM timing, SPI baud, and the serial UART baud
 * use SCLK frequency to set their own frequencies. Therefore,
 * if you change the SCLK_DIV, you may also have to adjust
 * SDRAM refresh and other timings.
 * --------------------------------------------------------------
 *	CCLK = (CLKIN * VCO_MULT) / CCLK_DIV
 *		25 *  8 / 1 = 200 MHz
 *		25 * 16 / 1 = 400 MHz
 *		25 * 24 / 1 = 600 MHz
 *	SCLK = (CLKIN * VCO_MULT) / SCLK_DIV
 *		25 *  8 / 2 = 100 MHz
 *		25 * 24 / 6 = 100 MHz
 *		25 * 24 / 5 = 120 MHz
 *		25 * 16 / 3 = 133 MHz
 * 25 MHz because the oscillator also feeds the ether chip.
 * CONFIG_CLKIN_HZ is 25 MHz written in Hz
 * CLKIN_HALF controls the DF bit in PLL_CTL
 *	0 = CLKIN	1 = CLKIN / 2
 * PLL_BYPASS controls the BYPASS bit in PLL_CTL
 *	0 = do not bypass	1 = bypass PLL
 * VCO_MULT = MSEL (multiplier) in PLL_CTL
 * Values can range from 0-63 (where 0 means 64)
 * CCLK_DIV = core clock divider (1, 2, 4, or 8 ONLY)
 * SCLK_DIV = system clock divider, 1 to 15
 */
#define CONFIG_CLKIN_HZ		25000000
#define CONFIG_CLKIN_HALF	0
#define CONFIG_PLL_BYPASS	0
#define CONFIG_VCO_MULT		8
#define CONFIG_CCLK_DIV		1
#define CONFIG_SCLK_DIV		2

/*
 * Ether chip in async memory space AMS3, same as BF561-EZ-KIT.
 * Used in 32-bit mode. 16-bit mode not supported.
 * http://docs.blackfin.uclinux.org/doku.php?id=hw:cards:ax88180
 */
/*
 * Network settings using a dedicated 2nd ether card in PC
 * Windows will automatically acquire IP of that card
 * Then use the dedicated card IP + 1 for the board
 * http://docs.blackfin.uclinux.org/doku.php?id=setting_up_the_network
 */
#define CONFIG_DRIVER_AX88180	1
#define AX88180_BASE		0x2c000000

#define CONFIG_HOSTNAME	blackvme	/* Bfin board  */
#define CONFIG_IPADDR		169.254.144.145	/* Bfin board  */
#define CONFIG_GATEWAYIP	169.254.144.144	/* dedic card  */
#define CONFIG_SERVERIP	169.254.144.144	/* tftp server */
#define CONFIG_NETMASK		255.255.255.0
#define CONFIG_ROOTPATH		"/export/uClinux-dist/romfs"	/*NFS*/
#define CFG_AUTOLOAD		"no"
<<<<<<< HEAD
#define CONFIG_CMD_DHCP
#define CONFIG_CMD_PING
=======
>>>>>>> 8989c96b

/*
 * SDRAM settings & memory map
 */

#define CONFIG_MEM_SIZE		64	/* 128, 64, 32, 16 */
#define CONFIG_MEM_ADD_WDTH	 9	/* 8, 9, 10, 11    */
/*
 * SDRAM reference page
 * http://docs.blackfin.uclinux.org/doku.php?id=bfin:sdram
 * NOTE: BlackVME populates only SDRAM bank 0
 */
/* CONFIG_EBIU_SDBCTL_VAL bank ctrl may be needed in future */
#define CONFIG_EBIU_SDGCTL_VAL  0x91114d  /* global control */
#define CONFIG_EBIU_SDRRC_VAL   0x306     /* refresh rate */

/* Async memory global settings. (ASRAM, not SDRAM)
 * HRM page 16-10. Global ASRAM control = 0x3F. Six lower bits = 1
 * CLKOUT enabled, all async banks enabled, core has priority
 * bank 0&1 16 bit (FPGA)
 * bank 2&3 32 bit (ether and USB chips)
 */
#define CONFIG_EBIU_AMGCTL_VAL  0x3F   /* ASRAM setup */

/* Async mem timing: BF561 HRM page 16-12 and 16-15.
 * Default values 0xFFC2 FFC2 are the slowest supported.
 * Example settings of CONFIG_EBIU_AMBCTL1_VAL
 * 1. EZ-KIT settings: 0xFFC2 7BB0
 * 2. Bank 3 good timing for AX88180 @ 125MHz = 0x8850 xxxx
 *    See the following page:
 *    http://docs.blackfin.uclinux.org/doku.php?id=hw:cards:ax88180
 * 3. Bank 3 timing for AX88180 @ SCLK = 100 MHz:
 * AX88180  WEN = 5 clocks  REN 6 clocks @ SCLK = 100 MHz
 * One extra clock needed because AX88180 is asynchronous to CPU.
 */
			   /* bank 1   0 */
#define CONFIG_EBIU_AMBCTL0_VAL 0xFFC2FFC2
			   /* bank 3   2 */
#define CONFIG_EBIU_AMBCTL1_VAL 0xFFC2FFC2

/* memory layout */

#define CONFIG_SYS_MONITOR_LEN	(256 << 10)
#define CONFIG_SYS_MALLOC_LEN	(384 << 10)

/*
 * Serial SPI Flash
 * For the M25P64 SCK should be kept < 15 MHz
 */
#define CONFIG_BFIN_SPI
#define CONFIG_ENV_IS_IN_SPI_FLASH
#define CONFIG_ENV_OFFSET	0x40000
#define CONFIG_ENV_SIZE		0x2000
#define CONFIG_ENV_SECT_SIZE	0x40000

#define CONFIG_ENV_SPI_MAX_HZ	15000000
#define CONFIG_SF_DEFAULT_SPEED	15000000
<<<<<<< HEAD
#define CONFIG_SPI_FLASH_STMICRO
=======
>>>>>>> 8989c96b

/*
 * Interactive command settings
 */

#define CONFIG_SYS_LONGHELP	1
#define CONFIG_CMDLINE_EDITING	1
#define CONFIG_AUTO_COMPLETE	1

#define CONFIG_CMD_BOOTLDR
#define CONFIG_CMD_CPLBINFO

/*
 * Default: boot from SPI flash.
 * "sfboot" is a composite command defined in extra settings
 */
#define CONFIG_BOOTCOMMAND	"run sfboot"

/*
 * Console settings
 */
#define CONFIG_BAUDRATE		57600
#define CONFIG_LOADS_ECHO	1
#define CONFIG_UART_CONSOLE	0
#define CONFIG_BFIN_SERIAL

/*
 * U-Boot environment variables. Use "printenv" to examine.
 * http://docs.blackfin.uclinux.org/doku.php?id=bootloaders:u-boot:env
 */
#define CONFIG_BOOTARGS \
	"root=/dev/mtdblock0 rw " \
	"clkin_hz=" __stringify(CONFIG_CLKIN_HZ) " " \
	"earlyprintk=serial,uart0," \
	__stringify(CONFIG_BAUDRATE) " " \
	"console=ttyBF0," __stringify(CONFIG_BAUDRATE) " "

/* Convenience env variables & commands.
 * Reserve kernstart = 0x20000  = 128 kB for U-Boot.
 * Reserve kernarea  = 0x500000 = 5 MB   for kernel (reasonable size).
 * U-Boot image is saved at flash offset=0.
 * Kernel image is saved at flash offset=$kernstart.
 * Instructions. Ksave takes about a minute to complete.
 *	1. Update U-Boot: run uget; run usave
 *	2. Update kernel: run kget; run ksave
 * After updating U-Boot also update the kernel per above instructions
 * to make the saved environment consistent with the flash.
 */
#define CONFIG_EXTRA_ENV_SETTINGS \
	"kernstart=0x20000\0" \
	"kernarea=0x500000\0" \
	"uget=tftp u-boot.ldr\0" \
	"kget=tftp uImage\0" \
	"usave=sf probe 2; " \
		"sf erase 0 $(kernstart); " \
		"sf write $(fileaddr) 0 $(filesize)\0" \
	"ksave=sf probe 2; " \
		"saveenv; " \
		"echo Now patiently wait for the prompt...; " \
		"sf erase $(kernstart) $(kernarea); " \
		"sf write $(fileaddr) $(kernstart) $(filesize)\0" \
	"sfboot=sf probe 2; " \
		"sf read $(loadaddr) $(kernstart) $(filesize); " \
		"run addip; bootm\0" \
	"addip=setenv bootargs $(bootargs) " \
	"ip=$(ipaddr):$(serverip):$(gatewayip):" \
		"$(netmask):$(hostname):eth0:off\0"

/*
 * Soft I2C settings (BF561 does not have hard I2C)
 * PF12,13 on SPI connector 0.
 */
#ifdef CONFIG_SYS_I2C_SOFT
# define CONFIG_SOFT_I2C_GPIO_SCL	GPIO_PF12
# define CONFIG_SOFT_I2C_GPIO_SDA	GPIO_PF13
# define CONFIG_SYS_I2C_SPEED		50000
# define CONFIG_SYS_I2C_SLAVE		0xFE
#endif

/*
 * No Parallel Flash on this board
 */
#define CONFIG_SYS_NO_FLASH
#undef CONFIG_CMD_JFFS2

#endif<|MERGE_RESOLUTION|>--- conflicted
+++ resolved
@@ -82,11 +82,6 @@
 #define CONFIG_NETMASK		255.255.255.0
 #define CONFIG_ROOTPATH		"/export/uClinux-dist/romfs"	/*NFS*/
 #define CFG_AUTOLOAD		"no"
-<<<<<<< HEAD
-#define CONFIG_CMD_DHCP
-#define CONFIG_CMD_PING
-=======
->>>>>>> 8989c96b
 
 /*
  * SDRAM settings & memory map
@@ -144,10 +139,6 @@
 
 #define CONFIG_ENV_SPI_MAX_HZ	15000000
 #define CONFIG_SF_DEFAULT_SPEED	15000000
-<<<<<<< HEAD
-#define CONFIG_SPI_FLASH_STMICRO
-=======
->>>>>>> 8989c96b
 
 /*
  * Interactive command settings

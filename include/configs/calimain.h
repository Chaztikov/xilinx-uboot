--- conflicted
+++ resolved
@@ -308,17 +308,8 @@
 #define CONFIG_CMD_ENV
 #define CONFIG_CMD_DIAG
 #define CONFIG_CMD_SAVES
-<<<<<<< HEAD
-#define CONFIG_CMD_GPIO
 
 #ifndef CONFIG_DRIVER_TI_EMAC
-#undef CONFIG_CMD_DHCP
-#undef CONFIG_CMD_MII
-#undef CONFIG_CMD_PING
-=======
-
-#ifndef CONFIG_DRIVER_TI_EMAC
->>>>>>> 8989c96b
 #endif
 
 /* additions for new relocation code, must added to all boards */

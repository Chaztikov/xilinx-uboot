/*
 * (C) Copyright 2003-2007
 * Wolfgang Denk, DENX Software Engineering, wd@denx.de.
 *
 * SPDX-License-Identifier:	GPL-2.0+
 */

#ifndef __CONFIG_H
#define __CONFIG_H

#define CONFIG_DISPLAY_BOARDINFO

/*
 * High Level Configuration Options
 */
#define CONFIG_MPC5200		1	/* This is an MPC5200 CPU */
#define CONFIG_CM5200		1	/* ... on CM5200 platform */

#define	CONFIG_SYS_TEXT_BASE	0xfc000000

#define CONFIG_HIGH_BATS	1	/* High BATs supported */

/*
 * Supported commands
 */
<<<<<<< HEAD
#define CONFIG_CMD_ASKENV
=======
>>>>>>> 8989c96b
#define CONFIG_CMD_BSP
#define CONFIG_CMD_DATE
#define CONFIG_CMD_DIAG
#define CONFIG_CMD_JFFS2
<<<<<<< HEAD
#define CONFIG_CMD_MII
#define CONFIG_CMD_PING
=======
>>>>>>> 8989c96b
#define CONFIG_CMD_REGINFO

/*
 * Serial console configuration
 */
#define CONFIG_PSC_CONSOLE	1	/* console is on PSC1 */
#define CONFIG_BAUDRATE		57600	/* ... at 57600 bps */
#define CONFIG_SYS_BAUDRATE_TABLE	{ 9600, 19200, 38400, 57600, 115200, 230400 }
#define CONFIG_SILENT_CONSOLE	1	/* needed to silence i2c_init() */

/*
 * Ethernet configuration
 */
#define CONFIG_MPC5xxx_FEC	1
#define CONFIG_MPC5xxx_FEC_MII100
#define CONFIG_PHY_ADDR		0x00
#define CONFIG_ENV_OVERWRITE	1	/* allow overwriting of ethaddr */
/* use misc_init_r() to read ethaddr from I2C EEPROM (see CONFIG_SYS_I2C_EEPROM) */
#define CONFIG_MISC_INIT_R	1
#define CONFIG_MAC_OFFSET	0x35	/* MAC address offset in I2C EEPROM */

/*
 * POST support
 */
#define CONFIG_POST		(CONFIG_SYS_POST_MEMORY | CONFIG_SYS_POST_CPU | CONFIG_SYS_POST_I2C)
#define MPC5XXX_SRAM_POST_SIZE	(MPC5XXX_SRAM_SIZE - 4)
/* List of I2C addresses to be verified by POST */
#define CONFIG_SYS_POST_I2C_ADDRS	{CONFIG_SYS_I2C_SLAVE,	\
					 CONFIG_SYS_I2C_IO,	\
					 CONFIG_SYS_I2C_EEPROM}

/* display image timestamps */
#define CONFIG_TIMESTAMP	1

/*
 * Autobooting
 */
#define CONFIG_PREBOOT	"echo;" \
	"echo Type \"run net_nfs_fdt\" to mount root filesystem over NFS;" \
	"echo"
#undef CONFIG_BOOTARGS

/*
 * Default environment settings
 */
#define CONFIG_EXTRA_ENV_SETTINGS					\
	"netdev=eth0\0"							\
	"netmask=255.255.0.0\0"						\
	"ipaddr=192.168.160.33\0"					\
	"serverip=192.168.1.1\0"					\
	"gatewayip=192.168.1.1\0"					\
	"console=ttyPSC0\0"						\
	"u-boot_addr=100000\0"						\
	"kernel_addr=200000\0"						\
	"kernel_addr_flash=fc0c0000\0"					\
	"fdt_addr=400000\0"						\
	"fdt_addr_flash=fc0a0000\0"					\
	"ramdisk_addr=500000\0"						\
	"rootpath=/opt/eldk-4.1/ppc_6xx\0"				\
	"u-boot=/tftpboot/cm5200/u-boot.bin\0"				\
	"bootfile_fdt=/tftpboot/cm5200/uImage\0"			\
	"fdt_file=/tftpboot/cm5200/cm5200.dtb\0"			\
	"load=tftp ${u-boot_addr} ${u-boot}\0"				\
	"update=prot off fc000000 +${filesize}; "			\
		"era fc000000 +${filesize}; "				\
		"cp.b ${u-boot_addr} fc000000 ${filesize}; "		\
		"prot on fc000000 +${filesize}\0"			\
	"nfsargs=setenv bootargs root=/dev/nfs rw "			\
		"nfsroot=${serverip}:${rootpath}\0"			\
	"flashargs=setenv bootargs root=/dev/mtdblock5 rw\0"		\
	"addmtd=setenv bootargs ${bootargs} ${mtdparts}\0"		\
	"addinit=setenv bootargs ${bootargs} init=/linuxrc\0"		\
	"addcons=setenv bootargs ${bootargs} "				\
		"console=${console},${baudrate}\0"			\
	"addip=setenv bootargs ${bootargs} "				\
		"ip=${ipaddr}:${serverip}:${gatewayip}:"		\
		"${netmask}:${hostname}:${netdev}:off panic=1\0"	\
	"flash_flash=run flashargs addinit addip addcons;"		\
		"bootm ${kernel_addr_flash} - ${fdt_addr_flash}\0"	\
	"net_nfs_fdt=tftp ${kernel_addr} ${bootfile_fdt}; "		\
		"tftp ${fdt_addr} ${fdt_file}; run nfsargs addip "	\
		"addcons; bootm ${kernel_addr} - ${fdt_addr}\0"		\
	""
#define CONFIG_BOOTCOMMAND	"run flash_flash"

/*
 * Low level configuration
 */

/*
 * Clock configuration
 */
#define CONFIG_SYS_MPC5XXX_CLKIN	33000000	/* SYS_XTAL_IN = 33MHz */
#define CONFIG_SYS_IPBCLK_EQUALS_XLBCLK	1	/* IPB = 133MHz */

/*
 * Memory map
 */
#define CONFIG_SYS_MBAR		0xF0000000
#define CONFIG_SYS_SDRAM_BASE		0x00000000
#define CONFIG_SYS_DEFAULT_MBAR	0x80000000

#define CONFIG_SYS_LOWBOOT		1

/* Use ON-Chip SRAM until RAM will be available */
#define CONFIG_SYS_INIT_RAM_ADDR	MPC5XXX_SRAM
#ifdef CONFIG_POST
/* preserve space for the post_word at end of on-chip SRAM */
#define CONFIG_SYS_INIT_RAM_SIZE	MPC5XXX_SRAM_POST_SIZE
#else
#define CONFIG_SYS_INIT_RAM_SIZE	MPC5XXX_SRAM_SIZE
#endif

#define CONFIG_SYS_GBL_DATA_OFFSET	(CONFIG_SYS_INIT_RAM_SIZE - GENERATED_GBL_DATA_SIZE)
#define CONFIG_BOARD_TYPES	1	/* we use board_type */

#define CONFIG_SYS_INIT_SP_OFFSET	CONFIG_SYS_GBL_DATA_OFFSET

#define CONFIG_SYS_MONITOR_BASE	CONFIG_SYS_TEXT_BASE
#define CONFIG_SYS_MONITOR_LEN		(384 << 10)	/* 384 kB for Monitor */
#define CONFIG_SYS_MALLOC_LEN		(256 << 10)	/* 256 kB for malloc() */
#define CONFIG_SYS_BOOTMAPSZ		(8 << 20)	/* initial mem map for Linux */

/*
 * Flash configuration
 */
#define CONFIG_SYS_FLASH_CFI		1
#define CONFIG_FLASH_CFI_DRIVER	1
#define CONFIG_SYS_FLASH_BASE		0xfc000000
/* we need these despite using CFI */
#define CONFIG_SYS_MAX_FLASH_BANKS	1	/* max num of flash banks */
#define CONFIG_SYS_MAX_FLASH_SECT	256	/* max num of sectors on one chip */
#define CONFIG_SYS_FLASH_SIZE		0x02000000 /* 32 MiB */

#if (CONFIG_SYS_MONITOR_BASE < CONFIG_SYS_FLASH_BASE)
#define CONFIG_SYS_RAMBOOT		1
#undef CONFIG_SYS_LOWBOOT
#endif

/*
 * Chip selects configuration
 */
/* Boot Chipselect */
#define CONFIG_SYS_BOOTCS_START	CONFIG_SYS_FLASH_BASE
#define CONFIG_SYS_BOOTCS_SIZE		CONFIG_SYS_FLASH_SIZE
#define CONFIG_SYS_BOOTCS_CFG		0x00087D31	/* for pci_clk = 33 MHz */
/* use board_early_init_r to enable flash write in CS_BOOT */
#define CONFIG_BOARD_EARLY_INIT_R

/* Flash memory addressing */
#define CONFIG_SYS_CS0_START		CONFIG_SYS_FLASH_BASE
#define CONFIG_SYS_CS0_SIZE		CONFIG_SYS_FLASH_SIZE

/* No burst, dead cycle = 1 for CS0 (Flash) */
#define CONFIG_SYS_CS_BURST		0x00000000
#define CONFIG_SYS_CS_DEADCYCLE	0x00000001

/*
 * SDRAM configuration
 * settings for k4s561632E-xx75, assuming XLB = 132 MHz
 */
#define SDRAM_MODE	0x00CD0000	/* CASL 3, burst length 8 */
#define SDRAM_CONTROL	0x514F0000
#define SDRAM_CONFIG1	0xE2333900
#define SDRAM_CONFIG2	0x8EE70000

/*
 * MTD configuration
 */
#define CONFIG_CMD_MTDPARTS	1
#define CONFIG_MTD_DEVICE		/* needed for mtdparts commands */
#define CONFIG_FLASH_CFI_MTD
#define MTDIDS_DEFAULT		"nor0=cm5200-0"
#define MTDPARTS_DEFAULT	"mtdparts=cm5200-0:"			\
					"384k(uboot),128k(env),"	\
					"128k(redund_env),128k(dtb),"	\
					"2m(kernel),27904k(rootfs),"	\
					"-(config)"

/*
 * I2C configuration
 */
#define CONFIG_HARD_I2C		1	/* I2C with hardware support */
#define CONFIG_SYS_I2C_MODULE		2	/* Select I2C module #2 */
#define CONFIG_SYS_I2C_SPEED		40000	/* 40 kHz */
#define CONFIG_SYS_I2C_SLAVE		0x0
#define CONFIG_SYS_I2C_IO		0x38	/* PCA9554AD I2C I/O port address */
#define CONFIG_SYS_I2C_EEPROM		0x53	/* I2C EEPROM device address */

/*
 * RTC configuration
 */
#define CONFIG_RTC_MPC5200	1	/* use internal MPC5200 RTC */

/*
 * USB configuration
 */
#define CONFIG_USB_OHCI		1
#define CONFIG_USB_STORAGE	1
#define CONFIG_USB_CLOCK	0x0001BBBB
#define CONFIG_USB_CONFIG	0x00001000
/* Partitions (for USB) */
#define CONFIG_MAC_PARTITION	1
#define CONFIG_DOS_PARTITION	1
#define CONFIG_ISO_PARTITION	1

/*
 * Invoke our last_stage_init function - needed by fwupdate
 */
#define CONFIG_LAST_STAGE_INIT	1

/*
 * Environment settings
 */
#define CONFIG_ENV_IS_IN_FLASH	1
#define CONFIG_ENV_SIZE		0x10000
#define CONFIG_ENV_SECT_SIZE	0x20000
#define CONFIG_ENV_ADDR		(CONFIG_SYS_FLASH_BASE + CONFIG_SYS_MONITOR_LEN)
/* Configuration of redundant environment */
#define CONFIG_ENV_ADDR_REDUND	(CONFIG_ENV_ADDR + CONFIG_ENV_SECT_SIZE)
#define CONFIG_ENV_SIZE_REDUND	(CONFIG_ENV_SIZE)

/*
 * Pin multiplexing configuration
 */

/*
 * CS1/GPIO_WKUP_6: GPIO (default)
 * ALTs: CAN1 on I2C1, CAN2 on TIMER0/1
 * IRDA/PSC6: UART
 * Ether: Ethernet 100Mbit with MD
 * PCI_DIS: PCI controller disabled
 * USB: USB
 * PSC3: SPI with UART3
 * PSC2: UART
 * PSC1: UART
 */
#define CONFIG_SYS_GPS_PORT_CONFIG	0x10559C44

/*
 * Miscellaneous configurable options
 */
#define CONFIG_SYS_LONGHELP		1	/* undef to save memory */
#define CONFIG_SYS_CBSIZE		1024	/* Console I/O Buffer Size */
#define CONFIG_SYS_PBSIZE (CONFIG_SYS_CBSIZE+sizeof(CONFIG_SYS_PROMPT)+16) /* Print Buffer Size */
#define CONFIG_SYS_MAXARGS		16	/* max number of command args */
#define CONFIG_SYS_BARGSIZE		CONFIG_SYS_CBSIZE	/* Boot Argument Buffer Size */

#define CONFIG_SYS_ALT_MEMTEST		1
#define CONFIG_SYS_MEMTEST_START	0x00100000	/* memtest works on */
#define CONFIG_SYS_MEMTEST_END		0x03f00000	/* 1 .. 63 MiB in SDRAM */

#define CONFIG_SYS_LOAD_ADDR		0x100000	/* default load address */

/*
 * Various low-level settings
 */
#define CONFIG_SYS_HID0_INIT		HID0_ICE | HID0_ICFI
#define CONFIG_SYS_HID0_FINAL		HID0_ICE

#define CONFIG_SYS_XLB_PIPELINING	1	/* enable transaction pipeling */

/*
 * Cache Configuration
 */
#define CONFIG_SYS_CACHELINE_SIZE	32	/* For MPC5xxx CPUs */
#ifdef CONFIG_CMD_KGDB
#define CONFIG_SYS_CACHELINE_SHIFT	5	/* log base 2 of the above value */
#endif

/*
 * Flat Device Tree support
 */
#define OF_CPU			"PowerPC,5200@0"
#define OF_SOC			"soc5200@f0000000"
#define OF_TBCLK		(bd->bi_busfreq / 4)
#define OF_STDOUT_PATH		"/soc5200@f0000000/serial@2000"

#endif /* __CONFIG_H */<|MERGE_RESOLUTION|>--- conflicted
+++ resolved
@@ -23,19 +23,10 @@
 /*
  * Supported commands
  */
-<<<<<<< HEAD
-#define CONFIG_CMD_ASKENV
-=======
->>>>>>> 8989c96b
 #define CONFIG_CMD_BSP
 #define CONFIG_CMD_DATE
 #define CONFIG_CMD_DIAG
 #define CONFIG_CMD_JFFS2
-<<<<<<< HEAD
-#define CONFIG_CMD_MII
-#define CONFIG_CMD_PING
-=======
->>>>>>> 8989c96b
 #define CONFIG_CMD_REGINFO
 
 /*

/*
 * (C) Copyright 2013 CompuLab, Ltd.
 * Author: Igor Grinberg <grinberg@compulab.co.il>
 *
 * Configuration settings for the CompuLab CM-T3517 board
 *
 * SPDX-License-Identifier:	GPL-2.0+
 */

#ifndef __CONFIG_H
#define __CONFIG_H

#define CONFIG_SYS_CACHELINE_SIZE	64

/*
 * High Level Configuration Options
 */
#define CONFIG_OMAP	/* in a TI OMAP core */
#define CONFIG_CM_T3517	/* working with CM-T3517 */
#define CONFIG_OMAP_COMMON
/* Common ARM Erratas */
#define CONFIG_ARM_ERRATA_454179
#define CONFIG_ARM_ERRATA_430973
#define CONFIG_ARM_ERRATA_621766

#define CONFIG_SYS_TEXT_BASE	0x80008000

/*
 * This is needed for the DMA stuff.
 * Although the default iss 64, we still define it
 * to be on the safe side once the default is changed.
 */
#define CONFIG_SYS_CACHELINE_SIZE	64

#define CONFIG_EMIF4	/* The chip has EMIF4 controller */

#include <asm/arch/cpu.h>		/* get chip and board defs */
#include <asm/arch/omap.h>

#define CONFIG_MACH_TYPE                MACH_TYPE_CM_T3517

/*
 * Display CPU and Board information
 */
#define CONFIG_DISPLAY_CPUINFO
#define CONFIG_DISPLAY_BOARDINFO

/* Clock Defines */
#define V_OSCK			26000000	/* Clock output from T2 */
#define V_SCLK			(V_OSCK >> 1)

#define CONFIG_MISC_INIT_R

/*
 * The early kernel mapping on ARM currently only maps from the base of DRAM
 * to the end of the kernel image.  The kernel is loaded at DRAM base + 0x8000.
 * The early kernel pagetable uses DRAM base + 0x4000 to DRAM base + 0x8000,
 * so that leaves DRAM base to DRAM base + 0x4000 available.
 */
#define CONFIG_SYS_BOOTMAPSZ	        0x4000

#define CONFIG_CMDLINE_TAG		/* enable passing of ATAGs */
#define CONFIG_SETUP_MEMORY_TAGS
#define CONFIG_INITRD_TAG
#define CONFIG_REVISION_TAG
#define CONFIG_SERIAL_TAG

/*
 * Size of malloc() pool
 */
#define CONFIG_ENV_SIZE		(128 << 10)	/* 128 KiB */
#define CONFIG_SYS_MALLOC_LEN	(CONFIG_ENV_SIZE + (128 << 10))

/*
 * Hardware drivers
 */

/*
 * NS16550 Configuration
 */
#define CONFIG_SYS_NS16550_SERIAL
#define CONFIG_SYS_NS16550_REG_SIZE	(-4)
#define CONFIG_SYS_NS16550_CLK		48000000	/* 48MHz (APLL96/2) */

/*
 * select serial console configuration
 */
#define CONFIG_CONS_INDEX		3
#define CONFIG_SYS_NS16550_COM3		OMAP34XX_UART3
#define CONFIG_SERIAL3			3	/* UART3 */
#define CONFIG_SYS_CONSOLE_IS_IN_ENV

/* allow to overwrite serial and ethaddr */
#define CONFIG_ENV_OVERWRITE
#define CONFIG_BAUDRATE			115200
#define CONFIG_SYS_BAUDRATE_TABLE	{4800, 9600, 19200, 38400, 57600,\
					115200}

#define CONFIG_OMAP_GPIO

#define CONFIG_GENERIC_MMC
#define CONFIG_MMC
#define CONFIG_OMAP_HSMMC
#define CONFIG_DOS_PARTITION

/* USB */
#define CONFIG_USB_MUSB_AM35X

#ifndef CONFIG_USB_MUSB_AM35X
#define CONFIG_USB_OMAP3
#define CONFIG_USB_EHCI
#define CONFIG_USB_EHCI_OMAP
#define CONFIG_OMAP_EHCI_PHY1_RESET_GPIO 146
#define CONFIG_OMAP_EHCI_PHY2_RESET_GPIO 147
#else /* !CONFIG_USB_MUSB_AM35X */
#define CONFIG_USB_MUSB_PIO_ONLY
#endif /* CONFIG_USB_MUSB_AM35X */

#define CONFIG_USB_STORAGE

/* commands to include */
<<<<<<< HEAD
#define CONFIG_CMD_CACHE
#define CONFIG_CMD_EXT2		/* EXT2 Support			*/
#define CONFIG_CMD_FAT		/* FAT support			*/
=======
>>>>>>> 8989c96b
#define CONFIG_CMD_MTDPARTS	/* Enable MTD parts commands */
#define CONFIG_MTD_DEVICE	/* needed for mtdparts commands */
#define CONFIG_MTD_PARTITIONS
#define MTDIDS_DEFAULT		"nand0=nand"
#define MTDPARTS_DEFAULT	"mtdparts=nand:512k(x-loader),"\
				"1920k(u-boot),256k(u-boot-env),"\
				"4m(kernel),-(fs)"

#define CONFIG_CMD_NAND		/* NAND support			*/
<<<<<<< HEAD
#define CONFIG_CMD_DHCP
#define CONFIG_CMD_PING
#define CONFIG_CMD_GPIO

=======
>>>>>>> 8989c96b

#define CONFIG_SYS_NO_FLASH
#define CONFIG_SYS_I2C
#define CONFIG_SYS_OMAP24_I2C_SPEED	400000
#define CONFIG_SYS_OMAP24_I2C_SLAVE	1
#define CONFIG_SYS_I2C_OMAP34XX
#define CONFIG_SYS_I2C_EEPROM_ADDR	0x50
#define CONFIG_SYS_I2C_EEPROM_ADDR_LEN	1
#define CONFIG_SYS_I2C_EEPROM_BUS	0
#define CONFIG_I2C_MULTI_BUS

/*
 * Board NAND Info.
 */
#define CONFIG_NAND_OMAP_GPMC
#define CONFIG_SYS_NAND_ADDR		NAND_BASE	/* physical address */
							/* to access nand */
#define CONFIG_SYS_NAND_BASE		NAND_BASE	/* physical address */
							/* to access nand at */
							/* CS0 */
#define CONFIG_SYS_MAX_NAND_DEVICE	1		/* Max number of NAND */
							/* devices */

/* Environment information */
#define CONFIG_EXTRA_ENV_SETTINGS \
	"loadaddr=0x82000000\0" \
	"baudrate=115200\0" \
	"console=ttyO2,115200n8\0" \
	"netretry=yes\0" \
	"mpurate=auto\0" \
	"vram=12M\0" \
	"dvimode=1024x768MR-16@60\0" \
	"defaultdisplay=dvi\0" \
	"mmcdev=0\0" \
	"mmcroot=/dev/mmcblk0p2 rw rootwait\0" \
	"mmcrootfstype=ext4\0" \
	"nandroot=/dev/mtdblock4 rw\0" \
	"nandrootfstype=ubifs\0" \
	"mmcargs=setenv bootargs console=${console} " \
		"mpurate=${mpurate} " \
		"vram=${vram} " \
		"omapfb.mode=dvi:${dvimode} " \
		"omapdss.def_disp=${defaultdisplay} " \
		"root=${mmcroot} " \
		"rootfstype=${mmcrootfstype}\0" \
	"nandargs=setenv bootargs console=${console} " \
		"mpurate=${mpurate} " \
		"vram=${vram} " \
		"omapfb.mode=dvi:${dvimode} " \
		"omapdss.def_disp=${defaultdisplay} " \
		"root=${nandroot} " \
		"rootfstype=${nandrootfstype}\0" \
	"loadbootscript=fatload mmc ${mmcdev} ${loadaddr} boot.scr\0" \
	"bootscript=echo Running bootscript from mmc ...; " \
		"source ${loadaddr}\0" \
	"loaduimage=fatload mmc ${mmcdev} ${loadaddr} uImage\0" \
	"mmcboot=echo Booting from mmc ...; " \
		"run mmcargs; " \
		"bootm ${loadaddr}\0" \
	"nandboot=echo Booting from nand ...; " \
		"run nandargs; " \
		"nand read ${loadaddr} 2a0000 400000; " \
		"bootm ${loadaddr}\0" \

#define CONFIG_BOOTCOMMAND \
	"mmc dev ${mmcdev}; if mmc rescan; then " \
		"if run loadbootscript; then " \
			"run bootscript; " \
		"else " \
			"if run loaduimage; then " \
				"run mmcboot; " \
			"else run nandboot; " \
			"fi; " \
		"fi; " \
	"else run nandboot; fi"

/*
 * Miscellaneous configurable options
 */
#define CONFIG_AUTO_COMPLETE
#define CONFIG_CMDLINE_EDITING
#define CONFIG_TIMESTAMP
#define CONFIG_SYS_AUTOLOAD		"no"
#define CONFIG_SYS_LONGHELP		/* undef to save memory */
#define CONFIG_SYS_CBSIZE		512	/* Console I/O Buffer Size */
/* Print Buffer Size */
#define CONFIG_SYS_PBSIZE		(CONFIG_SYS_CBSIZE + \
					sizeof(CONFIG_SYS_PROMPT) + 16)
#define CONFIG_SYS_MAXARGS		32	/* max number of command args */
/* Boot Argument Buffer Size */
#define CONFIG_SYS_BARGSIZE		(CONFIG_SYS_CBSIZE)

#define CONFIG_SYS_LOAD_ADDR		(OMAP34XX_SDRC_CS0 + 0x02000000)

/*
 * AM3517 has 12 GP timers, they can be driven by the system clock
 * (12/13/16.8/19.2/38.4MHz) or by 32KHz clock. We use 13MHz (V_SCLK).
 * This rate is divided by a local divisor.
 */
#define CONFIG_SYS_TIMERBASE		(OMAP34XX_GPT2)
#define CONFIG_SYS_PTV			2       /* Divisor: 2^(PTV+1) => 8 */
#define CONFIG_SYS_HZ			1000

/*-----------------------------------------------------------------------
 * Physical Memory Map
 */
#define CONFIG_NR_DRAM_BANKS	1	/* CM-T3517 DRAM is only on CS0 */
#define PHYS_SDRAM_1		OMAP34XX_SDRC_CS0
#define CONFIG_SYS_CS0_SIZE		(256 << 20)

/*-----------------------------------------------------------------------
 * FLASH and environment organization
 */

/* **** PISMO SUPPORT *** */
/* Monitor at start of flash */
#define CONFIG_SYS_MONITOR_BASE		CONFIG_SYS_FLASH_BASE
#define CONFIG_SYS_MONITOR_LEN		(256 << 10)	/* Reserve 2 sectors */

#define CONFIG_ENV_IS_IN_NAND
#define SMNAND_ENV_OFFSET		0x260000 /* environment starts here */
#define CONFIG_ENV_OFFSET		SMNAND_ENV_OFFSET
#define CONFIG_ENV_ADDR			SMNAND_ENV_OFFSET

#if defined(CONFIG_CMD_NET)
#define CONFIG_DRIVER_TI_EMAC
#define CONFIG_DRIVER_TI_EMAC_USE_RMII
#define CONFIG_MII
#define CONFIG_SMC911X
#define CONFIG_SMC911X_32_BIT
#define CONFIG_SMC911X_BASE	(0x2C000000 + (16 << 20))
#define CONFIG_ARP_TIMEOUT		200UL
#define CONFIG_NET_RETRY_COUNT		5
#endif /* CONFIG_CMD_NET */

/* additions for new relocation code, must be added to all boards */
#define CONFIG_SYS_SDRAM_BASE		PHYS_SDRAM_1
#define CONFIG_SYS_INIT_RAM_ADDR	0x4020f800
#define CONFIG_SYS_INIT_RAM_SIZE	0x800
#define CONFIG_SYS_INIT_SP_ADDR		(CONFIG_SYS_INIT_RAM_ADDR +	\
					 CONFIG_SYS_INIT_RAM_SIZE -	\
					 GENERATED_GBL_DATA_SIZE)

/* Status LED */
#define CONFIG_STATUS_LED		/* Status LED enabled */
#define CONFIG_BOARD_SPECIFIC_LED
#define CONFIG_GPIO_LED
#define GREEN_LED_GPIO			186 /* CM-T3517 Green LED is GPIO186 */
#define GREEN_LED_DEV			0
#define STATUS_LED_BIT			GREEN_LED_GPIO
#define STATUS_LED_STATE		STATUS_LED_ON
#define STATUS_LED_PERIOD		(CONFIG_SYS_HZ / 2)
#define STATUS_LED_BOOT			GREEN_LED_DEV

/* GPIO banks */
#ifdef CONFIG_STATUS_LED
#define CONFIG_OMAP3_GPIO_6	/* GPIO186 is in GPIO bank 6  */
#endif

/* Display Configuration */
#define CONFIG_OMAP3_GPIO_2
#define CONFIG_OMAP3_GPIO_5
#define CONFIG_VIDEO_OMAP3
#define LCD_BPP		LCD_COLOR16

#define CONFIG_LCD
#define CONFIG_SPLASH_SCREEN
#define CONFIG_SPLASHIMAGE_GUARD
#define CONFIG_CMD_BMP
#define CONFIG_BMP_16BPP
#define CONFIG_SCF0403_LCD

#define CONFIG_OMAP3_SPI

/* EEPROM */
#define CONFIG_CMD_EEPROM
#define CONFIG_ENV_EEPROM_IS_ON_I2C
#define CONFIG_SYS_I2C_EEPROM_ADDR_LEN		1
#define CONFIG_SYS_EEPROM_PAGE_WRITE_BITS	4
#define CONFIG_SYS_EEPROM_PAGE_WRITE_DELAY_MS	5
#define CONFIG_SYS_EEPROM_SIZE			256

#define CONFIG_CMD_EEPROM_LAYOUT
#define CONFIG_EEPROM_LAYOUT_HELP_STRING "v1, v2, v3"

#endif /* __CONFIG_H */<|MERGE_RESOLUTION|>--- conflicted
+++ resolved
@@ -119,12 +119,6 @@
 #define CONFIG_USB_STORAGE
 
 /* commands to include */
-<<<<<<< HEAD
-#define CONFIG_CMD_CACHE
-#define CONFIG_CMD_EXT2		/* EXT2 Support			*/
-#define CONFIG_CMD_FAT		/* FAT support			*/
-=======
->>>>>>> 8989c96b
 #define CONFIG_CMD_MTDPARTS	/* Enable MTD parts commands */
 #define CONFIG_MTD_DEVICE	/* needed for mtdparts commands */
 #define CONFIG_MTD_PARTITIONS
@@ -134,13 +128,6 @@
 				"4m(kernel),-(fs)"
 
 #define CONFIG_CMD_NAND		/* NAND support			*/
-<<<<<<< HEAD
-#define CONFIG_CMD_DHCP
-#define CONFIG_CMD_PING
-#define CONFIG_CMD_GPIO
-
-=======
->>>>>>> 8989c96b
 
 #define CONFIG_SYS_NO_FLASH
 #define CONFIG_SYS_I2C

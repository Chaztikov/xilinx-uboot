/*
 * Configuation settings for the Sentec Cobra Board.
 *
 * (C) Copyright 2003 Josef Baumgartner <josef.baumgartner@telex.de>
 *
 * SPDX-License-Identifier:	GPL-2.0+
 */

/* ---
 * Version: U-Boot 1.0.0 - initial release for Sentec COBRA5272 board
 * Date: 2004-03-29
 * Author: Florian Schlote
 *
 * For a description of configuration options please refer also to the
 * general u-boot-1.x.x/README file
 * ---
 */

/* ---
 * board/config.h - configuration options, board specific
 * ---
 */

#ifndef _CONFIG_COBRA5272_H
#define _CONFIG_COBRA5272_H

/* ---
 * Defines processor clock - important for correct timings concerning serial
 * interface etc.
 * ---
 */

#define CONFIG_SYS_CLK			66000000
#define CONFIG_SYS_SDRAM_SIZE		16		/* SDRAM size in MB */

/* ---
 * Enable use of Ethernet
 * ---
 */
#define CONFIG_MCFFEC

/* Enable Dma Timer */
#define CONFIG_MCFTMR

/* ---
 * Define baudrate for UART1 (console output, tftp, ...)
 * default value of CONFIG_BAUDRATE for Sentec board: 19200 baud
 * CONFIG_SYS_BAUDRATE_TABLE defines values that can be selected in u-boot command
 * interface
 * ---
 */

#define CONFIG_MCFUART
#define CONFIG_SYS_UART_PORT		(0)
#define CONFIG_BAUDRATE		19200

/* ---
 * set "#if 0" to "#if 1" if (Hardware)-WATCHDOG should be enabled & change
 * timeout acc. to your needs
 * #define CONFIG_WATCHDOG_TIMEOUT x , x is timeout in milliseconds, e. g. 10000
 * for 10 sec
 * ---
 */

#if 0
#define CONFIG_WATCHDOG
#define CONFIG_WATCHDOG_TIMEOUT 10000	/* timeout in milliseconds */
#endif

/* ---
 * CONFIG_MONITOR_IS_IN_RAM defines if u-boot is started from a different
 * bootloader residing in flash ('chainloading'); if you want to use
 * chainloading or want to compile a u-boot binary that can be loaded into
 * RAM via BDM set
 *	"#if 0" to "#if 1"
 * You will need a first stage bootloader then, e. g. colilo or a working BDM
 * cable (Background Debug Mode)
 *
 * Setting #if 0: u-boot will start from flash and relocate itself to RAM
 *
 * Please do not forget to modify the setting of CONFIG_SYS_TEXT_BASE
 * in board/cobra5272/config.mk accordingly (#if 0: 0xffe00000; #if 1: 0x20000)
 *
 * ---
 */

#if 0
#define CONFIG_MONITOR_IS_IN_RAM /* monitor is started from a preloader */
#endif

/* ---
 * Configuration for environment
 * Environment is embedded in u-boot in the second sector of the flash
 * ---
 */

#ifndef CONFIG_MONITOR_IS_IN_RAM
#define CONFIG_ENV_OFFSET		0x4000
#define CONFIG_ENV_SECT_SIZE	0x2000
#define CONFIG_ENV_IS_IN_FLASH	1
#else
#define CONFIG_ENV_ADDR		0xffe04000
#define CONFIG_ENV_SECT_SIZE	0x2000
#define CONFIG_ENV_IS_IN_FLASH	1
#endif

#define LDS_BOARD_TEXT \
        . = DEFINED(env_offset) ? env_offset : .; \
        common/env_embedded.o (.text);

/*
 * BOOTP options
 */
#define CONFIG_BOOTP_BOOTFILESIZE
#define CONFIG_BOOTP_BOOTPATH
#define CONFIG_BOOTP_GATEWAY
#define CONFIG_BOOTP_HOSTNAME

/*
 * Command line configuration.
 */
<<<<<<< HEAD
#define CONFIG_CMD_PING

#undef CONFIG_CMD_MII
=======
>>>>>>> 8989c96b

#ifdef CONFIG_MCFFEC
#	define CONFIG_MII		1
#	define CONFIG_MII_INIT		1
#	define CONFIG_SYS_DISCOVER_PHY
#	define CONFIG_SYS_RX_ETH_BUFFER	8
#	define CONFIG_SYS_FAULT_ECHO_LINK_DOWN

#	define CONFIG_SYS_FEC0_PINMUX		0
#	define CONFIG_SYS_FEC0_MIIBASE		CONFIG_SYS_FEC0_IOBASE
#	define MCFFEC_TOUT_LOOP		50000
/* If CONFIG_SYS_DISCOVER_PHY is not defined - hardcoded */
#	ifndef CONFIG_SYS_DISCOVER_PHY
#		define FECDUPLEX	FULL
#		define FECSPEED		_100BASET
#	else
#		ifndef CONFIG_SYS_FAULT_ECHO_LINK_DOWN
#			define CONFIG_SYS_FAULT_ECHO_LINK_DOWN
#		endif
#	endif			/* CONFIG_SYS_DISCOVER_PHY */
#endif

/*
 *-----------------------------------------------------------------------------
 * Define user parameters that have to be customized most likely
 *-----------------------------------------------------------------------------
 */

/*AUTOBOOT settings - booting images automatically by u-boot after power on*/

/* The following settings will be contained in the environment block ; if you
want to use a neutral environment all those settings can be manually set in
u-boot: 'set' command */

#if 0

#define CONFIG_BOOTCOMMAND	"bootm 0xffe80000"	/*Autoboto command, please
enter a valid image address in flash */

#define CONFIG_BOOTARGS		" "			/* default bootargs that are
considered during boot */

/* User network settings */

#define CONFIG_IPADDR 192.168.100.2		/* default board IP address */
#define CONFIG_SERVERIP 192.168.100.1	/* default tftp server IP address */

#endif

#define CONFIG_SYS_LOAD_ADDR		0x20000		/*Defines default RAM address
from which user programs will be started */

/*---*/

#define CONFIG_SYS_LONGHELP				/* undef to save memory		*/

#if defined(CONFIG_CMD_KGDB)
#define CONFIG_SYS_CBSIZE		1024		/* Console I/O Buffer Size	*/
#else
#define CONFIG_SYS_CBSIZE		256		/* Console I/O Buffer Size	*/
#endif
#define CONFIG_SYS_PBSIZE (CONFIG_SYS_CBSIZE+sizeof(CONFIG_SYS_PROMPT)+16) /* Print Buffer Size */
#define CONFIG_SYS_MAXARGS		16		/* max number of command args	*/
#define CONFIG_SYS_BARGSIZE		CONFIG_SYS_CBSIZE	/* Boot Argument Buffer Size	*/

/*
 *-----------------------------------------------------------------------------
 * End of user parameters to be customized
 *-----------------------------------------------------------------------------
 */

/* ---
 * Defines memory range for test
 * ---
 */

#define CONFIG_SYS_MEMTEST_START	0x400
#define CONFIG_SYS_MEMTEST_END		0x380000

/* ---
 * Low Level Configuration Settings
 * (address mappings, register initial values, etc.)
 * You should know what you are doing if you make changes here.
 * ---
 */

/* ---
 * Base register address
 * ---
 */

#define CONFIG_SYS_MBAR		0x10000000	/* Register Base Addrs */

/* ---
 * System Conf. Reg. & System Protection Reg.
 * ---
 */

#define CONFIG_SYS_SCR			0x0003
#define CONFIG_SYS_SPR			0xffff

/* ---
 * Ethernet settings
 * ---
 */

#define CONFIG_SYS_DISCOVER_PHY
#define CONFIG_SYS_ENET_BD_BASE	0x780000

/*-----------------------------------------------------------------------
 * Definitions for initial stack pointer and data area (in internal SRAM)
 */
#define CONFIG_SYS_INIT_RAM_ADDR	0x20000000
#define CONFIG_SYS_INIT_RAM_SIZE	0x1000	/* Size of used area in internal SRAM	*/
#define CONFIG_SYS_GBL_DATA_OFFSET	(CONFIG_SYS_INIT_RAM_SIZE - GENERATED_GBL_DATA_SIZE)
#define CONFIG_SYS_INIT_SP_OFFSET	CONFIG_SYS_GBL_DATA_OFFSET

/*-----------------------------------------------------------------------
 * Start addresses for the final memory configuration
 * (Set up by the startup code)
 * Please note that CONFIG_SYS_SDRAM_BASE _must_ start at 0
 */
#define CONFIG_SYS_SDRAM_BASE		0x00000000

/*
 *-------------------------------------------------------------------------
 * RAM SIZE (is defined above)
 *-----------------------------------------------------------------------
 */

/* #define CONFIG_SYS_SDRAM_SIZE		16 */

/*
 *-----------------------------------------------------------------------
 */

#define CONFIG_SYS_FLASH_BASE		0xffe00000

#ifdef	CONFIG_MONITOR_IS_IN_RAM
#define CONFIG_SYS_MONITOR_BASE	0x20000
#else
#define CONFIG_SYS_MONITOR_BASE	(CONFIG_SYS_FLASH_BASE + 0x400)
#endif

#define CONFIG_SYS_MONITOR_LEN		0x20000
#define CONFIG_SYS_MALLOC_LEN		(256 << 10)
#define CONFIG_SYS_BOOTPARAMS_LEN	64*1024

/*
 * For booting Linux, the board info and command line data
 * have to be in the first 8 MB of memory, since this is
 * the maximum mapped by the Linux kernel during initialization ??
 */
#define CONFIG_SYS_BOOTMAPSZ		(8 << 20)	/* Initial Memory map for Linux */

/*-----------------------------------------------------------------------
 * FLASH organization
 */
#define CONFIG_SYS_MAX_FLASH_BANKS	1	/* max number of memory banks		*/
#define CONFIG_SYS_MAX_FLASH_SECT	11	/* max number of sectors on one chip	*/
#define CONFIG_SYS_FLASH_ERASE_TOUT	1000	/* flash timeout */

/*-----------------------------------------------------------------------
 * Cache Configuration
 */
#define CONFIG_SYS_CACHELINE_SIZE	16

#define ICACHE_STATUS			(CONFIG_SYS_INIT_RAM_ADDR + \
					 CONFIG_SYS_INIT_RAM_SIZE - 8)
#define DCACHE_STATUS			(CONFIG_SYS_INIT_RAM_ADDR + \
					 CONFIG_SYS_INIT_RAM_SIZE - 4)
#define CONFIG_SYS_ICACHE_INV		(CF_CACR_CINV | CF_CACR_INVI)
#define CONFIG_SYS_CACHE_ACR0		(CONFIG_SYS_SDRAM_BASE | \
					 CF_ADDRMASK(CONFIG_SYS_SDRAM_SIZE) | \
					 CF_ACR_EN | CF_ACR_SM_ALL)
#define CONFIG_SYS_CACHE_ICACR		(CF_CACR_CENB | CF_CACR_CINV | \
					 CF_CACR_DISD | CF_CACR_INVI | \
					 CF_CACR_CEIB | CF_CACR_DCM | \
					 CF_CACR_EUSP)

/*-----------------------------------------------------------------------
 * Memory bank definitions
 *
 * Please refer also to Motorola Coldfire user manual - Chapter XXX
 * <http://e-www.motorola.com/files/dsp/doc/ref_manual/MCF5272UM.pdf>
 */
#define CONFIG_SYS_BR0_PRELIM		0xFFE00201
#define CONFIG_SYS_OR0_PRELIM		0xFFE00014

#define CONFIG_SYS_BR1_PRELIM		0
#define CONFIG_SYS_OR1_PRELIM		0

#define CONFIG_SYS_BR2_PRELIM		0
#define CONFIG_SYS_OR2_PRELIM		0

#define CONFIG_SYS_BR3_PRELIM		0
#define CONFIG_SYS_OR3_PRELIM		0

#define CONFIG_SYS_BR4_PRELIM		0
#define CONFIG_SYS_OR4_PRELIM		0

#define CONFIG_SYS_BR5_PRELIM		0
#define CONFIG_SYS_OR5_PRELIM		0

#define CONFIG_SYS_BR6_PRELIM		0
#define CONFIG_SYS_OR6_PRELIM		0

#define CONFIG_SYS_BR7_PRELIM		0x00000701
#define CONFIG_SYS_OR7_PRELIM		0xFF00007C

/*-----------------------------------------------------------------------
 * LED config
 */
#define	LED_STAT_0	0xffff /*all LEDs off*/
#define	LED_STAT_1	0xfffe
#define	LED_STAT_2	0xfffd
#define	LED_STAT_3	0xfffb
#define	LED_STAT_4	0xfff7
#define	LED_STAT_5	0xffef
#define	LED_STAT_6	0xffdf
#define	LED_STAT_7	0xff00 /*all LEDs on*/

/*-----------------------------------------------------------------------
 * Port configuration (GPIO)
 */
#define CONFIG_SYS_PACNT		0x00000000		/* PortA control reg.: All pins are external
GPIO*/
#define CONFIG_SYS_PADDR		0x00FF			/* PortA direction reg.: PA7 to PA0 are outputs
(1^=output, 0^=input) */
#define CONFIG_SYS_PADAT		LED_STAT_0		/* PortA value reg.: Turn all LED off */
#define CONFIG_SYS_PBCNT		0x55554155		/* PortB control reg.: Ethernet/UART
configuration */
#define CONFIG_SYS_PBDDR		0x0000			/* PortB direction: All pins configured as inputs */
#define CONFIG_SYS_PBDAT		0x0000			/* PortB value reg. */
#define CONFIG_SYS_PDCNT		0x00000000		/* PortD control reg. */

#endif	/* _CONFIG_COBRA5272_H */<|MERGE_RESOLUTION|>--- conflicted
+++ resolved
@@ -119,12 +119,6 @@
 /*
  * Command line configuration.
  */
-<<<<<<< HEAD
-#define CONFIG_CMD_PING
-
-#undef CONFIG_CMD_MII
-=======
->>>>>>> 8989c96b
 
 #ifdef CONFIG_MCFFEC
 #	define CONFIG_MII		1

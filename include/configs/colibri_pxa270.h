/*
 * Toradex Colibri PXA270 configuration file
 *
 * Copyright (C) 2010 Marek Vasut <marek.vasut@gmail.com>
 * Copyright (C) 2015 Marcel Ziswiler <marcel@ziswiler.com>
 *
 * SPDX-License-Identifier:	GPL-2.0+
 */

#ifndef	__CONFIG_H
#define	__CONFIG_H

/*
 * High Level Board Configuration Options
 */
#define	CONFIG_CPU_PXA27X		1	/* Marvell PXA270 CPU */
#define	CONFIG_SYS_TEXT_BASE		0x0
/* Avoid overwriting factory configuration block */
#define CONFIG_BOARD_SIZE_LIMIT		0x40000

/* We will never enable dcache because we have to setup MMU first */
#define CONFIG_SYS_DCACHE_OFF

/*
 * Environment settings
 */
#define	CONFIG_ENV_OVERWRITE
#define	CONFIG_SYS_MALLOC_LEN		(128 * 1024)
#define	CONFIG_ARCH_CPU_INIT
#define	CONFIG_BOOTCOMMAND						\
	"if fatload mmc 0 0xa0000000 uImage; then "			\
		"bootm 0xa0000000; "					\
	"fi; "								\
	"if usb reset && fatload usb 0 0xa0000000 uImage; then "	\
		"bootm 0xa0000000; "					\
	"fi; "								\
	"bootm 0xc0000;"
#define	CONFIG_BOOTARGS			"console=tty0 console=ttyS0,115200"
#define	CONFIG_TIMESTAMP
#define	CONFIG_CMDLINE_TAG
#define	CONFIG_SETUP_MEMORY_TAGS
#define	CONFIG_LZMA			/* LZMA compression support */

/*
 * Serial Console Configuration
 */
#define	CONFIG_PXA_SERIAL
#define	CONFIG_FFUART			1
#define CONFIG_CONS_INDEX		3
#define	CONFIG_BAUDRATE			115200

/*
 * Bootloader Components Configuration
 */
#define	CONFIG_CMD_ENV
<<<<<<< HEAD
#define	CONFIG_CMD_MMC
#define	CONFIG_CMD_USB
=======

/* I2C support */
#ifdef CONFIG_SYS_I2C
#define CONFIG_SYS_I2C_PXA
#define CONFIG_PXA_STD_I2C
#define CONFIG_PXA_PWR_I2C
#define CONFIG_SYS_I2C_SPEED		100000
#endif

/* LCD support */
#ifdef CONFIG_LCD
#define CONFIG_PXA_LCD
#define CONFIG_PXA_VGA
#define CONFIG_SYS_WHITE_ON_BLACK
#define CONFIG_CONSOLE_SCROLL_LINES	10
#define CONFIG_CMD_BMP
#define CONFIG_LCD_LOGO
#endif
>>>>>>> 8989c96b

/*
 * Networking Configuration
 */
#ifdef	CONFIG_CMD_NET

#define	CONFIG_DRIVER_DM9000		1
#define CONFIG_DM9000_BASE		0x08000000
#define DM9000_IO			(CONFIG_DM9000_BASE)
#define DM9000_DATA			(CONFIG_DM9000_BASE + 4)
#define	CONFIG_NET_RETRY_COUNT		10

#define	CONFIG_BOOTP_BOOTFILESIZE
#define	CONFIG_BOOTP_BOOTPATH
#define	CONFIG_BOOTP_GATEWAY
#define	CONFIG_BOOTP_HOSTNAME
#endif

#undef	CONFIG_SYS_LONGHELP		/* Saves 10 KB */
#define	CONFIG_SYS_CBSIZE		256
#define	CONFIG_SYS_PBSIZE		\
	(CONFIG_SYS_CBSIZE+sizeof(CONFIG_SYS_PROMPT)+16)
#define	CONFIG_SYS_MAXARGS		16
#define	CONFIG_SYS_BARGSIZE		CONFIG_SYS_CBSIZE
#define	CONFIG_SYS_DEVICE_NULLDEV	1
#define	CONFIG_CMDLINE_EDITING		1
#define	CONFIG_AUTO_COMPLETE		1

/*
 * Clock Configuration
 */
#define	CONFIG_SYS_CPUSPEED		0x290		/* 520MHz */

/*
 * DRAM Map
 */
#define	CONFIG_NR_DRAM_BANKS		1		/* We have 1 bank of DRAM */
#define	PHYS_SDRAM_1			0xa0000000	/* SDRAM Bank #1 */
#define	PHYS_SDRAM_1_SIZE		0x04000000	/* 64 MB */

#define	CONFIG_SYS_DRAM_BASE		0xa0000000	/* CS0 */
#define	CONFIG_SYS_DRAM_SIZE		0x04000000	/* 64 MB DRAM */

#define CONFIG_SYS_MEMTEST_START	0xa0400000	/* memtest works on */
#define CONFIG_SYS_MEMTEST_END		0xa0800000	/* 4 ... 8 MB in DRAM */

#define	CONFIG_SYS_LOAD_ADDR		PHYS_SDRAM_1
#define CONFIG_SYS_SDRAM_BASE		PHYS_SDRAM_1
#define	CONFIG_SYS_INIT_SP_ADDR		0x5c010000

/*
 * NOR FLASH
 */
#ifdef	CONFIG_CMD_FLASH
#define	PHYS_FLASH_1			0x00000000	/* Flash Bank #1 */
#define	PHYS_FLASH_SIZE			0x02000000	/* 32 MB */
#define	CONFIG_SYS_FLASH_BASE		PHYS_FLASH_1

#define	CONFIG_SYS_FLASH_CFI
#define	CONFIG_FLASH_CFI_DRIVER		1
#define	CONFIG_SYS_FLASH_CFI_WIDTH      FLASH_CFI_32BIT

#define	CONFIG_SYS_MAX_FLASH_SECT	(4 + 255)
#define	CONFIG_SYS_MAX_FLASH_BANKS	1

#define	CONFIG_SYS_FLASH_ERASE_TOUT	(25 * CONFIG_SYS_HZ)
#define	CONFIG_SYS_FLASH_WRITE_TOUT	(25 * CONFIG_SYS_HZ)
#define	CONFIG_SYS_FLASH_LOCK_TOUT	(25 * CONFIG_SYS_HZ)
#define	CONFIG_SYS_FLASH_UNLOCK_TOUT	(25 * CONFIG_SYS_HZ)

#define	CONFIG_SYS_FLASH_USE_BUFFER_WRITE	1
#define	CONFIG_SYS_FLASH_PROTECTION		1

#define CONFIG_ENV_IS_IN_FLASH		1

#else	/* No flash */
#define	CONFIG_SYS_NO_FLASH
#define	CONFIG_ENV_IS_NOWHERE
#endif

#define	CONFIG_SYS_MONITOR_BASE		0x0
#define	CONFIG_SYS_MONITOR_LEN		0x40000

/* Skip factory configuration block */
#define	CONFIG_ENV_ADDR			\
			(CONFIG_SYS_MONITOR_BASE + CONFIG_SYS_MONITOR_LEN + 0x40000)
#define	CONFIG_ENV_SIZE			0x40000
#define	CONFIG_ENV_SECT_SIZE		0x40000

/*
 * GPIO settings
 */
#define	CONFIG_SYS_GPSR0_VAL	0x00000000
#define	CONFIG_SYS_GPSR1_VAL	0x00020000
#define	CONFIG_SYS_GPSR2_VAL	0x0002c000
#define	CONFIG_SYS_GPSR3_VAL	0x00000000

#define	CONFIG_SYS_GPCR0_VAL	0x00000000
#define	CONFIG_SYS_GPCR1_VAL	0x00000000
#define	CONFIG_SYS_GPCR2_VAL	0x00000000
#define	CONFIG_SYS_GPCR3_VAL	0x00000000

#define	CONFIG_SYS_GPDR0_VAL	0xc8008000
#define	CONFIG_SYS_GPDR1_VAL	0xfc02a981
#define	CONFIG_SYS_GPDR2_VAL	0x92c3ffff
#define	CONFIG_SYS_GPDR3_VAL	0x0061e804

#define	CONFIG_SYS_GAFR0_L_VAL	0x80100000
#define	CONFIG_SYS_GAFR0_U_VAL	0xa5c00010
#define	CONFIG_SYS_GAFR1_L_VAL	0x6992901a
#define	CONFIG_SYS_GAFR1_U_VAL	0xaaa50008
#define	CONFIG_SYS_GAFR2_L_VAL	0xaaaaaaaa
#define	CONFIG_SYS_GAFR2_U_VAL	0x4109a002
#define	CONFIG_SYS_GAFR3_L_VAL	0x54000310
#define	CONFIG_SYS_GAFR3_U_VAL	0x00005401

#define	CONFIG_SYS_PSSR_VAL	0x30

/*
 * Clock settings
 */
#define	CONFIG_SYS_CKEN		0x00500240
#define	CONFIG_SYS_CCCR		0x02000290

/*
 * Memory settings
 */
#define	CONFIG_SYS_MSC0_VAL	0x9ee1c5f2
#define	CONFIG_SYS_MSC1_VAL	0x9ee1f994
#define	CONFIG_SYS_MSC2_VAL	0x9ee19ee1
#define	CONFIG_SYS_MDCNFG_VAL	0x090009c9
#define	CONFIG_SYS_MDREFR_VAL	0x2003a031
#define	CONFIG_SYS_MDMRS_VAL	0x00220022
#define	CONFIG_SYS_FLYCNFG_VAL	0x00010001
#define	CONFIG_SYS_SXCNFG_VAL	0x40044004

/*
 * PCMCIA and CF Interfaces
 */
#define	CONFIG_SYS_MECR_VAL	0x00000000
#define	CONFIG_SYS_MCMEM0_VAL	0x00028307
#define	CONFIG_SYS_MCMEM1_VAL	0x00014307
#define	CONFIG_SYS_MCATT0_VAL	0x00038787
#define	CONFIG_SYS_MCATT1_VAL	0x0001c787
#define	CONFIG_SYS_MCIO0_VAL	0x0002830f
#define	CONFIG_SYS_MCIO1_VAL	0x0001430f

#include "pxa-common.h"

#endif /* __CONFIG_H */<|MERGE_RESOLUTION|>--- conflicted
+++ resolved
@@ -53,10 +53,6 @@
  * Bootloader Components Configuration
  */
 #define	CONFIG_CMD_ENV
-<<<<<<< HEAD
-#define	CONFIG_CMD_MMC
-#define	CONFIG_CMD_USB
-=======
 
 /* I2C support */
 #ifdef CONFIG_SYS_I2C
@@ -75,7 +71,6 @@
 #define CONFIG_CMD_BMP
 #define CONFIG_LCD_LOGO
 #endif
->>>>>>> 8989c96b
 
 /*
  * Networking Configuration

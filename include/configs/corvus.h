--- conflicted
+++ resolved
@@ -66,11 +66,6 @@
 /*
  * Command line configuration.
  */
-<<<<<<< HEAD
-#define CONFIG_CMD_PING
-#define CONFIG_CMD_DHCP
-=======
->>>>>>> 8989c96b
 #define CONFIG_CMD_NAND
 
 /* SDRAM */

/*
 * (C) Copyright 2003
 * Wolfgang Denk, DENX Software Engineering, wd@denx.de.
 *
 * SPDX-License-Identifier:	GPL-2.0+
 */

/*
 * This file contains the configuration parameters for the dbau1x00 board.
 */

#ifndef __CONFIG_H
#define __CONFIG_H

#define CONFIG_DBAU1X00		1
#define CONFIG_SOC_AU1X00	1  /* alchemy series cpu */

#define CONFIG_DISPLAY_BOARDINFO

#ifdef CONFIG_DBAU1000
/* Also known as Merlot */
#define CONFIG_SOC_AU1000	1
#else
#ifdef CONFIG_DBAU1100
#define CONFIG_SOC_AU1100	1
#else
#ifdef CONFIG_DBAU1500
#define CONFIG_SOC_AU1500	1
#else
#ifdef CONFIG_DBAU1550
/* Cabernet */
#define CONFIG_SOC_AU1550	1
#else
#error "No valid board set"
#endif
#endif
#endif
#endif

<<<<<<< HEAD
#define CONFIG_BOOTDELAY	2	/* autoboot after 2 seconds	*/
=======
>>>>>>> 8989c96b

#define CONFIG_BAUDRATE		115200

/* valid baudrates */

#define	CONFIG_TIMESTAMP		/* Print image info with timestamp */
#undef	CONFIG_BOOTARGS

#define	CONFIG_EXTRA_ENV_SETTINGS					\
	"addmisc=setenv bootargs ${bootargs} "				\
		"console=ttyS0,${baudrate} "				\
		"panic=1\0"						\
	"bootfile=/tftpboot/vmlinux.srec\0"				\
	"load=tftp 80500000 ${u-boot}\0"				\
	""

#ifdef CONFIG_DBAU1550
/* Boot from flash by default, revert to bootp */
#define CONFIG_BOOTCOMMAND	"bootm 0xbfc20000; bootp; bootm"
#else /* CONFIG_DBAU1550 */
#define CONFIG_BOOTCOMMAND	"bootp;bootm"
#endif /* CONFIG_DBAU1550 */

/*
 * BOOTP options
 */
#define CONFIG_BOOTP_BOOTFILESIZE
#define CONFIG_BOOTP_BOOTPATH
#define CONFIG_BOOTP_GATEWAY
#define CONFIG_BOOTP_HOSTNAME

/*
 * Command line configuration.
 */
#undef CONFIG_CMD_BEDBUG
<<<<<<< HEAD
#undef CONFIG_CMD_ELF
#undef CONFIG_CMD_FAT
#undef CONFIG_CMD_MII

#ifdef CONFIG_DBAU1550

#undef CONFIG_CMD_I2C
=======

#ifdef CONFIG_DBAU1550

>>>>>>> 8989c96b
#undef CONFIG_CMD_IDE
#undef CONFIG_CMD_PCMCIA

#else

#define CONFIG_CMD_IDE
<<<<<<< HEAD
#define CONFIG_CMD_DHCP
=======
>>>>>>> 8989c96b

#endif

/*
 * Miscellaneous configurable options
 */
#define	CONFIG_SYS_LONGHELP				/* undef to save memory      */

#define	CONFIG_SYS_CBSIZE		256		/* Console I/O Buffer Size   */
#define	CONFIG_SYS_PBSIZE (CONFIG_SYS_CBSIZE+sizeof(CONFIG_SYS_PROMPT)+16)  /* Print Buffer Size */
#define	CONFIG_SYS_MAXARGS		16		/* max number of command args*/

#define CONFIG_SYS_MALLOC_LEN		128*1024

#define CONFIG_SYS_BOOTPARAMS_LEN	128*1024

#define CONFIG_SYS_MHZ			396

#if (CONFIG_SYS_MHZ % 12) != 0
#error "Invalid CPU frequency - must be multiple of 12!"
#endif

#define CONFIG_SYS_MIPS_TIMER_FREQ	(CONFIG_SYS_MHZ * 1000000)

#define CONFIG_SYS_SDRAM_BASE		0x80000000     /* Cached addr */

#define	CONFIG_SYS_LOAD_ADDR		0x81000000     /* default load address	*/

#define CONFIG_SYS_MEMTEST_START	0x80100000
#define CONFIG_SYS_MEMTEST_END		0x80800000

/*-----------------------------------------------------------------------
 * FLASH and environment organization
 */
#ifdef CONFIG_DBAU1550

#define CONFIG_SYS_MAX_FLASH_BANKS	2	/* max number of memory banks */
#define CONFIG_SYS_MAX_FLASH_SECT	(512)	/* max number of sectors on one chip */

#define PHYS_FLASH_1		0xb8000000 /* Flash Bank #1 */
#define PHYS_FLASH_2		0xbc000000 /* Flash Bank #2 */

#else /* CONFIG_DBAU1550 */

#define CONFIG_SYS_MAX_FLASH_BANKS	2	/* max number of memory banks */
#define CONFIG_SYS_MAX_FLASH_SECT	(128)	/* max number of sectors on one chip */

#define PHYS_FLASH_1		0xbec00000 /* Flash Bank #1 */
#define PHYS_FLASH_2		0xbfc00000 /* Flash Bank #2 */

#endif /* CONFIG_DBAU1550 */

#define CONFIG_SYS_FLASH_BANKS_LIST {PHYS_FLASH_1, PHYS_FLASH_2}

#define CONFIG_SYS_FLASH_CFI           1
#define CONFIG_FLASH_CFI_DRIVER    1

#define	CONFIG_SYS_MONITOR_BASE	CONFIG_SYS_TEXT_BASE
#define	CONFIG_SYS_MONITOR_LEN		(192 << 10)

#define CONFIG_SYS_INIT_SP_OFFSET	0x400000

/* We boot from this flash, selected with dip switch */
#define CONFIG_SYS_FLASH_BASE		PHYS_FLASH_2

/* timeout values are in ticks */
#define CONFIG_SYS_FLASH_ERASE_TOUT	(2 * CONFIG_SYS_HZ) /* Timeout for Flash Erase */
#define CONFIG_SYS_FLASH_WRITE_TOUT	(2 * CONFIG_SYS_HZ) /* Timeout for Flash Write */

#define	CONFIG_ENV_IS_NOWHERE	1

/* Address and size of Primary Environment Sector	*/
#define CONFIG_ENV_ADDR		0xB0030000
#define CONFIG_ENV_SIZE		0x10000

#define CONFIG_FLASH_16BIT

#define CONFIG_NR_DRAM_BANKS	2

#ifdef CONFIG_DBAU1550
#define MEM_SIZE 192
#else
#define MEM_SIZE 64
#endif

#define CONFIG_MEMSIZE_IN_BYTES

#ifndef CONFIG_DBAU1550
/*---ATA PCMCIA ------------------------------------*/
#define CONFIG_SYS_PCMCIA_MEM_SIZE 0x4000000 /* Offset to slot 1 FIXME!!! */
#define CONFIG_SYS_PCMCIA_MEM_ADDR 0x20000000
#define CONFIG_PCMCIA_SLOT_A

#define CONFIG_ATAPI 1
#define CONFIG_MAC_PARTITION 1

/* We run CF in "true ide" mode or a harddrive via pcmcia */
#define CONFIG_IDE_PCMCIA 1

/* We only support one slot for now */
#define CONFIG_SYS_IDE_MAXBUS		1	/* max. 1 IDE bus		*/
#define CONFIG_SYS_IDE_MAXDEVICE	1	/* max. 1 drive per IDE bus	*/

#undef	CONFIG_IDE_LED			/* LED   for ide not supported	*/
#undef	CONFIG_IDE_RESET		/* reset for ide not supported	*/

#define CONFIG_SYS_ATA_IDE0_OFFSET	0x0000

#define CONFIG_SYS_ATA_BASE_ADDR       CONFIG_SYS_PCMCIA_MEM_ADDR

/* Offset for data I/O			*/
#define CONFIG_SYS_ATA_DATA_OFFSET     8

/* Offset for normal register accesses  */
#define CONFIG_SYS_ATA_REG_OFFSET      0

/* Offset for alternate registers       */
#define CONFIG_SYS_ATA_ALT_OFFSET      0x0100
#endif /* CONFIG_DBAU1550 */

#endif	/* __CONFIG_H */<|MERGE_RESOLUTION|>--- conflicted
+++ resolved
@@ -37,10 +37,6 @@
 #endif
 #endif
 
-<<<<<<< HEAD
-#define CONFIG_BOOTDELAY	2	/* autoboot after 2 seconds	*/
-=======
->>>>>>> 8989c96b
 
 #define CONFIG_BAUDRATE		115200
 
@@ -76,29 +72,15 @@
  * Command line configuration.
  */
 #undef CONFIG_CMD_BEDBUG
-<<<<<<< HEAD
-#undef CONFIG_CMD_ELF
-#undef CONFIG_CMD_FAT
-#undef CONFIG_CMD_MII
-
-#ifdef CONFIG_DBAU1550
-
-#undef CONFIG_CMD_I2C
-=======
-
-#ifdef CONFIG_DBAU1550
-
->>>>>>> 8989c96b
+
+#ifdef CONFIG_DBAU1550
+
 #undef CONFIG_CMD_IDE
 #undef CONFIG_CMD_PCMCIA
 
 #else
 
 #define CONFIG_CMD_IDE
-<<<<<<< HEAD
-#define CONFIG_CMD_DHCP
-=======
->>>>>>> 8989c96b
 
 #endif
 

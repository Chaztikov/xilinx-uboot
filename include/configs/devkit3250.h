--- conflicted
+++ resolved
@@ -172,10 +172,6 @@
 /*
  * U-Boot Commands
  */
-<<<<<<< HEAD
-#define CONFIG_CMD_CACHE
-=======
->>>>>>> 8989c96b
 
 /*
  * Boot Linux

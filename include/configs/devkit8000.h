--- conflicted
+++ resolved
@@ -99,13 +99,6 @@
 #define CONFIG_CMD_JFFS2		/* JFFS2 Support		*/
 #define CONFIG_CMD_NAND_LOCK_UNLOCK	/* nand (un)lock commands	*/
 
-<<<<<<< HEAD
-#undef CONFIG_CMD_SPI
-#undef CONFIG_CMD_GPIO
-#undef CONFIG_CMD_ASKENV
-#undef CONFIG_CMD_BOOTZ
-=======
->>>>>>> 8989c96b
 #undef CONFIG_SUPPORT_RAW_INITRD
 #undef CONFIG_FAT_WRITE
 

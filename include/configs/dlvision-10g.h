--- conflicted
+++ resolved
@@ -27,11 +27,6 @@
 
 #define CONFIG_SYS_CLK_FREQ	33333333 /* external frequency to pll   */
 
-<<<<<<< HEAD
-#undef CONFIG_ZERO_BOOTDELAY_CHECK     /* ignore keypress on bootdelay==0 */
-
-=======
->>>>>>> 8989c96b
 /*
  * Configure PLL
  */

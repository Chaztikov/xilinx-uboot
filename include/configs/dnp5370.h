--- conflicted
+++ resolved
@@ -53,12 +53,6 @@
 #define CONFIG_PHY_ADDR         0
 #define CONFIG_RMII             1
 
-<<<<<<< HEAD
-#define CONFIG_CMD_MII
-#define CONFIG_CMD_PING
-
-=======
->>>>>>> 8989c96b
 #endif
 
 /*

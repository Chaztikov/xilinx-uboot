--- conflicted
+++ resolved
@@ -19,14 +19,11 @@
 #define CONFIG_IODELAY_RECALIBRATION
 #endif
 
-<<<<<<< HEAD
-=======
 #define CONFIG_VERY_BIG_RAM
 #define CONFIG_PHYS_64BIT
 #define CONFIG_NR_DRAM_BANKS		2
 #define CONFIG_MAX_MEM_MAPPED		0x80000000
 
->>>>>>> 8989c96b
 #ifndef CONFIG_QSPI_BOOT
 /* MMC ENV related defines */
 #define CONFIG_ENV_IS_IN_MMC
@@ -136,56 +133,6 @@
 #define CONFIG_FASTBOOT_FLASH_MMC_DEV   1
 #endif
 
-#define DFU_ALT_INFO_MMC \
-	"dfu_alt_info_mmc=" \
-	"boot part 0 1;" \
-	"rootfs part 0 2;" \
-	"MLO fat 0 1;" \
-	"MLO.raw raw 0x100 0x100;" \
-	"u-boot.img.raw raw 0x300 0x400;" \
-	"spl-os-args.raw raw 0x80 0x80;" \
-	"spl-os-image.raw raw 0x900 0x2000;" \
-	"spl-os-args fat 0 1;" \
-	"spl-os-image fat 0 1;" \
-	"u-boot.img fat 0 1;" \
-	"uEnv.txt fat 0 1\0"
-
-#define DFU_ALT_INFO_EMMC \
-	"dfu_alt_info_emmc=" \
-	"rawemmc raw 0 3751936;" \
-	"boot part 1 1;" \
-	"rootfs part 1 2;" \
-	"MLO fat 1 1;" \
-	"MLO.raw raw 0x100 0x100;" \
-	"u-boot.img.raw raw 0x300 0x400;" \
-	"spl-os-args.raw raw 0x80 0x80;" \
-	"spl-os-image.raw raw 0x900 0x2000;" \
-	"spl-os-args fat 1 1;" \
-	"spl-os-image fat 1 1;" \
-	"u-boot.img fat 1 1;" \
-	"uEnv.txt fat 1 1\0"
-
-#define DFU_ALT_INFO_RAM \
-	"dfu_alt_info_ram=" \
-	"kernel ram 0x80200000 0x4000000;" \
-	"fdt ram 0x80f80000 0x80000;" \
-	"ramdisk ram 0x81000000 0x4000000\0"
-
-#define DFUARGS \
-	"dfu_bufsiz=0x10000\0" \
-	DFU_ALT_INFO_MMC \
-	DFU_ALT_INFO_EMMC \
-	DFU_ALT_INFO_RAM
-
-/* Fastboot */
-#define CONFIG_CMD_FASTBOOT
-#define CONFIG_ANDROID_BOOT_IMAGE
-#define CONFIG_USB_FASTBOOT_BUF_ADDR    CONFIG_SYS_LOAD_ADDR
-#define CONFIG_USB_FASTBOOT_BUF_SIZE    0x2F000000
-#define CONFIG_FASTBOOT_FLASH
-#define CONFIG_FASTBOOT_FLASH_MMC_DEV   1
-#endif
-
 #include <configs/ti_omap5_common.h>
 
 /* Enhance our eMMC support / experience. */
@@ -195,10 +142,6 @@
 #define CONFIG_HSMMC2_8BIT
 
 /* CPSW Ethernet */
-<<<<<<< HEAD
-#define CONFIG_CMD_DHCP
-=======
->>>>>>> 8989c96b
 #define CONFIG_BOOTP_DNS		/* Configurable parts of CMD_DHCP */
 #define CONFIG_BOOTP_DNS2
 #define CONFIG_BOOTP_SEND_HOSTNAME
@@ -213,13 +156,6 @@
 
 /* SPI */
 #undef	CONFIG_OMAP3_SPI
-<<<<<<< HEAD
-#define CONFIG_TI_QSPI
-#define CONFIG_SPI_FLASH_SPANSION
-#define CONFIG_CMD_SF
-#define CONFIG_CMD_SPI
-=======
->>>>>>> 8989c96b
 #define CONFIG_TI_SPI_MMAP
 #define CONFIG_SF_DEFAULT_SPEED                64000000
 #define CONFIG_SF_DEFAULT_MODE                 SPI_MODE_0
@@ -282,29 +218,6 @@
 #define CONFIG_OMAP_USB_PHY
 #define CONFIG_OMAP_USB2PHY2_HOST
 
-<<<<<<< HEAD
-/* USB GADGET */
-#define CONFIG_USB_DWC3_PHY_OMAP
-#define CONFIG_USB_DWC3_OMAP
-#define CONFIG_USB_DWC3
-#define CONFIG_USB_DWC3_GADGET
-
-#define CONFIG_USB_GADGET
-#define CONFIG_USBDOWNLOAD_GADGET
-#define CONFIG_USB_GADGET_VBUS_DRAW 2
-#define CONFIG_G_DNL_MANUFACTURER "Texas Instruments"
-#define CONFIG_G_DNL_VENDOR_NUM 0x0451
-#define CONFIG_G_DNL_PRODUCT_NUM 0xd022
-#define CONFIG_USB_GADGET_DUALSPEED
-
-/* USB Device Firmware Update support */
-#define CONFIG_DFU_FUNCTION
-#define CONFIG_DFU_RAM
-#define CONFIG_CMD_DFU
-
-#define CONFIG_DFU_MMC
-#define CONFIG_DFU_RAM
-=======
 /* USB Device Firmware Update support */
 #define CONFIG_USB_FUNCTION_DFU
 #define CONFIG_DFU_RAM
@@ -312,7 +225,6 @@
 #define CONFIG_DFU_MMC
 #define CONFIG_DFU_RAM
 #define CONFIG_DFU_SF
->>>>>>> 8989c96b
 
 /* SATA */
 #define CONFIG_BOARD_LATE_INIT

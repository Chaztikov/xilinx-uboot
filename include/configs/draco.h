--- conflicted
+++ resolved
@@ -66,10 +66,6 @@
 #define CONFIG_ENV_SIZE_REDUND      0x2000
 #define CONFIG_ENV_RANGE        (4 * CONFIG_SYS_ENV_SECT_SIZE)
 
-<<<<<<< HEAD
-
-=======
->>>>>>> 8989c96b
 #define MTDPARTS_DEFAULT	MTDPARTS_DEFAULT_V2
 
 #ifndef CONFIG_SPL_BUILD
@@ -77,10 +73,7 @@
 /* Default env settings */
 #define CONFIG_EXTRA_ENV_SETTINGS \
 	"hostname=draco\0" \
-<<<<<<< HEAD
-=======
 	"ubi_off=2048\0"\
->>>>>>> 8989c96b
 	"nand_img_size=0x400000\0" \
 	"optargs=\0" \
 	"preboot=draco_led 0\0" \

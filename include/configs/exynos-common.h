/*
 * Copyright (C) 2013 Samsung Electronics
 *
 * Common configuration settings for the SAMSUNG EXYNOS boards.
 *
 * SPDX-License-Identifier:	GPL-2.0+
 */

#ifndef __EXYNOS_COMMON_H
#define __EXYNOS_COMMON_H

/* High Level Configuration Options */
#define CONFIG_SAMSUNG			/* in a SAMSUNG core */
#define CONFIG_S5P			/* S5P Family */

#include <asm/arch/cpu.h>		/* get chip and board defs */
#include <linux/sizes.h>

#define CONFIG_ARCH_CPU_INIT
#define CONFIG_DISPLAY_CPUINFO
#define CONFIG_DISPLAY_BOARDINFO
#define CONFIG_SKIP_LOWLEVEL_INIT
#define CONFIG_BOARD_EARLY_INIT_F

#define CONFIG_USE_ARCH_MEMCPY
#define CONFIG_USE_ARCH_MEMSET

/* Keep L2 Cache Disabled */

/* input clock of PLL: 24MHz input clock */
#define CONFIG_SYS_CLK_FREQ		24000000
#define CONFIG_TIMER_CLK_FREQ		CONFIG_SYS_CLK_FREQ

#define CONFIG_SETUP_MEMORY_TAGS
#define CONFIG_CMDLINE_TAG
#define CONFIG_INITRD_TAG
#define CONFIG_ENV_OVERWRITE

/* Size of malloc() pool before and after relocation */
#define CONFIG_SYS_MALLOC_LEN		(CONFIG_ENV_SIZE + (80 << 20))

/* select serial console configuration */
#define CONFIG_BAUDRATE			115200

/* SD/MMC configuration */
#define CONFIG_GENERIC_MMC
#define CONFIG_MMC
#define CONFIG_S5P_SDHCI
#define CONFIG_SDHCI
#define CONFIG_DWMMC
#define CONFIG_EXYNOS_DWMMC
#define CONFIG_BOUNCE_BUFFER

/* PWM */
#define CONFIG_PWM

/* Command definition*/
<<<<<<< HEAD
#define CONFIG_CMD_MMC
#define CONFIG_CMD_EXT4_WRITE
=======
>>>>>>> 8989c96b
#define CONFIG_FAT_WRITE

#define CONFIG_CMD_PART
#define CONFIG_PARTITION_UUIDS

/* Miscellaneous configurable options */
#define CONFIG_SYS_CBSIZE		1024	/* Console I/O Buffer Size */
#define CONFIG_SYS_PBSIZE		1024	/* Print Buffer Size */
#define CONFIG_SYS_MAXARGS		16	/* max number of command args */

/* Boot Argument Buffer Size */
#define CONFIG_SYS_BARGSIZE		CONFIG_SYS_CBSIZE

/* FLASH and environment organization */
#define CONFIG_SYS_NO_FLASH

#include <config_distro_defaults.h>

#endif	/* __CONFIG_H */<|MERGE_RESOLUTION|>--- conflicted
+++ resolved
@@ -55,11 +55,6 @@
 #define CONFIG_PWM
 
 /* Command definition*/
-<<<<<<< HEAD
-#define CONFIG_CMD_MMC
-#define CONFIG_CMD_EXT4_WRITE
-=======
->>>>>>> 8989c96b
 #define CONFIG_FAT_WRITE
 
 #define CONFIG_CMD_PART

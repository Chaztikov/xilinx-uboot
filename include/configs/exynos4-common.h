--- conflicted
+++ resolved
@@ -25,12 +25,6 @@
 #undef CONFIG_CMD_ONENAND
 #undef CONFIG_CMD_MTDPARTS
 #define CONFIG_CMD_GPT
-<<<<<<< HEAD
-
-/* USB Composite download gadget - g_dnl */
-#define CONFIG_USBDOWNLOAD_GADGET
-=======
->>>>>>> 8989c96b
 
 /* TIZEN THOR downloader support */
 #define CONFIG_CMD_THOR_DOWNLOAD

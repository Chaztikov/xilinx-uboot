--- conflicted
+++ resolved
@@ -27,18 +27,6 @@
 
 #define CONFIG_SYS_INIT_SP_ADDR	CONFIG_IRAM_STACK
 
-<<<<<<< HEAD
-/* I2C */
-#define CONFIG_MAX_I2C_NUM	8
-
-/* Display */
-#define CONFIG_LCD
-#ifdef CONFIG_LCD
-#define CONFIG_EXYNOS_FB
-#define CONFIG_EXYNOS_DP
-#define LCD_BPP			LCD_COLOR16
-#endif
-=======
 /* USB */
 #define CONFIG_USB_EHCI
 #define CONFIG_USB_EHCI_EXYNOS
@@ -46,7 +34,6 @@
 #define CONFIG_USB_HOST_ETHER
 #define CONFIG_USB_ETHER_ASIX
 #define CONFIG_USB_ETHER_ASIX88179
->>>>>>> 8989c96b
 
 /* DRAM Memory Banks */
 #define CONFIG_NR_DRAM_BANKS	8

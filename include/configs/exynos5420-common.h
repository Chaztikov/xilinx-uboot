/*
 * Copyright (C) 2013 Samsung Electronics
 *
 * Configuration settings for the SAMSUNG EXYNOS5420 SoC
 *
 * SPDX-License-Identifier:	GPL-2.0+
 */

#ifndef __CONFIG_EXYNOS5420_H
#define __CONFIG_EXYNOS5420_H

#define CONFIG_EXYNOS5420
/* A variant of Exynos5420 (Exynos5 Family) */
#define CONFIG_EXYNOS5800

<<<<<<< HEAD
#include <configs/exynos5-common.h>
=======
#define CONFIG_EXYNOS5_DT
>>>>>>> 8989c96b

#define MACH_TYPE_SMDK5420	8002
#define CONFIG_MACH_TYPE	MACH_TYPE_SMDK5420

#define CONFIG_VAR_SIZE_SPL

#ifdef CONFIG_VAR_SIZE_SPL
#define CONFIG_SPL_TEXT_BASE		0x02024410
#else
#define CONFIG_SPL_TEXT_BASE		0x02024400
#endif
#define CONFIG_IRAM_TOP			0x02074000

#define CONFIG_SPL_MAX_FOOTPRINT	(30 * 1024)

#define CONFIG_DEVICE_TREE_LIST "exynos5800-peach-pi"	\
				"exynos5420-peach-pit exynos5420-smdk5420"

#define CONFIG_PHY_IRAM_BASE		0x02020000

/* Address for relocating helper code (Last 4 KB of IRAM) */
#define CONFIG_EXYNOS_RELOCATE_CODE_BASE	(CONFIG_IRAM_TOP - 0x1000)

/*
 * Low Power settings
 */
#define CONFIG_LOWPOWER_FLAG		0x02020028
#define CONFIG_LOWPOWER_ADDR		0x0202002C

/*
 * Number of CPUs available
 */
#define CONFIG_CORE_COUNT		0x8

#define CONFIG_USB_XHCI_EXYNOS

#endif	/* __CONFIG_EXYNOS5420_H */<|MERGE_RESOLUTION|>--- conflicted
+++ resolved
@@ -13,11 +13,7 @@
 /* A variant of Exynos5420 (Exynos5 Family) */
 #define CONFIG_EXYNOS5800
 
-<<<<<<< HEAD
-#include <configs/exynos5-common.h>
-=======
 #define CONFIG_EXYNOS5_DT
->>>>>>> 8989c96b
 
 #define MACH_TYPE_SMDK5420	8002
 #define CONFIG_MACH_TYPE	MACH_TYPE_SMDK5420

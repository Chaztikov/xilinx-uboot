/*
 * (C) Copyright 2011
 * eInfochips Ltd. <www.einfochips.com>
 * Written-by: Ajay Bhargav <ajay.bhargav@einfochips.com>
 *
 * Based on Aspenite:
 * (C) Copyright 2010
 * Marvell Semiconductor <www.marvell.com>
 * Written-by: Prafulla Wadaskar <prafulla@marvell.com>
 * Contributor: Mahavir Jain <mjain@marvell.com>
 *
 * SPDX-License-Identifier:	GPL-2.0+
 */

#ifndef __CONFIG_GPLUGD_H
#define __CONFIG_GPLUGD_H

/*
 * FIXME: fix for error caused due to recent update to mach-types.h
 */
#include <asm/mach-types.h>
#ifdef MACH_TYPE_SHEEVAD
#error "MACH_TYPE_SHEEVAD has been defined properly, please remove this."
#else
#define MACH_TYPE_SHEEVAD	2625
#endif

/*
 * Version number information
 */
#define CONFIG_IDENT_STRING	"\nMarvell-gplugD"

/*
 * High Level Configuration Options
 */
#define CONFIG_SHEEVA_88SV331xV5	1	/* CPU Core subversion */
#define CONFIG_ARMADA100		1	/* SOC Family Name */
#define CONFIG_ARMADA168		1	/* SOC Used on this Board */
#define CONFIG_MACH_TYPE		MACH_TYPE_SHEEVAD /* Machine type */
#define CONFIG_SKIP_LOWLEVEL_INIT	/* disable board lowlevel_init */

#define	CONFIG_SYS_TEXT_BASE	0x00f00000

/*
 * There is no internal RAM in ARMADA100, using DRAM
 * TBD: dcache to be used for this
 */
#define CONFIG_SYS_INIT_SP_ADDR		(CONFIG_SYS_TEXT_BASE - 0x00200000)
#define CONFIG_NR_DRAM_BANKS_MAX	2

/*
 * Commands configuration
 */
#define CONFIG_SYS_NO_FLASH		/* Declare no flash (NOR/SPI) */
<<<<<<< HEAD
#define CONFIG_CMD_I2C
#define CONFIG_CMD_USB
#define CONFIG_CMD_EXT2
#define CONFIG_CMD_FAT
=======
>>>>>>> 8989c96b

/* Disable DCACHE */
#define CONFIG_SYS_DCACHE_OFF

/* Network configuration */
#ifdef CONFIG_CMD_NET
#define CONFIG_ARMADA100_FEC

/* DHCP Support */
#define CONFIG_BOOTP_DHCP_REQUEST_DELAY		50000
#endif /* CONFIG_CMD_NET */

/* GPIO Support */
#define CONFIG_MARVELL_GPIO

/* PHY configuration */
#define CONFIG_MII
#define CONFIG_RESET_PHY_R
/* 88E3015 register definition */
#define PHY_LED_PAR_SEL_REG		22
#define PHY_LED_MAN_REG			25
#define PHY_LED_VAL			0x5b	/* LINK LED1, ACT LED2 */
/* GPIO Configuration for PHY */
#define CONFIG_SYS_GPIO_PHY_RST		104	/* GPIO104 */

/* SPI Support */
#define CONFIG_ARMADA100_SPI
#define CONFIG_ENV_SPI_CS		110
#define CONFIG_SYS_SSP_PORT		2

/* Flash Support */

/*
 * mv-common.h should be defined after CMD configs since it used them
 * to enable certain macros
 */
#include "mv-common.h"
#undef CONFIG_ARCH_MISC_INIT

#ifdef CONFIG_SYS_NS16550_COM1
#undef CONFIG_SYS_NS16550_COM1
#endif /* CONFIG_SYS_NS16550_COM1 */

#define CONFIG_SYS_NS16550_COM1 ARMD1_UART3_BASE

/*
 * Environment variables configurations
 */
#define CONFIG_ENV_IS_IN_SPI_FLASH
#define CONFIG_ENV_SECT_SIZE		0x4000
#define CONFIG_ENV_SIZE			0x4000
#define CONFIG_ENV_OFFSET		0x07C000

<<<<<<< HEAD
#define CONFIG_CMD_ASKENV

=======
>>>>>>> 8989c96b
#ifdef CONFIG_CMD_USB
#define CONFIG_USB_EHCI
#define CONFIG_USB_EHCI_ARMADA100
#define CONFIG_EHCI_IS_TDI
#define CONFIG_USB_STORAGE
#endif /* CONFIG_CMD_USB */

#define CONFIG_DOS_PARTITION
#define CONFIG_ISO_PARTITION
#define CONFIG_SUPPORT_VFAT

#endif	/* __CONFIG_GPLUGD_H */<|MERGE_RESOLUTION|>--- conflicted
+++ resolved
@@ -52,13 +52,6 @@
  * Commands configuration
  */
 #define CONFIG_SYS_NO_FLASH		/* Declare no flash (NOR/SPI) */
-<<<<<<< HEAD
-#define CONFIG_CMD_I2C
-#define CONFIG_CMD_USB
-#define CONFIG_CMD_EXT2
-#define CONFIG_CMD_FAT
-=======
->>>>>>> 8989c96b
 
 /* Disable DCACHE */
 #define CONFIG_SYS_DCACHE_OFF
@@ -112,11 +105,6 @@
 #define CONFIG_ENV_SIZE			0x4000
 #define CONFIG_ENV_OFFSET		0x07C000
 
-<<<<<<< HEAD
-#define CONFIG_CMD_ASKENV
-
-=======
->>>>>>> 8989c96b
 #ifdef CONFIG_CMD_USB
 #define CONFIG_USB_EHCI
 #define CONFIG_USB_EHCI_ARMADA100

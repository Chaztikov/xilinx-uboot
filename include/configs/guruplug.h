/*
 * (C) Copyright 2009-2014
 * Gerald Kerma <dreagle@doukki.net>
 * Marvell Semiconductor <www.marvell.com>
 * Written-by: Siddarth Gore <gores@marvell.com>
 *
 * SPDX-License-Identifier:	GPL-2.0+
 */

#ifndef _CONFIG_GURUPLUG_H
#define _CONFIG_GURUPLUG_H

/*
 * Version number information
 */
#define CONFIG_IDENT_STRING	"\nMarvell-GuruPlug"

/*
 * High Level Configuration Options (easy to change)
 */
#define CONFIG_SHEEVA_88SV131	1	/* CPU Core subversion */
#define CONFIG_MACH_GURUPLUG	/* Machine type */

/*
 * Standard filesystems
 */
#define CONFIG_SYS_MVFS

/*
<<<<<<< HEAD
 * Commands configuration
 */
#define CONFIG_SYS_NO_FLASH		/* Declare no flash (NOR/SPI) */
#define CONFIG_CMD_BOOTZ
#define CONFIG_CMD_DHCP
#define CONFIG_CMD_ENV
#define CONFIG_CMD_IDE
#define CONFIG_CMD_MII
#define CONFIG_CMD_NAND
#define CONFIG_CMD_PING
#define CONFIG_CMD_USB
#define CONFIG_CMD_FAT

/*
 * mv-common.h should be defined after CMD configs since it used them
=======
 * mv-plug-common.h should be defined after CMD configs since it used them
>>>>>>> 8989c96b
 * to enable certain macros
 */
#include "mv-plug-common.h"

/*
 *  Environment variables configurations
 */
#ifdef CONFIG_CMD_NAND
#define CONFIG_ENV_IS_IN_NAND		1
#define CONFIG_ENV_SECT_SIZE		0x20000	/* 128K */
#else
#define CONFIG_ENV_IS_NOWHERE		1	/* if env in SDRAM */
#endif
/*
 * max 4k env size is enough, but in case of nand
 * it has to be rounded to sector size
 */
#define CONFIG_ENV_SIZE			0x20000	/* 128k */
#define CONFIG_ENV_OFFSET		0xE0000	/* env starts here */

/*
 * Default environment variables
 */
#define CONFIG_BOOTCOMMAND \
	"setenv bootargs ${console} ${mtdparts} ${bootargs_root}; "	\
	"ubi part root; "						\
	"ubifsmount ubi:rootfs; "					\
	"ubifsload 0x800000 ${kernel}; "				\
	"ubifsload 0x700000 ${fdt}; "					\
	"ubifsumount; "							\
	"fdt addr 0x700000; fdt resize; fdt chosen; "			\
	"bootz 0x800000 - 0x700000"

#define CONFIG_MTDPARTS	\
	"mtdparts=orion_nand:"						\
	"896K(uboot),128K(uboot_env),"					\
	"-@1M(root)\0"

#define CONFIG_EXTRA_ENV_SETTINGS \
	"console=console=ttyS0,115200\0"				\
	"mtdids=nand0=orion_nand\0"					\
	"mtdparts="CONFIG_MTDPARTS					\
	"kernel=/boot/zImage\0"						\
	"fdt=/boot/guruplug-server-plus.dtb\0"				\
	"bootargs_root=ubi.mtd=2 root=ubi0:rootfs rootfstype=ubifs rw\0"

#define MTDIDS_DEFAULT	"nand0=orion_nand"

#define MTDPARTS_DEFAULT	\
	"mtdparts="CONFIG_MTDPARTS

/*
 * Ethernet Driver configuration
 */
#ifdef CONFIG_CMD_NET
#define CONFIG_MVGBE_PORTS	{1, 1}	/* enable both ports */
#define CONFIG_PHY_BASE_ADR	0
#endif /* CONFIG_CMD_NET */

/*
 * SATA Driver configuration
 */
#ifdef CONFIG_MVSATA_IDE
#define CONFIG_SYS_ATA_IDE0_OFFSET	MV_SATA_PORT0_OFFSET
#endif /*CONFIG_MVSATA_IDE*/

#endif /* _CONFIG_GURUPLUG_H */<|MERGE_RESOLUTION|>--- conflicted
+++ resolved
@@ -27,25 +27,7 @@
 #define CONFIG_SYS_MVFS
 
 /*
-<<<<<<< HEAD
- * Commands configuration
- */
-#define CONFIG_SYS_NO_FLASH		/* Declare no flash (NOR/SPI) */
-#define CONFIG_CMD_BOOTZ
-#define CONFIG_CMD_DHCP
-#define CONFIG_CMD_ENV
-#define CONFIG_CMD_IDE
-#define CONFIG_CMD_MII
-#define CONFIG_CMD_NAND
-#define CONFIG_CMD_PING
-#define CONFIG_CMD_USB
-#define CONFIG_CMD_FAT
-
-/*
- * mv-common.h should be defined after CMD configs since it used them
-=======
  * mv-plug-common.h should be defined after CMD configs since it used them
->>>>>>> 8989c96b
  * to enable certain macros
  */
 #include "mv-plug-common.h"

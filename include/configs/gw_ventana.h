--- conflicted
+++ resolved
@@ -18,10 +18,6 @@
 /* Falcon Mode */
 #define CONFIG_CMD_SPL
 #define CONFIG_SPL_OS_BOOT
-<<<<<<< HEAD
-#define CONFIG_SPL_ENV_SUPPORT
-=======
->>>>>>> 8989c96b
 #define CONFIG_SYS_SPL_ARGS_ADDR	0x18000000
 #define CONFIG_CMD_SPL_WRITE_SIZE	(128 * SZ_1K)
 
@@ -36,10 +32,7 @@
 
 #include "imx6_spl.h"                  /* common IMX6 SPL configuration */
 #include "mx6_common.h"
-<<<<<<< HEAD
-=======
 #undef CONFIG_SPL_EXT_SUPPORT
->>>>>>> 8989c96b
 
 #define CONFIG_MACH_TYPE	4520   /* Gateworks Ventana Platform */
 
@@ -59,17 +52,8 @@
 #define CONFIG_DM_THERMAL
 #endif
 
-<<<<<<< HEAD
-/* GPIO */
-#define CONFIG_MXC_GPIO
-#define CONFIG_CMD_GPIO
-
-/* Thermal */
-#define CONFIG_IMX6_THERMAL
-=======
 /* Thermal */
 #define CONFIG_IMX_THERMAL
->>>>>>> 8989c96b
 
 /* Serial */
 #define CONFIG_MXC_UART
@@ -111,11 +95,8 @@
 /* I2C Configs */
 #define CONFIG_SYS_I2C
 #define CONFIG_SYS_I2C_MXC
-<<<<<<< HEAD
-=======
 #define CONFIG_SYS_I2C_MXC_I2C1		/* enable I2C bus 1 */
 #define CONFIG_SYS_I2C_MXC_I2C2		/* enable I2C bus 2 */
->>>>>>> 8989c96b
 #define CONFIG_SYS_I2C_MXC_I2C3		/* enable I2C bus 3 */
 #define CONFIG_SYS_I2C_SPEED		100000
 #define CONFIG_I2C_GSC			0
@@ -165,30 +146,15 @@
 #define CONFIG_POWER_LTC3676_I2C_ADDR  0x3c
 
 /* Various command support */
-<<<<<<< HEAD
-#define CONFIG_CMD_PING
-#define CONFIG_CMD_DHCP
-#define CONFIG_CMD_MII
-=======
->>>>>>> 8989c96b
 #define CONFIG_CMD_BMODE         /* set eFUSE shadow for a boot dev and reset */
 #define CONFIG_CMD_HDMIDETECT    /* detect HDMI output device */
 #define CONFIG_CMD_GSC
 #define CONFIG_CMD_EECONFIG      /* Gateworks EEPROM config cmd */
 #define CONFIG_CMD_UBI
 #define CONFIG_RBTREE
-<<<<<<< HEAD
-#define CONFIG_CMD_FUSE          /* eFUSE read/write support */
-#ifdef CONFIG_CMD_FUSE
-#define CONFIG_MXC_OCOTP
-#endif
-
-=======
->>>>>>> 8989c96b
 
 /* Ethernet support */
 #define CONFIG_FEC_MXC
-#define CONFIG_E1000
 #define CONFIG_MII
 #define IMX_FEC_BASE             ENET_BASE_ADDR
 #define CONFIG_FEC_XCV_TYPE      RGMII
@@ -215,20 +181,7 @@
 #define CONFIG_SYS_USB_EVENT_POLL_VIA_CONTROL_EP
 
 /* USB Mass Storage Gadget */
-<<<<<<< HEAD
-#define CONFIG_USB_GADGET
-#define CONFIG_CMD_USB_MASS_STORAGE
-#define CONFIG_USB_GADGET_MASS_STORAGE
-#define CONFIG_USBDOWNLOAD_GADGET
-#define CONFIG_USB_GADGET_VBUS_DRAW    2
-
-/* Netchip IDs */
-#define CONFIG_G_DNL_VENDOR_NUM 0x0525
-#define CONFIG_G_DNL_PRODUCT_NUM 0xa4a5
-#define CONFIG_G_DNL_MANUFACTURER "Gateworks"
-=======
 #define CONFIG_USB_FUNCTION_MASS_STORAGE
->>>>>>> 8989c96b
 
 /* Framebuffer and LCD */
 #define CONFIG_VIDEO
@@ -247,10 +200,6 @@
 #define CONFIG_IMX_VIDEO_SKIP
 
 /* Miscellaneous configurable options */
-<<<<<<< HEAD
-#define CONFIG_SYS_PROMPT	             "Ventana > "
-=======
->>>>>>> 8989c96b
 #define CONFIG_HWCONFIG
 #define CONFIG_PREBOOT
 
@@ -339,34 +288,12 @@
 	"fdt_high=0xffffffff\0" \
 	"fdt_addr=0x18000000\0" \
 	"initrd_high=0xffffffff\0" \
-<<<<<<< HEAD
-=======
 	"fixfdt=" \
 		"fdt addr ${fdt_addr}\0" \
->>>>>>> 8989c96b
 	"bootdir=boot\0" \
 	"loadfdt=" \
 		"if ${fsload} ${fdt_addr} ${bootdir}/${fdt_file}; then " \
 			"echo Loaded DTB from ${bootdir}/${fdt_file}; " \
-<<<<<<< HEAD
-		"elif ${fsload} ${fdt_addr} ${bootdir}/${fdt_file1}; then " \
-			"echo Loaded DTB from ${bootdir}/${fdt_file1}; " \
-		"elif ${fsload} ${fdt_addr} ${bootdir}/${fdt_file2}; then " \
-			"echo Loaded DTB from ${bootdir}/${fdt_file2}; " \
-		"fi\0" \
-	\
-	"script=6x_bootscript-ventana\0" \
-	"loadscript=" \
-		"if ${fsload} ${loadaddr} ${bootdir}/${script}; then " \
-			"source; " \
-		"fi\0" \
-	\
-	"uimage=uImage\0" \
-	"mmc_root=/dev/mmcblk0p1 rootfstype=ext4 rootwait rw\0" \
-	"mmc_boot=" \
-		"setenv fsload 'ext2load mmc 0:1'; " \
-		"mmc dev 0 && mmc rescan && " \
-=======
 			"run fixfdt; " \
 		"elif ${fsload} ${fdt_addr} ${bootdir}/${fdt_file1}; then " \
 			"echo Loaded DTB from ${bootdir}/${fdt_file1}; " \
@@ -388,7 +315,6 @@
 	"mmc_boot=" \
 		"setenv fsload \"${fs}load mmc ${disk}:${part}\"; " \
 		"mmc dev ${disk} && mmc rescan && " \
->>>>>>> 8989c96b
 		"setenv dtype mmc; run loadscript; " \
 		"if ${fsload} ${loadaddr} ${bootdir}/${uimage}; then " \
 			"setenv bootargs console=${console},${baudrate} " \
@@ -402,12 +328,8 @@
 		"fi\0" \
 	\
 	"sata_boot=" \
-<<<<<<< HEAD
-		"setenv fsload 'ext2load sata 0:1'; sata init && " \
-=======
 		"setenv fsload \"${fs}load sata ${disk}:${part}\"; " \
 		"sata init && " \
->>>>>>> 8989c96b
 		"setenv dtype sata; run loadscript; " \
 		"if ${fsload} ${loadaddr} ${bootdir}/${uimage}; then " \
 			"setenv bootargs console=${console},${baudrate} " \
@@ -420,12 +342,8 @@
 			"fi; " \
 		"fi\0" \
 	"usb_boot=" \
-<<<<<<< HEAD
-		"setenv fsload 'ext2load usb 0:1'; usb start && usb dev 0 && " \
-=======
 		"setenv fsload \"${fs}load usb ${disk}:${part}\"; " \
 		"usb start && usb dev ${disk} && " \
->>>>>>> 8989c96b
 		"setenv dtype usb; run loadscript; " \
 		"if ${fsload} ${loadaddr} ${bootdir}/${uimage}; then " \
 			"setenv bootargs console=${console},${baudrate} " \
@@ -494,11 +412,7 @@
 		"if ${fsload} ${loadaddr} ${bootdir}/${uimage}; then " \
 			"setenv bootargs console=${console},${baudrate} " \
 				"root=${root} ${video} ${extra}; " \
-<<<<<<< HEAD
-			"if run loadfdt && fdt addr ${fdt_addr}; then " \
-=======
 			"if run loadfdt; then " \
->>>>>>> 8989c96b
 				"ubifsumount; " \
 				"bootm ${loadaddr} - ${fdt_addr}; " \
 			"else " \
@@ -514,10 +428,6 @@
 	"done"
 
 /* Device Tree Support */
-<<<<<<< HEAD
-#define CONFIG_OF_BOARD_SETUP
-=======
->>>>>>> 8989c96b
 #define CONFIG_FDT_FIXUP_PARTITIONS
 
 #endif			       /* __CONFIG_H */
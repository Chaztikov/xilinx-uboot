/*
 * iPAQ h2200 board configuration
 *
 * Copyright (C) 2012 Lukasz Dalek <luk0104@gmail.com>
 *
 * SPDX-License-Identifier:	GPL-2.0+
 */

#ifndef __CONFIG_H
#define __CONFIG_H

#define MACH_TYPE_H2200			341
#define CONFIG_MACH_TYPE		MACH_TYPE_H2200

#define CONFIG_CPU_PXA25X		1
#define CONFIG_BOARD_H2200

#define CONFIG_SYS_NO_FLASH

#define CONFIG_NR_DRAM_BANKS		1
#define PHYS_SDRAM_1			0xa0000000 /* SDRAM Bank #1 */
#define PHYS_SDRAM_1_SIZE		0x04000000 /* 64 MB */

#define CONFIG_SYS_SDRAM_BASE		PHYS_SDRAM_1
#define CONFIG_SYS_SDRAM_SIZE		PHYS_SDRAM_1_SIZE

#define CONFIG_SYS_INIT_SP_ADDR		0xfffff800

#define CONFIG_ENV_SIZE			0x00040000
#define CONFIG_SYS_MALLOC_LEN		(CONFIG_ENV_SIZE + 128*1024)

#define CONFIG_ENV_IS_NOWHERE
#define CONFIG_SYS_MAXARGS		16
#define CONFIG_SYS_LOAD_ADDR		0xa3000000 /* default load address */

/*
 * iPAQ 1st stage bootloader loads 2nd stage bootloader
 * at address 0xa0040000 but bootloader requires header
 * which is 0x1000 long.
 *
 * --- Header begin ---
 *	.word 0xea0003fe ; b 0x1000
 *
 *	.org 0x40
 *	.ascii "ECEC"
 *
 *	.org 0x1000
 * --- Header end ---
 */

#define CONFIG_SYS_TEXT_BASE		0xa0041000

/*
 * Static chips
 */

#define CONFIG_SYS_MSC0_VAL		0x246c7ffc
#define CONFIG_SYS_MSC1_VAL		0x7ff07ff0
#define CONFIG_SYS_MSC2_VAL		0x7ff07ff0

/*
 * PCMCIA and CF Interfaces
 */

#define CONFIG_SYS_MECR_VAL		0x00000000
#define CONFIG_SYS_MCMEM0_VAL		0x00000000
#define CONFIG_SYS_MCMEM1_VAL		0x00000000
#define CONFIG_SYS_MCATT0_VAL		0x00000000
#define CONFIG_SYS_MCATT1_VAL		0x00000000
#define CONFIG_SYS_MCIO0_VAL		0x00000000
#define CONFIG_SYS_MCIO1_VAL		0x00000000

#define CONFIG_SYS_FLYCNFG_VAL		0x00000000
#define CONFIG_SYS_SXCNFG_VAL		0x00040004

#define CONFIG_SYS_MDREFR_VAL		0x0099E018
#define CONFIG_SYS_MDCNFG_VAL		0x01C801CB
#define CONFIG_SYS_MDMRS_VAL		0x00220022

#define CONFIG_SYS_PSSR_VAL		0x00000000
#define CONFIG_SYS_CKEN			0x00004840
#define CONFIG_SYS_CCCR			0x00000161

/*
 * GPIOs
 */

#define CONFIG_SYS_GPSR0_VAL		0x01000000
#define CONFIG_SYS_GPSR1_VAL		0x00000000
#define CONFIG_SYS_GPSR2_VAL		0x00010000

#define CONFIG_SYS_GPCR0_VAL		0x00000000
#define CONFIG_SYS_GPCR1_VAL		0x00000000
#define CONFIG_SYS_GPCR2_VAL		0x00000000

#define CONFIG_SYS_GPDR0_VAL		0xF7E38C00
#define CONFIG_SYS_GPDR1_VAL		0xBCFFBF83
#define CONFIG_SYS_GPDR2_VAL		0x000157FF

#define CONFIG_SYS_GAFR0_L_VAL		0x80401000
#define CONFIG_SYS_GAFR0_U_VAL		0x00000112
#define CONFIG_SYS_GAFR1_L_VAL		0x600A9550
#define CONFIG_SYS_GAFR1_U_VAL		0x0005AAAA
#define CONFIG_SYS_GAFR2_L_VAL		0x20000000
#define CONFIG_SYS_GAFR2_U_VAL		0x00000000

/*
 * Serial port
 */

#define CONFIG_PXA_SERIAL
#define CONFIG_FFUART
#define CONFIG_CONS_INDEX		3

#define CONFIG_BAUDRATE			115200
#define CONFIG_SYS_BAUDRATE_TABLE	{ 9600, 38400, 115200 }

<<<<<<< HEAD
#define CONFIG_FIT
=======
>>>>>>> 8989c96b
#define CONFIG_FIT_DISABLE_SHA256
#define CONFIG_SETUP_MEMORY_TAGS
#define CONFIG_CMDLINE_TAG
#define CONFIG_INITRD_TAG

/* Monitor Command Prompt */

/* Console I/O Buffer Size */
#define CONFIG_SYS_CBSIZE		256

/* Print Buffer Size */
#define CONFIG_SYS_PBSIZE		(CONFIG_SYS_CBSIZE + \
					sizeof(CONFIG_SYS_PROMPT) + 16)

#define CONFIG_BOOTARGS "root=/dev/ram0 ro console=ttyS0,115200n8"

#define CONFIG_SYS_CONSOLE_IS_IN_ENV
#define CONFIG_USB_DEV_PULLUP_GPIO	33
/* USB VBUS GPIO 3 */

<<<<<<< HEAD
#define CONFIG_CMD_PING

#define CONFIG_BOOTDELAY		2
=======
>>>>>>> 8989c96b
#define CONFIG_BOOTCOMMAND		\
	"setenv downloaded 0 ; while test $downloaded -eq 0 ; do " \
	"if bootp ; then setenv downloaded 1 ; fi ; done ; " \
	"source :script ; " \
	"bootm ; "

#define CONFIG_USB_GADGET_PXA2XX
#define CONFIG_USB_ETHER
#define CONFIG_USB_ETH_SUBSET

#define CONFIG_USBNET_DEV_ADDR		"de:ad:be:ef:00:01"
#define CONFIG_USBNET_HOST_ADDR	"de:ad:be:ef:00:02"
#define CONFIG_EXTRA_ENV_SETTINGS \
	"stdin=serial\0" \
	"stdout=serial\0" \
	"stderr=serial\0"

#endif /* __CONFIG_H */<|MERGE_RESOLUTION|>--- conflicted
+++ resolved
@@ -115,10 +115,6 @@
 #define CONFIG_BAUDRATE			115200
 #define CONFIG_SYS_BAUDRATE_TABLE	{ 9600, 38400, 115200 }
 
-<<<<<<< HEAD
-#define CONFIG_FIT
-=======
->>>>>>> 8989c96b
 #define CONFIG_FIT_DISABLE_SHA256
 #define CONFIG_SETUP_MEMORY_TAGS
 #define CONFIG_CMDLINE_TAG
@@ -139,12 +135,6 @@
 #define CONFIG_USB_DEV_PULLUP_GPIO	33
 /* USB VBUS GPIO 3 */
 
-<<<<<<< HEAD
-#define CONFIG_CMD_PING
-
-#define CONFIG_BOOTDELAY		2
-=======
->>>>>>> 8989c96b
 #define CONFIG_BOOTCOMMAND		\
 	"setenv downloaded 0 ; while test $downloaded -eq 0 ; do " \
 	"if bootp ; then setenv downloaded 1 ; fi ; done ; " \

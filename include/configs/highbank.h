--- conflicted
+++ resolved
@@ -51,11 +51,7 @@
 /*
  * Command line configuration.
  */
-<<<<<<< HEAD
-#define CONFIG_CMD_SCSI
-=======
 #define CONFIG_SCSI
->>>>>>> 8989c96b
 
 #define CONFIG_BOOT_RETRY_TIME		-1
 #define CONFIG_RESET_TO_RETRY

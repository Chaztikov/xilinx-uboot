/*
 * U-Boot - Configuration file for IBF-DSP561 board
 */

#ifndef __CONFIG_IBF_DSP561__H__
#define __CONFIG_IBF_DSP561__H__

#include <asm/config-pre.h>

/*
 * Processor Settings
 */
#define CONFIG_BFIN_CPU             bf561-0.5
#define CONFIG_BFIN_BOOT_MODE       BFIN_BOOT_BYPASS

/*
 * Clock Settings
 *	CCLK = (CLKIN * VCO_MULT) / CCLK_DIV
 *	SCLK = (CLKIN * VCO_MULT) / SCLK_DIV
 */
/* CONFIG_CLKIN_HZ is any value in Hz					*/
#define CONFIG_CLKIN_HZ			25000000
/* CLKIN_HALF controls the DF bit in PLL_CTL      0 = CLKIN		*/
/*                                                1 = CLKIN / 2		*/
#define CONFIG_CLKIN_HALF		0
/* PLL_BYPASS controls the BYPASS bit in PLL_CTL  0 = do not bypass	*/
/*                                                1 = bypass PLL	*/
#define CONFIG_PLL_BYPASS		0
/* VCO_MULT controls the MSEL (multiplier) bits in PLL_CTL		*/
/* Values can range from 0-63 (where 0 means 64)			*/
#define CONFIG_VCO_MULT			24
/* CCLK_DIV controls the core clock divider				*/
/* Values can be 1, 2, 4, or 8 ONLY					*/
#define CONFIG_CCLK_DIV			1
/* SCLK_DIV controls the system clock divider				*/
/* Values can range from 1-15						*/
#define CONFIG_SCLK_DIV			5

/*
 * Memory Settings
 */
#define CONFIG_MEM_ADD_WDTH	9
#define CONFIG_MEM_SIZE		64

#define CONFIG_EBIU_SDRRC_VAL	0x377
#define CONFIG_EBIU_SDGCTL_VAL	0x91998d
#define CONFIG_EBIU_SDBCTL_VAL	0x15

#define CONFIG_EBIU_AMGCTL_VAL	0x3F
#define CONFIG_EBIU_AMBCTL0_VAL	0x7BB07BB0
#define CONFIG_EBIU_AMBCTL1_VAL	0xFFC27BB0

#define CONFIG_SYS_MONITOR_LEN	(256 * 1024)
#define CONFIG_SYS_MALLOC_LEN	(128 * 1024)

/*
 * Network Settings
 */
#define ADI_CMDS_NETWORK	1
#define CONFIG_DRIVER_AX88180	1
#define AX88180_BASE		0x2c000000
#define CONFIG_HOSTNAME		ibf-dsp561
<<<<<<< HEAD

=======
>>>>>>> 8989c96b

/*
 * Flash Settings
 */
#define CONFIG_SYS_FLASH_CFI		/* The flash is CFI compatible */
#define CONFIG_FLASH_CFI_DRIVER	/* Use common CFI driver */
#define CONFIG_SYS_FLASH_CFI_AMD_RESET
#define CONFIG_SYS_FLASH_BASE		0x20000000
#define CONFIG_SYS_MAX_FLASH_BANKS	1	/* max number of memory banks */
#define CONFIG_SYS_MAX_FLASH_SECT	135	/* max number of sectors on one chip */
/* The BF561-EZKIT uses a top boot flash */
#define CONFIG_ENV_IS_IN_FLASH	1
#define CONFIG_ENV_OFFSET		0x4000
#define CONFIG_ENV_ADDR		(CONFIG_SYS_FLASH_BASE + CONFIG_ENV_OFFSET)
#define CONFIG_ENV_SIZE		0x2000
#define CONFIG_ENV_SECT_SIZE	0x12000	/* Total Size of Environment Sector */
#if (CONFIG_BFIN_BOOT_MODE == BFIN_BOOT_BYPASS)
#define ENV_IS_EMBEDDED
#else
#define CONFIG_ENV_IS_EMBEDDED_IN_LDR
#endif
#ifdef ENV_IS_EMBEDDED
/* WARNING - the following is hand-optimized to fit within
 * the sector before the environment sector. If it throws
 * an error during compilation remove an object here to get
 * it linked after the configuration sector.
 */
# define LDS_BOARD_TEXT \
	arch/blackfin/lib/built-in.o (.text*); \
	arch/blackfin/cpu/built-in.o (.text*); \
	. = DEFINED(env_offset) ? env_offset : .; \
	common/env_embedded.o (.text*);
#endif

/*
 * I2C Settings
 */
#define CONFIG_SYS_I2C
#define CONFIG_SYS_I2C_SOFT		/* I2C bit-banged */
#define CONFIG_SOFT_I2C_GPIO_SCL GPIO_PF0
#define CONFIG_SOFT_I2C_GPIO_SDA GPIO_PF1

/*
 * Misc Settings
 */
#define CONFIG_UART_CONSOLE	0

/*
 * Pull in common ADI header for remaining command/environment setup
 */
#include <configs/bfin_adi_common.h>

#endif<|MERGE_RESOLUTION|>--- conflicted
+++ resolved
@@ -60,10 +60,6 @@
 #define CONFIG_DRIVER_AX88180	1
 #define AX88180_BASE		0x2c000000
 #define CONFIG_HOSTNAME		ibf-dsp561
-<<<<<<< HEAD
-
-=======
->>>>>>> 8989c96b
 
 /*
  * Flash Settings

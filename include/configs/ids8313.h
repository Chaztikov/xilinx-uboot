--- conflicted
+++ resolved
@@ -412,15 +412,7 @@
 /*
  * U-Boot environment setup
  */
-<<<<<<< HEAD
-#define CONFIG_CMD_DHCP
-#define CONFIG_CMD_PING
 #define CONFIG_CMD_NAND
-#define CONFIG_CMD_SNTP
-#define CONFIG_CMD_MII
-=======
-#define CONFIG_CMD_NAND
->>>>>>> 8989c96b
 #define CONFIG_CMD_DATE
 #define CONFIG_CMDLINE_EDITING
 #define CONFIG_CMD_JFFS2

--- conflicted
+++ resolved
@@ -36,11 +36,8 @@
 
 #define CONFIG_SYS_I2C
 #define CONFIG_SYS_I2C_MXC
-<<<<<<< HEAD
-=======
 #define CONFIG_SYS_I2C_MXC_I2C1		/* enable I2C bus 1 */
 #define CONFIG_SYS_I2C_MXC_I2C2		/* enable I2C bus 2 */
->>>>>>> 8989c96b
 #define CONFIG_SYS_I2C_MXC_I2C3		/* enable I2C bus 3 */
 #define CONFIG_SYS_I2C_CLK_OFFSET	I2C2_CLK_OFFSET
 
@@ -55,10 +52,6 @@
 /***********************************************************
  * Command definition
  ***********************************************************/
-<<<<<<< HEAD
-#define CONFIG_CMD_PING
-=======
->>>>>>> 8989c96b
 #define CONFIG_CMD_EEPROM
 
 

--- conflicted
+++ resolved
@@ -33,11 +33,6 @@
 #define PLLMR0_DEFAULT PLLMR0_266_133_66
 #define PLLMR1_DEFAULT PLLMR1_266_133_66
 
-<<<<<<< HEAD
-#undef CONFIG_ZERO_BOOTDELAY_CHECK	/* ignore keypress on bootdelay==0 */
-
-=======
->>>>>>> 8989c96b
 /* new uImage format support */
 #define CONFIG_FIT_DISABLE_SHA256
 

--- conflicted
+++ resolved
@@ -73,10 +73,6 @@
 #define DM9000_IO		CONFIG_DM9000_BASE
 #define DM9000_DATA		(CONFIG_DM9000_BASE + 2)
 
-<<<<<<< HEAD
-
-=======
->>>>>>> 8989c96b
 /*
  * Flash Settings
  */
@@ -89,12 +85,6 @@
 #define CONFIG_BFIN_SPI
 #define CONFIG_ENV_SPI_MAX_HZ	30000000
 #define CONFIG_SF_DEFAULT_SPEED	30000000
-<<<<<<< HEAD
-#define CONFIG_SPI_FLASH_STMICRO
-#define CONFIG_SPI_FLASH_WINBOND
-
-=======
->>>>>>> 8989c96b
 
 /*
  * Env Storage Settings
@@ -134,10 +124,6 @@
 /* Enable this if bootretry required; currently it's disabled */
 #define CONFIG_BOOT_RETRY_TIME	-1
 #define CONFIG_BOOTCOMMAND	"run nandboot"
-<<<<<<< HEAD
-
-=======
->>>>>>> 8989c96b
 
 /*
  * Pull in common ADI header for remaining command/environment setup

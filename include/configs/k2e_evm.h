/*
 * Configuration header file for TI's k2e-evm
 *
 * (C) Copyright 2012-2014
 *     Texas Instruments Incorporated, <www.ti.com>
 *
 * SPDX-License-Identifier:     GPL-2.0+
 */

#ifndef __CONFIG_K2E_EVM_H
#define __CONFIG_K2E_EVM_H

/* Platform type */
#define CONFIG_SOC_K2E
#define CONFIG_K2E_EVM

/* U-Boot general configuration */
#define CONFIG_EXTRA_ENV_KS2_BOARD_SETTINGS				\
	DEFAULT_FW_INITRAMFS_BOOT_ENV					\
	"boot=ubi\0"							\
	"addr_mon=0x0c140000\0"						\
	"args_ubi=setenv bootargs ${bootargs} rootfstype=ubifs "	\
	"root=ubi0:rootfs rootflags=sync rw ubi.mtd=ubifs,2048\0"	\
<<<<<<< HEAD
	"name_fdt=uImage-k2e-evm.dtb\0"					\
	"name_mon=skern-k2e-evm.bin\0"					\
=======
	"name_fdt=keystone-k2e-evm.dtb\0"				\
	"name_mon=skern-k2e.bin\0"					\
>>>>>>> 8989c96b
	"name_ubi=k2e-evm-ubifs.ubi\0"					\
	"name_uboot=u-boot-spi-k2e-evm.gph\0"				\
	"name_fs=arago-console-image-k2e-evm.cpio.gz\0"

#include <configs/ti_armv7_keystone2.h>

/* SPL SPI Loader Configuration */
#define CONFIG_SPL_TEXT_BASE           0x0c100000

/* NAND Configuration */
#define CONFIG_SYS_NAND_PAGE_2K

/* Network */
#define CONFIG_KSNET_NETCP_V1_5
#define CONFIG_KSNET_CPSW_NUM_PORTS	9
#define CONFIG_KSNET_MDIO_PHY_CONFIG_ENABLE

#define CONFIG_DDR_SPD

#endif /* __CONFIG_K2E_EVM_H */<|MERGE_RESOLUTION|>--- conflicted
+++ resolved
@@ -21,13 +21,8 @@
 	"addr_mon=0x0c140000\0"						\
 	"args_ubi=setenv bootargs ${bootargs} rootfstype=ubifs "	\
 	"root=ubi0:rootfs rootflags=sync rw ubi.mtd=ubifs,2048\0"	\
-<<<<<<< HEAD
-	"name_fdt=uImage-k2e-evm.dtb\0"					\
-	"name_mon=skern-k2e-evm.bin\0"					\
-=======
 	"name_fdt=keystone-k2e-evm.dtb\0"				\
 	"name_mon=skern-k2e.bin\0"					\
->>>>>>> 8989c96b
 	"name_ubi=k2e-evm-ubifs.ubi\0"					\
 	"name_uboot=u-boot-spi-k2e-evm.gph\0"				\
 	"name_fs=arago-console-image-k2e-evm.cpio.gz\0"

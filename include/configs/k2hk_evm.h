/*
 * Configuration header file for TI's k2hk-evm
 *
 * (C) Copyright 2012-2014
 *     Texas Instruments Incorporated, <www.ti.com>
 *
 * SPDX-License-Identifier:     GPL-2.0+
 */

#ifndef __CONFIG_K2HK_EVM_H
#define __CONFIG_K2HK_EVM_H

/* Platform type */
#define CONFIG_SOC_K2HK
#define CONFIG_K2HK_EVM

/* U-Boot general configuration */
#define CONFIG_EXTRA_ENV_KS2_BOARD_SETTINGS				\
	DEFAULT_FW_INITRAMFS_BOOT_ENV					\
	"boot=ubi\0"							\
	"addr_mon=0x0c5f0000\0"						\
	"args_ubi=setenv bootargs ${bootargs} rootfstype=ubifs "	\
	"root=ubi0:rootfs rootflags=sync rw ubi.mtd=ubifs,2048\0"	\
<<<<<<< HEAD
	"name_fdt=uImage-k2hk-evm.dtb\0"				\
	"name_mon=skern-k2hk-evm.bin\0"					\
=======
	"name_fdt=keystone-k2hk-evm.dtb\0"				\
	"name_mon=skern-k2hk.bin\0"					\
>>>>>>> 8989c96b
	"name_ubi=k2hk-evm-ubifs.ubi\0"					\
	"name_uboot=u-boot-spi-k2hk-evm.gph\0"				\
	"name_fs=arago-console-image-k2hk-evm.cpio.gz\0"

#include <configs/ti_armv7_keystone2.h>

/* SPL SPI Loader Configuration */
#define CONFIG_SPL_TEXT_BASE		0x0c200000

/* NAND Configuration */
#define CONFIG_SYS_NAND_PAGE_2K

/* Network */
#define CONFIG_KSNET_NETCP_V1_0
#define CONFIG_KSNET_CPSW_NUM_PORTS	5

#define CONFIG_DDR_SPD

#endif /* __CONFIG_K2HK_EVM_H */<|MERGE_RESOLUTION|>--- conflicted
+++ resolved
@@ -21,13 +21,8 @@
 	"addr_mon=0x0c5f0000\0"						\
 	"args_ubi=setenv bootargs ${bootargs} rootfstype=ubifs "	\
 	"root=ubi0:rootfs rootflags=sync rw ubi.mtd=ubifs,2048\0"	\
-<<<<<<< HEAD
-	"name_fdt=uImage-k2hk-evm.dtb\0"				\
-	"name_mon=skern-k2hk-evm.bin\0"					\
-=======
 	"name_fdt=keystone-k2hk-evm.dtb\0"				\
 	"name_mon=skern-k2hk.bin\0"					\
->>>>>>> 8989c96b
 	"name_ubi=k2hk-evm-ubifs.ubi\0"					\
 	"name_uboot=u-boot-spi-k2hk-evm.gph\0"				\
 	"name_fs=arago-console-image-k2hk-evm.cpio.gz\0"

/*
 * Configuration header file for TI's k2l-evm
 *
 * (C) Copyright 2012-2014
 *     Texas Instruments Incorporated, <www.ti.com>
 *
 * SPDX-License-Identifier:     GPL-2.0+
 */

#ifndef __CONFIG_K2L_EVM_H
#define __CONFIG_K2L_EVM_H

/* Platform type */
#define CONFIG_SOC_K2L
#define CONFIG_K2L_EVM

/* U-Boot general configuration */
#define CONFIG_EXTRA_ENV_KS2_BOARD_SETTINGS				\
	DEFAULT_FW_INITRAMFS_BOOT_ENV					\
	"boot=ubi\0"							\
	"addr_mon=0x0c140000\0"						\
	"args_ubi=setenv bootargs ${bootargs} rootfstype=ubifs "	\
	"root=ubi0:rootfs rootflags=sync rw ubi.mtd=ubifs,4096\0"	\
<<<<<<< HEAD
	"name_fdt=uImage-k2l-evm.dtb\0"					\
	"name_mon=skern-k2l-evm.bin\0"					\
=======
	"name_fdt=keystone-k2l-evm.dtb\0"				\
	"name_mon=skern-k2l.bin\0"					\
>>>>>>> 8989c96b
	"name_ubi=k2l-evm-ubifs.ubi\0"					\
	"name_uboot=u-boot-spi-k2l-evm.gph\0"				\
	"name_fs=arago-console-image-k2l-evm.cpio.gz\0"

#include <configs/ti_armv7_keystone2.h>

/* SPL SPI Loader Configuration */
#define CONFIG_SPL_TEXT_BASE		0x0c100000

/* NAND Configuration */
#define CONFIG_SYS_NAND_PAGE_4K

/* Network */
#define CONFIG_KSNET_NETCP_V1_5
#define CONFIG_KSNET_CPSW_NUM_PORTS	5
#define CONFIG_KSNET_MDIO_PHY_CONFIG_ENABLE

#endif /* __CONFIG_K2L_EVM_H */<|MERGE_RESOLUTION|>--- conflicted
+++ resolved
@@ -21,13 +21,8 @@
 	"addr_mon=0x0c140000\0"						\
 	"args_ubi=setenv bootargs ${bootargs} rootfstype=ubifs "	\
 	"root=ubi0:rootfs rootflags=sync rw ubi.mtd=ubifs,4096\0"	\
-<<<<<<< HEAD
-	"name_fdt=uImage-k2l-evm.dtb\0"					\
-	"name_mon=skern-k2l-evm.bin\0"					\
-=======
 	"name_fdt=keystone-k2l-evm.dtb\0"				\
 	"name_mon=skern-k2l.bin\0"					\
->>>>>>> 8989c96b
 	"name_ubi=k2l-evm-ubifs.ubi\0"					\
 	"name_uboot=u-boot-spi-k2l-evm.gph\0"				\
 	"name_fs=arago-console-image-k2l-evm.cpio.gz\0"

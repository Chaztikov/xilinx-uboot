--- conflicted
+++ resolved
@@ -247,10 +247,6 @@
 
 #define CONFIG_SYS_REDUNDAND_ENVIRONMENT
 
-<<<<<<< HEAD
-#define CONFIG_SPI_FLASH_STMICRO
-=======
->>>>>>> 8989c96b
 
 /* SPI bus claim MPP configuration */
 #define CONFIG_SYS_KW_SPI_MPP	0x0

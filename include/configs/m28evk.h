--- conflicted
+++ resolved
@@ -25,18 +25,8 @@
 #define CONFIG_CMD_EEPROM
 #define CONFIG_CMD_NAND
 #define CONFIG_CMD_NAND_TRIMFFS
-<<<<<<< HEAD
-#define CONFIG_CMD_PING
-#define CONFIG_CMD_SF
-#define CONFIG_CMD_SPI
-#define CONFIG_CMD_USB
 #define	CONFIG_VIDEO
 
-
-=======
-#define	CONFIG_VIDEO
-
->>>>>>> 8989c96b
 /* Memory configuration */
 #define CONFIG_NR_DRAM_BANKS		1		/* 1 bank of DRAM */
 #define PHYS_SDRAM_1			0x40000000	/* Base address */
@@ -115,10 +105,6 @@
 
 /* SPI FLASH */
 #ifdef CONFIG_CMD_SF
-<<<<<<< HEAD
-#define CONFIG_SPI_FLASH_STMICRO
-=======
->>>>>>> 8989c96b
 #define CONFIG_SF_DEFAULT_BUS		2
 #define CONFIG_SF_DEFAULT_CS		0
 #define CONFIG_SF_DEFAULT_SPEED		40000000

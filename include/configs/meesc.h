--- conflicted
+++ resolved
@@ -80,13 +80,8 @@
 /*
  * Command line configuration.
  */
-<<<<<<< HEAD
-#define CONFIG_CMD_PING
-#define CONFIG_CMD_DHCP
-=======
 
 #ifdef CONFIG_SYS_USE_NANDFLASH
->>>>>>> 8989c96b
 #define CONFIG_CMD_NAND
 #endif
 

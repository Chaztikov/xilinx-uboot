/*
 * (C) Copyright 2007-2010 Michal Simek
 *
 * Michal SIMEK <monstr@monstr.eu>
 *
 * SPDX-License-Identifier:	GPL-2.0+
 */

#ifndef __CONFIG_H
#define __CONFIG_H

#include "../board/xilinx/microblaze-generic/xparameters.h"

<<<<<<< HEAD

#define	CONFIG_MICROBLAZE	1	/* MicroBlaze CPU */
#define	MICROBLAZE_V5		1

/* Memory test handling */
#define	CONFIG_SYS_MEMTEST_START	CONFIG_SYS_SDRAM_BASE
#define	CONFIG_SYS_MEMTEST_END		(CONFIG_SYS_SDRAM_BASE + 0x1000)

/* global pointer */
/* start of global data */
#define	CONFIG_SYS_GBL_DATA_OFFSET	(CONFIG_SYS_SDRAM_SIZE - GENERATED_GBL_DATA_SIZE)

/* monitor code */
#define	SIZE			0x40000
#define	CONFIG_SYS_MONITOR_LEN		SIZE
#define	CONFIG_SYS_MONITOR_BASE  (CONFIG_SYS_SDRAM_BASE + CONFIG_SYS_GBL_DATA_OFFSET - CONFIG_SYS_MONITOR_LEN - GENERATED_BD_INFO_SIZE)

#define	CONFIG_SYS_MONITOR_END		(CONFIG_SYS_MONITOR_BASE + CONFIG_SYS_MONITOR_LEN)
#define	CONFIG_SYS_MALLOC_LEN		SIZE
#define	CONFIG_SYS_MALLOC_BASE		(CONFIG_SYS_MONITOR_BASE - CONFIG_SYS_MALLOC_LEN)

/* stack */
#define	CONFIG_SYS_INIT_SP_OFFSET	CONFIG_SYS_MALLOC_BASE

#define   CONFIG_SYS_BOOTMAPSZ	(1 << 31) /* Initial Memory map for Linux */

#undef CONFIG_PHYLIB
#define CONFIG_LMB		1

/* Default cache size if not specified */
#ifndef XILINX_DCACHE_BYTE_SIZE
# define XILINX_DCACHE_BYTE_SIZE	32768
=======
/* MicroBlaze CPU */
#define	MICROBLAZE_V5		1

/* linear and spi flash memory */
#ifdef XILINX_FLASH_START
#define	FLASH
#undef	SPIFLASH
#undef	RAMENV	/* hold environment in flash */
#else
#ifdef XILINX_SPI_FLASH_BASEADDR
#undef	FLASH
#define	SPIFLASH
#undef	RAMENV	/* hold environment in flash */
#else
#undef	FLASH
#undef	SPIFLASH
#define	RAMENV	/* hold environment in RAM */
#endif
>>>>>>> 92fa7f53
#endif


/* The following table includes the supported baudrates */
#define CONFIG_SYS_BAUDRATE_TABLE  \
	{300, 600, 1200, 2400, 4800, 9600, 19200, 38400, 57600, 115200, 230400}

/* use serial multi for all serial devices */
#define CONFIG_SYS_CONSOLE_IS_IN_ENV 1

#ifdef XILINX_UARTLITE_BASEADDR
# define CONFIG_XILINX_UARTLITE
# if defined(XILINX_UARTLITE_BAUDRATE)
#  define CONFIG_BAUDRATE	XILINX_UARTLITE_BAUDRATE
# endif
#endif

#if XILINX_UART16550_BASEADDR
# define CONFIG_SYS_NS16550	1
# define CONFIG_SYS_NS16550_SERIAL
# define CONFIG_SYS_NS16550_COM1	((XILINX_UART16550_BASEADDR & ~0xF) + 0x1000)
# define CONFIG_SYS_NS16550_CLK		XILINX_UART16550_CLOCK_HZ

# if defined(__MICROBLAZEEL__)
#  define CONFIG_SYS_NS16550_REG_SIZE	-4
# else
#  define CONFIG_SYS_NS16550_REG_SIZE	4
# endif

/* CONS_INDEX for system with uartlite only mustn't define CONFIG_CONS_INDEX
 * u-boot BSP generates CONFIG_CONS_INDEX for system with several uart16550 */
# if !defined(CONFIG_CONS_INDEX)
#  define CONFIG_CONS_INDEX	1
# endif
#endif

#if !defined(CONFIG_BAUDRATE)
	#define CONFIG_BAUDRATE	115200
#endif

#undef CONFIG_SYS_ENET
#ifdef XILINX_EMAC_BASEADDR
	#define CONFIG_XILINX_EMAC	1
	#define CONFIG_SYS_ENET
#endif
#if defined(XILINX_EMACLITE_BASEADDR) || defined(CONFIG_OF_CONTROL)
# define CONFIG_XILINX_EMACLITE	1
# define CONFIG_SYS_ENET
#endif
#if defined(XILINX_LLTEMAC_BASEADDR)
	#define CONFIG_XILINX_LL_TEMAC	1
	#define CONFIG_SYS_ENET
#endif
#if defined(XILINX_AXIEMAC_BASEADDR)
	#define CONFIG_XILINX_AXIEMAC   1
	#define CONFIG_SYS_ENET
#endif

#undef ET_DEBUG

/* gpio */
#ifdef XILINX_GPIO_BASEADDR
# define CONFIG_XILINX_GPIO
# define CONFIG_SYS_GPIO_0_ADDR		XILINX_GPIO_BASEADDR
#endif

/* interrupt controller */
#ifdef XILINX_INTC_BASEADDR
	#define	CONFIG_SYS_INTC_0		1
	#define	CONFIG_SYS_INTC_0_ADDR		XILINX_INTC_BASEADDR
	#define	CONFIG_SYS_INTC_0_NUM		XILINX_INTC_NUM_INTR_INPUTS
#endif

/* timer */
#ifdef XILINX_TIMER_BASEADDR
	#if (XILINX_TIMER_IRQ != -1)
		#define	CONFIG_SYS_TIMER_0		1
		#define	CONFIG_SYS_TIMER_0_ADDR	XILINX_TIMER_BASEADDR
		#define	CONFIG_SYS_TIMER_0_IRQ		XILINX_TIMER_IRQ
		#define	FREQUENCE		XILINX_CLOCK_FREQ
		#define	CONFIG_SYS_TIMER_0_PRELOAD	( FREQUENCE/1000 )
	#endif
#else
# error Please setup TIMER in BSP
#endif

#if defined(XILINX_WATCHDOG_BASEADDR) && defined(XILINX_WATCHDOG_IRQ)
# define CONFIG_WATCHDOG_BASEADDR	XILINX_WATCHDOG_BASEADDR
# define CONFIG_WATCHDOG_IRQ		XILINX_WATCHDOG_IRQ
# define CONFIG_HW_WATCHDOG		1
# define CONFIG_XILINX_TB_WATCHDOG	1
#endif

/*
 * memory layout - Example
 * TEXT_BASE = 0x1200_0000;
 * CONFIG_SYS_SRAM_BASE = 0x1000_0000;
 * CONFIG_SYS_SRAM_SIZE = 0x0400_0000;
 *
 * CONFIG_SYS_GBL_DATA_OFFSET = 0x1000_0000 + 0x0400_0000 - 0x1000 = 0x13FF_F000
 * CONFIG_SYS_MONITOR_BASE = 0x13FF_F000 - 0x40000 = 0x13FB_F000
 * CONFIG_SYS_MALLOC_BASE = 0x13FB_F000 - 0x40000 = 0x13F7_F000
 *
 * 0x1000_0000	CONFIG_SYS_SDRAM_BASE
 *					FREE
 * 0x1200_0000	TEXT_BASE
 *		U-BOOT code
 * 0x1202_0000
 *					FREE
 *
 *					STACK
 * 0x13F7_F000	CONFIG_SYS_MALLOC_BASE
 *					MALLOC_AREA	256kB	Alloc
 * 0x11FB_F000	CONFIG_SYS_MONITOR_BASE
 *					MONITOR_CODE	256kB	Env
 * 0x13FF_F000	CONFIG_SYS_GBL_DATA_OFFSET
 *					GLOBAL_DATA	4kB	bd, gd
 * 0x1400_0000	CONFIG_SYS_SDRAM_BASE + CONFIG_SYS_SDRAM_SIZE
 */

/* ddr sdram - main memory */
#define	CONFIG_SYS_SDRAM_BASE		XILINX_RAM_START
#define	CONFIG_SYS_SDRAM_SIZE		XILINX_RAM_SIZE

#if defined(XILINX_FLASH_START) /* Parallel Flash */
	#define	FLASH
	#define	CONFIG_SYS_FLASH_BASE		XILINX_FLASH_START
	#define	CONFIG_SYS_FLASH_SIZE		XILINX_FLASH_SIZE
	#define	CONFIG_SYS_FLASH_CFI		1
	#define	CONFIG_FLASH_CFI_DRIVER	1
	#define	CONFIG_SYS_FLASH_EMPTY_INFO	1	/* ?empty sector */
	#define	CONFIG_SYS_MAX_FLASH_BANKS	1	/* max number of memory banks */
	#define	CONFIG_SYS_MAX_FLASH_SECT	2048	/* max number of sectors on one chip */

	/* Assume env is in flash, this may be undone lower down */
	#define	CONFIG_ENV_IS_IN_FLASH	1
	#define	CONFIG_ENV_SECT_SIZE	0x20000	/* 128K(one sector) for env */

	#define	CONFIG_SYS_FLASH_PROTECTION

	#define	CONFIG_ENV_ADDR		XILINX_FLASH_START
	#define	CONFIG_ENV_SIZE		CONFIG_ENV_SECT_SIZE
	/* use buffered writes (20x faster) */
	#define	CONFIG_SYS_FLASH_USE_BUFFER_WRITE	1
#else /* No flash memory at all */
	/* ENV in RAM */
	#define RAMENV
	#define	CONFIG_SYS_NO_FLASH		1

	#define	CONFIG_ENV_IS_NOWHERE	1
	#undef CONFIG_ENV_IS_IN_FLASH
	#undef CONFIG_ENV_IS_IN_SPI_FLASH
	#define	CONFIG_ENV_SIZE		0x1000
	#define	CONFIG_ENV_ADDR		(CONFIG_SYS_MONITOR_BASE - CONFIG_ENV_SIZE)
	#define	CONFIG_SYS_FLASH_PROTECTION		/* hardware flash protection */
#endif

#if defined(XILINX_USE_ICACHE)
	#define CONFIG_ICACHE
#else
	#undef CONFIG_ICACHE
#endif

#if defined(XILINX_USE_DCACHE)
	#define CONFIG_DCACHE
#else
	#undef CONFIG_DCACHE
#endif

#ifndef XILINX_DCACHE_BYTE_SIZE
#define XILINX_DCACHE_BYTE_SIZE	32768
#endif

/*
 * BOOTP options
 */
#define CONFIG_BOOTP_BOOTFILESIZE
#define CONFIG_BOOTP_BOOTPATH
#define CONFIG_BOOTP_GATEWAY
#define CONFIG_BOOTP_HOSTNAME

/*
 * Command line configuration.
 */
#include <config_cmd_default.h>

#define CONFIG_CMD_ASKENV
/* FIXME: hack for zynq */
#define CONFIG_CMD_IRQ
#define CONFIG_CMD_ECHO

#ifdef XILINX_GPIO_BASEADDR
# define CONFIG_CMD_GPIO
#endif

#undef CONFIG_CMD_NFS
#undef CONFIG_CMD_JFFS2
#ifndef CONFIG_SYS_ENET
	#undef CONFIG_CMD_NET
	#undef CONFIG_NET_MULTI
#else
	#define CONFIG_CMD_PING
	#define CONFIG_NET_MULTI
#endif

#if defined(FLASH)
	#define CONFIG_CMD_FLASH
	#define CONFIG_CMD_IMLS
#else
	#undef CONFIG_CMD_IMLS
	#undef CONFIG_CMD_FLASH
	#undef CONFIG_CMD_SAVEENV
	#undef CONFIG_CMD_SAVES
#endif

#if !defined(RAMENV)
	#define CONFIG_CMD_SAVEENV
	#define CONFIG_CMD_SAVES
#endif

/* Miscellaneous configurable options */
#define	CONFIG_SYS_PROMPT	"U-Boot> "
#define CONFIG_SYS_CBSIZE		256/* Console I/O Buffer Size      */
#define CONFIG_SYS_PBSIZE		(CONFIG_SYS_CBSIZE +\
					sizeof(CONFIG_SYS_PROMPT) + 16)
#define CONFIG_SYS_BARGSIZE		CONFIG_SYS_CBSIZE
					/* Boot Argument Buffer Size */
#define	CONFIG_SYS_MAXARGS	15	/* max number of command args */
#define	CONFIG_SYS_LONGHELP
#define	CONFIG_SYS_LOAD_ADDR	XILINX_RAM_START /* default load address */

#define	CONFIG_BOOTDELAY	4
/* Don't define BOOTARGS, we get it from the DTB chosen fragment */
#undef CONFIG_BOOTARGS
#define	CONFIG_HOSTNAME		XILINX_BOARD_NAME

#define	CONFIG_BOOTCOMMAND	""

/* architecture dependent code */
#define	CONFIG_SYS_USR_EXCEP	/* user exception */

#define	CONFIG_PREBOOT	"echo U-BOOT for ${hostname};setenv preboot;echo"

#define CONFIG_ENV_OVERWRITE	/* Allow to overwrite the u-boot environment variables */
#define	CONFIG_IPADDR		192.168.0.90
#define	CONFIG_SERVERIP		192.168.0.101
#define	CONFIG_ETHADDR		00:0a:35:00:92:d4
#define CONFIG_BOOTP_SERVERIP

#define CONFIG_CMDLINE_EDITING

/* Use the HUSH parser */
#define CONFIG_SYS_PROMPT_HUSH_PS2 "> "

#define CONFIG_FIT		1
#define CONFIG_OF_LIBFDT	1

#if defined(CONFIG_XILINX_LL_TEMAC) || defined(CONFIG_XILINX_AXIEMAC)
# define CONFIG_MII            1
# define CONFIG_CMD_MII                1
# define CONFIG_PHY_GIGE       1
# define CONFIG_SYS_FAULT_ECHO_LINK_DOWN       1
# define CONFIG_PHYLIB         1
# define CONFIG_PHY_ATHEROS    1
# define CONFIG_PHY_BROADCOM   1
# define CONFIG_PHY_DAVICOM    1
# define CONFIG_PHY_LXT                1
# define CONFIG_PHY_MARVELL    1
# define CONFIG_PHY_MICREL     1
# define CONFIG_PHY_NATSEMI    1
# define CONFIG_PHY_REALTEK    1
# define CONFIG_PHY_VITESSE    1
#else
# undef CONFIG_MII
# undef CONFIG_CMD_MII
# undef CONFIG_PHYLIB
#endif

/* SPL part */
#define CONFIG_CMD_SPL
#define CONFIG_SPL_FRAMEWORK
#define CONFIG_SPL_LIBCOMMON_SUPPORT
#define CONFIG_SPL_LIBGENERIC_SUPPORT
#define CONFIG_SPL_SERIAL_SUPPORT
#define CONFIG_SPL_BOARD_INIT

#define CONFIG_SPL_LDSCRIPT	"arch/microblaze/cpu/u-boot-spl.lds"

#define CONFIG_SPL_RAM_DEVICE
#define CONFIG_SPL_NOR_SUPPORT

/* for booting directly linux */
#define CONFIG_SPL_OS_BOOT

#define CONFIG_SYS_OS_BASE		(CONFIG_SYS_FLASH_BASE + \
					 0x60000)
#define CONFIG_SYS_FDT_BASE		(CONFIG_SYS_FLASH_BASE + \
					 0x40000)
#define CONFIG_SYS_SPL_ARGS_ADDR	(CONFIG_SYS_TEXT_BASE + \
					 0x1000000)

/* SP location before relocation, must use scratch RAM */
/* BRAM start */
#define CONFIG_SYS_INIT_RAM_ADDR	0x0
/* BRAM size - will be generated */
#define CONFIG_SYS_INIT_RAM_SIZE	0x10000
/* Stack pointer prior relocation, must situated at on-chip RAM */
#define CONFIG_SYS_SPL_MALLOC_END	(CONFIG_SYS_INIT_RAM_ADDR + \
					 CONFIG_SYS_INIT_RAM_SIZE - \
					 GENERATED_GBL_DATA_SIZE)

#define CONFIG_SYS_SPL_MALLOC_SIZE	0x100

/*
 * The main reason to do it in this way is that MALLOC_START
 * can't be defined - common/spl/spl.c
 */
#if (CONFIG_SYS_SPL_MALLOC_SIZE != 0)
# define CONFIG_SYS_SPL_MALLOC_START	(CONFIG_SYS_SPL_MALLOC_END - \
					 CONFIG_SYS_SPL_MALLOC_SIZE)
# define CONFIG_SPL_STACK_ADDR		CONFIG_SYS_SPL_MALLOC_START
#else
# define CONFIG_SPL_STACK_ADDR		CONFIG_SYS_SPL_MALLOC_END
#endif

/* Just for sure that there is a space for stack */
#define CONFIG_SPL_STACK_SIZE		0x100

#define CONFIG_SYS_UBOOT_BASE		CONFIG_SYS_FLASH_BASE
#define CONFIG_SYS_UBOOT_START		CONFIG_SYS_TEXT_BASE

#define CONFIG_SPL_MAX_FOOTPRINT	(CONFIG_SYS_INIT_RAM_SIZE - \
					 CONFIG_SYS_INIT_RAM_ADDR - \
					 GENERATED_GBL_DATA_SIZE - \
					 CONFIG_SYS_SPL_MALLOC_SIZE - \
					 CONFIG_SPL_STACK_SIZE)

#endif	/* __CONFIG_H */<|MERGE_RESOLUTION|>--- conflicted
+++ resolved
@@ -11,9 +11,6 @@
 
 #include "../board/xilinx/microblaze-generic/xparameters.h"
 
-<<<<<<< HEAD
-
-#define	CONFIG_MICROBLAZE	1	/* MicroBlaze CPU */
 #define	MICROBLAZE_V5		1
 
 /* Memory test handling */
@@ -44,26 +41,6 @@
 /* Default cache size if not specified */
 #ifndef XILINX_DCACHE_BYTE_SIZE
 # define XILINX_DCACHE_BYTE_SIZE	32768
-=======
-/* MicroBlaze CPU */
-#define	MICROBLAZE_V5		1
-
-/* linear and spi flash memory */
-#ifdef XILINX_FLASH_START
-#define	FLASH
-#undef	SPIFLASH
-#undef	RAMENV	/* hold environment in flash */
-#else
-#ifdef XILINX_SPI_FLASH_BASEADDR
-#undef	FLASH
-#define	SPIFLASH
-#undef	RAMENV	/* hold environment in flash */
-#else
-#undef	FLASH
-#undef	SPIFLASH
-#define	RAMENV	/* hold environment in RAM */
-#endif
->>>>>>> 92fa7f53
 #endif
 
 

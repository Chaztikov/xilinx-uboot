--- conflicted
+++ resolved
@@ -14,16 +14,9 @@
 #include <configs/x86-common.h>
 
 #define CONFIG_SYS_MONITOR_LEN		(1 << 20)
-<<<<<<< HEAD
-#define CONFIG_BOARD_EARLY_INIT_F
-#define CONFIG_ARCH_EARLY_INIT_R
-
-#define CONFIG_X86_SERIAL
-=======
 #define CONFIG_ARCH_EARLY_INIT_R
 #define CONFIG_ARCH_MISC_INIT
 
->>>>>>> 8989c96b
 #define CONFIG_SMSC_LPC47M
 
 #define CONFIG_PCI_PNP
@@ -31,15 +24,9 @@
 					"stdout=vga,serial\0" \
 					"stderr=vga,serial\0"
 
-<<<<<<< HEAD
-#define CONFIG_SCSI_DEV_LIST            \
-	{PCI_VENDOR_ID_INTEL, PCI_DEVICE_ID_INTEL_VALLEYVIEW_SATA}
-#define CONFIG_SPI_FLASH_STMICRO
-=======
 #define CONFIG_SCSI_DEV_LIST		\
 	{PCI_VENDOR_ID_INTEL, PCI_DEVICE_ID_INTEL_VALLEYVIEW_SATA}, \
 	{PCI_VENDOR_ID_INTEL, PCI_DEVICE_ID_INTEL_VALLEYVIEW_SATA_ALT}
->>>>>>> 8989c96b
 
 #define CONFIG_MMC
 #define CONFIG_SDHCI
@@ -49,20 +36,10 @@
 #undef CONFIG_USB_MAX_CONTROLLER_COUNT
 #define CONFIG_USB_MAX_CONTROLLER_COUNT		1
 
-<<<<<<< HEAD
-#define CONFIG_X86_OPTION_ROM_FILE		vga.bin
-#define CONFIG_X86_OPTION_ROM_ADDR		0xfff90000
-
-=======
->>>>>>> 8989c96b
 #define VIDEO_IO_OFFSET				0
 #define CONFIG_X86EMU_RAW_IO
 
 #define CONFIG_ENV_SECT_SIZE		0x1000
 #define CONFIG_ENV_OFFSET		0x006ef000
 
-/* Environment in SPI flash is unsupported for now */
-#undef CONFIG_ENV_IS_IN_SPI_FLASH
-#define CONFIG_ENV_IS_NOWHERE
-
 #endif	/* __CONFIG_H */
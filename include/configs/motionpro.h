--- conflicted
+++ resolved
@@ -34,10 +34,6 @@
 /*
  * Command line configuration.
  */
-<<<<<<< HEAD
-#define CONFIG_CMD_ASKENV
-=======
->>>>>>> 8989c96b
 #define CONFIG_CMD_BEDBUG
 #define CONFIG_CMD_DATE
 #define CONFIG_CMD_DTT
@@ -45,11 +41,6 @@
 #define CONFIG_CMD_IDE
 #define CONFIG_CMD_IMMAP
 #define CONFIG_CMD_JFFS2
-<<<<<<< HEAD
-#define CONFIG_CMD_MII
-#define CONFIG_CMD_PING
-=======
->>>>>>> 8989c96b
 #define CONFIG_CMD_REGINFO
 
 /*
@@ -72,10 +63,6 @@
 /*
  * Autobooting
  */
-<<<<<<< HEAD
-#define CONFIG_BOOTDELAY	2	/* autoboot after 2 seconds */
-=======
->>>>>>> 8989c96b
 #undef CONFIG_BOOTARGS
 
 #define CONFIG_CMDLINE_EDITING		1	/* add command line history	*/

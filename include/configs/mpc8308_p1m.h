/*
 * Copyright (C) 2009-2010 Freescale Semiconductor, Inc.
 * Copyright (C) 2010 Ilya Yanok, Emcraft Systems, yanok@emcraft.com
 *
 *
 * SPDX-License-Identifier:	GPL-2.0+
 */

#ifndef __CONFIG_H
#define __CONFIG_H

#define CONFIG_DISPLAY_BOARDINFO

/*
 * High Level Configuration Options
 */
#define CONFIG_E300		1 /* E300 family */
#define CONFIG_MPC830x		1 /* MPC830x family */
#define CONFIG_MPC8308		1 /* MPC8308 CPU specific */
#define CONFIG_MPC8308_P1M	1 /* mpc8308_p1m board specific */

#ifndef CONFIG_SYS_TEXT_BASE
#define CONFIG_SYS_TEXT_BASE	0xFC000000
#endif

/*
 * On-board devices
 *
 * TSECs
 */
#define CONFIG_TSEC1
#define CONFIG_TSEC2

/*
 * System Clock Setup
 */
#define CONFIG_83XX_CLKIN	33333333 /* in Hz */
#define CONFIG_SYS_CLK_FREQ	CONFIG_83XX_CLKIN

/*
 * Hardware Reset Configuration Word
 * if CLKIN is 66.66MHz, then
 * CSB = 133MHz, DDRC = 266MHz, LBC = 133MHz
 * We choose the A type silicon as default, so the core is 400Mhz.
 */
#define CONFIG_SYS_HRCW_LOW (\
	HRCWL_LCL_BUS_TO_SCB_CLK_1X1 |\
	HRCWL_DDR_TO_SCB_CLK_2X1 |\
	HRCWL_SVCOD_DIV_2 |\
	HRCWL_CSB_TO_CLKIN_4X1 |\
	HRCWL_CORE_TO_CSB_3X1)
/*
 * There are neither HRCWH_PCI_HOST nor HRCWH_PCI1_ARBITER_ENABLE bits
 * in 8308's HRCWH according to the manual, but original Freescale's
 * code has them and I've expirienced some problems using the board
 * with BDI3000 attached when I've tried to set these bits to zero
 * (UART doesn't work after the 'reset run' command).
 */
#define CONFIG_SYS_HRCW_HIGH (\
	HRCWH_PCI_HOST |\
	HRCWH_PCI1_ARBITER_ENABLE |\
	HRCWH_CORE_ENABLE |\
	HRCWH_FROM_0X00000100 |\
	HRCWH_BOOTSEQ_DISABLE |\
	HRCWH_SW_WATCHDOG_DISABLE |\
	HRCWH_ROM_LOC_LOCAL_16BIT |\
	HRCWH_RL_EXT_LEGACY |\
	HRCWH_TSEC1M_IN_MII |\
	HRCWH_TSEC2M_IN_MII |\
	HRCWH_BIG_ENDIAN)

/*
 * System IO Config
 */
#define CONFIG_SYS_SICRH (\
	SICRH_ESDHC_A_GPIO |\
	SICRH_ESDHC_B_GPIO |\
	SICRH_ESDHC_C_GTM |\
	SICRH_GPIO_A_TSEC2 |\
	SICRH_GPIO_B_TSEC2_TX_CLK |\
	SICRH_IEEE1588_A_GPIO |\
	SICRH_USB |\
	SICRH_GTM_GPIO |\
	SICRH_IEEE1588_B_GPIO |\
	SICRH_ETSEC2_CRS |\
	SICRH_GPIOSEL_1 |\
	SICRH_TMROBI_V3P3 |\
	SICRH_TSOBI1_V3P3 |\
	SICRH_TSOBI2_V3P3)	/* 0xf577d100 */
#define CONFIG_SYS_SICRL (\
	SICRL_SPI_PF0 |\
	SICRL_UART_PF0 |\
	SICRL_IRQ_PF0 |\
	SICRL_I2C2_PF0 |\
	SICRL_ETSEC1_TX_CLK)	/* 0x00000000 */

#define CONFIG_SYS_GPIO1_PRELIM
/* GPIO Default input/output settings */
#define CONFIG_SYS_GPIO1_DIR        0x7AAF8C00
/*
 * Default GPIO values:
 * LED#1 enabled; WLAN enabled; Both COM LED on (orange)
 */
#define CONFIG_SYS_GPIO1_DAT        0x08008C00

/*
 * IMMR new address
 */
#define CONFIG_SYS_IMMR		0xE0000000

/*
 * SERDES
 */
#define CONFIG_FSL_SERDES
#define CONFIG_FSL_SERDES1	0xe3000

/*
 * Arbiter Setup
 */
#define CONFIG_SYS_ACR_PIPE_DEP	3 /* Arbiter pipeline depth is 4 */
#define CONFIG_SYS_ACR_RPTCNT	3 /* Arbiter repeat count is 4 */
#define CONFIG_SYS_SPCR_TSECEP	3 /* eTSEC emergency priority is highest */

/*
 * DDR Setup
 */
#define CONFIG_SYS_DDR_BASE		0x00000000 /* DDR is system memory */
#define CONFIG_SYS_SDRAM_BASE		CONFIG_SYS_DDR_BASE
#define CONFIG_SYS_DDR_SDRAM_BASE	CONFIG_SYS_DDR_BASE
#define CONFIG_SYS_DDR_SDRAM_CLK_CNTL	DDR_SDRAM_CLK_CNTL_CLK_ADJUST_05
#define CONFIG_SYS_DDRCDR_VALUE	(DDRCDR_EN \
				| DDRCDR_PZ_LOZ \
				| DDRCDR_NZ_LOZ \
				| DDRCDR_ODT \
				| DDRCDR_Q_DRN)
				/* 0x7b880001 */
/*
 * Manually set up DDR parameters
 * consist of two chips HY5PS12621BFP-C4 from HYNIX
 */

#define CONFIG_SYS_DDR_SIZE		128 /* MB */

#define CONFIG_SYS_DDR_CS0_BNDS	0x00000007
#define CONFIG_SYS_DDR_CS0_CONFIG	(CSCONFIG_EN \
					| CSCONFIG_ODT_RD_NEVER \
					| CSCONFIG_ODT_WR_ONLY_CURRENT \
					| CSCONFIG_ROW_BIT_13 \
					| CSCONFIG_COL_BIT_10)
					/* 0x80010102 */
#define CONFIG_SYS_DDR_TIMING_3	0x00000000
#define CONFIG_SYS_DDR_TIMING_0	((0 << TIMING_CFG0_RWT_SHIFT) \
				| (0 << TIMING_CFG0_WRT_SHIFT) \
				| (0 << TIMING_CFG0_RRT_SHIFT) \
				| (0 << TIMING_CFG0_WWT_SHIFT) \
				| (2 << TIMING_CFG0_ACT_PD_EXIT_SHIFT) \
				| (2 << TIMING_CFG0_PRE_PD_EXIT_SHIFT) \
				| (8 << TIMING_CFG0_ODT_PD_EXIT_SHIFT) \
				| (2 << TIMING_CFG0_MRS_CYC_SHIFT))
				/* 0x00220802 */
#define CONFIG_SYS_DDR_TIMING_1	((2 << TIMING_CFG1_PRETOACT_SHIFT) \
				| (7 << TIMING_CFG1_ACTTOPRE_SHIFT) \
				| (2 << TIMING_CFG1_ACTTORW_SHIFT) \
				| (5 << TIMING_CFG1_CASLAT_SHIFT) \
				| (6 << TIMING_CFG1_REFREC_SHIFT) \
				| (2 << TIMING_CFG1_WRREC_SHIFT) \
				| (2 << TIMING_CFG1_ACTTOACT_SHIFT) \
				| (2 << TIMING_CFG1_WRTORD_SHIFT))
				/* 0x27256222 */
#define CONFIG_SYS_DDR_TIMING_2	((1 << TIMING_CFG2_ADD_LAT_SHIFT) \
				| (4 << TIMING_CFG2_CPO_SHIFT) \
				| (2 << TIMING_CFG2_WR_LAT_DELAY_SHIFT) \
				| (2 << TIMING_CFG2_RD_TO_PRE_SHIFT) \
				| (2 << TIMING_CFG2_WR_DATA_DELAY_SHIFT) \
				| (3 << TIMING_CFG2_CKE_PLS_SHIFT) \
				| (5 << TIMING_CFG2_FOUR_ACT_SHIFT))
				/* 0x121048c5 */
#define CONFIG_SYS_DDR_INTERVAL	((0x0360 << SDRAM_INTERVAL_REFINT_SHIFT) \
				| (0x0100 << SDRAM_INTERVAL_BSTOPRE_SHIFT))
				/* 0x03600100 */
#define CONFIG_SYS_DDR_SDRAM_CFG	(SDRAM_CFG_SREN \
				| SDRAM_CFG_SDRAM_TYPE_DDR2 \
				| SDRAM_CFG_DBW_32)
				/* 0x43080000 */

#define CONFIG_SYS_DDR_SDRAM_CFG2	0x00401000 /* 1 posted refresh */
#define CONFIG_SYS_DDR_MODE		((0x0448 << SDRAM_MODE_ESD_SHIFT) \
				| (0x0232 << SDRAM_MODE_SD_SHIFT))
				/* ODT 150ohm CL=3, AL=1 on SDRAM */
#define CONFIG_SYS_DDR_MODE2		0x00000000

/*
 * Memory test
 */
#define CONFIG_SYS_MEMTEST_START	0x00001000 /* memtest region */
#define CONFIG_SYS_MEMTEST_END		0x07f00000

/*
 * The reserved memory
 */
#define CONFIG_SYS_MONITOR_BASE	CONFIG_SYS_TEXT_BASE /* start of monitor */

#define CONFIG_SYS_MONITOR_LEN	(384 * 1024) /* Reserve 384 kB for Mon */
#define CONFIG_SYS_MALLOC_LEN	(512 * 1024) /* Reserved for malloc */

/*
 * Initial RAM Base Address Setup
 */
#define CONFIG_SYS_INIT_RAM_LOCK	1
#define CONFIG_SYS_INIT_RAM_ADDR	0xE6000000 /* Initial RAM address */
#define CONFIG_SYS_INIT_RAM_SIZE	0x1000 /* Size of used area in RAM */
#define CONFIG_SYS_GBL_DATA_OFFSET	\
	(CONFIG_SYS_INIT_RAM_SIZE - GENERATED_GBL_DATA_SIZE)

/*
 * Local Bus Configuration & Clock Setup
 */
#define CONFIG_SYS_LCRR_DBYP		LCRR_DBYP
#define CONFIG_SYS_LCRR_CLKDIV		LCRR_CLKDIV_2
#define CONFIG_SYS_LBC_LBCR		0x00040000

/*
 * FLASH on the Local Bus
 */
#define CONFIG_SYS_FLASH_CFI		/* use the Common Flash Interface */
#define CONFIG_FLASH_CFI_DRIVER		/* use the CFI driver */
#define CONFIG_SYS_FLASH_CFI_WIDTH	FLASH_CFI_16BIT

#define CONFIG_SYS_FLASH_BASE		0xFC000000 /* FLASH base address */
#define CONFIG_SYS_FLASH_SIZE		64 /* FLASH size is 64M */
#define CONFIG_SYS_FLASH_PROTECTION	1 /* Use h/w Flash protection. */

/* Window base at flash base */
#define CONFIG_SYS_LBLAWBAR0_PRELIM	CONFIG_SYS_FLASH_BASE
#define CONFIG_SYS_LBLAWAR0_PRELIM	(LBLAWAR_EN | LBLAWAR_64MB)

#define CONFIG_SYS_BR0_PRELIM	(CONFIG_SYS_FLASH_BASE \
				| BR_PS_16	/* 16 bit port */ \
				| BR_MS_GPCM	/* MSEL = GPCM */ \
				| BR_V)		/* valid */
#define CONFIG_SYS_OR0_PRELIM	(MEG_TO_AM(CONFIG_SYS_FLASH_SIZE) \
				| OR_UPM_XAM \
				| OR_GPCM_CSNT \
				| OR_GPCM_ACS_DIV2 \
				| OR_GPCM_XACS \
				| OR_GPCM_SCY_4 \
				| OR_GPCM_TRLX_SET \
				| OR_GPCM_EHTR_SET)

#define CONFIG_SYS_MAX_FLASH_BANKS	1 /* number of banks */
#define CONFIG_SYS_MAX_FLASH_SECT	512

/* Flash Erase Timeout (ms) */
#define CONFIG_SYS_FLASH_ERASE_TOUT	(1000 * 1024)
/* Flash Write Timeout (ms) */
#define CONFIG_SYS_FLASH_WRITE_TOUT	(500 * 1024)

/*
 * SJA1000 CAN controller on Local Bus
 */
#define CONFIG_SYS_SJA1000_BASE	0xFBFF0000
#define CONFIG_SYS_BR1_PRELIM	(CONFIG_SYS_SJA1000_BASE \
				| BR_PS_8	/* 8 bit port size */ \
				| BR_MS_GPCM	/* MSEL = GPCM */ \
				| BR_V)		/* valid */
#define CONFIG_SYS_OR1_PRELIM	(OR_AM_32KB \
				| OR_GPCM_SCY_5 \
				| OR_GPCM_EHTR_SET)
				/* 0xFFFF8052 */

#define CONFIG_SYS_LBLAWBAR1_PRELIM	CONFIG_SYS_SJA1000_BASE
#define CONFIG_SYS_LBLAWAR1_PRELIM	(LBLAWAR_EN | LBLAWAR_32KB)

/*
 * CPLD on Local Bus
 */
#define CONFIG_SYS_CPLD_BASE	0xFBFF8000
#define CONFIG_SYS_BR2_PRELIM	(CONFIG_SYS_CPLD_BASE \
				| BR_PS_8	/* 8 bit port */ \
				| BR_MS_GPCM	/* MSEL = GPCM */ \
				| BR_V)		/* valid */
#define CONFIG_SYS_OR2_PRELIM	(OR_AM_32KB \
				| OR_GPCM_SCY_4 \
				| OR_GPCM_EHTR_SET)
				/* 0xFFFF8042 */

#define CONFIG_SYS_LBLAWBAR2_PRELIM	CONFIG_SYS_CPLD_BASE
#define CONFIG_SYS_LBLAWAR2_PRELIM	(LBLAWAR_EN | LBLAWAR_32KB)

/*
 * Serial Port
 */
#define CONFIG_CONS_INDEX	1
#undef CONFIG_SERIAL_SOFTWARE_FIFO
#define CONFIG_SYS_NS16550_SERIAL
#define CONFIG_SYS_NS16550_REG_SIZE	1
#define CONFIG_SYS_NS16550_CLK		get_bus_freq(0)

#define CONFIG_SYS_BAUDRATE_TABLE  \
	{300, 600, 1200, 2400, 4800, 9600, 19200, 38400, 57600, 115200}

#define CONFIG_SYS_NS16550_COM1	(CONFIG_SYS_IMMR + 0x4500)
#define CONFIG_SYS_NS16550_COM2	(CONFIG_SYS_IMMR + 0x4600)

/* I2C */
#define CONFIG_SYS_I2C
#define CONFIG_SYS_I2C_FSL
#define CONFIG_SYS_FSL_I2C_SPEED	400000
#define CONFIG_SYS_FSL_I2C_SLAVE	0x7F
#define CONFIG_SYS_FSL_I2C2_SPEED	400000
#define CONFIG_SYS_FSL_I2C2_SLAVE	0x7F
#define CONFIG_SYS_FSL_I2C_OFFSET	0x3000
#define CONFIG_SYS_FSL_I2C2_OFFSET	0x3100

/*
 * General PCI
 * Addresses are mapped 1-1.
 */
#define CONFIG_SYS_PCIE1_BASE		0xA0000000
#define CONFIG_SYS_PCIE1_MEM_BASE	0xA0000000
#define CONFIG_SYS_PCIE1_MEM_PHYS	0xA0000000
#define CONFIG_SYS_PCIE1_MEM_SIZE	0x10000000
#define CONFIG_SYS_PCIE1_CFG_BASE	0xB0000000
#define CONFIG_SYS_PCIE1_CFG_SIZE	0x01000000
#define CONFIG_SYS_PCIE1_IO_BASE	0x00000000
#define CONFIG_SYS_PCIE1_IO_PHYS	0xB1000000
#define CONFIG_SYS_PCIE1_IO_SIZE	0x00800000

/* enable PCIE clock */
#define CONFIG_SYS_SCCR_PCIEXP1CM	1

#define CONFIG_PCI
#define CONFIG_PCI_INDIRECT_BRIDGE
#define CONFIG_PCIE

#define CONFIG_PCI_PNP		/* do pci plug-and-play */

#define CONFIG_SYS_PCI_SUBSYS_VENDORID 0x1957	/* Freescale */
#define CONFIG_83XX_GENERIC_PCIE_REGISTER_HOSES 1

/*
 * TSEC
 */
#define CONFIG_TSEC_ENET	/* TSEC ethernet support */
#define CONFIG_SYS_TSEC1_OFFSET	0x24000
#define CONFIG_SYS_TSEC1	(CONFIG_SYS_IMMR+CONFIG_SYS_TSEC1_OFFSET)
#define CONFIG_SYS_TSEC2_OFFSET	0x25000
#define CONFIG_SYS_TSEC2	(CONFIG_SYS_IMMR+CONFIG_SYS_TSEC2_OFFSET)

/*
 * TSEC ethernet configuration
 */
#define CONFIG_MII		1 /* MII PHY management */
#define CONFIG_TSEC1_NAME	"eTSEC0"
#define CONFIG_TSEC2_NAME	"eTSEC1"
#define TSEC1_PHY_ADDR		1
#define TSEC2_PHY_ADDR		2
#define TSEC1_PHYIDX		0
#define TSEC2_PHYIDX		0
#define TSEC1_FLAGS		0
#define TSEC2_FLAGS		0

/* Options are: eTSEC[0-1] */
#define CONFIG_ETHPRIME		"eTSEC0"

/*
 * Environment
 */
#define CONFIG_ENV_IS_IN_FLASH	1
#define CONFIG_ENV_ADDR		(CONFIG_SYS_MONITOR_BASE + \
				 CONFIG_SYS_MONITOR_LEN)
#define CONFIG_ENV_SECT_SIZE	0x20000 /* 128K(one sector) for env */
#define CONFIG_ENV_SIZE		0x2000
#define CONFIG_ENV_ADDR_REDUND	(CONFIG_ENV_ADDR + CONFIG_ENV_SECT_SIZE)
#define CONFIG_ENV_SIZE_REDUND	CONFIG_ENV_SIZE

#define CONFIG_LOADS_ECHO	1	/* echo on for serial download */
#define CONFIG_SYS_LOADS_BAUD_CHANGE	1	/* allow baudrate change */

/*
 * BOOTP options
 */
#define CONFIG_BOOTP_BOOTFILESIZE
#define CONFIG_BOOTP_BOOTPATH
#define CONFIG_BOOTP_GATEWAY
#define CONFIG_BOOTP_HOSTNAME

/*
 * Command line configuration.
 */
<<<<<<< HEAD
#define CONFIG_CMD_DHCP
#define CONFIG_CMD_I2C
#define CONFIG_CMD_MII
=======
>>>>>>> 8989c96b
#define CONFIG_CMD_PCI

#define CONFIG_CMDLINE_EDITING	1	/* add command line history */

/*
 * Miscellaneous configurable options
 */
#define CONFIG_SYS_LONGHELP		/* undef to save memory */
#define CONFIG_SYS_LOAD_ADDR		0x2000000 /* default load address */

#define CONFIG_SYS_CBSIZE	1024 /* Console I/O Buffer Size */

/* Print Buffer Size */
#define CONFIG_SYS_PBSIZE (CONFIG_SYS_CBSIZE + sizeof(CONFIG_SYS_PROMPT) + 16)
#define CONFIG_SYS_MAXARGS	16	/* max number of command args */
/* Boot Argument Buffer Size */
#define CONFIG_SYS_BARGSIZE	CONFIG_SYS_CBSIZE

/*
 * For booting Linux, the board info and command line data
 * have to be in the first 8 MB of memory, since this is
 * the maximum mapped by the Linux kernel during initialization.
 */
#define CONFIG_SYS_BOOTMAPSZ	(256 << 20) /* Initial Memory map for Linux */

/*
 * Core HID Setup
 */
#define CONFIG_SYS_HID0_INIT	0x000000000
#define CONFIG_SYS_HID0_FINAL	(HID0_ENABLE_MACHINE_CHECK | \
				 HID0_ENABLE_INSTRUCTION_CACHE | \
				 HID0_ENABLE_DYNAMIC_POWER_MANAGMENT)
#define CONFIG_SYS_HID2		HID2_HBE

/*
 * MMU Setup
 */

/* DDR: cache cacheable */
#define CONFIG_SYS_IBAT0L	(CONFIG_SYS_SDRAM_BASE | BATL_PP_RW | \
					BATL_MEMCOHERENCE)
#define CONFIG_SYS_IBAT0U	(CONFIG_SYS_SDRAM_BASE | BATU_BL_128M | \
					BATU_VS | BATU_VP)
#define CONFIG_SYS_DBAT0L	CONFIG_SYS_IBAT0L
#define CONFIG_SYS_DBAT0U	CONFIG_SYS_IBAT0U

/* IMMRBAR, PCI IO and NAND: cache-inhibit and guarded */
#define CONFIG_SYS_IBAT1L	(CONFIG_SYS_IMMR | BATL_PP_RW | \
			BATL_CACHEINHIBIT | BATL_GUARDEDSTORAGE)
#define CONFIG_SYS_IBAT1U	(CONFIG_SYS_IMMR | BATU_BL_8M | BATU_VS | \
					BATU_VP)
#define CONFIG_SYS_DBAT1L	CONFIG_SYS_IBAT1L
#define CONFIG_SYS_DBAT1U	CONFIG_SYS_IBAT1U

/* FLASH: icache cacheable, but dcache-inhibit and guarded */
#define CONFIG_SYS_IBAT2L	(CONFIG_SYS_FLASH_BASE | BATL_PP_RW | \
					BATL_MEMCOHERENCE)
#define CONFIG_SYS_IBAT2U	(CONFIG_SYS_FLASH_BASE | BATU_BL_8M | \
					BATU_VS | BATU_VP)
#define CONFIG_SYS_DBAT2L	(CONFIG_SYS_FLASH_BASE | BATL_PP_RW | \
					BATL_CACHEINHIBIT | \
					BATL_GUARDEDSTORAGE)
#define CONFIG_SYS_DBAT2U	CONFIG_SYS_IBAT2U

/* Stack in dcache: cacheable, no memory coherence */
#define CONFIG_SYS_IBAT3L	(CONFIG_SYS_INIT_RAM_ADDR | BATL_PP_RW)
#define CONFIG_SYS_IBAT3U	(CONFIG_SYS_INIT_RAM_ADDR | BATU_BL_128K | \
					BATU_VS | BATU_VP)
#define CONFIG_SYS_DBAT3L	CONFIG_SYS_IBAT3L
#define CONFIG_SYS_DBAT3U	CONFIG_SYS_IBAT3U

/*
 * Environment Configuration
 */

#define CONFIG_ENV_OVERWRITE

#if defined(CONFIG_TSEC_ENET)
#define CONFIG_HAS_ETH0
#define CONFIG_HAS_ETH1
#endif

#define CONFIG_BAUDRATE 115200

#define CONFIG_LOADADDR	800000	/* default location for tftp and bootm */


#define	CONFIG_EXTRA_ENV_SETTINGS					\
	"netdev=eth0\0"							\
	"consoledev=ttyS0\0"						\
	"nfsargs=setenv bootargs root=/dev/nfs rw "			\
		"nfsroot=${serverip}:${rootpath}\0"			\
	"ramargs=setenv bootargs root=/dev/ram rw\0"			\
	"addip=setenv bootargs ${bootargs} "				\
		"ip=${ipaddr}:${serverip}:${gatewayip}:${netmask}"	\
		":${hostname}:${netdev}:off panic=1\0"			\
	"addtty=setenv bootargs ${bootargs}"				\
		" console=${consoledev},${baudrate}\0"			\
	"addmtd=setenv bootargs ${bootargs} ${mtdparts}\0"		\
	"addmisc=setenv bootargs ${bootargs}\0"				\
	"kernel_addr=FC0A0000\0"					\
	"fdt_addr=FC2A0000\0"						\
	"ramdisk_addr=FC2C0000\0"					\
	"u-boot=mpc8308_p1m/u-boot.bin\0"				\
	"kernel_addr_r=1000000\0"					\
	"fdt_addr_r=C00000\0"						\
	"hostname=mpc8308_p1m\0"					\
	"bootfile=mpc8308_p1m/uImage\0"					\
	"fdtfile=mpc8308_p1m/mpc8308_p1m.dtb\0"				\
	"rootpath=/opt/eldk-4.2/ppc_6xx\0"				\
	"flash_self=run ramargs addip addtty addmtd addmisc;"		\
		"bootm ${kernel_addr} ${ramdisk_addr} ${fdt_addr}\0"	\
	"flash_nfs=run nfsargs addip addtty addmtd addmisc;"		\
		"bootm ${kernel_addr} - ${fdt_addr}\0"			\
	"net_nfs=tftp ${kernel_addr_r} ${bootfile};"			\
		"tftp ${fdt_addr_r} ${fdtfile};"			\
		"run nfsargs addip addtty addmtd addmisc;"		\
		"bootm ${kernel_addr_r} - ${fdt_addr_r}\0"		\
	"bootcmd=run flash_self\0"					\
	"load=tftp ${loadaddr} ${u-boot}\0"				\
	"update=protect off " __stringify(CONFIG_SYS_MONITOR_BASE)	\
		" +${filesize};era " __stringify(CONFIG_SYS_MONITOR_BASE)\
		" +${filesize};cp.b ${fileaddr} "			\
		__stringify(CONFIG_SYS_MONITOR_BASE) " ${filesize}\0"	\
	"upd=run load update\0"						\

#endif	/* __CONFIG_H */<|MERGE_RESOLUTION|>--- conflicted
+++ resolved
@@ -388,12 +388,6 @@
 /*
  * Command line configuration.
  */
-<<<<<<< HEAD
-#define CONFIG_CMD_DHCP
-#define CONFIG_CMD_I2C
-#define CONFIG_CMD_MII
-=======
->>>>>>> 8989c96b
 #define CONFIG_CMD_PCI
 
 #define CONFIG_CMDLINE_EDITING	1	/* add command line history */

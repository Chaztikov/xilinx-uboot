--- conflicted
+++ resolved
@@ -11,10 +11,6 @@
 #define __MPR2_H
 
 /* Supported commands */
-<<<<<<< HEAD
-#define CONFIG_CMD_CACHE
-=======
->>>>>>> 8989c96b
 
 /* Default environment variables */
 #define CONFIG_BAUDRATE		115200

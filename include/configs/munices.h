--- conflicted
+++ resolved
@@ -26,14 +26,7 @@
 /*
  * Command line configuration.
  */
-<<<<<<< HEAD
-#define CONFIG_CMD_ASKENV
-#define CONFIG_CMD_ELF
 #define CONFIG_CMD_IMMAP
-#define CONFIG_CMD_PING
-=======
-#define CONFIG_CMD_IMMAP
->>>>>>> 8989c96b
 #define CONFIG_CMD_REGINFO
 
 #if defined(CONFIG_CMD_KGDB)

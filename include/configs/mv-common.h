--- conflicted
+++ resolved
@@ -57,14 +57,7 @@
 #define CONFIG_SYS_BAUDRATE_TABLE	{ 9600, 19200, 38400, 57600, \
 					  115200,230400, 460800, 921600 }
 /* auto boot */
-<<<<<<< HEAD
-#define CONFIG_BOOTDELAY	3	/* default enable autoboot */
 #define CONFIG_PREBOOT
-
-#define CONFIG_OF_LIBFDT		/* Device tree support */
-=======
-#define CONFIG_PREBOOT
->>>>>>> 8989c96b
 
 /*
  * For booting Linux, the board info and command line data
@@ -127,10 +120,6 @@
  * Common SPI Flash configuration
  */
 #ifdef CONFIG_CMD_SF
-<<<<<<< HEAD
-#define CONFIG_SPI_FLASH_MACRONIX	1
-=======
->>>>>>> 8989c96b
 #endif
 
 /*

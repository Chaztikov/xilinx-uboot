/*
 * Copyright (C) 2013 Marek Vasut <marex@denx.de>
 *
 * SPDX-License-Identifier:	GPL-2.0+
 */
#ifndef __CONFIGS_MX23_OLINUXINO_H__
#define __CONFIGS_MX23_OLINUXINO_H__

/* System configurations */
#define CONFIG_MX23				/* i.MX23 SoC */
#define CONFIG_MACH_TYPE	4105

/* U-Boot Commands */
#define CONFIG_SYS_NO_FLASH
#define CONFIG_DISPLAY_CPUINFO
#define CONFIG_DOS_PARTITION

#define CONFIG_CMD_LED
<<<<<<< HEAD
#define CONFIG_CMD_MMC
#define CONFIG_CMD_USB
=======
>>>>>>> 8989c96b

/* Memory configuration */
#define CONFIG_NR_DRAM_BANKS		1		/* 1 bank of DRAM */
#define PHYS_SDRAM_1			0x40000000	/* Base address */
#define PHYS_SDRAM_1_SIZE		0x08000000	/* Max 128 MB RAM */
#define CONFIG_SYS_SDRAM_BASE		PHYS_SDRAM_1

/* Environment */
#define CONFIG_ENV_IS_IN_MMC
#define CONFIG_ENV_OVERWRITE

/* Environment is in MMC */
#if defined(CONFIG_CMD_MMC) && defined(CONFIG_ENV_IS_IN_MMC)
#define CONFIG_ENV_OFFSET	(256 * 1024)
#define CONFIG_ENV_SIZE		(16 * 1024)
#define CONFIG_SYS_MMC_ENV_DEV	0
#endif

/* Status LED */
#define CONFIG_STATUS_LED
#define CONFIG_GPIO_LED
#define CONFIG_BOARD_SPECIFIC_LED
#define STATUS_LED_BOOT		0
#define STATUS_LED_BIT		MX23_PAD_SSP1_DETECT__GPIO_2_1
#define STATUS_LED_STATE	STATUS_LED_ON
#define STATUS_LED_PERIOD	(CONFIG_SYS_HZ / 2)

/* USB */
#ifdef CONFIG_CMD_USB
#define CONFIG_EHCI_MXS_PORT0
#define CONFIG_USB_MAX_CONTROLLER_COUNT 1
#define CONFIG_USB_STORAGE
#endif

/* Ethernet */
#ifdef CONFIG_CMD_NET
#define CONFIG_USB_HOST_ETHER
#define CONFIG_USB_ETHER_SMSC95XX
#endif

/* Booting Linux */
#define CONFIG_BOOTFILE		"uImage"
#define CONFIG_LOADADDR		0x42000000
#define CONFIG_SYS_LOAD_ADDR	CONFIG_LOADADDR

/* Extra Environment */
#define CONFIG_EXTRA_ENV_SETTINGS \
	"update_sd_firmware_filename=u-boot.sd\0" \
	"update_sd_firmware="		/* Update the SD firmware partition */ \
		"if mmc rescan ; then "	\
		"if tftp ${update_sd_firmware_filename} ; then " \
		"setexpr fw_sz ${filesize} / 0x200 ; "	/* SD block size */ \
		"setexpr fw_sz ${fw_sz} + 1 ; "	\
		"mmc write ${loadaddr} 0x800 ${fw_sz} ; " \
		"fi ; "	\
		"fi\0" \
	"script=boot.scr\0"	\
	"uimage=uImage\0" \
	"console=ttyAMA0\0" \
	"fdt_file=imx23-olinuxino.dtb\0" \
	"fdt_addr=0x41000000\0" \
	"boot_fdt=try\0" \
	"ip_dyn=yes\0" \
	"mmcdev=0\0" \
	"mmcpart=2\0" \
	"mmcroot=/dev/mmcblk0p3 rw rootwait\0" \
	"mmcargs=setenv bootargs console=${console},${baudrate} " \
		"root=${mmcroot}\0" \
	"loadbootscript="  \
		"fatload mmc ${mmcdev}:${mmcpart} ${loadaddr} ${script};\0" \
	"bootscript=echo Running bootscript from mmc ...; "	\
		"source\0" \
	"loaduimage=fatload mmc ${mmcdev}:${mmcpart} ${loadaddr} ${uimage}\0" \
	"loadfdt=fatload mmc ${mmcdev}:${mmcpart} ${fdt_addr} ${fdt_file}\0" \
	"mmcboot=echo Booting from mmc ...; " \
		"run mmcargs; " \
		"if test ${boot_fdt} = yes || test ${boot_fdt} = try; then " \
			"if run loadfdt; then " \
				"bootm ${loadaddr} - ${fdt_addr}; " \
			"else " \
				"if test ${boot_fdt} = try; then " \
					"bootm; " \
				"else " \
					"echo WARN: Cannot load the DT; " \
				"fi; " \
			"fi; " \
		"else " \
			"bootm; " \
		"fi;\0" \
	"netargs=setenv bootargs console=${console},${baudrate} " \
		"root=/dev/nfs " \
		"ip=dhcp nfsroot=${serverip}:${nfsroot},v3,tcp\0" \
	"netboot=echo Booting from net ...; " \
		"usb start; " \
		"run netargs; "	\
		"if test ${ip_dyn} = yes; then " \
			"setenv get_cmd dhcp; " \
		"else " \
			"setenv get_cmd tftp; " \
		"fi; " \
		"${get_cmd} ${uimage}; " \
		"if test ${boot_fdt} = yes; then " \
			"if ${get_cmd} ${fdt_addr} ${fdt_file}; then " \
				"bootm ${loadaddr} - ${fdt_addr}; " \
			"else " \
				"if test ${boot_fdt} = try; then " \
					"bootm; " \
				"else " \
					"echo WARN: Cannot load the DT; " \
				"fi;" \
			"fi; " \
		"else " \
			"bootm; " \
		"fi;\0"

#define CONFIG_BOOTCOMMAND \
	"mmc dev ${mmcdev}; if mmc rescan; then " \
		"if run loadbootscript; then " \
			"run bootscript; " \
		"else " \
			"if run loaduimage; then " \
				"run mmcboot; " \
			"else run netboot; " \
			"fi; " \
		"fi; " \
	"else run netboot; fi"

/* The rest of the configuration is shared */
#include <configs/mxs.h>

#endif /* __CONFIGS_MX23_OLINUXINO_H__ */<|MERGE_RESOLUTION|>--- conflicted
+++ resolved
@@ -16,11 +16,6 @@
 #define CONFIG_DOS_PARTITION
 
 #define CONFIG_CMD_LED
-<<<<<<< HEAD
-#define CONFIG_CMD_MMC
-#define CONFIG_CMD_USB
-=======
->>>>>>> 8989c96b
 
 /* Memory configuration */
 #define CONFIG_NR_DRAM_BANKS		1		/* 1 bank of DRAM */

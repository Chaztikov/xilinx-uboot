/*
 * (C) Copyright 2010, Stefano Babic <sbabic@denx.de>
 *
 * (C) Copyright 2008-2010 Freescale Semiconductor, Inc.
 *
 * Copyright (C) 2007, Guennadi Liakhovetski <lg@denx.de>
 *
 * Configuration for the MX35pdk Freescale board.
 *
 * SPDX-License-Identifier:	GPL-2.0+
 */

#ifndef __CONFIG_H
#define __CONFIG_H

#include <asm/arch/imx-regs.h>

 /* High Level Configuration Options */
#define CONFIG_MX35

#define CONFIG_DISPLAY_CPUINFO
#define CONFIG_SYS_FSL_CLK

/* Set TEXT at the beginning of the NOR flash */
#define CONFIG_SYS_TEXT_BASE	0xA0000000

#define CONFIG_BOARD_EARLY_INIT_F
#define CONFIG_BOARD_LATE_INIT

#define CONFIG_CMDLINE_TAG		/* enable passing of ATAGs */
#define CONFIG_REVISION_TAG
#define CONFIG_SETUP_MEMORY_TAGS
#define CONFIG_INITRD_TAG

/*
 * Size of malloc() pool
 */
#define CONFIG_SYS_MALLOC_LEN		(CONFIG_ENV_SIZE + 1024 * 1024)

/*
 * Hardware drivers
 */
#define CONFIG_SYS_I2C
#define CONFIG_SYS_I2C_MXC
<<<<<<< HEAD
=======
#define CONFIG_SYS_I2C_MXC_I2C1		/* enable I2C bus 1 */
#define CONFIG_SYS_I2C_MXC_I2C2		/* enable I2C bus 2 */
>>>>>>> 8989c96b
#define CONFIG_SYS_I2C_MXC_I2C3		/* enable I2C bus 3 */
#define CONFIG_MXC_SPI
#define CONFIG_MXC_GPIO

/*
 * PMIC Configs
 */
#define CONFIG_POWER
#define CONFIG_POWER_I2C
#define CONFIG_POWER_FSL
#define CONFIG_POWER_FSL_MC13892
#define CONFIG_SYS_FSL_PMIC_I2C_ADDR	0x08
#define CONFIG_RTC_MC13XXX

/*
 * MFD MC9SDZ60
 */
#define CONFIG_FSL_MC9SDZ60
#define CONFIG_SYS_FSL_MC9SDZ60_I2C_ADDR	0x69

/*
 * UART (console)
 */
#define CONFIG_MXC_UART
#define CONFIG_MXC_UART_BASE	UART1_BASE

/* allow to overwrite serial and ethaddr */
#define CONFIG_ENV_OVERWRITE
#define CONFIG_CONS_INDEX	1
#define CONFIG_BAUDRATE		115200

/*
 * Command definition
 */
<<<<<<< HEAD
#define CONFIG_OF_LIBFDT
#define CONFIG_CMD_BOOTZ
#define CONFIG_CMD_PING
#define CONFIG_CMD_DHCP
=======
>>>>>>> 8989c96b
#define CONFIG_BOOTP_SUBNETMASK
#define CONFIG_BOOTP_GATEWAY
#define CONFIG_BOOTP_DNS

#define CONFIG_CMD_NAND

<<<<<<< HEAD
#define CONFIG_CMD_I2C
#define CONFIG_CMD_SPI
#define CONFIG_CMD_MII
=======
>>>>>>> 8989c96b
#define CONFIG_NET_RETRY_COUNT	100
#define CONFIG_CMD_DATE

#define CONFIG_USB_STORAGE
#define CONFIG_DOS_PARTITION
#define CONFIG_EFI_PARTITION


#define CONFIG_LOADADDR		0x80800000	/* loadaddr env var */

/*
 * Ethernet on the debug board (SMC911)
 */
#define CONFIG_SMC911X
#define CONFIG_SMC911X_16_BIT 1
#define CONFIG_SMC911X_BASE CS5_BASE_ADDR

#define CONFIG_HAS_ETH1
#define CONFIG_ETHPRIME

/*
 * Ethernet on SOC (FEC)
 */
#define CONFIG_FEC_MXC
#define IMX_FEC_BASE	FEC_BASE_ADDR
#define CONFIG_FEC_MXC_PHYADDR	0x1F

#define CONFIG_MII

#define CONFIG_ARP_TIMEOUT	200UL

/*
 * Miscellaneous configurable options
 */
#define CONFIG_SYS_LONGHELP	/* undef to save memory */
#define CONFIG_CMDLINE_EDITING

#define CONFIG_AUTO_COMPLETE
#define CONFIG_SYS_CBSIZE	256	/* Console I/O Buffer Size */
#define CONFIG_SYS_MAXARGS	16	/* max number of command args */
#define CONFIG_SYS_BARGSIZE CONFIG_SYS_CBSIZE /* Boot Argument Buffer Size */

#define CONFIG_SYS_MEMTEST_START	0	/* memtest works on */
#define CONFIG_SYS_MEMTEST_END		0x10000

#define CONFIG_SYS_LOAD_ADDR		CONFIG_LOADADDR

/*
 * Physical Memory Map
 */
#define CONFIG_NR_DRAM_BANKS	2
#define PHYS_SDRAM_1		CSD0_BASE_ADDR
#define PHYS_SDRAM_1_SIZE	(128 * 1024 * 1024)
#define PHYS_SDRAM_2		CSD1_BASE_ADDR
#define PHYS_SDRAM_2_SIZE	(128 * 1024 * 1024)

#define CONFIG_SYS_SDRAM_BASE		CSD0_BASE_ADDR
#define CONFIG_SYS_INIT_RAM_ADDR	(IRAM_BASE_ADDR + 0x10000)
#define CONFIG_SYS_INIT_RAM_SIZE		(IRAM_SIZE / 2)
#define CONFIG_SYS_GBL_DATA_OFFSET	(CONFIG_SYS_INIT_RAM_SIZE - \
					GENERATED_GBL_DATA_SIZE)
#define CONFIG_SYS_INIT_SP_ADDR		(CONFIG_SYS_INIT_RAM_ADDR + \
					CONFIG_SYS_GBL_DATA_OFFSET)

/*
 * MTD Command for mtdparts
 */
#define CONFIG_CMD_MTDPARTS
#define CONFIG_MTD_DEVICE
#define CONFIG_FLASH_CFI_MTD
#define CONFIG_MTD_PARTITIONS
#define MTDIDS_DEFAULT		"nand0=mxc_nand,nor0=physmap-flash.0"
#define MTDPARTS_DEFAULT	"mtdparts=mxc_nand:1m(boot),5m(linux),"	\
				"96m(root),8m(cfg),1938m(user);"	\
				"physmap-flash.0:512k(b),4m(k),30m(u),28m(r)"

/*
 * FLASH and environment organization
 */
#define CONFIG_SYS_FLASH_BASE		CS0_BASE_ADDR
#define CONFIG_SYS_MAX_FLASH_BANKS 1	/* max number of memory banks */
#define CONFIG_SYS_MAX_FLASH_SECT 512	/* max number of sectors on one chip */
/* Monitor at beginning of flash */
#define CONFIG_SYS_MONITOR_BASE	CONFIG_SYS_FLASH_BASE
#define CONFIG_SYS_MONITOR_LEN		(512 * 1024)

#define CONFIG_ENV_SECT_SIZE	(128 * 1024)
#define CONFIG_ENV_SIZE		CONFIG_ENV_SECT_SIZE

/* Address and size of Redundant Environment Sector	*/
#define CONFIG_ENV_OFFSET_REDUND	(CONFIG_ENV_OFFSET + CONFIG_ENV_SIZE)
#define CONFIG_ENV_SIZE_REDUND	CONFIG_ENV_SIZE

#define CONFIG_ENV_ADDR		(CONFIG_SYS_MONITOR_BASE + \
				CONFIG_SYS_MONITOR_LEN)

#define CONFIG_ENV_IS_IN_FLASH

#if defined(CONFIG_FSL_ENV_IN_NAND)
	#define CONFIG_ENV_IS_IN_NAND
	#define CONFIG_ENV_OFFSET       (1024 * 1024)
#endif

/*
 * CFI FLASH driver setup
 */
#define CONFIG_SYS_FLASH_CFI		/* Flash memory is CFI compliant */
#define CONFIG_FLASH_CFI_DRIVER

/* A non-standard buffered write algorithm */
#define CONFIG_FLASH_SPANSION_S29WS_N
#define CONFIG_SYS_FLASH_USE_BUFFER_WRITE	/* faster */
#define CONFIG_SYS_FLASH_PROTECTION	/* Use hardware sector protection */

/*
 * NAND FLASH driver setup
 */
#define CONFIG_NAND_MXC
#define CONFIG_MXC_NAND_REGS_BASE	(NFC_BASE_ADDR)
#define CONFIG_SYS_MAX_NAND_DEVICE	1
#define CONFIG_SYS_NAND_BASE		(NFC_BASE_ADDR)
#define CONFIG_MXC_NAND_HWECC
#define CONFIG_SYS_NAND_LARGEPAGE

/* EHCI driver */
#define CONFIG_USB_EHCI
#define CONFIG_SYS_USB_EHCI_MAX_ROOT_PORTS	1
#define CONFIG_EHCI_IS_TDI
#define CONFIG_EHCI_HCD_INIT_AFTER_RESET
#define CONFIG_USB_EHCI_MXC
#define CONFIG_MXC_USB_PORT	0
#define CONFIG_MXC_USB_FLAGS	(MXC_EHCI_INTERFACE_DIFF_UNI | \
				 MXC_EHCI_POWER_PINS_ENABLED | \
				 MXC_EHCI_OC_PIN_ACTIVE_LOW)
#define CONFIG_MXC_USB_PORTSC	(MXC_EHCI_UTMI_16BIT | MXC_EHCI_MODE_UTMI)

/* mmc driver */
#define CONFIG_MMC
#define CONFIG_GENERIC_MMC
#define CONFIG_FSL_ESDHC
#define CONFIG_SYS_FSL_ESDHC_ADDR	0
#define CONFIG_SYS_FSL_ESDHC_NUM	1

/*
 * Default environment and default scripts
 * to update uboot and load kernel
 */

#define CONFIG_HOSTNAME "mx35pdk"
#define	CONFIG_EXTRA_ENV_SETTINGS					\
	"netdev=eth1\0"							\
	"ethprime=smc911x\0"						\
	"nfsargs=setenv bootargs root=/dev/nfs rw "			\
		"nfsroot=${serverip}:${rootpath}\0"			\
	"ramargs=setenv bootargs root=/dev/ram rw\0"			\
	"addip_sta=setenv bootargs ${bootargs} "			\
		"ip=${ipaddr}:${serverip}:${gatewayip}:${netmask}"	\
		":${hostname}:${netdev}:off panic=1\0"			\
	"addip_dyn=setenv bootargs ${bootargs} ip=dhcp\0"		\
	"addip=if test -n ${ipdyn};then run addip_dyn;"			\
		"else run addip_sta;fi\0"				\
	"addmtd=setenv bootargs ${bootargs} ${mtdparts}\0"		\
	"addtty=setenv bootargs ${bootargs}"				\
		" console=ttymxc0,${baudrate}\0"			\
	"addmisc=setenv bootargs ${bootargs} ${misc}\0"			\
	"loadaddr=80800000\0"						\
	"kernel_addr_r=80800000\0"					\
	"hostname=" __stringify(CONFIG_HOSTNAME) "\0"			\
	"bootfile=" __stringify(CONFIG_HOSTNAME) "/uImage\0"		\
	"ramdisk_file=" __stringify(CONFIG_HOSTNAME) "/uRamdisk\0"	\
	"flash_self=run ramargs addip addtty addmtd addmisc;"		\
		"bootm ${kernel_addr} ${ramdisk_addr}\0"		\
	"flash_nfs=run nfsargs addip addtty addmtd addmisc;"		\
		"bootm ${kernel_addr}\0"				\
	"net_nfs=tftp ${kernel_addr_r} ${bootfile}; "			\
		"run nfsargs addip addtty addmtd addmisc;"		\
		"bootm ${kernel_addr_r}\0"				\
	"net_self_load=tftp ${kernel_addr_r} ${bootfile};"		\
		"tftp ${ramdisk_addr_r} ${ramdisk_file};\0"		\
	"u-boot=" __stringify(CONFIG_HOSTNAME) "/u-boot.bin\0"		\
	"load=tftp ${loadaddr} ${u-boot}\0"				\
	"uboot_addr=" __stringify(CONFIG_SYS_MONITOR_BASE) "\0"		\
	"update=protect off ${uboot_addr} +80000;"			\
		"erase ${uboot_addr} +80000;"				\
		"cp.b ${loadaddr} ${uboot_addr} ${filesize}\0"		\
	"upd=if run load;then echo Updating u-boot;if run update;"	\
		"then echo U-Boot updated;"				\
			"else echo Error updating u-boot !;"		\
			"echo Board without bootloader !!;"		\
		"fi;"							\
		"else echo U-Boot not downloaded..exiting;fi\0"		\
	"bootcmd=run net_nfs\0"

#endif				/* __CONFIG_H */<|MERGE_RESOLUTION|>--- conflicted
+++ resolved
@@ -42,11 +42,8 @@
  */
 #define CONFIG_SYS_I2C
 #define CONFIG_SYS_I2C_MXC
-<<<<<<< HEAD
-=======
 #define CONFIG_SYS_I2C_MXC_I2C1		/* enable I2C bus 1 */
 #define CONFIG_SYS_I2C_MXC_I2C2		/* enable I2C bus 2 */
->>>>>>> 8989c96b
 #define CONFIG_SYS_I2C_MXC_I2C3		/* enable I2C bus 3 */
 #define CONFIG_MXC_SPI
 #define CONFIG_MXC_GPIO
@@ -81,25 +78,12 @@
 /*
  * Command definition
  */
-<<<<<<< HEAD
-#define CONFIG_OF_LIBFDT
-#define CONFIG_CMD_BOOTZ
-#define CONFIG_CMD_PING
-#define CONFIG_CMD_DHCP
-=======
->>>>>>> 8989c96b
 #define CONFIG_BOOTP_SUBNETMASK
 #define CONFIG_BOOTP_GATEWAY
 #define CONFIG_BOOTP_DNS
 
 #define CONFIG_CMD_NAND
 
-<<<<<<< HEAD
-#define CONFIG_CMD_I2C
-#define CONFIG_CMD_SPI
-#define CONFIG_CMD_MII
-=======
->>>>>>> 8989c96b
 #define CONFIG_NET_RETRY_COUNT	100
 #define CONFIG_CMD_DATE
 

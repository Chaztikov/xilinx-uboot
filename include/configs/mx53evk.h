/*
 * Copyright (C) 2010 Freescale Semiconductor, Inc.
 *
 * Configuration settings for the MX53-EVK Freescale board.
 *
 * SPDX-License-Identifier:	GPL-2.0+
 */

#ifndef __CONFIG_H
#define __CONFIG_H

#define CONFIG_MX53

#define CONFIG_DISPLAY_CPUINFO
#define CONFIG_DISPLAY_BOARDINFO

#define CONFIG_MACH_TYPE	MACH_TYPE_MX53_EVK

#include <asm/arch/imx-regs.h>

#define CONFIG_CMDLINE_TAG			/* enable passing of ATAGs */
#define CONFIG_SETUP_MEMORY_TAGS
#define CONFIG_INITRD_TAG
#define CONFIG_REVISION_TAG

#define CONFIG_SYS_FSL_CLK

/* Size of malloc() pool */
#define CONFIG_SYS_MALLOC_LEN		(CONFIG_ENV_SIZE + 2 * 1024 * 1024)

#define CONFIG_BOARD_EARLY_INIT_F
#define CONFIG_BOARD_LATE_INIT
#define CONFIG_MXC_GPIO

#define CONFIG_MXC_UART
#define CONFIG_MXC_UART_BASE	UART1_BASE

/* I2C Configs */
#define CONFIG_SYS_I2C
#define CONFIG_SYS_I2C_MXC
<<<<<<< HEAD
=======
#define CONFIG_SYS_I2C_MXC_I2C1		/* enable I2C bus 1 */
#define CONFIG_SYS_I2C_MXC_I2C2		/* enable I2C bus 2 */
>>>>>>> 8989c96b
#define CONFIG_SYS_I2C_MXC_I2C3		/* enable I2C bus 3 */

/* PMIC Configs */
#define CONFIG_POWER
#define CONFIG_POWER_I2C
#define CONFIG_POWER_FSL
#define CONFIG_SYS_FSL_PMIC_I2C_ADDR    8
#define CONFIG_POWER_FSL_MC13892
#define CONFIG_RTC_MC13XXX

/* MMC Configs */
#define CONFIG_FSL_ESDHC
#define CONFIG_SYS_FSL_ESDHC_ADDR	0
#define CONFIG_SYS_FSL_ESDHC_NUM	2

#define CONFIG_MMC
#define CONFIG_GENERIC_MMC
#define CONFIG_DOS_PARTITION

/* Eth Configs */
#define CONFIG_MII

#define CONFIG_FEC_MXC
#define IMX_FEC_BASE	FEC_BASE_ADDR
#define CONFIG_FEC_MXC_PHYADDR	0x1F

<<<<<<< HEAD
#define CONFIG_CMD_PING
#define CONFIG_CMD_DHCP
#define CONFIG_CMD_MII
=======
>>>>>>> 8989c96b
#define CONFIG_CMD_DATE

/* Miscellaneous commands */
#define CONFIG_CMD_BMODE

/* allow to overwrite serial and ethaddr */
#define CONFIG_ENV_OVERWRITE
#define CONFIG_CONS_INDEX		1
#define CONFIG_BAUDRATE			115200

/* Command definition */
<<<<<<< HEAD
#define CONFIG_BOOTDELAY	3
=======
>>>>>>> 8989c96b

#define CONFIG_ETHPRIME		"FEC0"

#define CONFIG_LOADADDR		0x70800000	/* loadaddr env var */
#define CONFIG_SYS_TEXT_BASE    0x77800000

#define CONFIG_EXTRA_ENV_SETTINGS \
	"script=boot.scr\0" \
	"uimage=uImage\0" \
	"mmcdev=0\0" \
	"mmcpart=2\0" \
	"mmcroot=/dev/mmcblk0p3 rw\0" \
	"mmcrootfstype=ext3 rootwait\0" \
	"mmcargs=setenv bootargs console=ttymxc0,${baudrate} " \
		"root=${mmcroot} " \
		"rootfstype=${mmcrootfstype}\0" \
	"loadbootscript=" \
		"fatload mmc ${mmcdev}:${mmcpart} ${loadaddr} ${script};\0" \
	"bootscript=echo Running bootscript from mmc ...; " \
		"source\0" \
	"loaduimage=fatload mmc ${mmcdev}:${mmcpart} ${loadaddr} ${uimage}\0" \
	"mmcboot=echo Booting from mmc ...; " \
		"run mmcargs; " \
		"bootm\0" \
	"netargs=setenv bootargs console=ttymxc0,${baudrate} " \
		"root=/dev/nfs " \
		"ip=dhcp nfsroot=${serverip}:${nfsroot},v3,tcp\0" \
	"netboot=echo Booting from net ...; " \
		"run netargs; " \
		"dhcp ${uimage}; bootm\0" \

#define CONFIG_BOOTCOMMAND \
	"mmc dev ${mmcdev}; if mmc rescan; then " \
		"if run loadbootscript; then " \
			"run bootscript; " \
		"else " \
			"if run loaduimage; then " \
				"run mmcboot; " \
			"else run netboot; " \
			"fi; " \
		"fi; " \
	"else run netboot; fi"

#define CONFIG_ARP_TIMEOUT	200UL

/* Miscellaneous configurable options */
#define CONFIG_SYS_LONGHELP		/* undef to save memory */
#define CONFIG_AUTO_COMPLETE
#define CONFIG_SYS_CBSIZE		256	/* Console I/O Buffer Size */

/* Print Buffer Size */
#define CONFIG_SYS_PBSIZE (CONFIG_SYS_CBSIZE + sizeof(CONFIG_SYS_PROMPT) + 16)
#define CONFIG_SYS_MAXARGS	16	/* max number of command args */
#define CONFIG_SYS_BARGSIZE CONFIG_SYS_CBSIZE /* Boot Argument Buffer Size */

#define CONFIG_SYS_MEMTEST_START       0x70000000
#define CONFIG_SYS_MEMTEST_END         0x70010000

#define CONFIG_SYS_LOAD_ADDR		CONFIG_LOADADDR

#define CONFIG_CMDLINE_EDITING

/* Physical Memory Map */
#define CONFIG_NR_DRAM_BANKS	1
#define PHYS_SDRAM_1		CSD0_BASE_ADDR
#define PHYS_SDRAM_1_SIZE	(512 * 1024 * 1024)

#define CONFIG_SYS_SDRAM_BASE		(PHYS_SDRAM_1)
#define CONFIG_SYS_INIT_RAM_ADDR	(IRAM_BASE_ADDR)
#define CONFIG_SYS_INIT_RAM_SIZE	(IRAM_SIZE)

#define CONFIG_SYS_INIT_SP_OFFSET \
	(CONFIG_SYS_INIT_RAM_SIZE - GENERATED_GBL_DATA_SIZE)
#define CONFIG_SYS_INIT_SP_ADDR \
	(CONFIG_SYS_INIT_RAM_ADDR + CONFIG_SYS_INIT_SP_OFFSET)

/* FLASH and environment organization */
#define CONFIG_SYS_NO_FLASH

#define CONFIG_ENV_OFFSET      (6 * 64 * 1024)
#define CONFIG_ENV_SIZE        (8 * 1024)
#define CONFIG_ENV_IS_IN_MMC
#define CONFIG_SYS_MMC_ENV_DEV 0

#endif				/* __CONFIG_H */<|MERGE_RESOLUTION|>--- conflicted
+++ resolved
@@ -38,11 +38,8 @@
 /* I2C Configs */
 #define CONFIG_SYS_I2C
 #define CONFIG_SYS_I2C_MXC
-<<<<<<< HEAD
-=======
 #define CONFIG_SYS_I2C_MXC_I2C1		/* enable I2C bus 1 */
 #define CONFIG_SYS_I2C_MXC_I2C2		/* enable I2C bus 2 */
->>>>>>> 8989c96b
 #define CONFIG_SYS_I2C_MXC_I2C3		/* enable I2C bus 3 */
 
 /* PMIC Configs */
@@ -69,12 +66,6 @@
 #define IMX_FEC_BASE	FEC_BASE_ADDR
 #define CONFIG_FEC_MXC_PHYADDR	0x1F
 
-<<<<<<< HEAD
-#define CONFIG_CMD_PING
-#define CONFIG_CMD_DHCP
-#define CONFIG_CMD_MII
-=======
->>>>>>> 8989c96b
 #define CONFIG_CMD_DATE
 
 /* Miscellaneous commands */
@@ -86,10 +77,6 @@
 #define CONFIG_BAUDRATE			115200
 
 /* Command definition */
-<<<<<<< HEAD
-#define CONFIG_BOOTDELAY	3
-=======
->>>>>>> 8989c96b
 
 #define CONFIG_ETHPRIME		"FEC0"
 

--- conflicted
+++ resolved
@@ -37,11 +37,8 @@
 /* I2C Configs */
 #define CONFIG_SYS_I2C
 #define CONFIG_SYS_I2C_MXC
-<<<<<<< HEAD
-=======
 #define CONFIG_SYS_I2C_MXC_I2C1		/* enable I2C bus 1 */
 #define CONFIG_SYS_I2C_MXC_I2C2		/* enable I2C bus 2 */
->>>>>>> 8989c96b
 #define CONFIG_SYS_I2C_MXC_I2C3		/* enable I2C bus 3 */
 
 /* MMC Configs */
@@ -61,23 +58,12 @@
 #define IMX_FEC_BASE	FEC_BASE_ADDR
 #define CONFIG_FEC_MXC_PHYADDR	0x1F
 
-<<<<<<< HEAD
-#define CONFIG_CMD_PING
-#define CONFIG_CMD_DHCP
-#define CONFIG_CMD_MII
-
-=======
->>>>>>> 8989c96b
 /* allow to overwrite serial and ethaddr */
 #define CONFIG_ENV_OVERWRITE
 #define CONFIG_CONS_INDEX		1
 #define CONFIG_BAUDRATE			115200
 
 /* Command definition */
-<<<<<<< HEAD
-#define CONFIG_BOOTDELAY	3
-=======
->>>>>>> 8989c96b
 
 #define CONFIG_ETHPRIME		"FEC0"
 

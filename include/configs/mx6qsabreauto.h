/*
 * Copyright (C) 2012 Freescale Semiconductor, Inc.
 *
 * Configuration settings for the Freescale i.MX6Q SabreAuto board.
 *
 * SPDX-License-Identifier:	GPL-2.0+
 */

#ifndef __MX6QSABREAUTO_CONFIG_H
#define __MX6QSABREAUTO_CONFIG_H

#define CONFIG_MACH_TYPE	3529
#define CONFIG_MXC_UART_BASE	UART4_BASE
#define CONFIG_CONSOLE_DEV		"ttymxc3"
#define CONFIG_MMCROOT			"/dev/mmcblk0p2"
#define PHYS_SDRAM_SIZE		(2u * 1024 * 1024 * 1024)

/* USB Configs */
#define CONFIG_USB_EHCI
#define CONFIG_USB_EHCI_MX6
#define CONFIG_USB_STORAGE
#define CONFIG_USB_HOST_ETHER
#define CONFIG_USB_ETHER_ASIX
#define CONFIG_USB_MAX_CONTROLLER_COUNT 2
#define CONFIG_EHCI_HCD_INIT_AFTER_RESET	/* For OTG port */
#define CONFIG_MXC_USB_PORTSC	(PORT_PTS_UTMI | PORT_PTS_PTW)
#define CONFIG_MXC_USB_FLAGS	0

#define CONFIG_PCA953X
#define CONFIG_SYS_I2C_PCA953X_WIDTH	{ {0x30, 8}, {0x32, 8}, {0x34, 8} }

#include "mx6sabre_common.h"

#undef CONFIG_SYS_NO_FLASH
#define CONFIG_SYS_FLASH_BASE           WEIM_ARB_BASE_ADDR
#define CONFIG_SYS_FLASH_SECT_SIZE      (128 * 1024)
#define CONFIG_SYS_MAX_FLASH_BANKS 1    /* max number of memory banks */
#define CONFIG_SYS_MAX_FLASH_SECT 256   /* max number of sectors on one chip */
#define CONFIG_SYS_FLASH_CFI            /* Flash memory is CFI compliant */
#define CONFIG_FLASH_CFI_DRIVER         /* Use drivers/cfi_flash.c */
#define CONFIG_SYS_FLASH_USE_BUFFER_WRITE /* Use buffered writes*/
#define CONFIG_SYS_FLASH_EMPTY_INFO

#define CONFIG_SYS_FSL_USDHC_NUM	2
#if defined(CONFIG_ENV_IS_IN_MMC)
#define CONFIG_SYS_MMC_ENV_DEV		0
#endif

/* I2C Configs */
#define CONFIG_SYS_I2C
#define CONFIG_SYS_I2C_MXC
<<<<<<< HEAD
=======
#define CONFIG_SYS_I2C_MXC_I2C1		/* enable I2C bus 1 */
#define CONFIG_SYS_I2C_MXC_I2C2		/* enable I2C bus 2 */
>>>>>>> 8989c96b
#define CONFIG_SYS_I2C_MXC_I2C3		/* enable I2C bus 3 */
#define CONFIG_SYS_I2C_SPEED		100000

/* NAND flash command */
#define CONFIG_CMD_NAND
#define CONFIG_CMD_NAND_TRIMFFS

/* NAND stuff */
#define CONFIG_NAND_MXS
#define CONFIG_SYS_MAX_NAND_DEVICE     1
#define CONFIG_SYS_NAND_BASE           0x40000000
#define CONFIG_SYS_NAND_5_ADDR_CYCLE
#define CONFIG_SYS_NAND_ONFI_DETECTION

/* DMA stuff, needed for GPMI/MXS NAND support */
#define CONFIG_APBH_DMA
#define CONFIG_APBH_DMA_BURST
#define CONFIG_APBH_DMA_BURST8

/* PMIC */
#define CONFIG_POWER
#define CONFIG_POWER_I2C
#define CONFIG_POWER_PFUZE100
#define CONFIG_POWER_PFUZE100_I2C_ADDR	0x08

#endif                         /* __MX6QSABREAUTO_CONFIG_H */<|MERGE_RESOLUTION|>--- conflicted
+++ resolved
@@ -49,11 +49,8 @@
 /* I2C Configs */
 #define CONFIG_SYS_I2C
 #define CONFIG_SYS_I2C_MXC
-<<<<<<< HEAD
-=======
 #define CONFIG_SYS_I2C_MXC_I2C1		/* enable I2C bus 1 */
 #define CONFIG_SYS_I2C_MXC_I2C2		/* enable I2C bus 2 */
->>>>>>> 8989c96b
 #define CONFIG_SYS_I2C_MXC_I2C3		/* enable I2C bus 3 */
 #define CONFIG_SYS_I2C_SPEED		100000
 

--- conflicted
+++ resolved
@@ -11,11 +11,7 @@
 
 #include "mx6_common.h"
 
-<<<<<<< HEAD
-#define CONFIG_IMX6_THERMAL
-=======
 #define CONFIG_IMX_THERMAL
->>>>>>> 8989c96b
 
 /* Size of malloc() pool */
 #define CONFIG_SYS_MALLOC_LEN		(10 * SZ_1M)
@@ -28,12 +24,6 @@
 /* MMC Configs */
 #define CONFIG_SYS_FSL_ESDHC_ADDR      0
 
-<<<<<<< HEAD
-#define CONFIG_CMD_PING
-#define CONFIG_CMD_DHCP
-#define CONFIG_CMD_MII
-=======
->>>>>>> 8989c96b
 #define CONFIG_FEC_MXC
 #define CONFIG_MII
 #define IMX_FEC_BASE			ENET_BASE_ADDR
@@ -45,10 +35,6 @@
 #define CONFIG_PHY_ATHEROS
 
 #ifdef CONFIG_CMD_SF
-<<<<<<< HEAD
-#define CONFIG_SPI_FLASH_STMICRO
-=======
->>>>>>> 8989c96b
 #define CONFIG_MXC_SPI
 #define CONFIG_SF_DEFAULT_BUS		0
 #define CONFIG_SF_DEFAULT_CS		0
@@ -218,11 +204,7 @@
 #define CONFIG_ENV_IS_IN_MMC
 
 #if defined(CONFIG_ENV_IS_IN_MMC)
-<<<<<<< HEAD
-#define CONFIG_ENV_OFFSET		(8 * 64 * 1024)
-=======
 #define CONFIG_ENV_OFFSET		(768 * 1024)
->>>>>>> 8989c96b
 #endif
 
 /* Framebuffer */

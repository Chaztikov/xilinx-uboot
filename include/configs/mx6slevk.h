/*
 * Copyright 2013 Freescale Semiconductor, Inc.
 *
 * Configuration settings for the Freescale i.MX6SL EVK board.
 *
 * SPDX-License-Identifier:	GPL-2.0+
 */

#ifndef __CONFIG_H
#define __CONFIG_H

#include "mx6_common.h"

<<<<<<< HEAD
=======
#ifdef CONFIG_SPL
#define CONFIG_SPL_LIBCOMMON_SUPPORT
#define CONFIG_SPL_MMC_SUPPORT
#include "imx6_spl.h"
#endif

>>>>>>> 8989c96b
#define MACH_TYPE_MX6SLEVK		4307
#define CONFIG_MACH_TYPE		MACH_TYPE_MX6SLEVK

/* Size of malloc() pool */
#define CONFIG_SYS_MALLOC_LEN		(3 * SZ_1M)

#define CONFIG_BOARD_EARLY_INIT_F

#define CONFIG_MXC_UART
#define CONFIG_MXC_UART_BASE		UART1_IPS_BASE_ADDR

/* MMC Configs */
#define CONFIG_SYS_FSL_ESDHC_ADDR	USDHC2_BASE_ADDR

/* I2C Configs */
#define CONFIG_SYS_I2C
#define CONFIG_SYS_I2C_MXC
<<<<<<< HEAD
=======
#define CONFIG_SYS_I2C_MXC_I2C1		/* enable I2C bus 1 */
#define CONFIG_SYS_I2C_MXC_I2C2		/* enable I2C bus 2 */
>>>>>>> 8989c96b
#define CONFIG_SYS_I2C_MXC_I2C3		/* enable I2C bus 3 */
#define CONFIG_SYS_I2C_SPEED		  100000

/* PMIC */
#define CONFIG_POWER
#define CONFIG_POWER_I2C
#define CONFIG_POWER_PFUZE100
#define CONFIG_POWER_PFUZE100_I2C_ADDR	0x08

<<<<<<< HEAD
#define CONFIG_CMD_PING
#define CONFIG_CMD_DHCP
#define CONFIG_CMD_MII
=======
>>>>>>> 8989c96b
#define CONFIG_FEC_MXC
#define CONFIG_MII
#define IMX_FEC_BASE			ENET_BASE_ADDR
#define CONFIG_FEC_XCV_TYPE		RMII
#define CONFIG_FEC_MXC_PHYADDR		0

#define CONFIG_PHYLIB
#define CONFIG_PHY_SMSC

#define CONFIG_EXTRA_ENV_SETTINGS \
	"script=boot.scr\0" \
	"image=zImage\0" \
	"console=ttymxc0\0" \
	"fdt_high=0xffffffff\0" \
	"initrd_high=0xffffffff\0" \
	"fdt_file=imx6sl-evk.dtb\0" \
	"fdt_addr=0x88000000\0" \
	"boot_fdt=try\0" \
	"ip_dyn=yes\0" \
	"mmcdev=1\0" \
	"mmcpart=1\0" \
	"mmcroot=/dev/mmcblk0p2 rootwait rw\0" \
	"mmcargs=setenv bootargs console=${console},${baudrate} " \
		"root=${mmcroot}\0" \
	"loadbootscript=" \
		"fatload mmc ${mmcdev}:${mmcpart} ${loadaddr} ${script};\0" \
	"bootscript=echo Running bootscript from mmc ...; " \
		"source\0" \
	"loadimage=fatload mmc ${mmcdev}:${mmcpart} ${loadaddr} ${image}\0" \
	"loadfdt=fatload mmc ${mmcdev}:${mmcpart} ${fdt_addr} ${fdt_file}\0" \
	"mmcboot=echo Booting from mmc ...; " \
		"run mmcargs; " \
		"if test ${boot_fdt} = yes || test ${boot_fdt} = try; then " \
			"if run loadfdt; then " \
				"bootz ${loadaddr} - ${fdt_addr}; " \
			"else " \
				"if test ${boot_fdt} = try; then " \
					"bootz; " \
				"else " \
					"echo WARN: Cannot load the DT; " \
				"fi; " \
			"fi; " \
		"else " \
			"bootz; " \
		"fi;\0" \
	"netargs=setenv bootargs console=${console},${baudrate} " \
		"root=/dev/nfs " \
	"ip=dhcp nfsroot=${serverip}:${nfsroot},v3,tcp\0" \
		"netboot=echo Booting from net ...; " \
		"run netargs; " \
		"if test ${ip_dyn} = yes; then " \
			"setenv get_cmd dhcp; " \
		"else " \
			"setenv get_cmd tftp; " \
		"fi; " \
		"${get_cmd} ${image}; " \
		"if test ${boot_fdt} = yes || test ${boot_fdt} = try; then " \
			"if ${get_cmd} ${fdt_addr} ${fdt_file}; then " \
				"bootz ${loadaddr} - ${fdt_addr}; " \
			"else " \
				"if test ${boot_fdt} = try; then " \
					"bootz; " \
				"else " \
					"echo WARN: Cannot load the DT; " \
				"fi; " \
			"fi; " \
		"else " \
			"bootz; " \
		"fi;\0"

#define CONFIG_BOOTCOMMAND \
	   "mmc dev ${mmcdev};" \
	   "mmc dev ${mmcdev}; if mmc rescan; then " \
		   "if run loadbootscript; then " \
			   "run bootscript; " \
		   "else " \
			   "if run loadimage; then " \
				   "run mmcboot; " \
			   "else run netboot; " \
			   "fi; " \
		   "fi; " \
	   "else run netboot; fi"

/* Miscellaneous configurable options */
#define CONFIG_SYS_MEMTEST_START	0x80000000
#define CONFIG_SYS_MEMTEST_END		(CONFIG_SYS_MEMTEST_START + SZ_512M)

#define CONFIG_STACKSIZE		SZ_128K

/* Physical Memory Map */
#define CONFIG_NR_DRAM_BANKS		1
#define PHYS_SDRAM			MMDC0_ARB_BASE_ADDR
#define PHYS_SDRAM_SIZE			SZ_1G

#define CONFIG_SYS_SDRAM_BASE		PHYS_SDRAM
#define CONFIG_SYS_INIT_RAM_ADDR	IRAM_BASE_ADDR
#define CONFIG_SYS_INIT_RAM_SIZE	IRAM_SIZE

#define CONFIG_SYS_INIT_SP_OFFSET \
	(CONFIG_SYS_INIT_RAM_SIZE - GENERATED_GBL_DATA_SIZE)
#define CONFIG_SYS_INIT_SP_ADDR \
	(CONFIG_SYS_INIT_RAM_ADDR + CONFIG_SYS_INIT_SP_OFFSET)

/* Environment organization */
#define CONFIG_ENV_SIZE			SZ_8K

#if defined CONFIG_SYS_BOOT_SPINOR
#define CONFIG_ENV_IS_IN_SPI_FLASH
#define CONFIG_ENV_OFFSET               (768 * 1024)
#define CONFIG_ENV_SECT_SIZE            (64 * 1024)
#define CONFIG_ENV_SPI_BUS              CONFIG_SF_DEFAULT_BUS
#define CONFIG_ENV_SPI_CS               CONFIG_SF_DEFAULT_CS
#define CONFIG_ENV_SPI_MODE             CONFIG_SF_DEFAULT_MODE
#define CONFIG_ENV_SPI_MAX_HZ           CONFIG_SF_DEFAULT_SPEED
#else
#define CONFIG_ENV_OFFSET		(8 * SZ_64K)
#define CONFIG_ENV_IS_IN_MMC
#endif

<<<<<<< HEAD
#define CONFIG_CMD_SF
#ifdef CONFIG_CMD_SF
#define CONFIG_SPI_FLASH_STMICRO
=======
#ifdef CONFIG_CMD_SF
>>>>>>> 8989c96b
#define CONFIG_MXC_SPI
#define CONFIG_SF_DEFAULT_BUS		0
#define CONFIG_SF_DEFAULT_CS		0
#define CONFIG_SF_DEFAULT_SPEED		20000000
#define CONFIG_SF_DEFAULT_MODE		SPI_MODE_0
#endif

/* USB Configs */
#ifdef CONFIG_CMD_USB
#define CONFIG_USB_EHCI
#define CONFIG_USB_EHCI_MX6
#define CONFIG_USB_STORAGE
#define CONFIG_EHCI_HCD_INIT_AFTER_RESET
#define CONFIG_USB_HOST_ETHER
#define CONFIG_USB_ETHER_ASIX
#define CONFIG_MXC_USB_PORTSC		(PORT_PTS_UTMI | PORT_PTS_PTW)
#define CONFIG_MXC_USB_FLAGS		0
#define CONFIG_USB_MAX_CONTROLLER_COUNT	2
#endif

#define CONFIG_SYS_FSL_USDHC_NUM	3
#if defined(CONFIG_ENV_IS_IN_MMC)
#define CONFIG_SYS_MMC_ENV_DEV		1	/* SDHC2*/
#endif

#define CONFIG_IMX_THERMAL

#endif				/* __CONFIG_H */<|MERGE_RESOLUTION|>--- conflicted
+++ resolved
@@ -11,15 +11,12 @@
 
 #include "mx6_common.h"
 
-<<<<<<< HEAD
-=======
 #ifdef CONFIG_SPL
 #define CONFIG_SPL_LIBCOMMON_SUPPORT
 #define CONFIG_SPL_MMC_SUPPORT
 #include "imx6_spl.h"
 #endif
 
->>>>>>> 8989c96b
 #define MACH_TYPE_MX6SLEVK		4307
 #define CONFIG_MACH_TYPE		MACH_TYPE_MX6SLEVK
 
@@ -37,11 +34,8 @@
 /* I2C Configs */
 #define CONFIG_SYS_I2C
 #define CONFIG_SYS_I2C_MXC
-<<<<<<< HEAD
-=======
 #define CONFIG_SYS_I2C_MXC_I2C1		/* enable I2C bus 1 */
 #define CONFIG_SYS_I2C_MXC_I2C2		/* enable I2C bus 2 */
->>>>>>> 8989c96b
 #define CONFIG_SYS_I2C_MXC_I2C3		/* enable I2C bus 3 */
 #define CONFIG_SYS_I2C_SPEED		  100000
 
@@ -51,12 +45,6 @@
 #define CONFIG_POWER_PFUZE100
 #define CONFIG_POWER_PFUZE100_I2C_ADDR	0x08
 
-<<<<<<< HEAD
-#define CONFIG_CMD_PING
-#define CONFIG_CMD_DHCP
-#define CONFIG_CMD_MII
-=======
->>>>>>> 8989c96b
 #define CONFIG_FEC_MXC
 #define CONFIG_MII
 #define IMX_FEC_BASE			ENET_BASE_ADDR
@@ -176,13 +164,7 @@
 #define CONFIG_ENV_IS_IN_MMC
 #endif
 
-<<<<<<< HEAD
-#define CONFIG_CMD_SF
 #ifdef CONFIG_CMD_SF
-#define CONFIG_SPI_FLASH_STMICRO
-=======
-#ifdef CONFIG_CMD_SF
->>>>>>> 8989c96b
 #define CONFIG_MXC_SPI
 #define CONFIG_SF_DEFAULT_BUS		0
 #define CONFIG_SF_DEFAULT_CS		0

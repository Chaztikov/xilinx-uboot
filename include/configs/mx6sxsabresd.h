/*
 * Copyright 2014 Freescale Semiconductor, Inc.
 *
 * Configuration settings for the Freescale i.MX6SX Sabresd board.
 *
 * SPDX-License-Identifier:	GPL-2.0+
 */

#ifndef __CONFIG_H
#define __CONFIG_H

#include "mx6_common.h"

#ifdef CONFIG_SPL
#define CONFIG_SPL_LIBCOMMON_SUPPORT
#define CONFIG_SPL_MMC_SUPPORT
#include "imx6_spl.h"
#endif

/* Size of malloc() pool */
#define CONFIG_SYS_MALLOC_LEN		(3 * SZ_1M)

#define CONFIG_BOARD_EARLY_INIT_F

#define CONFIG_MXC_UART
#define CONFIG_MXC_UART_BASE		UART1_BASE

<<<<<<< HEAD
=======
#ifdef CONFIG_IMX_BOOTAUX
/* Set to QSPI2 B flash at default */
#define CONFIG_SYS_AUXCORE_BOOTDATA 0x78000000

#define UPDATE_M4_ENV \
	"m4image=m4_qspi.bin\0" \
	"loadm4image=fatload mmc ${mmcdev}:${mmcpart} ${loadaddr} ${m4image}\0" \
	"update_m4_from_sd=" \
		"if sf probe 1:0; then " \
			"if run loadm4image; then " \
				"setexpr fw_sz ${filesize} + 0xffff; " \
				"setexpr fw_sz ${fw_sz} / 0x10000; "	\
				"setexpr fw_sz ${fw_sz} * 0x10000; "	\
				"sf erase 0x0 ${fw_sz}; " \
				"sf write ${loadaddr} 0x0 ${filesize}; " \
			"fi; " \
		"fi\0" \
	"m4boot=sf probe 1:0; bootaux "__stringify(CONFIG_SYS_AUXCORE_BOOTDATA)"\0"
#else
#define UPDATE_M4_ENV ""
#endif

>>>>>>> 8989c96b
#define CONFIG_EXTRA_ENV_SETTINGS \
	UPDATE_M4_ENV \
	"script=boot.scr\0" \
	"image=zImage\0" \
	"console=ttymxc0\0" \
	"fdt_high=0xffffffff\0" \
	"initrd_high=0xffffffff\0" \
	"fdt_file=imx6sx-sdb.dtb\0" \
	"fdt_addr=0x88000000\0" \
	"boot_fdt=try\0" \
	"ip_dyn=yes\0" \
	"videomode=video=ctfb:x:800,y:480,depth:24,pclk:29850,le:89,ri:164,up:23,lo:10,hs:10,vs:10,sync:0,vmode:0\0" \
	"mmcdev=2\0" \
	"mmcpart=1\0" \
	"mmcroot=/dev/mmcblk0p2 rootwait rw\0" \
	"mmcargs=setenv bootargs console=${console},${baudrate} " \
		"root=${mmcroot}\0" \
	"loadbootscript=" \
		"fatload mmc ${mmcdev}:${mmcpart} ${loadaddr} ${script};\0" \
	"bootscript=echo Running bootscript from mmc ...; " \
		"source\0" \
	"loadimage=fatload mmc ${mmcdev}:${mmcpart} ${loadaddr} ${image}\0" \
	"loadfdt=fatload mmc ${mmcdev}:${mmcpart} ${fdt_addr} ${fdt_file}\0" \
	"mmcboot=echo Booting from mmc ...; " \
		"run mmcargs; " \
		"if test ${boot_fdt} = yes || test ${boot_fdt} = try; then " \
			"if run loadfdt; then " \
				"bootz ${loadaddr} - ${fdt_addr}; " \
			"else " \
				"if test ${boot_fdt} = try; then " \
					"bootz; " \
				"else " \
					"echo WARN: Cannot load the DT; " \
				"fi; " \
			"fi; " \
		"else " \
			"bootz; " \
		"fi;\0" \
	"netargs=setenv bootargs console=${console},${baudrate} " \
		"root=/dev/nfs " \
	"ip=dhcp nfsroot=${serverip}:${nfsroot},v3,tcp\0" \
		"netboot=echo Booting from net ...; " \
		"run netargs; " \
		"if test ${ip_dyn} = yes; then " \
			"setenv get_cmd dhcp; " \
		"else " \
			"setenv get_cmd tftp; " \
		"fi; " \
		"${get_cmd} ${image}; " \
		"if test ${boot_fdt} = yes || test ${boot_fdt} = try; then " \
			"if ${get_cmd} ${fdt_addr} ${fdt_file}; then " \
				"bootz ${loadaddr} - ${fdt_addr}; " \
			"else " \
				"if test ${boot_fdt} = try; then " \
					"bootz; " \
				"else " \
					"echo WARN: Cannot load the DT; " \
				"fi; " \
			"fi; " \
		"else " \
			"bootz; " \
		"fi;\0"

#define CONFIG_BOOTCOMMAND \
	   "mmc dev ${mmcdev};" \
	   "mmc dev ${mmcdev}; if mmc rescan; then " \
		   "if run loadbootscript; then " \
			   "run bootscript; " \
		   "else " \
			   "if run loadimage; then " \
				   "run mmcboot; " \
			   "else run netboot; " \
			   "fi; " \
		   "fi; " \
	   "else run netboot; fi"

/* Miscellaneous configurable options */
#define CONFIG_SYS_MEMTEST_START	0x80000000
#define CONFIG_SYS_MEMTEST_END		(CONFIG_SYS_MEMTEST_START + 0x10000)

#define CONFIG_STACKSIZE		SZ_128K

/* Physical Memory Map */
#define CONFIG_NR_DRAM_BANKS		1
#define PHYS_SDRAM			MMDC0_ARB_BASE_ADDR
#define PHYS_SDRAM_SIZE			SZ_1G

#define CONFIG_SYS_SDRAM_BASE		PHYS_SDRAM
#define CONFIG_SYS_INIT_RAM_ADDR	IRAM_BASE_ADDR
#define CONFIG_SYS_INIT_RAM_SIZE	IRAM_SIZE

#define CONFIG_SYS_INIT_SP_OFFSET \
	(CONFIG_SYS_INIT_RAM_SIZE - GENERATED_GBL_DATA_SIZE)
#define CONFIG_SYS_INIT_SP_ADDR \
	(CONFIG_SYS_INIT_RAM_ADDR + CONFIG_SYS_INIT_SP_OFFSET)

/* MMC Configuration */
#define CONFIG_SYS_FSL_ESDHC_ADDR	USDHC4_BASE_ADDR

/* I2C Configs */
#define CONFIG_SYS_I2C
#define CONFIG_SYS_I2C_MXC
<<<<<<< HEAD
=======
#define CONFIG_SYS_I2C_MXC_I2C1		/* enable I2C bus 1 */
#define CONFIG_SYS_I2C_MXC_I2C2		/* enable I2C bus 2 */
>>>>>>> 8989c96b
#define CONFIG_SYS_I2C_MXC_I2C3		/* enable I2C bus 3 */
#define CONFIG_SYS_I2C_SPEED		  100000

/* PMIC */
#define CONFIG_POWER
#define CONFIG_POWER_I2C
#define CONFIG_POWER_PFUZE100
#define CONFIG_POWER_PFUZE100_I2C_ADDR	0x08

/* Network */
<<<<<<< HEAD
#define CONFIG_CMD_PING
#define CONFIG_CMD_DHCP
#define CONFIG_CMD_MII
=======
>>>>>>> 8989c96b
#define CONFIG_FEC_MXC
#define CONFIG_MII

#define IMX_FEC_BASE			ENET_BASE_ADDR
#define CONFIG_FEC_MXC_PHYADDR          0x1

#define CONFIG_FEC_XCV_TYPE             RGMII
#define CONFIG_ETHPRIME                 "FEC"

#define CONFIG_PHYLIB
#define CONFIG_PHY_ATHEROS

#ifdef CONFIG_CMD_USB
#define CONFIG_USB_EHCI
#define CONFIG_USB_EHCI_MX6
#define CONFIG_USB_STORAGE
#define CONFIG_EHCI_HCD_INIT_AFTER_RESET
#define CONFIG_USB_HOST_ETHER
#define CONFIG_USB_ETHER_ASIX
#define CONFIG_MXC_USB_PORTSC  (PORT_PTS_UTMI | PORT_PTS_PTW)
#define CONFIG_MXC_USB_FLAGS   0
#define CONFIG_USB_MAX_CONTROLLER_COUNT 2
#endif

#define CONFIG_CMD_PCI
#ifdef CONFIG_CMD_PCI
#define CONFIG_PCI
#define CONFIG_PCI_PNP
#define CONFIG_PCI_SCAN_SHOW
#define CONFIG_PCIE_IMX
#define CONFIG_PCIE_IMX_PERST_GPIO	IMX_GPIO_NR(2, 0)
#define CONFIG_PCIE_IMX_POWER_GPIO	IMX_GPIO_NR(2, 1)
#endif

<<<<<<< HEAD
#define CONFIG_IMX6_THERMAL

#define CONFIG_CMD_FUSE
#if defined(CONFIG_CMD_FUSE) || defined(CONFIG_IMX6_THERMAL)
#define CONFIG_MXC_OCOTP
#endif

#define CONFIG_CMD_TIME

#define CONFIG_FSL_QSPI

#ifdef CONFIG_FSL_QSPI
#define CONFIG_CMD_SF
#define CONFIG_SPI_FLASH_SPANSION
#define CONFIG_SPI_FLASH_STMICRO
=======
#define CONFIG_IMX_THERMAL

#ifdef CONFIG_FSL_QSPI
>>>>>>> 8989c96b
#define CONFIG_SYS_FSL_QSPI_LE
#define CONFIG_SYS_FSL_QSPI_AHB
#ifdef CONFIG_MX6SX_SABRESD_REVA
#define FSL_QSPI_FLASH_SIZE		SZ_16M
#else
#define FSL_QSPI_FLASH_SIZE		SZ_32M
#endif
#define FSL_QSPI_FLASH_NUM		2
#endif

#ifndef CONFIG_SPL_BUILD
#define CONFIG_VIDEO
#ifdef CONFIG_VIDEO
#define CONFIG_CFB_CONSOLE
#define CONFIG_VIDEO_MXS
#define CONFIG_VIDEO_LOGO
#define CONFIG_VIDEO_SW_CURSOR
#define CONFIG_VGA_AS_SINGLE_DEVICE
#define CONFIG_SYS_CONSOLE_IS_IN_ENV
#define CONFIG_SPLASH_SCREEN
#define CONFIG_SPLASH_SCREEN_ALIGN
#define CONFIG_CMD_BMP
#define CONFIG_BMP_16BPP
#define CONFIG_VIDEO_BMP_RLE8
#define CONFIG_VIDEO_BMP_LOGO
#define MXS_LCDIF_BASE MX6SX_LCDIF1_BASE_ADDR
#endif
#endif

#define CONFIG_ENV_OFFSET		(8 * SZ_64K)
#define CONFIG_ENV_SIZE			SZ_8K
#define CONFIG_ENV_IS_IN_MMC

#define CONFIG_SYS_FSL_USDHC_NUM	3
#if defined(CONFIG_ENV_IS_IN_MMC)
#define CONFIG_SYS_MMC_ENV_DEV		2  /*USDHC4*/
#endif

#endif				/* __CONFIG_H */<|MERGE_RESOLUTION|>--- conflicted
+++ resolved
@@ -25,8 +25,6 @@
 #define CONFIG_MXC_UART
 #define CONFIG_MXC_UART_BASE		UART1_BASE
 
-<<<<<<< HEAD
-=======
 #ifdef CONFIG_IMX_BOOTAUX
 /* Set to QSPI2 B flash at default */
 #define CONFIG_SYS_AUXCORE_BOOTDATA 0x78000000
@@ -49,7 +47,6 @@
 #define UPDATE_M4_ENV ""
 #endif
 
->>>>>>> 8989c96b
 #define CONFIG_EXTRA_ENV_SETTINGS \
 	UPDATE_M4_ENV \
 	"script=boot.scr\0" \
@@ -152,11 +149,8 @@
 /* I2C Configs */
 #define CONFIG_SYS_I2C
 #define CONFIG_SYS_I2C_MXC
-<<<<<<< HEAD
-=======
 #define CONFIG_SYS_I2C_MXC_I2C1		/* enable I2C bus 1 */
 #define CONFIG_SYS_I2C_MXC_I2C2		/* enable I2C bus 2 */
->>>>>>> 8989c96b
 #define CONFIG_SYS_I2C_MXC_I2C3		/* enable I2C bus 3 */
 #define CONFIG_SYS_I2C_SPEED		  100000
 
@@ -167,12 +161,6 @@
 #define CONFIG_POWER_PFUZE100_I2C_ADDR	0x08
 
 /* Network */
-<<<<<<< HEAD
-#define CONFIG_CMD_PING
-#define CONFIG_CMD_DHCP
-#define CONFIG_CMD_MII
-=======
->>>>>>> 8989c96b
 #define CONFIG_FEC_MXC
 #define CONFIG_MII
 
@@ -207,27 +195,9 @@
 #define CONFIG_PCIE_IMX_POWER_GPIO	IMX_GPIO_NR(2, 1)
 #endif
 
-<<<<<<< HEAD
-#define CONFIG_IMX6_THERMAL
-
-#define CONFIG_CMD_FUSE
-#if defined(CONFIG_CMD_FUSE) || defined(CONFIG_IMX6_THERMAL)
-#define CONFIG_MXC_OCOTP
-#endif
-
-#define CONFIG_CMD_TIME
-
-#define CONFIG_FSL_QSPI
+#define CONFIG_IMX_THERMAL
 
 #ifdef CONFIG_FSL_QSPI
-#define CONFIG_CMD_SF
-#define CONFIG_SPI_FLASH_SPANSION
-#define CONFIG_SPI_FLASH_STMICRO
-=======
-#define CONFIG_IMX_THERMAL
-
-#ifdef CONFIG_FSL_QSPI
->>>>>>> 8989c96b
 #define CONFIG_SYS_FSL_QSPI_LE
 #define CONFIG_SYS_FSL_QSPI_AHB
 #ifdef CONFIG_MX6SX_SABRESD_REVA

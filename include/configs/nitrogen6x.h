/*
 * Copyright (C) 2010-2011 Freescale Semiconductor, Inc.
 *
 * Configuration settings for the Boundary Devices Nitrogen6X
 * and Freescale i.MX6Q Sabre Lite boards.
 *
 * SPDX-License-Identifier:	GPL-2.0+
 */

#ifndef __CONFIG_H
#define __CONFIG_H

#include "mx6_common.h"

#define CONFIG_MACH_TYPE	3769

/* Size of malloc() pool */
#define CONFIG_SYS_MALLOC_LEN		(10 * 1024 * 1024)

#define CONFIG_BOARD_EARLY_INIT_F
#define CONFIG_MISC_INIT_R
<<<<<<< HEAD
#define CONFIG_CI_UDC
=======
>>>>>>> 8989c96b
#define CONFIG_USBD_HS
#define CONFIG_USB_ETHER
#define CONFIG_USB_ETH_CDC
#define CONFIG_NETCONSOLE

#define CONFIG_MXC_UART
#define CONFIG_MXC_UART_BASE	       UART2_BASE

#ifdef CONFIG_CMD_SF
<<<<<<< HEAD
#define CONFIG_SPI_FLASH_SST
=======
>>>>>>> 8989c96b
#define CONFIG_MXC_SPI
#define CONFIG_SF_DEFAULT_BUS  0
#define CONFIG_SF_DEFAULT_CS   0
#define CONFIG_SF_DEFAULT_SPEED 25000000
#define CONFIG_SF_DEFAULT_MODE (SPI_MODE_0)
#endif

/* I2C Configs */
#define CONFIG_SYS_I2C
#define CONFIG_SYS_I2C_MXC
<<<<<<< HEAD
=======
#define CONFIG_SYS_I2C_MXC_I2C1		/* enable I2C bus 1 */
#define CONFIG_SYS_I2C_MXC_I2C2		/* enable I2C bus 2 */
>>>>>>> 8989c96b
#define CONFIG_SYS_I2C_MXC_I2C3		/* enable I2C bus 3 */
#define CONFIG_SYS_I2C_SPEED		100000
#define CONFIG_I2C_EDID

/* MMC Configs */
#define CONFIG_SYS_FSL_ESDHC_ADDR      0
#define CONFIG_SYS_FSL_USDHC_NUM       2

#ifdef CONFIG_MX6Q
#define CONFIG_CMD_SATA
#endif

/*
 * SATA Configs
 */
#ifdef CONFIG_CMD_SATA
#define CONFIG_DWC_AHSATA
#define CONFIG_SYS_SATA_MAX_DEVICE	1
#define CONFIG_DWC_AHSATA_PORT_ID	0
#define CONFIG_DWC_AHSATA_BASE_ADDR	SATA_ARB_BASE_ADDR
#define CONFIG_LBA48
#define CONFIG_LIBATA
#endif

<<<<<<< HEAD
#define CONFIG_CMD_PING
#define CONFIG_CMD_DHCP
#define CONFIG_CMD_MII
=======
>>>>>>> 8989c96b
#define CONFIG_FEC_MXC
#define CONFIG_MII
#define IMX_FEC_BASE			ENET_BASE_ADDR
#define CONFIG_FEC_XCV_TYPE		RGMII
#define CONFIG_ETHPRIME			"FEC"
#define CONFIG_FEC_MXC_PHYADDR		6
#define CONFIG_PHYLIB
#define CONFIG_PHY_MICREL
#define CONFIG_PHY_MICREL_KSZ9021

/* USB Configs */
<<<<<<< HEAD
#define CONFIG_CMD_USB
=======
>>>>>>> 8989c96b
#define CONFIG_USB_EHCI
#define CONFIG_USB_EHCI_MX6
#define CONFIG_USB_STORAGE
#define CONFIG_USB_HOST_ETHER
#define CONFIG_USB_ETHER_ASIX
#define CONFIG_USB_ETHER_MCS7830
#define CONFIG_USB_ETHER_SMSC95XX
#define CONFIG_USB_MAX_CONTROLLER_COUNT 2
#define CONFIG_EHCI_HCD_INIT_AFTER_RESET	/* For OTG port */
#define CONFIG_MXC_USB_PORTSC	(PORT_PTS_UTMI | PORT_PTS_PTW)
#define CONFIG_MXC_USB_FLAGS	0
#define CONFIG_USB_KEYBOARD
#define CONFIG_SYS_USB_EVENT_POLL_VIA_CONTROL_EP

/* Miscellaneous commands */
#define CONFIG_CMD_BMODE

/* Framebuffer and LCD */
#define CONFIG_VIDEO
#define CONFIG_VIDEO_IPUV3
#define CONFIG_CFB_CONSOLE
#define CONFIG_VGA_AS_SINGLE_DEVICE
#define CONFIG_SYS_CONSOLE_IS_IN_ENV
#define CONFIG_SYS_CONSOLE_OVERWRITE_ROUTINE
#define CONFIG_VIDEO_BMP_RLE8
#define CONFIG_SPLASH_SCREEN
#define CONFIG_SPLASH_SCREEN_ALIGN
#define CONFIG_VIDEO_BMP_GZIP
#define CONFIG_SYS_VIDEO_LOGO_MAX_SIZE (6 * 1024 * 1024)
#define CONFIG_BMP_16BPP
#define CONFIG_IPUV3_CLK 260000000
#define CONFIG_CMD_HDMIDETECT
#define CONFIG_CONSOLE_MUX
#define CONFIG_IMX_HDMI
#define CONFIG_IMX_VIDEO_SKIP

#define CONFIG_PREBOOT                 ""

#ifdef CONFIG_CMD_SATA
#define CONFIG_DRIVE_SATA "sata "
#else
#define CONFIG_DRIVE_SATA
#endif

#ifdef CONFIG_CMD_MMC
#define CONFIG_DRIVE_MMC "mmc "
#else
#define CONFIG_DRIVE_MMC
#endif

#ifdef CONFIG_USB_STORAGE
#define CONFIG_DRIVE_USB "usb "
#else
#define CONFIG_DRIVE_USB
#endif

#define CONFIG_DRIVE_TYPES CONFIG_DRIVE_SATA CONFIG_DRIVE_MMC CONFIG_DRIVE_USB
#define CONFIG_UMSDEVS CONFIG_DRIVE_SATA CONFIG_DRIVE_MMC

#if defined(CONFIG_SABRELITE)
#define CONFIG_EXTRA_ENV_SETTINGS \
	"script=boot.scr\0" \
	"uimage=uImage\0" \
	"console=ttymxc1\0" \
	"fdt_high=0xffffffff\0" \
	"initrd_high=0xffffffff\0" \
	"fdt_file=imx6q-sabrelite.dtb\0" \
	"fdt_addr=0x18000000\0" \
	"boot_fdt=try\0" \
	"ip_dyn=yes\0" \
	"mmcdevs=0 1\0" \
	"mmcpart=1\0" \
	"mmcroot=/dev/mmcblk0p2 rootwait rw\0" \
	"mmcargs=setenv bootargs console=${console},${baudrate} " \
		"root=${mmcroot}\0" \
	"loadbootscript=" \
		"load mmc ${mmcdev}:${mmcpart} ${loadaddr} ${script};\0" \
	"bootscript=echo Running bootscript from mmc ...; " \
		"source\0" \
	"loaduimage=load mmc ${mmcdev}:${mmcpart} ${loadaddr} ${uimage}\0" \
	"loadfdt=load mmc ${mmcdev}:${mmcpart} ${fdt_addr} ${fdt_file}\0" \
	"mmcboot=echo Booting from mmc ...; " \
		"run mmcargs; " \
		"if test ${boot_fdt} = yes || test ${boot_fdt} = try; then " \
			"if run loadfdt; then " \
				"bootm ${loadaddr} - ${fdt_addr}; " \
			"else " \
				"if test ${boot_fdt} = try; then " \
					"bootm; " \
				"else " \
					"echo WARN: Cannot load the DT; " \
				"fi; " \
			"fi; " \
		"else " \
			"bootm; " \
		"fi;\0" \
	"netargs=setenv bootargs console=${console},${baudrate} " \
		"root=/dev/nfs " \
	"ip=dhcp nfsroot=${serverip}:${nfsroot},v3,tcp\0" \
		"netboot=echo Booting from net ...; " \
		"run netargs; " \
		"if test ${ip_dyn} = yes; then " \
			"setenv get_cmd dhcp; " \
		"else " \
			"setenv get_cmd tftp; " \
		"fi; " \
		"${get_cmd} ${uimage}; " \
		"if test ${boot_fdt} = yes || test ${boot_fdt} = try; then " \
			"if ${get_cmd} ${fdt_addr} ${fdt_file}; then " \
				"bootm ${loadaddr} - ${fdt_addr}; " \
			"else " \
				"if test ${boot_fdt} = try; then " \
					"bootm; " \
				"else " \
					"echo WARN: Cannot load the DT; " \
				"fi; " \
			"fi; " \
		"else " \
			"bootm; " \
		"fi;\0"

#define CONFIG_BOOTCOMMAND \
	"for mmcdev in ${mmcdevs}; do " \
		"mmc dev ${mmcdev}; " \
		"if mmc rescan; then " \
			"if run loadbootscript; then " \
				"run bootscript; " \
			"else " \
				"if run loaduimage; then " \
					"run mmcboot; " \
				"fi; " \
			"fi; " \
		"fi; " \
	"done; " \
	"run netboot; "
#else
#define CONFIG_EXTRA_ENV_SETTINGS \
	"bootdevs=" CONFIG_DRIVE_TYPES "\0" \
	"umsdevs=" CONFIG_UMSDEVS "\0" \
	"console=ttymxc1\0" \
	"clearenv=if sf probe || sf probe || sf probe 1 ; then " \
		"sf erase 0xc0000 0x2000 && " \
		"echo restored environment to factory default ; fi\0" \
	"bootcmd=for dtype in ${bootdevs}" \
		"; do " \
			"if itest.s \"xusb\" == \"x${dtype}\" ; then " \
				"usb start ;" \
			"fi; " \
			"for disk in 0 1 ; do ${dtype} dev ${disk} ;" \
				"load " \
					"${dtype} ${disk}:1 " \
					"10008000 " \
					"/6x_bootscript" \
					"&& source 10008000 ; " \
			"done ; " \
		"done; " \
		"setenv stdout serial,vga ; " \
		"echo ; echo 6x_bootscript not found ; " \
		"echo ; echo serial console at 115200, 8N1 ; echo ; " \
		"echo details at http://boundarydevices.com/6q_bootscript ; " \
		"setenv stdout serial;" \
		"setenv stdin serial,usbkbd;" \
		"for dtype in ${umsdevs} ; do " \
			"if itest.s sata == ${dtype}; then " \
				"initcmd='sata init' ;" \
			"else " \
				"initcmd='mmc rescan' ;" \
			"fi; " \
			"for disk in 0 1 ; do " \
				"if $initcmd && $dtype dev $disk ; then " \
					"setenv stdout serial,vga; " \
					"echo expose ${dtype} ${disk} " \
						"over USB; " \
					"ums 0 $dtype $disk ;" \
				"fi; " \
		"	done; " \
		"done ;" \
		"setenv stdout serial,vga; " \
		"echo no block devices found;" \
		"\0" \
	"initrd_high=0xffffffff\0" \
	"upgradeu=for dtype in ${bootdevs}" \
		"; do " \
		"for disk in 0 1 ; do ${dtype} dev ${disk} ;" \
			"load ${dtype} ${disk}:1 10008000 " \
				"/6x_upgrade " \
				"&& source 10008000 ; " \
		"done ; " \
	"done\0" \

#endif
/* Miscellaneous configurable options */
#define CONFIG_SYS_MEMTEST_START       0x10000000
#define CONFIG_SYS_MEMTEST_END	       0x10010000
#define CONFIG_SYS_MEMTEST_SCRATCH     0x10800000

/* Physical Memory Map */
#define CONFIG_NR_DRAM_BANKS	       1
#define PHYS_SDRAM		       MMDC0_ARB_BASE_ADDR

#define CONFIG_SYS_SDRAM_BASE	       PHYS_SDRAM
#define CONFIG_SYS_INIT_RAM_ADDR       IRAM_BASE_ADDR
#define CONFIG_SYS_INIT_RAM_SIZE       IRAM_SIZE

#define CONFIG_SYS_INIT_SP_OFFSET \
	(CONFIG_SYS_INIT_RAM_SIZE - GENERATED_GBL_DATA_SIZE)
#define CONFIG_SYS_INIT_SP_ADDR \
	(CONFIG_SYS_INIT_RAM_ADDR + CONFIG_SYS_INIT_SP_OFFSET)

/* Environment organization */
#define CONFIG_ENV_SIZE			(8 * 1024)

#if defined(CONFIG_SABRELITE)
#define CONFIG_ENV_IS_IN_MMC
#else
#define CONFIG_ENV_IS_IN_SPI_FLASH
#endif

#if defined(CONFIG_ENV_IS_IN_MMC)
#define CONFIG_ENV_OFFSET		(6 * 64 * 1024)
#define CONFIG_SYS_MMC_ENV_DEV		0
#elif defined(CONFIG_ENV_IS_IN_SPI_FLASH)
#define CONFIG_ENV_OFFSET		(768 * 1024)
#define CONFIG_ENV_SECT_SIZE		(8 * 1024)
#define CONFIG_ENV_SPI_BUS		CONFIG_SF_DEFAULT_BUS
#define CONFIG_ENV_SPI_CS		CONFIG_SF_DEFAULT_CS
#define CONFIG_ENV_SPI_MODE		CONFIG_SF_DEFAULT_MODE
#define CONFIG_ENV_SPI_MAX_HZ		CONFIG_SF_DEFAULT_SPEED
#endif

#define CONFIG_CMD_BMP

#define CONFIG_SYS_ALT_MEMTEST

/*
 * PCI express
 */
#ifdef CONFIG_CMD_PCI
#define CONFIG_PCI
#define CONFIG_PCI_PNP
#define CONFIG_PCI_SCAN_SHOW
#define CONFIG_PCIE_IMX
#endif

#define CONFIG_USB_FUNCTION_MASS_STORAGE

#define CONFIG_USB_FUNCTION_FASTBOOT
#define CONFIG_CMD_FASTBOOT
#define CONFIG_ANDROID_BOOT_IMAGE
#define CONFIG_FASTBOOT_BUF_ADDR   CONFIG_SYS_LOAD_ADDR
#define CONFIG_FASTBOOT_BUF_SIZE   0x07000000

#endif	       /* __CONFIG_H */<|MERGE_RESOLUTION|>--- conflicted
+++ resolved
@@ -19,10 +19,6 @@
 
 #define CONFIG_BOARD_EARLY_INIT_F
 #define CONFIG_MISC_INIT_R
-<<<<<<< HEAD
-#define CONFIG_CI_UDC
-=======
->>>>>>> 8989c96b
 #define CONFIG_USBD_HS
 #define CONFIG_USB_ETHER
 #define CONFIG_USB_ETH_CDC
@@ -32,10 +28,6 @@
 #define CONFIG_MXC_UART_BASE	       UART2_BASE
 
 #ifdef CONFIG_CMD_SF
-<<<<<<< HEAD
-#define CONFIG_SPI_FLASH_SST
-=======
->>>>>>> 8989c96b
 #define CONFIG_MXC_SPI
 #define CONFIG_SF_DEFAULT_BUS  0
 #define CONFIG_SF_DEFAULT_CS   0
@@ -46,11 +38,8 @@
 /* I2C Configs */
 #define CONFIG_SYS_I2C
 #define CONFIG_SYS_I2C_MXC
-<<<<<<< HEAD
-=======
 #define CONFIG_SYS_I2C_MXC_I2C1		/* enable I2C bus 1 */
 #define CONFIG_SYS_I2C_MXC_I2C2		/* enable I2C bus 2 */
->>>>>>> 8989c96b
 #define CONFIG_SYS_I2C_MXC_I2C3		/* enable I2C bus 3 */
 #define CONFIG_SYS_I2C_SPEED		100000
 #define CONFIG_I2C_EDID
@@ -75,12 +64,6 @@
 #define CONFIG_LIBATA
 #endif
 
-<<<<<<< HEAD
-#define CONFIG_CMD_PING
-#define CONFIG_CMD_DHCP
-#define CONFIG_CMD_MII
-=======
->>>>>>> 8989c96b
 #define CONFIG_FEC_MXC
 #define CONFIG_MII
 #define IMX_FEC_BASE			ENET_BASE_ADDR
@@ -92,10 +75,6 @@
 #define CONFIG_PHY_MICREL_KSZ9021
 
 /* USB Configs */
-<<<<<<< HEAD
-#define CONFIG_CMD_USB
-=======
->>>>>>> 8989c96b
 #define CONFIG_USB_EHCI
 #define CONFIG_USB_EHCI_MX6
 #define CONFIG_USB_STORAGE

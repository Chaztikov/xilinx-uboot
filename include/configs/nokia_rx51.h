--- conflicted
+++ resolved
@@ -124,16 +124,6 @@
 #define CONFIG_SYS_NO_FLASH
 
 /* commands to include */
-<<<<<<< HEAD
-#define CONFIG_CMD_EXT2			/* EXT2 Support */
-#define CONFIG_CMD_EXT4			/* EXT4 Support */
-#define CONFIG_CMD_FAT			/* FAT support */
-
-#define CONFIG_CMD_I2C			/* I2C serial bus support */
-#define CONFIG_CMD_MMC			/* MMC support */
-#define CONFIG_CMD_GPIO			/* Enable gpio command */
-=======
->>>>>>> 8989c96b
 
 #define CONFIG_CMDLINE_EDITING		/* add command line history */
 #define CONFIG_AUTO_COMPLETE		/* add autocompletion support */
@@ -389,10 +379,6 @@
 	"run attachboot;" \
 	"echo"
 
-<<<<<<< HEAD
-#define CONFIG_BOOTDELAY 30
-=======
->>>>>>> 8989c96b
 #define CONFIG_MENU
 #define CONFIG_MENU_SHOW
 

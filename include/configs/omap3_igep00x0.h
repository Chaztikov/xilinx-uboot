/*
 * Common configuration settings for IGEP technology based boards
 *
 * (C) Copyright 2012
 * ISEE 2007 SL, <www.iseebcn.com>
 *
 * SPDX-License-Identifier:	GPL-2.0+
 */

#ifndef __IGEP00X0_H
#define __IGEP00X0_H

#ifdef CONFIG_BOOT_NAND
#define CONFIG_NAND
#endif

#define CONFIG_NR_DRAM_BANKS            2

#include <configs/ti_omap3_common.h>
#include <asm/mach-types.h>

/* SRAM starts at 0x40200000 and ends at 0x4020FFFF (64KB) */
#undef CONFIG_SPL_MAX_SIZE
#undef CONFIG_SPL_TEXT_BASE

#define CONFIG_SPL_MAX_SIZE		(SRAM_SCRATCH_SPACE_ADDR - CONFIG_SPL_TEXT_BASE)
#define CONFIG_SPL_TEXT_BASE		0x40200000

/*
 * Display CPU and Board information
 */
#define CONFIG_DISPLAY_CPUINFO		1
#define CONFIG_DISPLAY_BOARDINFO	1

#define CONFIG_MISC_INIT_R

#define CONFIG_REVISION_TAG		1

/* Status LED available for IGEP0020 and IGEP0030 but not IGEP0032 */
#if (CONFIG_MACH_TYPE != MACH_TYPE_IGEP0032)
#define CONFIG_STATUS_LED
#define CONFIG_BOARD_SPECIFIC_LED
#define CONFIG_GPIO_LED
#if (CONFIG_MACH_TYPE == MACH_TYPE_IGEP0020)
#define RED_LED_GPIO 27
#elif (CONFIG_MACH_TYPE == MACH_TYPE_IGEP0030)
#define RED_LED_GPIO 16
#else
#error "status LED not defined for this machine."
#endif
#define RED_LED_DEV			0
#define STATUS_LED_BIT			RED_LED_GPIO
#define STATUS_LED_STATE		STATUS_LED_ON
#define STATUS_LED_PERIOD		(CONFIG_SYS_HZ / 2)
#define STATUS_LED_BOOT			RED_LED_DEV
#endif

/* GPIO banks */
#define CONFIG_OMAP3_GPIO_3		/* GPIO64 .. 95 is in GPIO bank 3 */
#define CONFIG_OMAP3_GPIO_5		/* GPIO128..159 is in GPIO bank 5 */
#define CONFIG_OMAP3_GPIO_6		/* GPIO160..191 is in GPIO bank 6 */

/* USB */
#define CONFIG_USB_MUSB_UDC		1
#define CONFIG_USB_OMAP3		1
#define CONFIG_TWL4030_USB		1

/* USB device configuration */
#define CONFIG_USB_DEVICE		1
#define CONFIG_USB_TTY			1
#define CONFIG_SYS_CONSOLE_IS_IN_ENV	1

/* Change these to suit your needs */
#define CONFIG_USBD_VENDORID		0x0451
#define CONFIG_USBD_PRODUCTID		0x5678
#define CONFIG_USBD_MANUFACTURER	"Texas Instruments"
#define CONFIG_USBD_PRODUCT_NAME	"IGEP"

#ifdef CONFIG_BOOT_ONENAND
#define CONFIG_CMD_ONENAND	/* ONENAND support		*/
#endif
<<<<<<< HEAD
#if (CONFIG_MACH_TYPE == MACH_TYPE_IGEP0020) || \
    (CONFIG_MACH_TYPE == MACH_TYPE_IGEP0032)
#endif
#define CONFIG_CMD_DHCP
#define CONFIG_CMD_PING
=======
>>>>>>> 8989c96b

#ifndef CONFIG_SPL_BUILD

/* Environment */
#define ENV_DEVICE_SETTINGS \
	"stdin=serial\0" \
	"stdout=serial\0" \
	"stderr=serial\0"

#define MEM_LAYOUT_SETTINGS \
	DEFAULT_LINUX_BOOT_ENV \
	"scriptaddr=0x87E00000\0" \
	"pxefile_addr_r=0x87F00000\0"

#define BOOT_TARGET_DEVICES(func) \
	func(MMC, mmc, 0)

#include <config_distro_bootcmd.h>

#define CONFIG_EXTRA_ENV_SETTINGS \
	ENV_DEVICE_SETTINGS \
	MEM_LAYOUT_SETTINGS \
	BOOTENV

#endif

/*
 * FLASH and environment organization
 */

#ifdef CONFIG_BOOT_ONENAND
#define CONFIG_SYS_ONENAND_BASE		ONENAND_MAP

#define ONENAND_ENV_OFFSET		0x260000 /* environment starts here */

#define CONFIG_ENV_IS_IN_ONENAND	1
#define CONFIG_ENV_SIZE			(512 << 10) /* Total Size Environment */
#define CONFIG_ENV_ADDR			ONENAND_ENV_OFFSET
#endif

#ifdef CONFIG_NAND
#define CONFIG_ENV_OFFSET		0x260000 /* environment starts here */
#define CONFIG_ENV_IS_IN_NAND	        1
#define CONFIG_ENV_SIZE			(512 << 10) /* Total Size Environment */
#define CONFIG_ENV_ADDR			NAND_ENV_OFFSET
#endif

/*
 * SMSC911x Ethernet
 */
#if defined(CONFIG_CMD_NET)
#define CONFIG_SMC911X
#define CONFIG_SMC911X_32_BIT
#define CONFIG_SMC911X_BASE		0x2C000000
#endif /* (CONFIG_CMD_NET) */

/* OneNAND boot config */
#ifdef CONFIG_BOOT_ONENAND
#define CONFIG_SPL_ONENAND_SUPPORT
#define CONFIG_SYS_ONENAND_U_BOOT_OFFS  0x80000
#define CONFIG_SYS_ONENAND_PAGE_SIZE	2048
#define CONFIG_SPL_ONENAND_LOAD_ADDR    0x80000
#define CONFIG_SPL_ONENAND_LOAD_SIZE    \
	(512 * 1024 - CONFIG_SPL_ONENAND_LOAD_ADDR)

#endif

/* NAND boot config */
#ifdef CONFIG_NAND
#define CONFIG_SYS_NAND_BUSWIDTH_16BIT
#define CONFIG_SYS_NAND_5_ADDR_CYCLE
#define CONFIG_SYS_NAND_PAGE_COUNT	64
#define CONFIG_SYS_NAND_PAGE_SIZE	2048
#define CONFIG_SYS_NAND_OOBSIZE		64
#define CONFIG_SYS_NAND_BLOCK_SIZE	(128*1024)
#define CONFIG_SYS_NAND_BAD_BLOCK_POS	NAND_LARGE_BADBLOCK_POS
#define CONFIG_SYS_NAND_ECCPOS		{ 2,  3,  4,  5,  6,  7,  8,  9, \
					 10, 11, 12, 13, 14, 15, 16, 17, \
					 18, 19, 20, 21, 22, 23, 24, 25, \
					 26, 27, 28, 29, 30, 31, 32, 33, \
					 34, 35, 36, 37, 38, 39, 40, 41, \
					 42, 43, 44, 45, 46, 47, 48, 49, \
					 50, 51, 52, 53, 54, 55, 56, 57, }
#define CONFIG_SYS_NAND_ECCSIZE		512
#define CONFIG_SYS_NAND_ECCBYTES	14
#define CONFIG_NAND_OMAP_ECCSCHEME	OMAP_ECC_BCH8_CODE_HW_DETECTION_SW
#define CONFIG_NAND_OMAP_GPMC
#define CONFIG_BCH

#define CONFIG_SYS_NAND_U_BOOT_OFFS	0x80000
/* NAND: SPL falcon mode configs */
#ifdef CONFIG_SPL_OS_BOOT
#define CONFIG_CMD_SPL_NAND_OFS		0x240000
#define CONFIG_SYS_NAND_SPL_KERNEL_OFFS	0x280000
#define CONFIG_CMD_SPL_WRITE_SIZE	0x2000
#endif
#endif

#endif /* __IGEP00X0_H */<|MERGE_RESOLUTION|>--- conflicted
+++ resolved
@@ -79,14 +79,6 @@
 #ifdef CONFIG_BOOT_ONENAND
 #define CONFIG_CMD_ONENAND	/* ONENAND support		*/
 #endif
-<<<<<<< HEAD
-#if (CONFIG_MACH_TYPE == MACH_TYPE_IGEP0020) || \
-    (CONFIG_MACH_TYPE == MACH_TYPE_IGEP0032)
-#endif
-#define CONFIG_CMD_DHCP
-#define CONFIG_CMD_PING
-=======
->>>>>>> 8989c96b
 
 #ifndef CONFIG_SPL_BUILD
 

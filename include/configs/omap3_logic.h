/*
 * (C) Copyright 2011 Logic Product Development <www.logicpd.com>
 *	Peter Barada <peter.barada@logicpd.com>
 *
 * Configuration settings for the Logic OMAP35x/DM37x SOM LV/Torpedo
 * reference boards.
 *
 * SPDX-License-Identifier:	GPL-2.0+
 */

#ifndef __CONFIG_H
#define __CONFIG_H

/* High Level Configuration Options */

#define CONFIG_NR_DRAM_BANKS	2	/* CS1 may or may not be populated */

/*
 * 1MB into the SDRAM to allow for SPL's bss at the beginning of SDRAM
 * 64 bytes before this address should be set aside for u-boot.img's
 * header. That is 0x800FFFC0--0x80100000 should not be used for any
 * other needs.  We use this rather than the inherited defines from
 * ti_armv7_common.h for backwards compatibility.
 */
#define CONFIG_SYS_TEXT_BASE		0x80100000
#define CONFIG_SPL_BSS_START_ADDR	0x80000000
#define CONFIG_SPL_BSS_MAX_SIZE		(512 << 10)	/* 512 KB */
#define CONFIG_SYS_SPL_MALLOC_START	0x80208000
#define CONFIG_SYS_SPL_MALLOC_SIZE	0x100000

#include <configs/ti_omap3_common.h>

/* Override default SPL info to minimize empty space and allow BCH8 in SPL */
#undef CONFIG_SPL_TEXT_BASE
#undef CONFIG_SPL_MAX_SIZE
#define CONFIG_SPL_TEXT_BASE   0x40200000
#define CONFIG_SPL_MAX_SIZE    (SRAM_SCRATCH_SPACE_ADDR - CONFIG_SPL_TEXT_BASE)

/* Display CPU and Board information */

#define CONFIG_DISPLAY_CPUINFO
#define CONFIG_DISPLAY_BOARDINFO
#define CONFIG_BOARD_LATE_INIT
#define CONFIG_MISC_INIT_R		/* misc_init_r dumps the die id */
#define CONFIG_CMDLINE_TAG		/* enable passing of ATAGs */
#define CONFIG_SETUP_MEMORY_TAGS
#define CONFIG_INITRD_TAG
#define CONFIG_REVISION_TAG
#define CONFIG_CMDLINE_EDITING		/* cmd line edit/history */

/* Hardware drivers */

/* GPIO banks */
#define CONFIG_OMAP3_GPIO_6		/* GPIO160..191 is in GPIO bank 6 */

#define CONFIG_USB_OMAP3

/* select serial console configuration */
#undef CONFIG_CONS_INDEX
#define CONFIG_CONS_INDEX		1
#define CONFIG_SYS_NS16550_COM1		OMAP34XX_UART1
#define CONFIG_SERIAL1			1	/* UART1 on OMAP Logic boards */

/* commands to include */
<<<<<<< HEAD
#define CONFIG_CMD_CACHE
#define CONFIG_CMD_EXT2		/* EXT2 Support			*/
#define CONFIG_CMD_FAT		/* FAT support			*/
#define CONFIG_CMD_JFFS2	/* JFFS2 Support		*/
#define CONFIG_CMD_MTDPARTS	/* Enable MTD parts commands */
#define CONFIG_MTD_DEVICE	/* needed for mtdparts commands */
#define MTDIDS_DEFAULT			"nand0=omap2-nand.0"
#define MTDPARTS_DEFAULT		"mtdparts=omap2-nand.0:512k(x-loader),"\
					"1920k(u-boot),128k(u-boot-env),"\
					"4m(kernel),-(fs)"

#define CONFIG_CMD_I2C		/* I2C serial bus support	*/
#define CONFIG_CMD_MMC		/* MMC support			*/
#define CONFIG_CMD_NAND		/* NAND support			*/
#define CONFIG_CMD_NAND_LOCK_UNLOCK	/* nand (un)lock commands	*/
#define CONFIG_CMD_PING
#define CONFIG_CMD_DHCP

#define CONFIG_SYS_NO_FLASH

/*
 * I2C
 */
#define CONFIG_SYS_I2C
#define CONFIG_SYS_OMAP24_I2C_SPEED	100000
#define CONFIG_SYS_OMAP24_I2C_SLAVE	1
=======
#define CONFIG_CMD_NAND
#define CONFIG_CMD_MTDPARTS
#define CONFIG_CMD_NAND_LOCK_UNLOCK	/* nand (un)lock commands	*/

/* I2C */
>>>>>>> 8989c96b
#define CONFIG_SYS_I2C_OMAP34XX
#define CONFIG_SYS_I2C_EEPROM_ADDR	0x50	/* EEPROM AT24C64      */
#define EXPANSION_EEPROM_I2C_BUS	2	/* I2C Bus for AT24C64 */
#define CONFIG_OMAP3_LOGIC_USE_NEW_PRODUCT_ID

/* USB */
#define CONFIG_USB_MUSB_OMAP2PLUS
#define CONFIG_USB_MUSB_PIO_ONLY
#define CONFIG_USB_ETHER
#define CONFIG_USB_ETHER_RNDIS
#define CONFIG_USB_FUNCTION_FASTBOOT
#define CONFIG_CMD_FASTBOOT
#define CONFIG_ANDROID_BOOT_IMAGE
#define CONFIG_FASTBOOT_BUF_ADDR	CONFIG_SYS_LOAD_ADDR
#define CONFIG_FASTBOOT_BUF_SIZE	0x07000000
#define CONFIG_SYS_CACHELINE_SIZE	64

/* TWL4030 */
#define CONFIG_TWL4030_PWM
#define CONFIG_TWL4030_USB

/* Board NAND Info. */
#ifdef CONFIG_NAND
#define CONFIG_NAND_OMAP_GPMC

#define CONFIG_CMD_UBI			/* UBI-formated MTD partition support */
#define CONFIG_CMD_UBIFS		/* Read-only UBI volume operations */
#define CONFIG_RBTREE			/* required by CONFIG_CMD_UBI */
#define CONFIG_LZO			/* required by CONFIG_CMD_UBIFS */

#define CONFIG_SYS_NAND_ADDR		NAND_BASE /* physical address */
						  /* to access nand */
#define CONFIG_SYS_MAX_NAND_DEVICE	1	  /* Max number of */
						  /* NAND devices */
#define CONFIG_SYS_NAND_BUSWIDTH_16BIT
#define CONFIG_SYS_NAND_5_ADDR_CYCLE
#define CONFIG_SYS_NAND_PAGE_COUNT	64
#define CONFIG_SYS_NAND_PAGE_SIZE	2048
#define CONFIG_SYS_NAND_OOBSIZE		64
#define CONFIG_SYS_NAND_BLOCK_SIZE	(128 * 1024)
#define CONFIG_SYS_NAND_BAD_BLOCK_POS	NAND_LARGE_BADBLOCK_POS
#define CONFIG_SYS_NAND_ECCPOS		{2, 3, 4, 5, 6, 7, 8, 9, 10, 11, 12, \
					 13, 14, 16, 17, 18, 19, 20, 21, 22, \
					 23, 24, 25, 26, 27, 28, 30, 31, 32, \
					 33, 34, 35, 36, 37, 38, 39, 40, 41, \
					 42, 44, 45, 46, 47, 48, 49, 50, 51, \
					 52, 53, 54, 55, 56}

#define CONFIG_SYS_NAND_ECCSIZE		512
#define CONFIG_SYS_NAND_ECCBYTES	13
#define CONFIG_NAND_OMAP_ECCSCHEME	OMAP_ECC_BCH8_CODE_HW_DETECTION_SW
#define CONFIG_BCH
#define CONFIG_SYS_NAND_MAX_OOBFREE	2
#define CONFIG_SYS_NAND_MAX_ECCPOS	56
#define CONFIG_SYS_NAND_U_BOOT_OFFS	0x80000
#define CONFIG_MTD_DEVICE		/* needed for mtdparts commands */
#define CONFIG_MTD_PARTITIONS		/* required for UBI partition support */
#define MTDIDS_DEFAULT			"nand0=omap2-nand.0"
#define MTDPARTS_DEFAULT		"mtdparts=omap2-nand.0:512k(MLO),"\
					"1920k(u-boot),128k(u-boot-env),"\
					"4m(kernel),-(fs)"
#endif

/* Environment information */

/*
 * PREBOOT assumes the 4.3" display is attached.  User can interrupt
 * and modify display variable to suit their needs.
 */
#define CONFIG_PREBOOT \
	"echo ======================NOTICE============================;"\
	"echo \"The u-boot environment is not set.\";"			\
	"echo \"If using a display a valid display variable for your panel\";" \
	"echo \"needs to be set.\";"					\
	"echo \"Valid display options are:\";"				\
	"echo \"  2 == LQ121S1DG31     TFT SVGA    (12.1)  Sharp\";"	\
	"echo \"  3 == LQ036Q1DA01     TFT QVGA    (3.6)   Sharp w/ASIC\";" \
	"echo \"  5 == LQ064D343       TFT VGA     (6.4)   Sharp\";"	\
	"echo \"  7 == LQ10D368        TFT VGA     (10.4)  Sharp\";"	\
	"echo \" 15 == LQ043T1DG01     TFT WQVGA   (4.3)   Sharp (DEFAULT)\";" \
	"echo \" vga[-dvi or -hdmi]    LCD VGA     640x480\";"          \
	"echo \" svga[-dvi or -hdmi]   LCD SVGA    800x600\";"          \
	"echo \" xga[-dvi or -hdmi]    LCD XGA     1024x768\";"         \
	"echo \" 720p[-dvi or -hdmi]   LCD 720P    1280x720\";"         \
	"echo \"Defaulting to 4.3 LCD panel (display=15).\";"		\
	"setenv display 15;"						\
	"setenv preboot;"						\
	"nand unlock;"							\
	"saveenv;"

#define CONFIG_EXTRA_ENV_SETTINGS \
	"loadaddr=0x81000000\0" \
	"uimage=uImage\0" \
	"zimage=zImage\0" \
	"mtdids=" MTDIDS_DEFAULT "\0"	\
	"mtdparts=" MTDPARTS_DEFAULT "\0" \
	"mmcdev=0\0" \
	"mmcroot=/dev/mmcblk0p2 rw\0" \
	"mmcrootfstype=ext4 rootwait\0" \
	"nandroot=ubi0:rootfs rw ubi.mtd=fs noinitrd\0" \
	"nandrootfstype=ubifs rootwait\0" \
	"autoboot=mmc dev ${mmcdev}; if mmc rescan; then " \
			"if run loadbootscript; then " \
				"run bootscript; " \
			"else " \
				"run defaultboot;" \
			"fi; " \
		"else run defaultboot; fi\0" \
	"defaultboot=run mmcramboot\0" \
	"consoledevice=ttyO0\0" \
	"display=15\0" \
	"setconsole=setenv console ${consoledevice},${baudrate}n8\0" \
	"dump_bootargs=echo 'Bootargs: '; echo $bootargs\0" \
	"rotation=0\0" \
	"vrfb_arg=if itest ${rotation} -ne 0; then " \
		"setenv bootargs ${bootargs} omapfb.vrfb=y " \
		"omapfb.rotate=${rotation}; " \
		"fi\0" \
	"optargs=ignore_loglevel early_printk no_console_suspend\0" \
	"addmtdparts=setenv bootargs ${bootargs} ${mtdparts}\0" \
	"common_bootargs=setenv bootargs ${bootargs} display=${display} " \
		"${optargs};" \
		"run addmtdparts; " \
		"run vrfb_arg\0" \
	"loadbootscript=fatload mmc ${mmcdev} ${loadaddr} boot.scr\0" \
	"bootscript=echo 'Running bootscript from mmc ...'; " \
		"source ${loadaddr}\0" \
	"loaduimage=mmc rescan; " \
		"fatload mmc ${mmcdev} ${loadaddr} ${uimage}\0" \
	"loadzimage=mmc rescan; " \
		"fatload mmc ${mmcdev} ${loadaddr} ${zimage}\0" \
	"ramdisksize=64000\0" \
	"ramdiskaddr=0x82000000\0" \
	"ramdiskimage=rootfs.ext2.gz.uboot\0" \
	"loadramdisk=mmc rescan; " \
		"fatload mmc ${mmcdev} ${ramdiskaddr} ${ramdiskimage}\0" \
	"ramargs=run setconsole; setenv bootargs console=${console} " \
		"root=/dev/ram rw ramdisk_size=${ramdisksize}\0" \
	"mmcargs=run setconsole; setenv bootargs console=${console} " \
		"${optargs} " \
		"root=${mmcroot} " \
		"rootfstype=${mmcrootfstype}\0" \
	"nandargs=run setconsole; setenv bootargs console=${console} " \
		"${optargs} " \
		"root=${nandroot} " \
		"rootfstype=${nandrootfstype}\0" \
	"fdtaddr=0x86000000\0" \
	"loadfdtimage=mmc rescan; " \
		"fatload mmc ${mmcdev} ${fdtaddr} ${fdtimage}\0" \
	"mmcbootz=echo Booting with DT from mmc${mmcdev} ...; " \
		"run mmcargs; " \
		"run common_bootargs; " \
		"run dump_bootargs; " \
		"run loadzimage; " \
		"run loadfdtimage; " \
		"bootz ${loadaddr} - ${fdtaddr}\0" \
	"mmcramboot=echo 'Booting uImage kernel from mmc w/ramdisk...'; " \
		"run ramargs; " \
		"run common_bootargs; " \
		"run dump_bootargs; " \
		"run loaduimage; " \
		"run loadramdisk; " \
		"bootm ${loadaddr} ${ramdiskaddr}\0" \
	"mmcrambootz=echo 'Booting zImage kernel from mmc w/ramdisk...'; " \
		"run ramargs; " \
		"run common_bootargs; " \
		"run dump_bootargs; " \
		"run loadzimage; " \
		"run loadramdisk; " \
		"run loadfdtimage; " \
		"bootz ${loadaddr} ${ramdiskaddr} ${fdtaddr}\0; " \
	"tftpboot=echo 'Booting kernel/ramdisk rootfs from tftp...'; " \
		"run ramargs; " \
		"run common_bootargs; " \
		"run dump_bootargs; " \
		"tftpboot ${loadaddr} ${uimage}; " \
		"tftpboot ${ramdiskaddr} ${ramdiskimage}; " \
		"bootm ${loadaddr} ${ramdiskaddr}\0"

#define CONFIG_BOOTCOMMAND \
	"run autoboot"

/* Miscellaneous configurable options */
#define CONFIG_AUTO_COMPLETE

/* memtest works on */
#define CONFIG_SYS_MEMTEST_START	(OMAP34XX_SDRC_CS0)
#define CONFIG_SYS_MEMTEST_END		(OMAP34XX_SDRC_CS0 + \
					0x01F00000) /* 31MB */

/* FLASH and environment organization */

/* **** PISMO SUPPORT *** */
#if defined(CONFIG_CMD_NAND)
#define CONFIG_SYS_FLASH_BASE		NAND_BASE
#elif defined(CONFIG_CMD_ONENAND)
#define CONFIG_SYS_FLASH_BASE		ONENAND_MAP
#endif

/* Monitor at start of flash */
#define CONFIG_SYS_MONITOR_BASE		CONFIG_SYS_FLASH_BASE

#define CONFIG_ENV_IS_IN_NAND		1
#define CONFIG_ENV_SIZE			(128 << 10)	/* 128 KiB */
#define ONENAND_ENV_OFFSET		0x260000 /* environment starts here */
#define SMNAND_ENV_OFFSET		0x260000 /* environment starts here */

#define CONFIG_SYS_ENV_SECT_SIZE	(128 << 10)	/* 128 KiB */
#define CONFIG_ENV_OFFSET		SMNAND_ENV_OFFSET
#define CONFIG_ENV_ADDR			SMNAND_ENV_OFFSET

/* SMSC922x Ethernet */
#if defined(CONFIG_CMD_NET)
#define CONFIG_SMC911X
#define CONFIG_SMC911X_32_BIT
#define CONFIG_SMC911X_BASE	0x08000000
#endif /* (CONFIG_CMD_NET) */

/* Defines for SPL */

#define CONFIG_SPL_OMAP3_ID_NAND

/* NAND: SPL falcon mode configs */
#ifdef CONFIG_SPL_OS_BOOT
#define CONFIG_CMD_SPL_NAND_OFS		0x240000
#define CONFIG_SYS_NAND_SPL_KERNEL_OFFS	0x280000
#define CONFIG_CMD_SPL_WRITE_SIZE	0x2000
#endif

#endif /* __CONFIG_H */<|MERGE_RESOLUTION|>--- conflicted
+++ resolved
@@ -62,40 +62,11 @@
 #define CONFIG_SERIAL1			1	/* UART1 on OMAP Logic boards */
 
 /* commands to include */
-<<<<<<< HEAD
-#define CONFIG_CMD_CACHE
-#define CONFIG_CMD_EXT2		/* EXT2 Support			*/
-#define CONFIG_CMD_FAT		/* FAT support			*/
-#define CONFIG_CMD_JFFS2	/* JFFS2 Support		*/
-#define CONFIG_CMD_MTDPARTS	/* Enable MTD parts commands */
-#define CONFIG_MTD_DEVICE	/* needed for mtdparts commands */
-#define MTDIDS_DEFAULT			"nand0=omap2-nand.0"
-#define MTDPARTS_DEFAULT		"mtdparts=omap2-nand.0:512k(x-loader),"\
-					"1920k(u-boot),128k(u-boot-env),"\
-					"4m(kernel),-(fs)"
-
-#define CONFIG_CMD_I2C		/* I2C serial bus support	*/
-#define CONFIG_CMD_MMC		/* MMC support			*/
-#define CONFIG_CMD_NAND		/* NAND support			*/
-#define CONFIG_CMD_NAND_LOCK_UNLOCK	/* nand (un)lock commands	*/
-#define CONFIG_CMD_PING
-#define CONFIG_CMD_DHCP
-
-#define CONFIG_SYS_NO_FLASH
-
-/*
- * I2C
- */
-#define CONFIG_SYS_I2C
-#define CONFIG_SYS_OMAP24_I2C_SPEED	100000
-#define CONFIG_SYS_OMAP24_I2C_SLAVE	1
-=======
 #define CONFIG_CMD_NAND
 #define CONFIG_CMD_MTDPARTS
 #define CONFIG_CMD_NAND_LOCK_UNLOCK	/* nand (un)lock commands	*/
 
 /* I2C */
->>>>>>> 8989c96b
 #define CONFIG_SYS_I2C_OMAP34XX
 #define CONFIG_SYS_I2C_EEPROM_ADDR	0x50	/* EEPROM AT24C64      */
 #define EXPANSION_EEPROM_I2C_BUS	2	/* I2C Bus for AT24C64 */

--- conflicted
+++ resolved
@@ -12,15 +12,9 @@
 
 #include <configs/ti_omap3_common.h>
 #undef CONFIG_SPL_MAX_SIZE
-<<<<<<< HEAD
-#define CONFIG_SPL_MAX_SIZE	(64*1024)
-#undef CONFIG_SPL_TEXT_BASE
-#define CONFIG_SPL_TEXT_BASE	0x40200000
-=======
 #undef CONFIG_SPL_TEXT_BASE
 #define CONFIG_SPL_TEXT_BASE	0x40200000
 #define CONFIG_SPL_MAX_SIZE    (SRAM_SCRATCH_SPACE_ADDR - CONFIG_SPL_TEXT_BASE)
->>>>>>> 8989c96b
 
 #define CONFIG_BCH
 
@@ -62,11 +56,6 @@
 #define CONFIG_OMAP3_GPIO_6	/* GPIO160..191 is in GPIO Bank 6 */
 
 /* commands to include */
-<<<<<<< HEAD
-#define CONFIG_CMD_CACHE
-#define CONFIG_CMD_USB
-=======
->>>>>>> 8989c96b
 
 #ifdef CONFIG_NAND
 #define CONFIG_CMD_UBI		/* UBI-formated MTD partition support */
@@ -193,15 +182,6 @@
 		"setenv fdtfile omap3-${boardname}-${expansionname}.dtb;" \
 	"fi;" \
 	"run nanddtsboot; " \
-<<<<<<< HEAD
-
-/*
- * Miscellaneous configurable options
- */
-#undef CONFIG_SYS_PROMPT
-#define CONFIG_SYS_PROMPT		"Overo # "
-=======
->>>>>>> 8989c96b
 
 /* memtest works on */
 #define CONFIG_SYS_MEMTEST_START	(OMAP34XX_SDRC_CS0)
@@ -238,11 +218,7 @@
 #define CONFIG_SYS_CACHELINE_SIZE	64
 
 /* NAND boot config */
-<<<<<<< HEAD
-#define CONFIG_SYS_NAND_BUSWIDTH_16BIT	16
-=======
 #define CONFIG_SYS_NAND_BUSWIDTH_16BIT
->>>>>>> 8989c96b
 #define CONFIG_SYS_NAND_MAX_ECCPOS  56
 #define CONFIG_SYS_NAND_5_ADDR_CYCLE
 #define CONFIG_SYS_NAND_PAGE_COUNT	64

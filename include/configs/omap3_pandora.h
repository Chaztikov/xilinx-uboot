/*
 * (C) Copyright 2008-2010
 * Gražvydas Ignotas <notasas@gmail.com>
 *
 * Configuration settings for the OMAP3 Pandora.
 *
 * SPDX-License-Identifier:	GPL-2.0+
 */

#ifndef __CONFIG_H
#define __CONFIG_H

#define CONFIG_NR_DRAM_BANKS	2	/* CS1 may or may not be populated */
#define CONFIG_NAND

/* override base for compatibility with MLO the device ships with */
#define CONFIG_SYS_TEXT_BASE		0x80008000

#include <configs/ti_omap3_common.h>

/*
 * Display CPU and Board information
 */
#define CONFIG_DISPLAY_CPUINFO		1
#define CONFIG_DISPLAY_BOARDINFO	1

#define CONFIG_MISC_INIT_R
#define CONFIG_REVISION_TAG		1

#define CONFIG_ENV_SIZE			(128 << 10)	/* 128 KiB */

#define CONFIG_SYS_CONSOLE_IS_IN_ENV	1
#define CONFIG_SYS_DEVICE_NULLDEV	1

/*
 * Hardware drivers
 */

/* I2C Support */
#define CONFIG_SYS_I2C_OMAP34XX

/* TWL4030 LED */
#define CONFIG_TWL4030_LED

/* Initialize GPIOs by default */
#define CONFIG_OMAP3_GPIO_4	/* GPIO96..127 is in GPIO Bank 4 */
#define CONFIG_OMAP3_GPIO_6	/* GPIO160..191 is in GPIO Bank 6 */

/*
 * NS16550 Configuration
 */
#undef CONFIG_SYS_NS16550_CLK
#define CONFIG_SYS_NS16550_SERIAL
#define CONFIG_SYS_NS16550_REG_SIZE	(-4)
#define CONFIG_SYS_NS16550_CLK		V_NS16550_CLK
#define CONFIG_SYS_NS16550_COM3		OMAP34XX_UART3
#define CONFIG_SERIAL3			3

/* commands to include */
<<<<<<< HEAD
#define CONFIG_CMD_CACHE	/* Cache control		*/
=======
>>>>>>> 8989c96b

/*
 * Board NAND Info.
 */
#define CONFIG_SYS_NAND_ADDR		NAND_BASE	/* physical address */
							/* to access nand */
#define CONFIG_SYS_NAND_BUSWIDTH_16BIT
#define CONFIG_NAND_OMAP_ECCSCHEME	OMAP_ECC_HAM1_CODE_SW
#define CONFIG_SYS_NAND_PAGE_SIZE	2048
#define CONFIG_SYS_NAND_OOBSIZE		64

#ifdef CONFIG_NAND
#define CONFIG_CMD_UBI		/* UBI-formated MTD partition support */
#define CONFIG_CMD_UBIFS	/* Read-only UBI volume operations */

#define CONFIG_RBTREE		/* required by CONFIG_CMD_UBI */
#define CONFIG_LZO		/* required by CONFIG_CMD_UBIFS */

#define CONFIG_MTD_PARTITIONS	/* required for UBI partition support */

#define MTDIDS_DEFAULT			"nand0=omap2-nand.0"
#define MTDPARTS_DEFAULT		"mtdparts=omap2-nand.0:512k(xloader),"\
					"1920k(uboot),128k(uboot-env),"\
					"10m(boot),-(rootfs)"
#else
#define MTDPARTS_DEFAULT
#endif

#define CONFIG_EXTRA_ENV_SETTINGS \
	DEFAULT_LINUX_BOOT_ENV \
	"usbtty=cdc_acm\0" \
	"bootargs=ubi.mtd=4 ubi.mtd=3 root=ubi0:rootfs rootfstype=ubifs " \
		"rw rootflags=bulk_read vram=6272K omapfb.vram=0:3000K\0" \
	"mtdparts=" MTDPARTS_DEFAULT "\0" \

#define CONFIG_BOOTCOMMAND \
	"if mmc rescan && fatload mmc1 0 ${loadaddr} autoboot.scr || " \
			"ext2load mmc1 0 ${loadaddr} autoboot.scr; then " \
		"source ${loadaddr}; " \
	"fi; " \
	"ubi part boot && ubifsmount ubi:boot && " \
		"ubifsload ${loadaddr} uImage && bootm ${loadaddr}"

/* memtest works on */
#define CONFIG_SYS_MEMTEST_START	(OMAP34XX_SDRC_CS0)
#define CONFIG_SYS_MEMTEST_END		(OMAP34XX_SDRC_CS0 + \
					0x01F00000) /* 31MB */

#if defined(CONFIG_NAND)
#define CONFIG_SYS_FLASH_BASE		NAND_BASE
#endif

/* Monitor at start of flash */
#define CONFIG_SYS_MONITOR_BASE		CONFIG_SYS_FLASH_BASE

#define CONFIG_ENV_IS_IN_NAND		1
#define SMNAND_ENV_OFFSET		0x260000 /* environment starts here */

#define CONFIG_SYS_ENV_SECT_SIZE	(128 << 10)	/* 128 KiB */
#define CONFIG_ENV_OFFSET		SMNAND_ENV_OFFSET
#define CONFIG_ENV_ADDR			SMNAND_ENV_OFFSET

#define CONFIG_SYS_CACHELINE_SIZE	64

#endif				/* __CONFIG_H */<|MERGE_RESOLUTION|>--- conflicted
+++ resolved
@@ -57,10 +57,6 @@
 #define CONFIG_SERIAL3			3
 
 /* commands to include */
-<<<<<<< HEAD
-#define CONFIG_CMD_CACHE	/* Cache control		*/
-=======
->>>>>>> 8989c96b
 
 /*
  * Board NAND Info.

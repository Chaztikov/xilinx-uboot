/*
 * Copyright 2010-2011 Freescale Semiconductor, Inc.
 *
 * SPDX-License-Identifier:	GPL-2.0+
 */

/*
 * QorIQ RDB boards configuration file
 */
#ifndef __CONFIG_H
#define __CONFIG_H

#define CONFIG_DISPLAY_BOARDINFO

#ifdef CONFIG_36BIT
#define CONFIG_PHYS_64BIT
#endif

#if defined(CONFIG_P1020MBG)
#define CONFIG_BOARDNAME "P1020MBG-PC"
#define CONFIG_P1020
#define CONFIG_VSC7385_ENET
#define CONFIG_SLIC
#define __SW_BOOT_MASK		0x03
#define __SW_BOOT_NOR		0xe4
#define __SW_BOOT_SD		0x54
#define CONFIG_SYS_L2_SIZE	(256 << 10)
#endif

#if defined(CONFIG_P1020UTM)
#define CONFIG_BOARDNAME "P1020UTM-PC"
#define CONFIG_P1020
#define __SW_BOOT_MASK		0x03
#define __SW_BOOT_NOR		0xe0
#define __SW_BOOT_SD		0x50
#define CONFIG_SYS_L2_SIZE	(256 << 10)
#endif

#if defined(CONFIG_P1020RDB_PC)
#define CONFIG_BOARDNAME "P1020RDB-PC"
#define CONFIG_NAND_FSL_ELBC
#define CONFIG_P1020
#define CONFIG_VSC7385_ENET
#define CONFIG_SLIC
#define __SW_BOOT_MASK		0x03
#define __SW_BOOT_NOR		0x5c
#define __SW_BOOT_SPI		0x1c
#define __SW_BOOT_SD		0x9c
#define __SW_BOOT_NAND		0xec
#define __SW_BOOT_PCIE		0x6c
#define CONFIG_SYS_L2_SIZE	(256 << 10)
#endif

/*
 * P1020RDB-PD board has user selectable switches for evaluating different
 * frequency and boot options for the P1020 device. The table that
 * follow describe the available options. The front six binary number was in
 * accordance with SW3[1:6].
 * 111101 533 533 267 667 NOR Core0 boot; Core1 hold-off
 * 101101 667 667 333 667 NOR Core0 boot; Core1 hold-off
 * 011001 800 800 400 667 NOR Core0 boot; Core1 hold-off
 * 001001 800 800 400 667 SD/MMC Core0 boot; Core1 hold-off
 * 001101 800 800 400 667 SPI Core0 boot; Core1 hold-off
 * 010001 800 800 400 667 NAND Core0 boot; Core1 hold-off
 * 011101 800 800 400 667 PCIe-2 Core0 boot; Core1 hold-off
 */
#if defined(CONFIG_P1020RDB_PD)
#define CONFIG_BOARDNAME "P1020RDB-PD"
#define CONFIG_NAND_FSL_ELBC
#define CONFIG_P1020
#define CONFIG_VSC7385_ENET
#define CONFIG_SLIC
#define __SW_BOOT_MASK		0x03
#define __SW_BOOT_NOR		0x64
#define __SW_BOOT_SPI		0x34
#define __SW_BOOT_SD		0x24
#define __SW_BOOT_NAND		0x44
#define __SW_BOOT_PCIE		0x74
#define CONFIG_SYS_L2_SIZE	(256 << 10)
/*
 * Dynamic MTD Partition support with mtdparts
 */
#define CONFIG_MTD_DEVICE
#define CONFIG_MTD_PARTITIONS
#define CONFIG_CMD_MTDPARTS
#define CONFIG_FLASH_CFI_MTD
#define MTDIDS_DEFAULT "nor0=ec000000.nor"
#define MTDPARTS_DEFAULT "mtdparts=ec000000.nor:128k(dtb),6016k(kernel)," \
			"57088k(fs),1m(vsc7385-firmware),1280k(u-boot)"
#endif

#if defined(CONFIG_P1021RDB)
#define CONFIG_BOARDNAME "P1021RDB-PC"
#define CONFIG_NAND_FSL_ELBC
#define CONFIG_P1021
#define CONFIG_QE
#define CONFIG_VSC7385_ENET
#define CONFIG_SYS_LBC_LBCR	0x00080000	/* Implement conversion of
						addresses in the LBC */
#define __SW_BOOT_MASK		0x03
#define __SW_BOOT_NOR		0x5c
#define __SW_BOOT_SPI		0x1c
#define __SW_BOOT_SD		0x9c
#define __SW_BOOT_NAND		0xec
#define __SW_BOOT_PCIE		0x6c
#define CONFIG_SYS_L2_SIZE	(256 << 10)
/*
 * Dynamic MTD Partition support with mtdparts
 */
#define CONFIG_MTD_DEVICE
#define CONFIG_MTD_PARTITIONS
#define CONFIG_CMD_MTDPARTS
#define CONFIG_FLASH_CFI_MTD
#ifdef CONFIG_PHYS_64BIT
#define MTDIDS_DEFAULT "nor0=fef000000.nor"
#define MTDPARTS_DEFAULT "mtdparts=fef000000.nor:256k(vsc7385-firmware)," \
			"256k(dtb),4608k(kernel),9728k(fs)," \
			"256k(qe-ucode-firmware),1280k(u-boot)"
#else
#define MTDIDS_DEFAULT "nor0=ef000000.nor"
#define MTDPARTS_DEFAULT "mtdparts=ef000000.nor:256k(vsc7385-firmware)," \
			"256k(dtb),4608k(kernel),9728k(fs)," \
			"256k(qe-ucode-firmware),1280k(u-boot)"
#endif
#endif

#if defined(CONFIG_P1024RDB)
#define CONFIG_BOARDNAME "P1024RDB"
#define CONFIG_NAND_FSL_ELBC
#define CONFIG_P1024
#define CONFIG_SLIC
#define __SW_BOOT_MASK		0xf3
#define __SW_BOOT_NOR		0x00
#define __SW_BOOT_SPI		0x08
#define __SW_BOOT_SD		0x04
#define __SW_BOOT_NAND		0x0c
#define CONFIG_SYS_L2_SIZE	(256 << 10)
#endif

#if defined(CONFIG_P1025RDB)
#define CONFIG_BOARDNAME "P1025RDB"
#define CONFIG_NAND_FSL_ELBC
#define CONFIG_P1025
#define CONFIG_QE
#define CONFIG_SLIC

#define CONFIG_SYS_LBC_LBCR	0x00080000	/* Implement conversion of
						addresses in the LBC */
#define __SW_BOOT_MASK		0xf3
#define __SW_BOOT_NOR		0x00
#define __SW_BOOT_SPI		0x08
#define __SW_BOOT_SD		0x04
#define __SW_BOOT_NAND		0x0c
#define CONFIG_SYS_L2_SIZE	(256 << 10)
#endif

#if defined(CONFIG_P2020RDB)
#define CONFIG_BOARDNAME "P2020RDB-PCA"
#define CONFIG_NAND_FSL_ELBC
#define CONFIG_P2020
#define CONFIG_VSC7385_ENET
#define __SW_BOOT_MASK		0x03
#define __SW_BOOT_NOR		0xc8
#define __SW_BOOT_SPI		0x28
#define __SW_BOOT_SD		0x68 /* or 0x18 */
#define __SW_BOOT_NAND		0xe8
#define __SW_BOOT_PCIE		0xa8
#define CONFIG_SYS_L2_SIZE	(512 << 10)
/*
 * Dynamic MTD Partition support with mtdparts
 */
#define CONFIG_MTD_DEVICE
#define CONFIG_MTD_PARTITIONS
#define CONFIG_CMD_MTDPARTS
#define CONFIG_FLASH_CFI_MTD
#ifdef CONFIG_PHYS_64BIT
#define MTDIDS_DEFAULT "nor0=fef000000.nor"
#define MTDPARTS_DEFAULT "mtdparts=fef000000.nor:256k(vsc7385-firmware)," \
			"256k(dtb),4608k(kernel),9984k(fs),1280k(u-boot)"
#else
#define MTDIDS_DEFAULT "nor0=ef000000.nor"
#define MTDPARTS_DEFAULT "mtdparts=ef000000.nor:256k(vsc7385-firmware)," \
			"256k(dtb),4608k(kernel),9984k(fs),1280k(u-boot)"
#endif
#endif

#ifdef CONFIG_SDCARD
#define CONFIG_SPL_MPC8XXX_INIT_DDR_SUPPORT
#define CONFIG_SPL_ENV_SUPPORT
#define CONFIG_SPL_SERIAL_SUPPORT
#define CONFIG_SPL_MMC_SUPPORT
#define CONFIG_SPL_MMC_MINIMAL
#define CONFIG_SPL_FLUSH_IMAGE
#define CONFIG_SPL_TARGET		"u-boot-with-spl.bin"
#define CONFIG_SPL_LIBGENERIC_SUPPORT
#define CONFIG_SPL_LIBCOMMON_SUPPORT
#define CONFIG_SPL_I2C_SUPPORT
#define CONFIG_FSL_LAW                 /* Use common FSL init code */
#define CONFIG_SYS_TEXT_BASE		0x11001000
#define CONFIG_SPL_TEXT_BASE		0xf8f81000
#define CONFIG_SPL_PAD_TO		0x20000
#define CONFIG_SPL_MAX_SIZE		(128 * 1024)
#define CONFIG_SYS_MMC_U_BOOT_SIZE	(768 << 10)
#define CONFIG_SYS_MMC_U_BOOT_DST	(0x11000000)
#define CONFIG_SYS_MMC_U_BOOT_START	(0x11000000)
#define CONFIG_SYS_MMC_U_BOOT_OFFS	(128 << 10)
#define CONFIG_SYS_MPC85XX_NO_RESETVEC
#define CONFIG_SYS_LDSCRIPT	"arch/powerpc/cpu/mpc85xx/u-boot.lds"
#define CONFIG_SPL_MMC_BOOT
#ifdef CONFIG_SPL_BUILD
#define CONFIG_SPL_COMMON_INIT_DDR
#endif
#endif

#ifdef CONFIG_SPIFLASH
#define CONFIG_SPL_MPC8XXX_INIT_DDR_SUPPORT
#define CONFIG_SPL_ENV_SUPPORT
#define CONFIG_SPL_SERIAL_SUPPORT
#define CONFIG_SPL_SPI_SUPPORT
#define CONFIG_SPL_SPI_FLASH_SUPPORT
#define CONFIG_SPL_SPI_FLASH_MINIMAL
#define CONFIG_SPL_FLUSH_IMAGE
#define CONFIG_SPL_TARGET		"u-boot-with-spl.bin"
#define CONFIG_SPL_LIBGENERIC_SUPPORT
#define CONFIG_SPL_LIBCOMMON_SUPPORT
#define CONFIG_SPL_I2C_SUPPORT
#define CONFIG_FSL_LAW         /* Use common FSL init code */
#define CONFIG_SYS_TEXT_BASE		0x11001000
#define CONFIG_SPL_TEXT_BASE		0xf8f81000
#define CONFIG_SPL_PAD_TO		0x20000
#define CONFIG_SPL_MAX_SIZE		(128 * 1024)
#define CONFIG_SYS_SPI_FLASH_U_BOOT_SIZE	(768 << 10)
#define CONFIG_SYS_SPI_FLASH_U_BOOT_DST		(0x11000000)
#define CONFIG_SYS_SPI_FLASH_U_BOOT_START	(0x11000000)
#define CONFIG_SYS_SPI_FLASH_U_BOOT_OFFS	(128 << 10)
#define CONFIG_SYS_MPC85XX_NO_RESETVEC
#define CONFIG_SYS_LDSCRIPT	"arch/powerpc/cpu/mpc85xx/u-boot.lds"
#define CONFIG_SPL_SPI_BOOT
#ifdef CONFIG_SPL_BUILD
#define CONFIG_SPL_COMMON_INIT_DDR
#endif
#endif

#ifdef CONFIG_NAND
#ifdef CONFIG_TPL_BUILD
#define CONFIG_SPL_NAND_BOOT
#define CONFIG_SPL_FLUSH_IMAGE
#define CONFIG_SPL_ENV_SUPPORT
#define CONFIG_SPL_NAND_INIT
#define CONFIG_SPL_SERIAL_SUPPORT
#define CONFIG_SPL_LIBGENERIC_SUPPORT
#define CONFIG_SPL_LIBCOMMON_SUPPORT
#define CONFIG_SPL_I2C_SUPPORT
#define CONFIG_SPL_NAND_SUPPORT
#define CONFIG_SPL_MPC8XXX_INIT_DDR_SUPPORT
#define CONFIG_SPL_COMMON_INIT_DDR
#define CONFIG_SPL_MAX_SIZE		(128 << 10)
#define CONFIG_SPL_TEXT_BASE		0xf8f81000
#define CONFIG_SYS_MPC85XX_NO_RESETVEC
#define CONFIG_SYS_NAND_U_BOOT_SIZE	(832 << 10)
#define CONFIG_SYS_NAND_U_BOOT_DST	(0x11000000)
#define CONFIG_SYS_NAND_U_BOOT_START	(0x11000000)
#define CONFIG_SYS_NAND_U_BOOT_OFFS	((128 + 128) << 10)
#elif defined(CONFIG_SPL_BUILD)
#define CONFIG_SPL_INIT_MINIMAL
#define CONFIG_SPL_SERIAL_SUPPORT
#define CONFIG_SPL_NAND_SUPPORT
#define CONFIG_SPL_FLUSH_IMAGE
#define CONFIG_SPL_TARGET		"u-boot-with-spl.bin"
#define CONFIG_SPL_TEXT_BASE		0xff800000
#define CONFIG_SPL_MAX_SIZE		4096
#define CONFIG_SYS_NAND_U_BOOT_SIZE	(128 << 10)
#define CONFIG_SYS_NAND_U_BOOT_DST	0xf8f80000
#define CONFIG_SYS_NAND_U_BOOT_START	0xf8f80000
#define CONFIG_SYS_NAND_U_BOOT_OFFS	(128 << 10)
#endif /* not CONFIG_TPL_BUILD */

#define CONFIG_SPL_PAD_TO		0x20000
#define CONFIG_TPL_PAD_TO		0x20000
#define CONFIG_SPL_TARGET		"u-boot-with-spl.bin"
#define CONFIG_SYS_TEXT_BASE		0x11001000
#define CONFIG_SYS_LDSCRIPT	"arch/powerpc/cpu/mpc85xx/u-boot-nand.lds"
#endif

#ifndef CONFIG_SYS_TEXT_BASE
#define CONFIG_SYS_TEXT_BASE		0xeff40000
#endif

#ifndef CONFIG_RESET_VECTOR_ADDRESS
#define CONFIG_RESET_VECTOR_ADDRESS	0xeffffffc
#endif

#ifndef CONFIG_SYS_MONITOR_BASE
#ifdef CONFIG_SPL_BUILD
#define CONFIG_SYS_MONITOR_BASE	CONFIG_SPL_TEXT_BASE
#else
#define CONFIG_SYS_MONITOR_BASE	CONFIG_SYS_TEXT_BASE	/* start of monitor */
#endif
#endif

/* High Level Configuration Options */
#define CONFIG_BOOKE
#define CONFIG_E500

#define CONFIG_MP

#define CONFIG_FSL_ELBC
#define CONFIG_PCI
#define CONFIG_PCIE1	/* PCIE controller 1 (slot 1) */
#define CONFIG_PCIE2	/* PCIE controller 2 (slot 2) */
#define CONFIG_FSL_PCI_INIT	/* Use common FSL init code */
#define CONFIG_PCI_INDIRECT_BRIDGE	/* indirect PCI bridge support */
#define CONFIG_FSL_PCIE_RESET	/* need PCIe reset errata */
#define CONFIG_SYS_PCI_64BIT	/* enable 64-bit PCI resources */

#define CONFIG_FSL_LAW
#define CONFIG_TSEC_ENET	/* tsec ethernet support */
#define CONFIG_ENV_OVERWRITE

#define CONFIG_CMD_SATA
#define CONFIG_SATA_SIL
#define CONFIG_SYS_SATA_MAX_DEVICE	2
#define CONFIG_LIBATA
#define CONFIG_LBA48

#if defined(CONFIG_P2020RDB)
#define CONFIG_SYS_CLK_FREQ	100000000
#else
#define CONFIG_SYS_CLK_FREQ	66666666
#endif
#define CONFIG_DDR_CLK_FREQ	66666666

#define CONFIG_HWCONFIG
/*
 * These can be toggled for performance analysis, otherwise use default.
 */
#define CONFIG_L2_CACHE
#define CONFIG_BTB

#define CONFIG_BOARD_EARLY_INIT_F	/* Call board_pre_init */

#define CONFIG_ENABLE_36BIT_PHYS

#ifdef CONFIG_PHYS_64BIT
#define CONFIG_ADDR_MAP			1
#define CONFIG_SYS_NUM_ADDR_MAP		16	/* number of TLB1 entries */
#endif

#define CONFIG_SYS_MEMTEST_START	0x00200000	/* memtest works on */
#define CONFIG_SYS_MEMTEST_END		0x1fffffff
#define CONFIG_PANIC_HANG	/* do not reset board on panic */

#define CONFIG_SYS_CCSRBAR		0xffe00000
#define CONFIG_SYS_CCSRBAR_PHYS_LOW	CONFIG_SYS_CCSRBAR

/* IN case of NAND bootloader relocate CCSRBAR in RAMboot code not in the 4k
       SPL code*/
#ifdef CONFIG_SPL_BUILD
#define CONFIG_SYS_CCSR_DO_NOT_RELOCATE
#endif

/* DDR Setup */
#define CONFIG_SYS_FSL_DDR3
#define CONFIG_SYS_DDR_RAW_TIMING
#define CONFIG_DDR_SPD
#define CONFIG_SYS_SPD_BUS_NUM 1
#define SPD_EEPROM_ADDRESS 0x52
#undef CONFIG_FSL_DDR_INTERACTIVE

#if (defined(CONFIG_P1020MBG) || defined(CONFIG_P1020RDB_PD))
#define CONFIG_SYS_SDRAM_SIZE_LAW	LAW_SIZE_2G
#define CONFIG_CHIP_SELECTS_PER_CTRL	2
#else
#define CONFIG_SYS_SDRAM_SIZE_LAW	LAW_SIZE_1G
#define CONFIG_CHIP_SELECTS_PER_CTRL	1
#endif
#define CONFIG_SYS_SDRAM_SIZE		(1u << (CONFIG_SYS_SDRAM_SIZE_LAW - 19))
#define CONFIG_SYS_DDR_SDRAM_BASE	0x00000000
#define CONFIG_SYS_SDRAM_BASE		CONFIG_SYS_DDR_SDRAM_BASE

#define CONFIG_NUM_DDR_CONTROLLERS	1
#define CONFIG_DIMM_SLOTS_PER_CTLR	1

/* Default settings for DDR3 */
#ifndef CONFIG_P2020RDB
#define CONFIG_SYS_DDR_CS0_BNDS		0x0000003f
#define CONFIG_SYS_DDR_CS0_CONFIG	0x80014302
#define CONFIG_SYS_DDR_CS0_CONFIG_2	0x00000000
#define CONFIG_SYS_DDR_CS1_BNDS		0x0040007f
#define CONFIG_SYS_DDR_CS1_CONFIG	0x80014302
#define CONFIG_SYS_DDR_CS1_CONFIG_2	0x00000000

#define CONFIG_SYS_DDR_DATA_INIT	0xdeadbeef
#define CONFIG_SYS_DDR_INIT_ADDR	0x00000000
#define CONFIG_SYS_DDR_INIT_EXT_ADDR	0x00000000
#define CONFIG_SYS_DDR_MODE_CONTROL	0x00000000

#define CONFIG_SYS_DDR_ZQ_CONTROL	0x89080600
#define CONFIG_SYS_DDR_WRLVL_CONTROL	0x8655A608
#define CONFIG_SYS_DDR_SR_CNTR		0x00000000
#define CONFIG_SYS_DDR_RCW_1		0x00000000
#define CONFIG_SYS_DDR_RCW_2		0x00000000
#define CONFIG_SYS_DDR_CONTROL		0xC70C0000	/* Type = DDR3	*/
#define CONFIG_SYS_DDR_CONTROL_2	0x04401050
#define CONFIG_SYS_DDR_TIMING_4		0x00220001
#define CONFIG_SYS_DDR_TIMING_5		0x03402400

#define CONFIG_SYS_DDR_TIMING_3		0x00020000
#define CONFIG_SYS_DDR_TIMING_0		0x00330004
#define CONFIG_SYS_DDR_TIMING_1		0x6f6B4846
#define CONFIG_SYS_DDR_TIMING_2		0x0FA8C8CF
#define CONFIG_SYS_DDR_CLK_CTRL		0x03000000
#define CONFIG_SYS_DDR_MODE_1		0x40461520
#define CONFIG_SYS_DDR_MODE_2		0x8000c000
#define CONFIG_SYS_DDR_INTERVAL		0x0C300000
#endif

#undef CONFIG_CLOCKS_IN_MHZ

/*
 * Memory map
 *
 * 0x0000_0000 0x7fff_ffff	DDR		Up to 2GB cacheable
 * 0x8000_0000 0xdfff_ffff	PCI Express Mem	1.5G non-cacheable(PCIe * 3)
 * 0xec00_0000 0xefff_ffff	NOR flash	Up to 64M non-cacheable	CS0/1
 * 0xf8f8_0000 0xf8ff_ffff	L2 SRAM		Up to 512K cacheable
 *   (early boot only)
 * 0xff80_0000 0xff80_7fff	NAND flash	32K non-cacheable	CS1/0
 * 0xff98_0000 0xff98_ffff	PMC		64K non-cacheable	CS2
 * 0xffa0_0000 0xffaf_ffff	CPLD		1M non-cacheable	CS3
 * 0xffb0_0000 0xffbf_ffff	VSC7385 switch  1M non-cacheable	CS2
 * 0xffc0_0000 0xffc3_ffff	PCI IO range	256k non-cacheable
 * 0xffd0_0000 0xffd0_3fff	L1 for stack	16K cacheable
 * 0xffe0_0000 0xffef_ffff	CCSR		1M non-cacheable
 */

/*
 * Local Bus Definitions
 */
#if (defined(CONFIG_P1020MBG) || defined(CONFIG_P1020RDB_PD))
#define CONFIG_SYS_MAX_FLASH_SECT	512	/* 64M */
#define CONFIG_SYS_FLASH_BASE		0xec000000
#elif defined(CONFIG_P1020UTM)
#define CONFIG_SYS_MAX_FLASH_SECT	256	/* 32M */
#define CONFIG_SYS_FLASH_BASE		0xee000000
#else
#define CONFIG_SYS_MAX_FLASH_SECT	128	/* 16M */
#define CONFIG_SYS_FLASH_BASE		0xef000000
#endif

#ifdef CONFIG_PHYS_64BIT
#define CONFIG_SYS_FLASH_BASE_PHYS	(0xf00000000ull | CONFIG_SYS_FLASH_BASE)
#else
#define CONFIG_SYS_FLASH_BASE_PHYS	CONFIG_SYS_FLASH_BASE
#endif

#define CONFIG_FLASH_BR_PRELIM (BR_PHYS_ADDR(CONFIG_SYS_FLASH_BASE_PHYS) \
	| BR_PS_16 | BR_V)

#define CONFIG_FLASH_OR_PRELIM	0xfc000ff7

#define CONFIG_SYS_FLASH_BANKS_LIST	{CONFIG_SYS_FLASH_BASE_PHYS}
#define CONFIG_SYS_FLASH_QUIET_TEST
#define CONFIG_FLASH_SHOW_PROGRESS	45	/* count down from 45/5: 9..1 */

#define CONFIG_SYS_MAX_FLASH_BANKS	1	/* number of banks */

#undef CONFIG_SYS_FLASH_CHECKSUM
#define CONFIG_SYS_FLASH_ERASE_TOUT	60000	/* Flash Erase Timeout (ms) */
#define CONFIG_SYS_FLASH_WRITE_TOUT	500	/* Flash Write Timeout (ms) */

#define CONFIG_FLASH_CFI_DRIVER
#define CONFIG_SYS_FLASH_CFI
#define CONFIG_SYS_FLASH_EMPTY_INFO
#define CONFIG_SYS_FLASH_USE_BUFFER_WRITE

/* Nand Flash */
#ifdef CONFIG_NAND_FSL_ELBC
#define CONFIG_SYS_NAND_BASE		0xff800000
#ifdef CONFIG_PHYS_64BIT
#define CONFIG_SYS_NAND_BASE_PHYS	0xfff800000ull
#else
#define CONFIG_SYS_NAND_BASE_PHYS	CONFIG_SYS_NAND_BASE
#endif

#define CONFIG_SYS_NAND_BASE_LIST	{ CONFIG_SYS_NAND_BASE }
#define CONFIG_SYS_MAX_NAND_DEVICE	1
#define CONFIG_CMD_NAND
#if defined(CONFIG_P1020RDB_PD)
#define CONFIG_SYS_NAND_BLOCK_SIZE	(128 * 1024)
#else
#define CONFIG_SYS_NAND_BLOCK_SIZE	(16 * 1024)
#endif

#define CONFIG_SYS_NAND_BR_PRELIM (BR_PHYS_ADDR(CONFIG_SYS_NAND_BASE_PHYS) \
	| (2<<BR_DECC_SHIFT)	/* Use HW ECC */ \
	| BR_PS_8	/* Port Size = 8 bit */ \
	| BR_MS_FCM	/* MSEL = FCM */ \
	| BR_V)	/* valid */
#if defined(CONFIG_P1020RDB_PD)
#define CONFIG_SYS_NAND_OR_PRELIM	(OR_AM_32KB \
	| OR_FCM_PGS	/* Large Page*/ \
	| OR_FCM_CSCT \
	| OR_FCM_CST \
	| OR_FCM_CHT \
	| OR_FCM_SCY_1 \
	| OR_FCM_TRLX \
	| OR_FCM_EHTR)
#else
#define CONFIG_SYS_NAND_OR_PRELIM	(OR_AM_32KB	/* small page */ \
	| OR_FCM_CSCT \
	| OR_FCM_CST \
	| OR_FCM_CHT \
	| OR_FCM_SCY_1 \
	| OR_FCM_TRLX \
	| OR_FCM_EHTR)
#endif
#endif /* CONFIG_NAND_FSL_ELBC */

#define CONFIG_BOARD_EARLY_INIT_R	/* call board_early_init_r function */

#define CONFIG_SYS_INIT_RAM_LOCK
#define CONFIG_SYS_INIT_RAM_ADDR	0xffd00000 /* stack in RAM */
#ifdef CONFIG_PHYS_64BIT
#define CONFIG_SYS_INIT_RAM_ADDR_PHYS_HIGH 0xf
#define CONFIG_SYS_INIT_RAM_ADDR_PHYS_LOW CONFIG_SYS_INIT_RAM_ADDR
/* The assembler doesn't like typecast */
#define CONFIG_SYS_INIT_RAM_ADDR_PHYS \
	((CONFIG_SYS_INIT_RAM_ADDR_PHYS_HIGH * 1ull << 32) | \
	  CONFIG_SYS_INIT_RAM_ADDR_PHYS_LOW)
#else
/* Initial L1 address */
#define CONFIG_SYS_INIT_RAM_ADDR_PHYS	CONFIG_SYS_INIT_RAM_ADDR
#define CONFIG_SYS_INIT_RAM_ADDR_PHYS_HIGH 0
#define CONFIG_SYS_INIT_RAM_ADDR_PHYS_LOW CONFIG_SYS_INIT_RAM_ADDR_PHYS
#endif
/* Size of used area in RAM */
#define CONFIG_SYS_INIT_RAM_SIZE	0x00004000

#define CONFIG_SYS_GBL_DATA_OFFSET	(CONFIG_SYS_INIT_RAM_SIZE - \
					GENERATED_GBL_DATA_SIZE)
#define CONFIG_SYS_INIT_SP_OFFSET	CONFIG_SYS_GBL_DATA_OFFSET

#define CONFIG_SYS_MONITOR_LEN	(768 * 1024)
#define CONFIG_SYS_MALLOC_LEN	(1024 * 1024)/* Reserved for malloc */

#define CONFIG_SYS_CPLD_BASE	0xffa00000
#ifdef CONFIG_PHYS_64BIT
#define CONFIG_SYS_CPLD_BASE_PHYS	0xfffa00000ull
#else
#define CONFIG_SYS_CPLD_BASE_PHYS	CONFIG_SYS_CPLD_BASE
#endif
/* CPLD config size: 1Mb */
#define CONFIG_CPLD_BR_PRELIM	(BR_PHYS_ADDR(CONFIG_SYS_CPLD_BASE_PHYS) | \
					BR_PS_8 | BR_V)
#define CONFIG_CPLD_OR_PRELIM	(0xfff009f7)

#define CONFIG_SYS_PMC_BASE	0xff980000
#define CONFIG_SYS_PMC_BASE_PHYS	CONFIG_SYS_PMC_BASE
#define CONFIG_PMC_BR_PRELIM	(BR_PHYS_ADDR(CONFIG_SYS_PMC_BASE_PHYS) | \
					BR_PS_8 | BR_V)
#define CONFIG_PMC_OR_PRELIM	(OR_AM_64KB | OR_GPCM_CSNT | OR_GPCM_XACS | \
				 OR_GPCM_SCY | OR_GPCM_TRLX | OR_GPCM_EHTR | \
				 OR_GPCM_EAD)

#ifdef CONFIG_NAND
#define CONFIG_SYS_BR0_PRELIM	CONFIG_SYS_NAND_BR_PRELIM /* NAND Base Addr */
#define CONFIG_SYS_OR0_PRELIM	CONFIG_SYS_NAND_OR_PRELIM /* NAND Options */
#define CONFIG_SYS_BR1_PRELIM	CONFIG_FLASH_BR_PRELIM	/* NOR Base Address */
#define CONFIG_SYS_OR1_PRELIM	CONFIG_FLASH_OR_PRELIM	/* NOR Options */
#else
#define CONFIG_SYS_BR0_PRELIM	CONFIG_FLASH_BR_PRELIM	/* NOR Base Address */
#define CONFIG_SYS_OR0_PRELIM	CONFIG_FLASH_OR_PRELIM	/* NOR Options */
#ifdef CONFIG_NAND_FSL_ELBC
#define CONFIG_SYS_BR1_PRELIM	CONFIG_SYS_NAND_BR_PRELIM /* NAND Base Addr */
#define CONFIG_SYS_OR1_PRELIM	CONFIG_SYS_NAND_OR_PRELIM /* NAND Options */
#endif
#endif
#define CONFIG_SYS_BR3_PRELIM	CONFIG_CPLD_BR_PRELIM	/* CPLD Base Address */
#define CONFIG_SYS_OR3_PRELIM	CONFIG_CPLD_OR_PRELIM	/* CPLD Options */

/* Vsc7385 switch */
#ifdef CONFIG_VSC7385_ENET
#define CONFIG_SYS_VSC7385_BASE		0xffb00000

#ifdef CONFIG_PHYS_64BIT
#define CONFIG_SYS_VSC7385_BASE_PHYS	0xfffb00000ull
#else
#define CONFIG_SYS_VSC7385_BASE_PHYS	CONFIG_SYS_VSC7385_BASE
#endif

#define CONFIG_SYS_VSC7385_BR_PRELIM	\
	(BR_PHYS_ADDR(CONFIG_SYS_VSC7385_BASE_PHYS) | BR_PS_8 | BR_V)
#define CONFIG_SYS_VSC7385_OR_PRELIM	(OR_AM_128KB | OR_GPCM_CSNT | \
			OR_GPCM_XACS |  OR_GPCM_SCY_15 | OR_GPCM_SETA | \
			OR_GPCM_TRLX |  OR_GPCM_EHTR | OR_GPCM_EAD)

#define CONFIG_SYS_BR2_PRELIM	CONFIG_SYS_VSC7385_BR_PRELIM
#define CONFIG_SYS_OR2_PRELIM	CONFIG_SYS_VSC7385_OR_PRELIM

/* The size of the VSC7385 firmware image */
#define CONFIG_VSC7385_IMAGE_SIZE	8192
#endif

/*
 * Config the L2 Cache as L2 SRAM
*/
#if defined(CONFIG_SPL_BUILD)
#if defined(CONFIG_SDCARD) || defined(CONFIG_SPIFLASH)
#define CONFIG_SYS_INIT_L2_ADDR		0xf8f80000
#define CONFIG_SYS_INIT_L2_ADDR_PHYS	CONFIG_SYS_INIT_L2_ADDR
#define CONFIG_SYS_INIT_L2_END	(CONFIG_SYS_INIT_L2_ADDR + CONFIG_SYS_L2_SIZE)
#define CONFIG_SPL_RELOC_TEXT_BASE	0xf8f81000
#define CONFIG_SPL_GD_ADDR		(CONFIG_SYS_INIT_L2_ADDR + 112 * 1024)
#define CONFIG_SPL_RELOC_STACK		(CONFIG_SYS_INIT_L2_ADDR + 116 * 1024)
#define CONFIG_SPL_RELOC_STACK_SIZE	(32 << 10)
#define CONFIG_SPL_RELOC_MALLOC_ADDR	(CONFIG_SYS_INIT_L2_ADDR + 148 * 1024)
#if defined(CONFIG_P2020RDB)
#define CONFIG_SPL_RELOC_MALLOC_SIZE	(364 << 10)
#else
#define CONFIG_SPL_RELOC_MALLOC_SIZE	(108 << 10)
#endif
#elif defined(CONFIG_NAND)
#ifdef CONFIG_TPL_BUILD
#define CONFIG_SYS_INIT_L2_ADDR		0xf8f80000
#define CONFIG_SYS_INIT_L2_ADDR_PHYS	CONFIG_SYS_INIT_L2_ADDR
#define CONFIG_SYS_INIT_L2_END	(CONFIG_SYS_INIT_L2_ADDR + CONFIG_SYS_L2_SIZE)
#define CONFIG_SPL_RELOC_TEXT_BASE	0xf8f81000
#define CONFIG_SPL_RELOC_STACK		(CONFIG_SYS_INIT_L2_ADDR + 192 * 1024)
#define CONFIG_SPL_RELOC_MALLOC_ADDR	(CONFIG_SYS_INIT_L2_ADDR + 208 * 1024)
#define CONFIG_SPL_RELOC_MALLOC_SIZE	(48 << 10)
#define CONFIG_SPL_GD_ADDR		(CONFIG_SYS_INIT_L2_ADDR + 176 * 1024)
#else
#define CONFIG_SYS_INIT_L2_ADDR		0xf8f80000
#define CONFIG_SYS_INIT_L2_ADDR_PHYS	CONFIG_SYS_INIT_L2_ADDR
#define CONFIG_SYS_INIT_L2_END	(CONFIG_SYS_INIT_L2_ADDR + CONFIG_SYS_L2_SIZE)
#define CONFIG_SPL_RELOC_TEXT_BASE	(CONFIG_SYS_INIT_L2_END - 0x2000)
#define CONFIG_SPL_RELOC_STACK		((CONFIG_SYS_INIT_L2_END - 1) & ~0xF)
#endif /* CONFIG_TPL_BUILD */
#endif
#endif

/* Serial Port - controlled on board with jumper J8
 * open - index 2
 * shorted - index 1
 */
#define CONFIG_CONS_INDEX		1
#undef CONFIG_SERIAL_SOFTWARE_FIFO
#define CONFIG_SYS_NS16550_SERIAL
#define CONFIG_SYS_NS16550_REG_SIZE	1
#define CONFIG_SYS_NS16550_CLK		get_bus_freq(0)
#if defined(CONFIG_SPL_BUILD) && defined(CONFIG_SPL_INIT_MINIMAL)
#define CONFIG_NS16550_MIN_FUNCTIONS
#endif

#define CONFIG_SYS_BAUDRATE_TABLE	\
	{300, 600, 1200, 2400, 4800, 9600, 19200, 38400, 57600, 115200}

#define CONFIG_SYS_NS16550_COM1	(CONFIG_SYS_CCSRBAR+0x4500)
#define CONFIG_SYS_NS16550_COM2	(CONFIG_SYS_CCSRBAR+0x4600)

/* I2C */
#define CONFIG_SYS_I2C
#define CONFIG_SYS_I2C_FSL
#define CONFIG_SYS_FSL_I2C_SPEED	400000
#define CONFIG_SYS_FSL_I2C_SLAVE	0x7F
#define CONFIG_SYS_FSL_I2C_OFFSET	0x3000
#define CONFIG_SYS_FSL_I2C2_SPEED	400000
#define CONFIG_SYS_FSL_I2C2_SLAVE	0x7F
#define CONFIG_SYS_FSL_I2C2_OFFSET	0x3100
#define CONFIG_SYS_I2C_NOPROBES		{ {0, 0x29} }
#define CONFIG_SYS_I2C_EEPROM_ADDR	0x52
#define CONFIG_SYS_SPD_BUS_NUM		1 /* For rom_loc and flash bank */

/*
 * I2C2 EEPROM
 */
#undef CONFIG_ID_EEPROM

#define CONFIG_RTC_PT7C4338
#define CONFIG_SYS_I2C_RTC_ADDR		0x68
#define CONFIG_SYS_I2C_PCA9557_ADDR	0x18

/* enable read and write access to EEPROM */
#define CONFIG_CMD_EEPROM
#define CONFIG_SYS_I2C_EEPROM_ADDR_LEN 1
#define CONFIG_SYS_EEPROM_PAGE_WRITE_BITS 3
#define CONFIG_SYS_EEPROM_PAGE_WRITE_DELAY_MS 5

/*
 * eSPI - Enhanced SPI
 */
#define CONFIG_HARD_SPI

#if defined(CONFIG_SPI_FLASH)
#define CONFIG_SF_DEFAULT_SPEED	10000000
#define CONFIG_SF_DEFAULT_MODE	0
#endif

#if defined(CONFIG_PCI)
/*
 * General PCI
 * Memory space is mapped 1-1, but I/O space must start from 0.
 */

/* controller 2, direct to uli, tgtid 2, Base address 9000 */
#define CONFIG_SYS_PCIE2_NAME		"PCIe SLOT"
#define CONFIG_SYS_PCIE2_MEM_VIRT	0xa0000000
#ifdef CONFIG_PHYS_64BIT
#define CONFIG_SYS_PCIE2_MEM_BUS	0xc0000000
#define CONFIG_SYS_PCIE2_MEM_PHYS	0xc20000000ull
#else
#define CONFIG_SYS_PCIE2_MEM_BUS	0xa0000000
#define CONFIG_SYS_PCIE2_MEM_PHYS	0xa0000000
#endif
#define CONFIG_SYS_PCIE2_MEM_SIZE	0x20000000	/* 512M */
#define CONFIG_SYS_PCIE2_IO_VIRT	0xffc10000
#define CONFIG_SYS_PCIE2_IO_BUS		0x00000000
#ifdef CONFIG_PHYS_64BIT
#define CONFIG_SYS_PCIE2_IO_PHYS	0xfffc10000ull
#else
#define CONFIG_SYS_PCIE2_IO_PHYS	0xffc10000
#endif
#define CONFIG_SYS_PCIE2_IO_SIZE	0x00010000	/* 64k */

/* controller 1, Slot 2, tgtid 1, Base address a000 */
#define CONFIG_SYS_PCIE1_NAME		"mini PCIe SLOT"
#define CONFIG_SYS_PCIE1_MEM_VIRT	0x80000000
#ifdef CONFIG_PHYS_64BIT
#define CONFIG_SYS_PCIE1_MEM_BUS	0x80000000
#define CONFIG_SYS_PCIE1_MEM_PHYS	0xc00000000ull
#else
#define CONFIG_SYS_PCIE1_MEM_BUS	0x80000000
#define CONFIG_SYS_PCIE1_MEM_PHYS	0x80000000
#endif
#define CONFIG_SYS_PCIE1_MEM_SIZE	0x20000000	/* 512M */
#define CONFIG_SYS_PCIE1_IO_VIRT	0xffc00000
#define CONFIG_SYS_PCIE1_IO_BUS		0x00000000
#ifdef CONFIG_PHYS_64BIT
#define CONFIG_SYS_PCIE1_IO_PHYS	0xfffc00000ull
#else
#define CONFIG_SYS_PCIE1_IO_PHYS	0xffc00000
#endif
#define CONFIG_SYS_PCIE1_IO_SIZE	0x00010000	/* 64k */

#define CONFIG_PCI_PNP	/* do pci plug-and-play */
#define CONFIG_CMD_PCI

#define CONFIG_PCI_SCAN_SHOW	/* show pci devices on startup */
#define CONFIG_DOS_PARTITION
#endif /* CONFIG_PCI */

#if defined(CONFIG_TSEC_ENET)
#define CONFIG_MII		/* MII PHY management */
#define CONFIG_TSEC1
#define CONFIG_TSEC1_NAME	"eTSEC1"
#define CONFIG_TSEC2
#define CONFIG_TSEC2_NAME	"eTSEC2"
#define CONFIG_TSEC3
#define CONFIG_TSEC3_NAME	"eTSEC3"

#define TSEC1_PHY_ADDR	2
#define TSEC2_PHY_ADDR	0
#define TSEC3_PHY_ADDR	1

#define TSEC1_FLAGS	(TSEC_GIGABIT | TSEC_REDUCED)
#define TSEC2_FLAGS	(TSEC_GIGABIT | TSEC_REDUCED)
#define TSEC3_FLAGS	(TSEC_GIGABIT | TSEC_REDUCED)

#define TSEC1_PHYIDX	0
#define TSEC2_PHYIDX	0
#define TSEC3_PHYIDX	0

#define CONFIG_ETHPRIME	"eTSEC1"

#define CONFIG_PHY_GIGE	1	/* Include GbE speed/duplex detection */

#define CONFIG_HAS_ETH0
#define CONFIG_HAS_ETH1
#define CONFIG_HAS_ETH2
#endif /* CONFIG_TSEC_ENET */

#ifdef CONFIG_QE
/* QE microcode/firmware address */
#define CONFIG_SYS_QE_FMAN_FW_IN_NOR
#define CONFIG_SYS_QE_FW_ADDR	0xefec0000
#define CONFIG_SYS_QE_FMAN_FW_LENGTH	0x10000
#endif /* CONFIG_QE */

#ifdef CONFIG_P1025RDB
/*
 * QE UEC ethernet configuration
 */
#define CONFIG_MIIM_ADDRESS	(CONFIG_SYS_CCSRBAR + 0x82120)

#undef CONFIG_UEC_ETH
#define CONFIG_PHY_MODE_NEED_CHANGE

#define CONFIG_UEC_ETH1	/* ETH1 */
#define CONFIG_HAS_ETH0

#ifdef CONFIG_UEC_ETH1
#define CONFIG_SYS_UEC1_UCC_NUM	0	/* UCC1 */
#define CONFIG_SYS_UEC1_RX_CLK	QE_CLK12 /* CLK12 for MII */
#define CONFIG_SYS_UEC1_TX_CLK	QE_CLK9 /* CLK9 for MII */
#define CONFIG_SYS_UEC1_ETH_TYPE	FAST_ETH
#define CONFIG_SYS_UEC1_PHY_ADDR	0x0	/* 0x0 for MII */
#define CONFIG_SYS_UEC1_INTERFACE_TYPE PHY_INTERFACE_MODE_RMII
#define CONFIG_SYS_UEC1_INTERFACE_SPEED	100
#endif /* CONFIG_UEC_ETH1 */

#define CONFIG_UEC_ETH5	/* ETH5 */
#define CONFIG_HAS_ETH1

#ifdef CONFIG_UEC_ETH5
#define CONFIG_SYS_UEC5_UCC_NUM	4	/* UCC5 */
#define CONFIG_SYS_UEC5_RX_CLK	QE_CLK_NONE
#define CONFIG_SYS_UEC5_TX_CLK	QE_CLK13 /* CLK 13 for RMII */
#define CONFIG_SYS_UEC5_ETH_TYPE	FAST_ETH
#define CONFIG_SYS_UEC5_PHY_ADDR	0x3	/* 0x3 for RMII */
#define CONFIG_SYS_UEC5_INTERFACE_TYPE PHY_INTERFACE_MODE_RMII
#define CONFIG_SYS_UEC5_INTERFACE_SPEED	100
#endif /* CONFIG_UEC_ETH5 */
#endif /* CONFIG_P1025RDB */

/*
 * Environment
 */
#ifdef CONFIG_SPIFLASH
#define CONFIG_ENV_IS_IN_SPI_FLASH
#define CONFIG_ENV_SPI_BUS	0
#define CONFIG_ENV_SPI_CS	0
#define CONFIG_ENV_SPI_MAX_HZ	10000000
#define CONFIG_ENV_SPI_MODE	0
#define CONFIG_ENV_SIZE		0x2000	/* 8KB */
#define CONFIG_ENV_OFFSET	0x100000	/* 1MB */
#define CONFIG_ENV_SECT_SIZE	0x10000
#elif defined(CONFIG_SDCARD)
#define CONFIG_ENV_IS_IN_MMC
#define CONFIG_FSL_FIXED_MMC_LOCATION
#define CONFIG_ENV_SIZE		0x2000
#define CONFIG_SYS_MMC_ENV_DEV	0
#elif defined(CONFIG_NAND)
#ifdef CONFIG_TPL_BUILD
#define CONFIG_ENV_SIZE		0x2000
#define CONFIG_ENV_ADDR		(CONFIG_SYS_INIT_L2_ADDR + (160 << 10))
#else
#define CONFIG_ENV_SIZE		CONFIG_SYS_NAND_BLOCK_SIZE
#endif
#define CONFIG_ENV_IS_IN_NAND
#define CONFIG_ENV_OFFSET	(1024 * 1024)
#define CONFIG_ENV_RANGE	(3 * CONFIG_ENV_SIZE)
#elif defined(CONFIG_SYS_RAMBOOT)
#define CONFIG_ENV_IS_NOWHERE	/* Store ENV in memory only */
#define CONFIG_ENV_ADDR		(CONFIG_SYS_MONITOR_BASE - 0x1000)
#define CONFIG_ENV_SIZE		0x2000
#else
#define CONFIG_ENV_IS_IN_FLASH
#define CONFIG_ENV_ADDR	(CONFIG_SYS_MONITOR_BASE - CONFIG_ENV_SECT_SIZE)
#define CONFIG_ENV_SIZE		0x2000
#define CONFIG_ENV_SECT_SIZE	0x20000 /* 128K (one sector) */
#endif

#define CONFIG_LOADS_ECHO		/* echo on for serial download */
#define CONFIG_SYS_LOADS_BAUD_CHANGE	/* allow baudrate change */

/*
 * Command line configuration.
 */
#define CONFIG_CMD_IRQ
#define CONFIG_CMD_DATE
<<<<<<< HEAD
#define CONFIG_CMD_ELF
=======
>>>>>>> 8989c96b
#define CONFIG_CMD_REGINFO

/*
 * USB
 */
#define CONFIG_HAS_FSL_DR_USB

#if defined(CONFIG_HAS_FSL_DR_USB)
#define CONFIG_USB_EHCI

#ifdef CONFIG_USB_EHCI
#define CONFIG_EHCI_HCD_INIT_AFTER_RESET
#define CONFIG_USB_EHCI_FSL
#define CONFIG_USB_STORAGE
#endif
#endif

#if defined(CONFIG_P1020RDB_PD)
#define CONFIG_USB_MAX_CONTROLLER_COUNT	1
#endif

#define CONFIG_MMC

#ifdef CONFIG_MMC
#define CONFIG_FSL_ESDHC
#define CONFIG_SYS_FSL_ESDHC_ADDR	CONFIG_SYS_MPC85xx_ESDHC_ADDR
#define CONFIG_GENERIC_MMC
#endif

#if defined(CONFIG_MMC) || defined(CONFIG_USB_EHCI) \
		 || defined(CONFIG_FSL_SATA)
#define CONFIG_DOS_PARTITION
#endif

#undef CONFIG_WATCHDOG	/* watchdog disabled */

/*
 * Miscellaneous configurable options
 */
#define CONFIG_SYS_LONGHELP			/* undef to save memory */
#define CONFIG_CMDLINE_EDITING			/* Command-line editing */
#define CONFIG_SYS_LOAD_ADDR	0x2000000	/* default load address */
#if defined(CONFIG_CMD_KGDB)
#define CONFIG_SYS_CBSIZE	1024		/* Console I/O Buffer Size */
#else
#define CONFIG_SYS_CBSIZE	256		/* Console I/O Buffer Size */
#endif
#define CONFIG_SYS_PBSIZE (CONFIG_SYS_CBSIZE + sizeof(CONFIG_SYS_PROMPT) + 16)
	/* Print Buffer Size */
#define CONFIG_SYS_MAXARGS	16	/* max number of command args */
#define CONFIG_SYS_BARGSIZE	CONFIG_SYS_CBSIZE/* Boot Argument Buffer Size */

/*
 * For booting Linux, the board info and command line data
 * have to be in the first 64 MB of memory, since this is
 * the maximum mapped by the Linux kernel during initialization.
 */
#define CONFIG_SYS_BOOTMAPSZ	(64 << 20)	/* Initial Memory for Linux*/
#define CONFIG_SYS_BOOTM_LEN	(64 << 20)	/* Increase max gunzip size */

#if defined(CONFIG_CMD_KGDB)
#define CONFIG_KGDB_BAUDRATE	230400	/* speed to run kgdb serial port */
#endif

/*
 * Environment Configuration
 */
#define CONFIG_HOSTNAME		unknown
#define CONFIG_ROOTPATH		"/opt/nfsroot"
#define CONFIG_BOOTFILE		"uImage"
#define CONFIG_UBOOTPATH	u-boot.bin /* U-Boot image on TFTP server */

/* default location for tftp and bootm */
#define CONFIG_LOADADDR	1000000

#define CONFIG_BOOTARGS	/* the boot command will set bootargs */

#define CONFIG_BAUDRATE	115200

#ifdef __SW_BOOT_NOR
#define __NOR_RST_CMD	\
norboot=i2c dev 1; i2c mw 18 1 __SW_BOOT_NOR 1; \
i2c mw 18 3 __SW_BOOT_MASK 1; reset
#endif
#ifdef __SW_BOOT_SPI
#define __SPI_RST_CMD	\
spiboot=i2c dev 1; i2c mw 18 1 __SW_BOOT_SPI 1; \
i2c mw 18 3 __SW_BOOT_MASK 1; reset
#endif
#ifdef __SW_BOOT_SD
#define __SD_RST_CMD	\
sdboot=i2c dev 1; i2c mw 18 1 __SW_BOOT_SD 1; \
i2c mw 18 3 __SW_BOOT_MASK 1; reset
#endif
#ifdef __SW_BOOT_NAND
#define __NAND_RST_CMD	\
nandboot=i2c dev 1; i2c mw 18 1 __SW_BOOT_NAND 1; \
i2c mw 18 3 __SW_BOOT_MASK 1; reset
#endif
#ifdef __SW_BOOT_PCIE
#define __PCIE_RST_CMD	\
pciboot=i2c dev 1; i2c mw 18 1 __SW_BOOT_PCIE 1; \
i2c mw 18 3 __SW_BOOT_MASK 1; reset
#endif

#define	CONFIG_EXTRA_ENV_SETTINGS	\
"netdev=eth0\0"	\
"uboot=" __stringify(CONFIG_UBOOTPATH) "\0"	\
"loadaddr=1000000\0"	\
"bootfile=uImage\0"	\
"tftpflash=tftpboot $loadaddr $uboot; "	\
	"protect off " __stringify(CONFIG_SYS_TEXT_BASE) " +$filesize; " \
	"erase " __stringify(CONFIG_SYS_TEXT_BASE) " +$filesize; "	\
	"cp.b $loadaddr " __stringify(CONFIG_SYS_TEXT_BASE) " $filesize; " \
	"protect on " __stringify(CONFIG_SYS_TEXT_BASE) " +$filesize; "	\
	"cmp.b $loadaddr " __stringify(CONFIG_SYS_TEXT_BASE) " $filesize\0" \
"hwconfig=usb1:dr_mode=host,phy_type=ulpi\0"    \
"consoledev=ttyS0\0"	\
"ramdiskaddr=2000000\0"	\
"ramdiskfile=rootfs.ext2.gz.uboot\0"	\
"fdtaddr=c00000\0"	\
"bdev=sda1\0" \
"jffs2nor=mtdblock3\0"	\
"norbootaddr=ef080000\0"	\
"norfdtaddr=ef040000\0"	\
"jffs2nand=mtdblock9\0"	\
"nandbootaddr=100000\0"	\
"nandfdtaddr=80000\0"		\
"ramdisk_size=120000\0"	\
"map_lowernorbank=i2c dev 1; i2c mw 18 1 02 1; i2c mw 18 3 fd 1\0" \
"map_uppernorbank=i2c dev 1; i2c mw 18 1 00 1; i2c mw 18 3 fd 1\0" \
__stringify(__NOR_RST_CMD)"\0" \
__stringify(__SPI_RST_CMD)"\0" \
__stringify(__SD_RST_CMD)"\0" \
__stringify(__NAND_RST_CMD)"\0" \
__stringify(__PCIE_RST_CMD)"\0"

#define CONFIG_NFSBOOTCOMMAND	\
"setenv bootargs root=/dev/nfs rw "	\
"nfsroot=$serverip:$rootpath "	\
"ip=$ipaddr:$serverip:$gatewayip:$netmask:$hostname:$netdev:off " \
"console=$consoledev,$baudrate $othbootargs;" \
"tftp $loadaddr $bootfile;"	\
"tftp $fdtaddr $fdtfile;"	\
"bootm $loadaddr - $fdtaddr"

#define CONFIG_HDBOOT	\
"setenv bootargs root=/dev/$bdev rw rootdelay=30 "	\
"console=$consoledev,$baudrate $othbootargs;" \
"usb start;"	\
"ext2load usb 0:1 $loadaddr /boot/$bootfile;"	\
"ext2load usb 0:1 $fdtaddr /boot/$fdtfile;"	\
"bootm $loadaddr - $fdtaddr"

#define CONFIG_USB_FAT_BOOT	\
"setenv bootargs root=/dev/ram rw "	\
"console=$consoledev,$baudrate $othbootargs " \
"ramdisk_size=$ramdisk_size;"	\
"usb start;"	\
"fatload usb 0:2 $loadaddr $bootfile;"	\
"fatload usb 0:2 $fdtaddr $fdtfile;"	\
"fatload usb 0:2 $ramdiskaddr $ramdiskfile;"	\
"bootm $loadaddr $ramdiskaddr $fdtaddr"

#define CONFIG_USB_EXT2_BOOT	\
"setenv bootargs root=/dev/ram rw "	\
"console=$consoledev,$baudrate $othbootargs " \
"ramdisk_size=$ramdisk_size;"	\
"usb start;"	\
"ext2load usb 0:4 $loadaddr $bootfile;"	\
"ext2load usb 0:4 $fdtaddr $fdtfile;" \
"ext2load usb 0:4 $ramdiskaddr $ramdiskfile;" \
"bootm $loadaddr $ramdiskaddr $fdtaddr"

#define CONFIG_NORBOOT	\
"setenv bootargs root=/dev/$jffs2nor rw "	\
"console=$consoledev,$baudrate rootfstype=jffs2 $othbootargs;"	\
"bootm $norbootaddr - $norfdtaddr"

#define CONFIG_RAMBOOTCOMMAND	\
"setenv bootargs root=/dev/ram rw "	\
"console=$consoledev,$baudrate $othbootargs " \
"ramdisk_size=$ramdisk_size;"	\
"tftp $ramdiskaddr $ramdiskfile;"	\
"tftp $loadaddr $bootfile;"	\
"tftp $fdtaddr $fdtfile;"	\
"bootm $loadaddr $ramdiskaddr $fdtaddr"

#define CONFIG_BOOTCOMMAND	CONFIG_HDBOOT

#endif /* __CONFIG_H */<|MERGE_RESOLUTION|>--- conflicted
+++ resolved
@@ -869,10 +869,6 @@
  */
 #define CONFIG_CMD_IRQ
 #define CONFIG_CMD_DATE
-<<<<<<< HEAD
-#define CONFIG_CMD_ELF
-=======
->>>>>>> 8989c96b
 #define CONFIG_CMD_REGINFO
 
 /*

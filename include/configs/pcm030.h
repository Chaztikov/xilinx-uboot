--- conflicted
+++ resolved
@@ -53,10 +53,6 @@
 #define CONFIG_CMD_DATE
 #define CONFIG_CMD_EEPROM
 #define CONFIG_CMD_JFFS2
-<<<<<<< HEAD
-#define CONFIG_CMD_MII
-=======
->>>>>>> 8989c96b
 #define CONFIG_CMD_PCI
 
 #define	CONFIG_TIMESTAMP	1	/* Print image info with timestamp */

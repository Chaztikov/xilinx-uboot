/*
 * Copyright 2011-2014 Freescale Semiconductor, Inc.
 *
 * SPDX-License-Identifier:	GPL-2.0+
 */

/*
 * Corenet DS style board configuration file
 */
#ifndef __QEMU_PPCE500_H
#define __QEMU_PPCE500_H

#define CONFIG_CMD_REGINFO

/* High Level Configuration Options */
#define CONFIG_BOOKE
#define CONFIG_E500			/* BOOKE e500 family */
#define CONFIG_QEMU_E500

#undef CONFIG_SYS_TEXT_BASE
#define CONFIG_SYS_TEXT_BASE	0xf01000 /* 15 MB */

#define CONFIG_SYS_MPC85XX_NO_RESETVEC

#define CONFIG_SYS_RAMBOOT

#define CONFIG_PCI			/* Enable PCI/PCIE */
#define CONFIG_PCI1		1	/* PCI controller 1 */
#define CONFIG_FSL_PCI_INIT		/* Use common FSL init code */
#define CONFIG_SYS_PCI_64BIT		/* enable 64-bit PCI resources */

#define CONFIG_ENV_OVERWRITE

#define CONFIG_ENABLE_36BIT_PHYS

#define CONFIG_ADDR_MAP
#define CONFIG_SYS_NUM_ADDR_MAP		16	/* number of TLB1 entries */

#define CONFIG_SYS_MEMTEST_START	0x00200000	/* memtest works on */
#define CONFIG_SYS_MEMTEST_END		0x00400000
#define CONFIG_SYS_ALT_MEMTEST
#define CONFIG_PANIC_HANG	/* do not reset board on panic */

/* Needed to fill the ccsrbar pointer */
#define CONFIG_BOARD_EARLY_INIT_F

/* Virtual address to CCSRBAR */
#define CONFIG_SYS_CCSRBAR		0xe0000000
/* Physical address should be a function call */
#ifndef __ASSEMBLY__
extern unsigned long long get_phys_ccsrbar_addr_early(void);
#define CONFIG_SYS_CCSRBAR_PHYS_HIGH (get_phys_ccsrbar_addr_early() >> 32)
#define CONFIG_SYS_CCSRBAR_PHYS_LOW get_phys_ccsrbar_addr_early()
#else
#define CONFIG_SYS_CCSRBAR_PHYS_HIGH 0x0
#define CONFIG_SYS_CCSRBAR_PHYS_LOW CONFIG_SYS_CCSRBAR
#endif

#define CONFIG_PHYS_64BIT

/* Virtual address range for PCI region maps */
#define CONFIG_SYS_PCI_MAP_START	0x80000000
#define CONFIG_SYS_PCI_MAP_END		0xe8000000

/* Virtual address to a temporary map if we need it (max 128MB) */
#define CONFIG_SYS_TMPVIRT		0xe8000000

/*
 * DDR Setup
 */
#define CONFIG_VERY_BIG_RAM
#define CONFIG_SYS_DDR_SDRAM_BASE	0x00000000
#define CONFIG_SYS_SDRAM_BASE		CONFIG_SYS_DDR_SDRAM_BASE

#define CONFIG_CHIP_SELECTS_PER_CTRL	0

#define CONFIG_SYS_CLK_FREQ        33000000

#define CONFIG_SYS_NO_FLASH

#define CONFIG_SYS_BOOT_BLOCK		0x00000000	/* boot TLB */

#define CONFIG_SYS_MONITOR_BASE		CONFIG_SYS_TEXT_BASE

#define CONFIG_ENV_IS_NOWHERE

#define CONFIG_HWCONFIG

#define CONFIG_SYS_INIT_RAM_ADDR		0x00100000
#define CONFIG_SYS_INIT_RAM_ADDR_PHYS_HIGH	0x0
#define CONFIG_SYS_INIT_RAM_ADDR_PHYS_LOW	0x00100000
/* The assembler doesn't like typecast */
#define CONFIG_SYS_INIT_RAM_ADDR_PHYS \
	((CONFIG_SYS_INIT_RAM_ADDR_PHYS_HIGH * 1ull << 32) | \
	  CONFIG_SYS_INIT_RAM_ADDR_PHYS_LOW)
#define CONFIG_SYS_INIT_RAM_SIZE		0x00004000

#define CONFIG_SYS_GBL_DATA_OFFSET	(CONFIG_SYS_INIT_RAM_SIZE - \
					GENERATED_GBL_DATA_SIZE)
#define CONFIG_SYS_INIT_SP_OFFSET	CONFIG_SYS_GBL_DATA_OFFSET

#define CONFIG_SYS_MONITOR_LEN		(512 * 1024)
#define CONFIG_SYS_MALLOC_LEN		(4 * 1024 * 1024)

#define CONFIG_CONS_INDEX	1
#define CONFIG_SYS_NS16550_SERIAL
#define CONFIG_SYS_NS16550_REG_SIZE	1
#define CONFIG_SYS_NS16550_CLK		(get_bus_freq(0))

#define CONFIG_SYS_BAUDRATE_TABLE	\
	{300, 600, 1200, 2400, 4800, 9600, 19200, 38400, 57600, 115200}

#define CONFIG_SYS_NS16550_COM1	(CONFIG_SYS_CCSRBAR+0x4500)
#define CONFIG_SYS_NS16550_COM2	(CONFIG_SYS_CCSRBAR+0x4600)

/*
 * General PCI
 * Memory space is mapped 1-1, but I/O space must start from 0.
 */

#ifdef CONFIG_PCI
#define CONFIG_PCI_INDIRECT_BRIDGE
#define CONFIG_PCI_PNP			/* do pci plug-and-play */

#define CONFIG_PCI_SCAN_SHOW		/* show pci devices on startup */
#define CONFIG_DOS_PARTITION
#endif	/* CONFIG_PCI */

#define CONFIG_LBA48
#define CONFIG_DOS_PARTITION

/*
 * Environment
 */
#define CONFIG_ENV_SIZE		0x2000

#define CONFIG_LOADS_ECHO		/* echo on for serial download */

#define CONFIG_LAST_STAGE_INIT

/*
 * Command line configuration.
 */
<<<<<<< HEAD
#define CONFIG_CMD_DHCP
#define CONFIG_CMD_ELF
#define CONFIG_CMD_BOOTZ
#define CONFIG_CMD_GREPENV
#define CONFIG_CMD_IRQ
#define CONFIG_CMD_PING
=======
#define CONFIG_CMD_IRQ
>>>>>>> 8989c96b

#ifdef CONFIG_PCI
#define CONFIG_CMD_PCI
#endif

/*
 * Miscellaneous configurable options
 */
#define CONFIG_SYS_LONGHELP			/* undef to save memory	*/
#define CONFIG_CMDLINE_EDITING			/* Command-line editing */
#define CONFIG_AUTO_COMPLETE			/* add autocompletion support */
#define CONFIG_SYS_LOAD_ADDR	0x2000000	/* default load address */
#define CONFIG_SYS_CBSIZE	256		/* Console I/O Buffer Size */
#define CONFIG_SYS_PBSIZE (CONFIG_SYS_CBSIZE+sizeof(CONFIG_SYS_PROMPT)+16)
#define CONFIG_SYS_MAXARGS	16		/* max number of command args */
#define CONFIG_SYS_BARGSIZE	CONFIG_SYS_CBSIZE/* Boot Argument Buffer Size */

/*
 * For booting Linux, the board info and command line data
 * have to be in the first 64 MB of memory, since this is
 * the maximum mapped by the Linux kernel during initialization.
 */
#define CONFIG_SYS_BOOTMAPSZ	(64 << 20)	/* Initial map for Linux*/
#define CONFIG_SYS_BOOTM_LEN	(64 << 20)	/* Increase max gunzip size */

/*
 * Environment Configuration
 */
#define CONFIG_ROOTPATH		"/opt/nfsroot"
#define CONFIG_BOOTFILE		"uImage"
#define CONFIG_UBOOTPATH	"u-boot.bin"	/* U-Boot image on TFTP server*/

/* default location for tftp and bootm */
#define CONFIG_LOADADDR		1000000

#define CONFIG_BAUDRATE	115200

#define CONFIG_BOOTCOMMAND		\
	"test -n \"$qemu_kernel_addr\" && bootm $qemu_kernel_addr - $fdt_addr_r\0"

#endif	/* __QEMU_PPCE500_H */<|MERGE_RESOLUTION|>--- conflicted
+++ resolved
@@ -141,16 +141,7 @@
 /*
  * Command line configuration.
  */
-<<<<<<< HEAD
-#define CONFIG_CMD_DHCP
-#define CONFIG_CMD_ELF
-#define CONFIG_CMD_BOOTZ
-#define CONFIG_CMD_GREPENV
 #define CONFIG_CMD_IRQ
-#define CONFIG_CMD_PING
-=======
-#define CONFIG_CMD_IRQ
->>>>>>> 8989c96b
 
 #ifdef CONFIG_PCI
 #define CONFIG_CMD_PCI

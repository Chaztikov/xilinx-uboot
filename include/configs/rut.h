--- conflicted
+++ resolved
@@ -45,10 +45,6 @@
 
 #define CONFIG_FACTORYSET
 
-<<<<<<< HEAD
-
-=======
->>>>>>> 8989c96b
 /* Watchdog */
 #define WATCHDOG_TRIGGER_GPIO	14
 

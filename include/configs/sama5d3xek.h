/*
 * Configuation settings for the SAMA5D3xEK board.
 *
 * Copyright (C) 2012 - 2013 Atmel
 *
 * based on at91sam9m10g45ek.h by:
 * Stelian Pop <stelian@popies.net>
 * Lead Tech Design <www.leadtechdesign.com>
 *
 * SPDX-License-Identifier:	GPL-2.0+
 */

#ifndef __CONFIG_H
#define __CONFIG_H

/*
 * If has No NOR flash, please put the definition: CONFIG_SYS_NO_FLASH
 * before the common header.
 */
#include "at91-sama5_common.h"

#define CONFIG_BOARD_LATE_INIT
#define CONFIG_ENV_VARS_UBOOT_RUNTIME_CONFIG

/* serial console */
#define CONFIG_ATMEL_USART
#define CONFIG_USART_BASE		ATMEL_BASE_DBGU
#define	CONFIG_USART_ID			ATMEL_ID_DBGU

/*
 * This needs to be defined for the OHCI code to work but it is defined as
 * ATMEL_ID_UHPHS in the CPU specific header files.
 */
#define ATMEL_ID_UHP			ATMEL_ID_UHPHS

/*
 * Specify the clock enable bit in the PMC_SCER register.
 */
#define ATMEL_PMC_UHP			AT91SAM926x_PMC_UHP

/* LCD */
#define CONFIG_LCD
#define LCD_BPP				LCD_COLOR16
#define LCD_OUTPUT_BPP                  24
#define CONFIG_LCD_LOGO
#define CONFIG_LCD_INFO
#define CONFIG_LCD_INFO_BELOW_LOGO
#define CONFIG_SYS_WHITE_ON_BLACK
#define CONFIG_ATMEL_HLCD
#define CONFIG_ATMEL_LCD_RGB565
#define CONFIG_SYS_CONSOLE_IS_IN_ENV

/* board specific (not enough SRAM) */
#define CONFIG_SAMA5D3_LCD_BASE		0x23E00000

/* NOR flash */
#ifndef CONFIG_SYS_NO_FLASH
#define CONFIG_FLASH_CFI_DRIVER
#define CONFIG_SYS_FLASH_CFI
#define CONFIG_SYS_FLASH_PROTECTION
#define CONFIG_SYS_FLASH_BASE		0x10000000
#define CONFIG_SYS_MAX_FLASH_SECT	131
#define CONFIG_SYS_MAX_FLASH_BANKS	1
#endif

/* SDRAM */
#define CONFIG_NR_DRAM_BANKS		1
#define CONFIG_SYS_SDRAM_BASE           ATMEL_BASE_DDRCS
#define CONFIG_SYS_SDRAM_SIZE		0x20000000

#ifdef CONFIG_SPL_BUILD
#define CONFIG_SYS_INIT_SP_ADDR		0x310000
#else
#define CONFIG_SYS_INIT_SP_ADDR \
	(CONFIG_SYS_SDRAM_BASE + 4 * 1024 - GENERATED_GBL_DATA_SIZE)
#endif

/* SerialFlash */

#ifdef CONFIG_CMD_SF
#define CONFIG_ATMEL_SPI
<<<<<<< HEAD
#define CONFIG_SPI_FLASH_ATMEL
=======
>>>>>>> 8989c96b
#define CONFIG_SF_DEFAULT_SPEED		30000000
#endif

/* NAND flash */
#define CONFIG_CMD_NAND

#ifdef CONFIG_CMD_NAND
#define CONFIG_NAND_ATMEL
#define CONFIG_SYS_MAX_NAND_DEVICE	1
#define CONFIG_SYS_NAND_BASE		ATMEL_BASE_CS3
/* our ALE is AD21 */
#define CONFIG_SYS_NAND_MASK_ALE	(1 << 21)
/* our CLE is AD22 */
#define CONFIG_SYS_NAND_MASK_CLE	(1 << 22)
#define CONFIG_SYS_NAND_ONFI_DETECTION
/* PMECC & PMERRLOC */
#define CONFIG_ATMEL_NAND_HWECC
#define CONFIG_ATMEL_NAND_HW_PMECC
#define CONFIG_PMECC_CAP		4
#define CONFIG_PMECC_SECTOR_SIZE	512
#define CONFIG_CMD_NAND_TRIMFFS
#endif

/* Ethernet Hardware */
#define CONFIG_MACB
#define CONFIG_RMII
#define CONFIG_NET_RETRY_COUNT		20
#define CONFIG_MACB_SEARCH_PHY
#define CONFIG_RGMII
#define CONFIG_PHYLIB
#define CONFIG_PHY_MICREL
#define CONFIG_PHY_MICREL_KSZ9021

/* MMC */

#ifdef CONFIG_CMD_MMC
#define CONFIG_MMC
#define CONFIG_GENERIC_MMC
#define CONFIG_GENERIC_ATMEL_MCI
#define ATMEL_BASE_MMCI			ATMEL_BASE_MCI0
#endif

/* USB */

#ifdef CONFIG_CMD_USB
#define CONFIG_USB_ATMEL
#define CONFIG_USB_ATMEL_CLK_SEL_UPLL
#define CONFIG_USB_OHCI_NEW
#define CONFIG_SYS_USB_OHCI_CPU_INIT
#define CONFIG_SYS_USB_OHCI_REGS_BASE		ATMEL_BASE_OHCI
#define CONFIG_SYS_USB_OHCI_SLOT_NAME		"sama5d3"
#define CONFIG_SYS_USB_OHCI_MAX_ROOT_PORTS	3
#define CONFIG_DOS_PARTITION
#define CONFIG_USB_STORAGE
#endif

/* USB device */
#define CONFIG_USB_ETHER
#define CONFIG_USB_ETH_RNDIS
#define CONFIG_USBNET_MANUFACTURER      "Atmel SAMA5D3xEK"

#if defined(CONFIG_CMD_USB) || defined(CONFIG_CMD_MMC)
#define CONFIG_FAT_WRITE
#endif

#define CONFIG_SYS_LOAD_ADDR			0x22000000 /* load address */

#ifdef CONFIG_SYS_USE_SERIALFLASH
/* override the bootcmd, bootargs and other configuration for spi flash env*/
#elif CONFIG_SYS_USE_NANDFLASH
/* override the bootcmd, bootargs and other configuration nandflash env */
#elif CONFIG_SYS_USE_MMC
/* override the bootcmd, bootargs and other configuration for sd/mmc env */
#else
#define CONFIG_ENV_IS_NOWHERE
#endif

/* SPL */
#define CONFIG_SPL_FRAMEWORK
#define CONFIG_SPL_TEXT_BASE		0x300000
#define CONFIG_SPL_MAX_SIZE		0x10000
#define CONFIG_SPL_BSS_START_ADDR	0x20000000
#define CONFIG_SPL_BSS_MAX_SIZE		0x80000
#define CONFIG_SYS_SPL_MALLOC_START	0x20080000
#define CONFIG_SYS_SPL_MALLOC_SIZE	0x80000

#define CONFIG_SPL_LIBCOMMON_SUPPORT
#define CONFIG_SPL_LIBGENERIC_SUPPORT
#define CONFIG_SPL_GPIO_SUPPORT
#define CONFIG_SPL_SERIAL_SUPPORT

#define CONFIG_SPL_BOARD_INIT
#define CONFIG_SYS_MONITOR_LEN		(512 << 10)

#ifdef CONFIG_SYS_USE_MMC
#define CONFIG_SPL_LDSCRIPT		arch/arm/mach-at91/armv7/u-boot-spl.lds
#define CONFIG_SPL_MMC_SUPPORT
#define CONFIG_SYS_U_BOOT_MAX_SIZE_SECTORS	0x400
#define CONFIG_SYS_MMCSD_RAW_MODE_U_BOOT_SECTOR 0x200
#define CONFIG_SYS_MMCSD_FS_BOOT_PARTITION	1
#define CONFIG_SPL_FS_LOAD_PAYLOAD_NAME	"u-boot.img"
#define CONFIG_SPL_FAT_SUPPORT
#define CONFIG_SPL_LIBDISK_SUPPORT

#elif CONFIG_SYS_USE_NANDFLASH
#define CONFIG_SPL_NAND_SUPPORT
#define CONFIG_SPL_NAND_DRIVERS
#define CONFIG_SPL_NAND_BASE
#define CONFIG_SYS_NAND_U_BOOT_OFFS	0x40000
#define CONFIG_SYS_NAND_5_ADDR_CYCLE
#define CONFIG_SYS_NAND_PAGE_SIZE	0x800
#define CONFIG_SYS_NAND_PAGE_COUNT	64
#define CONFIG_SYS_NAND_OOBSIZE		64
#define CONFIG_SYS_NAND_BLOCK_SIZE	0x20000
#define CONFIG_SYS_NAND_BAD_BLOCK_POS	0x0
#define CONFIG_SPL_GENERATE_ATMEL_PMECC_HEADER

#elif CONFIG_SYS_USE_SERIALFLASH
#define CONFIG_SPL_SPI_SUPPORT
#define CONFIG_SPL_SPI_FLASH_SUPPORT
#define CONFIG_SPL_SPI_LOAD
#define CONFIG_SYS_SPI_U_BOOT_OFFS	0x8000

#endif

#endif<|MERGE_RESOLUTION|>--- conflicted
+++ resolved
@@ -79,10 +79,6 @@
 
 #ifdef CONFIG_CMD_SF
 #define CONFIG_ATMEL_SPI
-<<<<<<< HEAD
-#define CONFIG_SPI_FLASH_ATMEL
-=======
->>>>>>> 8989c96b
 #define CONFIG_SF_DEFAULT_SPEED		30000000
 #endif
 

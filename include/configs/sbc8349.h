--- conflicted
+++ resolved
@@ -406,12 +406,6 @@
 /*
  * Command line configuration.
  */
-<<<<<<< HEAD
-#define CONFIG_CMD_I2C
-#define CONFIG_CMD_MII
-#define CONFIG_CMD_PING
-=======
->>>>>>> 8989c96b
 
 #if defined(CONFIG_PCI)
     #define CONFIG_CMD_PCI

/*
 * Copyright 2007,2009 Wind River Systems <www.windriver.com>
 * Copyright 2007 Embedded Specialties, Inc.
 * Copyright 2004, 2007 Freescale Semiconductor.
 *
 * SPDX-License-Identifier:	GPL-2.0+
 */

/*
 * sbc8548 board configuration file
 * Please refer to doc/README.sbc8548 for more info.
 */
#ifndef __CONFIG_H
#define __CONFIG_H

/*
 * Top level Makefile configuration choices
 */
#ifdef CONFIG_PCI
#define CONFIG_PCI_INDIRECT_BRIDGE
#define CONFIG_PCI1
#endif

#ifdef CONFIG_66
#define CONFIG_SYS_CLK_DIV 1
#endif

#ifdef CONFIG_33
#define CONFIG_SYS_CLK_DIV 2
#endif

#ifdef CONFIG_PCIE
#define CONFIG_PCIE1
#endif

/*
 * High Level Configuration Options
 */
#define CONFIG_BOOKE		1	/* BOOKE */
#define CONFIG_E500		1	/* BOOKE e500 family */
#define CONFIG_MPC8548		1	/* MPC8548 specific */
#define CONFIG_SBC8548		1	/* SBC8548 board specific */

/*
 * If you want to boot from the SODIMM flash, instead of the soldered
 * on flash, set this, and change JP12, SW2:8 accordingly.
 */
#undef CONFIG_SYS_ALT_BOOT

#ifndef CONFIG_SYS_TEXT_BASE
#ifdef CONFIG_SYS_ALT_BOOT
#define CONFIG_SYS_TEXT_BASE	0xfff00000
#else
#define CONFIG_SYS_TEXT_BASE	0xfffa0000
#endif
#endif

#undef CONFIG_RIO

#ifdef CONFIG_PCI
#define CONFIG_FSL_PCI_INIT		/* Use common FSL init code */
#define CONFIG_SYS_PCI_64BIT    1	/* enable 64-bit PCI resources */
#endif
#ifdef CONFIG_PCIE1
#define CONFIG_FSL_PCIE_RESET   1	/* need PCIe reset errata */
#endif

#define CONFIG_TSEC_ENET		/* tsec ethernet support */
#define CONFIG_ENV_OVERWRITE

#define CONFIG_INTERRUPTS		/* enable pci, srio, ddr interrupts */

#define CONFIG_FSL_LAW		1	/* Use common FSL init code */

/*
 * Below assumes that CCB:SYSCLK remains unchanged at 6:1 via SW2:[1-4]
 */
#ifndef CONFIG_SYS_CLK_DIV
#define CONFIG_SYS_CLK_DIV	1	/* 2, if 33MHz PCI card installed */
#endif
#define CONFIG_SYS_CLK_FREQ	(66000000 / CONFIG_SYS_CLK_DIV)

/*
 * These can be toggled for performance analysis, otherwise use default.
 */
#define CONFIG_L2_CACHE			/* toggle L2 cache */
#define CONFIG_BTB			/* toggle branch predition */

/*
 * Only possible on E500 Version 2 or newer cores.
 */
#define CONFIG_ENABLE_36BIT_PHYS	1

#define CONFIG_BOARD_EARLY_INIT_F	1	/* Call board_pre_init */

#undef	CONFIG_SYS_DRAM_TEST			/* memory test, takes time */
#define CONFIG_SYS_MEMTEST_START	0x00200000	/* memtest works on */
#define CONFIG_SYS_MEMTEST_END		0x00400000

#define CONFIG_SYS_CCSRBAR		0xe0000000
#define CONFIG_SYS_CCSRBAR_PHYS_LOW	CONFIG_SYS_CCSRBAR

/* DDR Setup */
#define CONFIG_SYS_FSL_DDR2
#undef CONFIG_FSL_DDR_INTERACTIVE
#undef CONFIG_DDR_ECC			/* only for ECC DDR module */
/*
 * A hardware errata caused the LBC SDRAM SPD and the DDR2 SPD
 * to collide, meaning you couldn't reliably read either. So
 * physically remove the LBC PC100 SDRAM module from the board
 * before enabling the two SPD options below, or check that you
 * have the hardware fix on your board via "i2c probe" and looking
 * for a device at 0x53.
 */
#undef CONFIG_SPD_EEPROM		/* Use SPD EEPROM for DDR setup */
#undef CONFIG_DDR_SPD

#define CONFIG_ECC_INIT_VIA_DDRCONTROLLER	/* DDR controller or DMA? */
#define CONFIG_MEM_INIT_VALUE	0xDeadBeef

#define CONFIG_SYS_DDR_SDRAM_BASE	0x00000000
#define CONFIG_SYS_SDRAM_BASE		CONFIG_SYS_DDR_SDRAM_BASE
#define CONFIG_VERY_BIG_RAM

#define CONFIG_NUM_DDR_CONTROLLERS	1
#define CONFIG_DIMM_SLOTS_PER_CTLR	1
#define CONFIG_CHIP_SELECTS_PER_CTRL	2

/*
 * The hardware fix for the I2C address collision puts the DDR
 * SPD at 0x53, but if we are running on an older board w/o the
 * fix, it will still be at 0x51.  We check 0x53 1st.
 */
#define SPD_EEPROM_ADDRESS	0x51	/* CTLR 0 DIMM 0 */
#define ALT_SPD_EEPROM_ADDRESS	0x53	/* CTLR 0 DIMM 0 */

/*
 * Make sure required options are set
 */
#ifndef CONFIG_SPD_EEPROM
	#define CONFIG_SYS_SDRAM_SIZE	256		/* DDR is 256MB */
	#define CONFIG_SYS_DDR_CONTROL	0xc300c000
#endif

#undef CONFIG_CLOCKS_IN_MHZ

/*
 * FLASH on the Local Bus
 * Two banks, one 8MB the other 64MB, using the CFI driver.
 * JP12+SW2.8 are used to swap CS0 and CS6, defaults are to have
 * CS0 the 8MB boot flash, and CS6 the 64MB flash.
 *
 *	Default:
 *	ec00_0000	efff_ffff	64MB SODIMM
 *	ff80_0000	ffff_ffff	8MB soldered flash
 *
 *	Alternate:
 *	ef80_0000	efff_ffff	8MB soldered flash
 *	fc00_0000	ffff_ffff	64MB SODIMM
 *
 * BR0_8M:
 *    Base address 0 = 0xff80_0000 = BR0[0:16] = 1111 1111 1000 0000 0
 *    Port Size = 8 bits = BRx[19:20] = 01
 *    Use GPCM = BRx[24:26] = 000
 *    Valid = BRx[31] = 1
 *
 * BR0_64M:
 *    Base address 0 = 0xfc00_0000 = BR0[0:16] = 1111 1100 0000 0000 0
 *    Port Size = 32 bits = BRx[19:20] = 11
 *
 * 0    4    8    12   16   20   24   28
 * 1111 1111 1000 0000 0000 1000 0000 0001 = ff800801    BR0_8M
 * 1111 1100 0000 0000 0001 1000 0000 0001 = fc001801    BR0_64M
 */
#define CONFIG_SYS_BR0_8M	0xff800801
#define CONFIG_SYS_BR0_64M	0xfc001801

/*
 * BR6_8M:
 *    Base address 6 = 0xef80_0000 = BR6[0:16] = 1110 1111 1000 0000 0
 *    Port Size = 8 bits = BRx[19:20] = 01
 *    Use GPCM = BRx[24:26] = 000
 *    Valid = BRx[31] = 1

 * BR6_64M:
 *    Base address 6 = 0xec00_0000 = BR6[0:16] = 1110 1100 0000 0000 0
 *    Port Size = 32 bits = BRx[19:20] = 11
 *
 * 0    4    8    12   16   20   24   28
 * 1110 1111 1000 0000 0000 1000 0000 0001 = ef800801    BR6_8M
 * 1110 1100 0000 0000 0001 1000 0000 0001 = ec001801    BR6_64M
 */
#define CONFIG_SYS_BR6_8M	0xef800801
#define CONFIG_SYS_BR6_64M	0xec001801

/*
 * OR0_8M:
 *    Addr Mask = 8M = OR1[0:16] = 1111 1111 1000 0000 0
 *    XAM = OR0[17:18] = 11
 *    CSNT = OR0[20] = 1
 *    ACS = half cycle delay = OR0[21:22] = 11
 *    SCY = 6 = OR0[24:27] = 0110
 *    TRLX = use relaxed timing = OR0[29] = 1
 *    EAD = use external address latch delay = OR0[31] = 1
 *
 * OR0_64M:
 *    Addr Mask = 64M = OR1[0:16] = 1111 1100 0000 0000 0
 *
 *
 * 0    4    8    12   16   20   24   28
 * 1111 1111 1000 0000 0110 1110 0110 0101 = ff806e65    OR0_8M
 * 1111 1100 0000 0000 0110 1110 0110 0101 = fc006e65    OR0_64M
 */
#define CONFIG_SYS_OR0_8M	0xff806e65
#define CONFIG_SYS_OR0_64M	0xfc006e65

/*
 * OR6_8M:
 *    Addr Mask = 8M = OR6[0:16] = 1111 1111 1000 0000 0
 *    XAM = OR6[17:18] = 11
 *    CSNT = OR6[20] = 1
 *    ACS = half cycle delay = OR6[21:22] = 11
 *    SCY = 6 = OR6[24:27] = 0110
 *    TRLX = use relaxed timing = OR6[29] = 1
 *    EAD = use external address latch delay = OR6[31] = 1
 *
 * OR6_64M:
 *    Addr Mask = 64M = OR6[0:16] = 1111 1100 0000 0000 0
 *
 * 0    4    8    12   16   20   24   28
 * 1111 1111 1000 0000 0110 1110 0110 0101 = ff806e65    OR6_8M
 * 1111 1100 0000 0000 0110 1110 0110 0101 = fc006e65    OR6_64M
 */
#define CONFIG_SYS_OR6_8M	0xff806e65
#define CONFIG_SYS_OR6_64M	0xfc006e65

#ifndef CONFIG_SYS_ALT_BOOT		/* JP12 in default position */
#define CONFIG_SYS_BOOT_BLOCK		0xff800000	/* start of 8MB Flash */
#define CONFIG_SYS_ALT_FLASH		0xec000000	/* 64MB "user" flash */

#define CONFIG_SYS_BR0_PRELIM		CONFIG_SYS_BR0_8M
#define CONFIG_SYS_OR0_PRELIM		CONFIG_SYS_OR0_8M

#define CONFIG_SYS_BR6_PRELIM		CONFIG_SYS_BR6_64M
#define CONFIG_SYS_OR6_PRELIM		CONFIG_SYS_OR6_64M
#else					/* JP12 in alternate position */
#define CONFIG_SYS_BOOT_BLOCK		0xfc000000	/* start 64MB Flash */
#define CONFIG_SYS_ALT_FLASH		0xef800000	/* 8MB soldered flash */

#define CONFIG_SYS_BR0_PRELIM		CONFIG_SYS_BR0_64M
#define CONFIG_SYS_OR0_PRELIM		CONFIG_SYS_OR0_64M

#define CONFIG_SYS_BR6_PRELIM		CONFIG_SYS_BR6_8M
#define CONFIG_SYS_OR6_PRELIM		CONFIG_SYS_OR6_8M
#endif

#define CONFIG_SYS_FLASH_BASE		CONFIG_SYS_BOOT_BLOCK
#define CONFIG_SYS_FLASH_BANKS_LIST	{CONFIG_SYS_FLASH_BASE, \
					 CONFIG_SYS_ALT_FLASH}
#define CONFIG_SYS_MAX_FLASH_BANKS	2		/* number of banks */
#define CONFIG_SYS_MAX_FLASH_SECT	256		/* sectors per device */
#undef	CONFIG_SYS_FLASH_CHECKSUM
#define CONFIG_SYS_FLASH_ERASE_TOUT	60000	/* Flash Erase Timeout (ms) */
#define CONFIG_SYS_FLASH_WRITE_TOUT	500	/* Flash Write Timeout (ms) */

#define CONFIG_SYS_MONITOR_BASE	CONFIG_SYS_TEXT_BASE	/* start of monitor */

#define CONFIG_FLASH_CFI_DRIVER
#define CONFIG_SYS_FLASH_CFI
#define CONFIG_SYS_FLASH_EMPTY_INFO

/* CS5 = Local bus peripherals controlled by the EPLD */

#define CONFIG_SYS_BR5_PRELIM		0xf8000801
#define CONFIG_SYS_OR5_PRELIM		0xff006e65
#define CONFIG_SYS_EPLD_BASE		0xf8000000
#define CONFIG_SYS_LED_DISP_BASE	0xf8000000
#define CONFIG_SYS_USER_SWITCHES_BASE	0xf8100000
#define CONFIG_SYS_BD_REV		0xf8300000
#define CONFIG_SYS_EEPROM_BASE		0xf8b00000

/*
 * SDRAM on the Local Bus (CS3 and CS4)
 * Note that most boards have a hardware errata where both the
 * LBC SDRAM and the DDR2 SDRAM decode at 0x51, making it impossible
 * to use CONFIG_DDR_SPD unless you physically remove the LBC DIMM.
 * A hardware workaround is also available, see README.sbc8548 file.
 */
#define CONFIG_SYS_LBC_SDRAM_BASE	0xf0000000	/* Localbus SDRAM */
#define CONFIG_SYS_LBC_SDRAM_SIZE	128		/* LBC SDRAM is 128MB */

/*
 * Base Register 3 and Option Register 3 configure the 1st 1/2 SDRAM.
 * The SDRAM base address, CONFIG_SYS_LBC_SDRAM_BASE, is 0xf0000000.
 *
 * For BR3, need:
 *    Base address of 0xf0000000 = BR[0:16] = 1111 0000 0000 0000 0
 *    port-size = 32-bits = BR2[19:20] = 11
 *    no parity checking = BR2[21:22] = 00
 *    SDRAM for MSEL = BR2[24:26] = 011
 *    Valid = BR[31] = 1
 *
 * 0    4    8    12   16   20   24   28
 * 1111 0000 0000 0000 0001 1000 0110 0001 = f0001861
 *
 */

#define CONFIG_SYS_BR3_PRELIM		0xf0001861

/*
 * The SDRAM size in MB, of 1/2 CONFIG_SYS_LBC_SDRAM_SIZE, is 64.
 *
 * For OR3, need:
 *    64MB mask for AM, OR3[0:7] = 1111 1100
 *		   XAM, OR3[17:18] = 11
 *    10 columns OR3[19-21] = 011
 *    12 rows   OR3[23-25] = 011
 *    EAD set for extra time OR[31] = 0
 *
 * 0    4    8    12   16   20   24   28
 * 1111 1100 0000 0000 0110 1100 1100 0000 = fc006cc0
 */

#define CONFIG_SYS_OR3_PRELIM		0xfc006cc0

/*
 * Base Register 4 and Option Register 4 configure the 2nd 1/2 SDRAM.
 * The base address, (SDRAM_BASE + 1/2*SIZE), is 0xf4000000.
 *
 * For BR4, need:
 *    Base address of 0xf4000000 = BR[0:16] = 1111 0100 0000 0000 0
 *    port-size = 32-bits = BR2[19:20] = 11
 *    no parity checking = BR2[21:22] = 00
 *    SDRAM for MSEL = BR2[24:26] = 011
 *    Valid = BR[31] = 1
 *
 * 0    4    8    12   16   20   24   28
 * 1111 0000 0000 0000 0001 1000 0110 0001 = f4001861
 *
 */

#define CONFIG_SYS_BR4_PRELIM		0xf4001861

/*
 * The SDRAM size in MB, of 1/2 CONFIG_SYS_LBC_SDRAM_SIZE, is 64.
 *
 * For OR4, need:
 *    64MB mask for AM, OR3[0:7] = 1111 1100
 *		   XAM, OR3[17:18] = 11
 *    10 columns OR3[19-21] = 011
 *    12 rows   OR3[23-25] = 011
 *    EAD set for extra time OR[31] = 0
 *
 * 0    4    8    12   16   20   24   28
 * 1111 1100 0000 0000 0110 1100 1100 0000 = fc006cc0
 */

#define CONFIG_SYS_OR4_PRELIM		0xfc006cc0

#define CONFIG_SYS_LBC_LCRR		0x00000002    /* LB clock ratio reg */
#define CONFIG_SYS_LBC_LBCR		0x00000000    /* LB config reg */
#define CONFIG_SYS_LBC_LSRT		0x20000000  /* LB sdram refresh timer */
#define CONFIG_SYS_LBC_MRTPR		0x00000000  /* LB refresh timer prescal*/

/*
 * Common settings for all Local Bus SDRAM commands.
 */
#define CONFIG_SYS_LBC_LSDMR_COMMON	( LSDMR_RFCR16		\
				| LSDMR_BSMA1516	\
				| LSDMR_PRETOACT3	\
				| LSDMR_ACTTORW3	\
				| LSDMR_BUFCMD		\
				| LSDMR_BL8		\
				| LSDMR_WRC2		\
				| LSDMR_CL3		\
				)

#define CONFIG_SYS_LBC_LSDMR_PCHALL	\
	 (CONFIG_SYS_LBC_LSDMR_COMMON | LSDMR_OP_PCHALL)
#define CONFIG_SYS_LBC_LSDMR_ARFRSH	\
	 (CONFIG_SYS_LBC_LSDMR_COMMON | LSDMR_OP_ARFRSH)
#define CONFIG_SYS_LBC_LSDMR_MRW	\
	 (CONFIG_SYS_LBC_LSDMR_COMMON | LSDMR_OP_MRW)
#define CONFIG_SYS_LBC_LSDMR_RFEN	\
	 (CONFIG_SYS_LBC_LSDMR_COMMON | LSDMR_RFEN)

#define CONFIG_SYS_INIT_RAM_LOCK	1
#define CONFIG_SYS_INIT_RAM_ADDR	0xe4010000	/* Initial RAM address */
#define CONFIG_SYS_INIT_RAM_SIZE	0x4000		/* Size of used area in RAM */

#define CONFIG_SYS_INIT_L2_ADDR	0xf8f80000	/* relocate boot L2SRAM */

#define CONFIG_SYS_GBL_DATA_OFFSET	(CONFIG_SYS_INIT_RAM_SIZE - GENERATED_GBL_DATA_SIZE)
#define CONFIG_SYS_INIT_SP_OFFSET	CONFIG_SYS_GBL_DATA_OFFSET

/*
 * For soldered on flash, (128kB/sector) we use 2 sectors for u-boot and
 * one for env+bootpg (CONFIG_SYS_TEXT_BASE=0xfffa_0000, 384kB total).  For SODIMM
 * flash (512kB/sector) we use 1 sector for u-boot, and one for env+bootpg
 * (CONFIG_SYS_TEXT_BASE=0xfff0_0000, 1MB total).  This dynamically sets the right
 * thing for MONITOR_LEN in both cases.
 */
#define CONFIG_SYS_MONITOR_LEN		(~CONFIG_SYS_TEXT_BASE + 1)
#define CONFIG_SYS_MALLOC_LEN		(1024 * 1024) /* Reserved for malloc */

/* Serial Port */
#define CONFIG_CONS_INDEX	1
#define CONFIG_SYS_NS16550_SERIAL
#define CONFIG_SYS_NS16550_REG_SIZE	1
#define CONFIG_SYS_NS16550_CLK		(400000000 / CONFIG_SYS_CLK_DIV)

#define CONFIG_SYS_BAUDRATE_TABLE \
	{300, 600, 1200, 2400, 4800, 9600, 19200, 38400,115200}

#define CONFIG_SYS_NS16550_COM1	(CONFIG_SYS_CCSRBAR+0x4500)
#define CONFIG_SYS_NS16550_COM2	(CONFIG_SYS_CCSRBAR+0x4600)

/*
 * I2C
 */
#define CONFIG_SYS_I2C
#define CONFIG_SYS_I2C_FSL
#define CONFIG_SYS_FSL_I2C_SPEED	400000
#define CONFIG_SYS_FSL_I2C_SLAVE	0x7F
#define CONFIG_SYS_FSL_I2C_OFFSET	0x3000
#define CONFIG_SYS_I2C_EEPROM_ADDR	0x50

/*
 * General PCI
 * Memory space is mapped 1-1, but I/O space must start from 0.
 */
#define CONFIG_SYS_PCI_VIRT		0x80000000	/* 1G PCI TLB */
#define CONFIG_SYS_PCI_PHYS		0x80000000	/* 1G PCI TLB */

#define CONFIG_SYS_PCI1_MEM_VIRT	0x80000000
#define CONFIG_SYS_PCI1_MEM_BUS		0x80000000
#define CONFIG_SYS_PCI1_MEM_PHYS	0x80000000
#define CONFIG_SYS_PCI1_MEM_SIZE	0x20000000	/* 512M */
#define CONFIG_SYS_PCI1_IO_VIRT		0xe2000000
#define CONFIG_SYS_PCI1_IO_BUS		0x00000000
#define CONFIG_SYS_PCI1_IO_PHYS		0xe2000000
#define CONFIG_SYS_PCI1_IO_SIZE		0x00800000	/* 8M */

#ifdef CONFIG_PCIE1
#define CONFIG_SYS_PCIE1_MEM_VIRT	0xa0000000
#define CONFIG_SYS_PCIE1_MEM_BUS	0xa0000000
#define CONFIG_SYS_PCIE1_MEM_PHYS	0xa0000000
#define CONFIG_SYS_PCIE1_MEM_SIZE	0x20000000	/* 512M */
#define CONFIG_SYS_PCIE1_IO_VIRT	0xe2800000
#define CONFIG_SYS_PCIE1_IO_BUS		0x00000000
#define CONFIG_SYS_PCIE1_IO_PHYS	0xe2800000
#define CONFIG_SYS_PCIE1_IO_SIZE	0x00800000	/* 8M */
#endif

#ifdef CONFIG_RIO
/*
 * RapidIO MMU
 */
#define CONFIG_SYS_RIO_MEM_BASE	0xC0000000
#define CONFIG_SYS_RIO_MEM_SIZE	0x20000000	/* 512M */
#endif

#if defined(CONFIG_PCI)

#define CONFIG_PCI_PNP			/* do pci plug-and-play */

#undef CONFIG_EEPRO100
#undef CONFIG_TULIP

#define CONFIG_PCI_SCAN_SHOW		/* show pci devices on startup */

#endif	/* CONFIG_PCI */

#if defined(CONFIG_TSEC_ENET)

#define CONFIG_MII		1	/* MII PHY management */
#define CONFIG_TSEC1	1
#define CONFIG_TSEC1_NAME	"eTSEC0"
#define CONFIG_TSEC2	1
#define CONFIG_TSEC2_NAME	"eTSEC1"
#undef CONFIG_MPC85XX_FEC

#define TSEC1_PHY_ADDR		0x19
#define TSEC2_PHY_ADDR		0x1a

#define TSEC1_PHYIDX		0
#define TSEC2_PHYIDX		0

#define TSEC1_FLAGS		TSEC_GIGABIT
#define TSEC2_FLAGS		TSEC_GIGABIT

/* Options are: eTSEC[0-3] */
#define CONFIG_ETHPRIME		"eTSEC0"
#define CONFIG_PHY_GIGE		1	/* Include GbE speed/duplex detection */
#endif	/* CONFIG_TSEC_ENET */

/*
 * Environment
 */
#define CONFIG_ENV_IS_IN_FLASH	1
#define CONFIG_ENV_SIZE		0x2000
#if CONFIG_SYS_TEXT_BASE == 0xfff00000	/* Boot from 64MB SODIMM */
#define CONFIG_ENV_ADDR		(CONFIG_SYS_MONITOR_BASE + 0x80000)
#define CONFIG_ENV_SECT_SIZE	0x80000	/* 512K(one sector) for env */
#elif CONFIG_SYS_TEXT_BASE == 0xfffa0000	/* Boot from 8MB soldered flash */
#define CONFIG_ENV_ADDR		(CONFIG_SYS_MONITOR_BASE + 0x40000)
#define CONFIG_ENV_SECT_SIZE	0x20000	/* 128K(one sector) for env */
#else
#warning undefined environment size/location.
#endif

#define CONFIG_LOADS_ECHO	1	/* echo on for serial download */
#define CONFIG_SYS_LOADS_BAUD_CHANGE	1	/* allow baudrate change */

/*
 * BOOTP options
 */
#define CONFIG_BOOTP_BOOTFILESIZE
#define CONFIG_BOOTP_BOOTPATH
#define CONFIG_BOOTP_GATEWAY
#define CONFIG_BOOTP_HOSTNAME

/*
 * Command line configuration.
 */
<<<<<<< HEAD
#define CONFIG_CMD_PING
#define CONFIG_CMD_I2C
#define CONFIG_CMD_MII
#define CONFIG_CMD_ELF
=======
>>>>>>> 8989c96b
#define CONFIG_CMD_REGINFO

#if defined(CONFIG_PCI)
    #define CONFIG_CMD_PCI
#endif

#undef CONFIG_WATCHDOG			/* watchdog disabled */

/*
 * Miscellaneous configurable options
 */
#define CONFIG_CMDLINE_EDITING			/* undef to save memory */
#define CONFIG_AUTO_COMPLETE			/* add autocompletion support */
#define CONFIG_SYS_LONGHELP			/* undef to save memory	*/
#define CONFIG_SYS_LOAD_ADDR	0x2000000	/* default load address */
#if defined(CONFIG_CMD_KGDB)
#define CONFIG_SYS_CBSIZE	1024		/* Console I/O Buffer Size */
#else
#define CONFIG_SYS_CBSIZE	256		/* Console I/O Buffer Size */
#endif
#define CONFIG_SYS_PBSIZE (CONFIG_SYS_CBSIZE+sizeof(CONFIG_SYS_PROMPT)+16) /* Print Buffer Size */
#define CONFIG_SYS_MAXARGS	16		/* max number of command args */
#define CONFIG_SYS_BARGSIZE	CONFIG_SYS_CBSIZE	/* Boot Argument Buffer Size */

/*
 * For booting Linux, the board info and command line data
 * have to be in the first 8 MB of memory, since this is
 * the maximum mapped by the Linux kernel during initialization.
 */
#define CONFIG_SYS_BOOTMAPSZ	(8 << 20)	/* Initial Memory map for Linux*/

#if defined(CONFIG_CMD_KGDB)
#define CONFIG_KGDB_BAUDRATE	230400	/* speed to run kgdb serial port */
#endif

/*
 * Environment Configuration
 */
#if defined(CONFIG_TSEC_ENET)
#define CONFIG_HAS_ETH0
#define CONFIG_HAS_ETH1
#endif

#define CONFIG_IPADDR	 192.168.0.55

#define CONFIG_HOSTNAME	 sbc8548
#define CONFIG_ROOTPATH	 "/opt/eldk/ppc_85xx"
#define CONFIG_BOOTFILE	 "/uImage"
#define CONFIG_UBOOTPATH /u-boot.bin	/* TFTP server */

#define CONFIG_SERVERIP	 192.168.0.2
#define CONFIG_GATEWAYIP 192.168.0.1
#define CONFIG_NETMASK	 255.255.255.0

#define CONFIG_LOADADDR	1000000	/*default location for tftp and bootm*/

#undef	CONFIG_BOOTARGS		/* the boot command will set bootargs*/

#define CONFIG_BAUDRATE	115200

#define	CONFIG_EXTRA_ENV_SETTINGS				\
"netdev=eth0\0"						\
"uboot=" __stringify(CONFIG_UBOOTPATH) "\0"				\
"tftpflash=tftpboot $loadaddr $uboot; "			\
	"protect off " __stringify(CONFIG_SYS_TEXT_BASE) " +$filesize; " \
	"erase " __stringify(CONFIG_SYS_TEXT_BASE) " +$filesize; "	\
	"cp.b $loadaddr " __stringify(CONFIG_SYS_TEXT_BASE) " $filesize; " \
	"protect on " __stringify(CONFIG_SYS_TEXT_BASE) " +$filesize; "	\
	"cmp.b $loadaddr " __stringify(CONFIG_SYS_TEXT_BASE) " $filesize\0" \
"consoledev=ttyS0\0"				\
"ramdiskaddr=2000000\0"			\
"ramdiskfile=uRamdisk\0"			\
"fdtaddr=c00000\0"				\
"fdtfile=sbc8548.dtb\0"

#define CONFIG_NFSBOOTCOMMAND						\
   "setenv bootargs root=/dev/nfs rw "					\
      "nfsroot=$serverip:$rootpath "					\
      "ip=$ipaddr:$serverip:$gatewayip:$netmask:$hostname:$netdev:off " \
      "console=$consoledev,$baudrate $othbootargs;"			\
   "tftp $loadaddr $bootfile;"						\
   "tftp $fdtaddr $fdtfile;"						\
   "bootm $loadaddr - $fdtaddr"

#define CONFIG_RAMBOOTCOMMAND \
   "setenv bootargs root=/dev/ram rw "					\
      "console=$consoledev,$baudrate $othbootargs;"			\
   "tftp $ramdiskaddr $ramdiskfile;"					\
   "tftp $loadaddr $bootfile;"						\
   "tftp $fdtaddr $fdtfile;"						\
   "bootm $loadaddr $ramdiskaddr $fdtaddr"

#define CONFIG_BOOTCOMMAND	CONFIG_RAMBOOTCOMMAND

#endif	/* __CONFIG_H */<|MERGE_RESOLUTION|>--- conflicted
+++ resolved
@@ -523,13 +523,6 @@
 /*
  * Command line configuration.
  */
-<<<<<<< HEAD
-#define CONFIG_CMD_PING
-#define CONFIG_CMD_I2C
-#define CONFIG_CMD_MII
-#define CONFIG_CMD_ELF
-=======
->>>>>>> 8989c96b
 #define CONFIG_CMD_REGINFO
 
 #if defined(CONFIG_PCI)

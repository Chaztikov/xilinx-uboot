/*
 * SchulerControl GmbH, SC_SPS_1 module config
 *
 * Copyright (C) 2012 Marek Vasut <marex@denx.de>
 * on behalf of DENX Software Engineering GmbH
 *
 * SPDX-License-Identifier:	GPL-2.0+
 */
#ifndef __CONFIGS_SC_SPS_1_H__
#define __CONFIGS_SC_SPS_1_H__

/* System configuration */
#define CONFIG_MX28				/* i.MX28 SoC */
#define MACH_TYPE_SC_SPS_1	4172
#define CONFIG_MACH_TYPE	MACH_TYPE_SC_SPS_1

/* U-Boot Commands */
#define CONFIG_SYS_NO_FLASH
#define CONFIG_DISPLAY_CPUINFO
#define CONFIG_DOS_PARTITION

<<<<<<< HEAD
#define CONFIG_CMD_CACHE
#define CONFIG_CMD_DHCP
#define CONFIG_CMD_EXT2
#define CONFIG_CMD_FAT
#define CONFIG_CMD_GPIO
#define CONFIG_CMD_MII
#define CONFIG_CMD_MMC
#define CONFIG_CMD_PING
#define CONFIG_CMD_USB

=======
>>>>>>> 8989c96b
/* Memory configuration */
#define CONFIG_NR_DRAM_BANKS		1		/* 1 bank of DRAM */
#define PHYS_SDRAM_1			0x40000000	/* Base address */
#define PHYS_SDRAM_1_SIZE		0x40000000	/* Max 1 GB RAM */
#define CONFIG_SYS_SDRAM_BASE		PHYS_SDRAM_1

/* Environment */
#define CONFIG_ENV_SIZE			(16 * 1024)
#define CONFIG_ENV_IS_IN_MMC

/* Environment is in MMC */
#if defined(CONFIG_CMD_MMC) && defined(CONFIG_ENV_IS_IN_MMC)
#define CONFIG_ENV_OFFSET		(256 * 1024)
#define CONFIG_SYS_MMC_ENV_DEV		0
#else
#define CONFIG_ENV_IS_NOWHERE
#endif

/* FEC Ethernet on SoC */
#ifdef CONFIG_CMD_NET
#define CONFIG_FEC_MXC
#define CONFIG_PHYLIB
#define CONFIG_PHY_SMSC
#endif

/* USB */
#ifdef CONFIG_CMD_USB
#define CONFIG_EHCI_MXS_PORT0
#define CONFIG_USB_MAX_CONTROLLER_COUNT	1
#define CONFIG_USB_STORAGE
#endif

/* Booting Linux */
#define CONFIG_BOOTFILE		"uImage"
#define CONFIG_BOOTARGS		"console=ttyAMA0,115200"
#define CONFIG_BOOTCOMMAND	"bootm"
#define CONFIG_LOADADDR		0x42000000
#define CONFIG_SYS_LOAD_ADDR	CONFIG_LOADADDR

/* Extra Environment */
#define CONFIG_EXTRA_ENV_SETTINGS					\
	"update_sd_firmware_filename=u-boot.sd\0"			\
	"update_sd_firmware="		/* Update the SD firmware partition */ \
		"if mmc rescan ; then "					\
		"if tftp ${update_sd_firmware_filename} ; then "	\
		"setexpr fw_sz ${filesize} / 0x200 ; "	/* SD block size */ \
		"setexpr fw_sz ${fw_sz} + 1 ; "				\
		"mmc write ${loadaddr} 0x800 ${fw_sz} ; "		\
		"fi ; "							\
		"fi\0"

/* The rest of the configuration is shared */
#include <configs/mxs.h>

#endif /* __CONFIGS_SC_SPS_1_H__ */<|MERGE_RESOLUTION|>--- conflicted
+++ resolved
@@ -19,19 +19,6 @@
 #define CONFIG_DISPLAY_CPUINFO
 #define CONFIG_DOS_PARTITION
 
-<<<<<<< HEAD
-#define CONFIG_CMD_CACHE
-#define CONFIG_CMD_DHCP
-#define CONFIG_CMD_EXT2
-#define CONFIG_CMD_FAT
-#define CONFIG_CMD_GPIO
-#define CONFIG_CMD_MII
-#define CONFIG_CMD_MMC
-#define CONFIG_CMD_PING
-#define CONFIG_CMD_USB
-
-=======
->>>>>>> 8989c96b
 /* Memory configuration */
 #define CONFIG_NR_DRAM_BANKS		1		/* 1 bank of DRAM */
 #define PHYS_SDRAM_1			0x40000000	/* Base address */

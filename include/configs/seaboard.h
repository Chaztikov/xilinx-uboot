/*
 *  (C) Copyright 2010,2011
 *  NVIDIA Corporation <www.nvidia.com>
 *
 * SPDX-License-Identifier:	GPL-2.0+
 */

#ifndef __CONFIG_H
#define __CONFIG_H

#include <linux/sizes.h>

/* LP0 suspend / resume */
#define CONFIG_TEGRA_LP0
#define CONFIG_AES
#define CONFIG_TEGRA_PMU
#define CONFIG_TPS6586X_POWER
#define CONFIG_TEGRA_CLOCK_SCALING

#include "tegra20-common.h"

/* High-level configuration options */
#define CONFIG_TEGRA_BOARD_STRING	"NVIDIA Seaboard"

/* Board-specific serial config */
#define CONFIG_TEGRA_ENABLE_UARTD
#define CONFIG_SYS_NS16550_COM1		NV_PA_APB_UARTD_BASE

#define CONFIG_MACH_TYPE		MACH_TYPE_SEABOARD

/* I2C */
#define CONFIG_SYS_I2C_TEGRA

/* SD/MMC */
#define CONFIG_MMC
#define CONFIG_GENERIC_MMC
#define CONFIG_TEGRA_MMC

/* Environment in eMMC, at the end of 2nd "boot sector" */
#define CONFIG_ENV_IS_IN_MMC
#define CONFIG_ENV_OFFSET (-CONFIG_ENV_SIZE)
#define CONFIG_SYS_MMC_ENV_DEV 0
#define CONFIG_SYS_MMC_ENV_PART 2

/* USB Host support */
#define CONFIG_USB_EHCI
#define CONFIG_USB_EHCI_TEGRA
#define CONFIG_USB_STORAGE

/* USB networking support */
#define CONFIG_USB_HOST_ETHER
#define CONFIG_USB_ETHER_ASIX

/* General networking support */
<<<<<<< HEAD
#define CONFIG_CMD_DHCP
=======
>>>>>>> 8989c96b

/* Enable keyboard */
#define CONFIG_TEGRA_KEYBOARD
#define CONFIG_KEYBOARD

/* USB keyboard */
#define CONFIG_USB_KEYBOARD

/* LCD support */
#define CONFIG_SYS_WHITE_ON_BLACK
#define CONFIG_CONSOLE_SCROLL_LINES	10

/* NAND support */
#define CONFIG_CMD_NAND
#define CONFIG_TEGRA_NAND

/* Max number of NAND devices */
#define CONFIG_SYS_MAX_NAND_DEVICE	1

#include "tegra-common-post.h"

#endif /* __CONFIG_H */<|MERGE_RESOLUTION|>--- conflicted
+++ resolved
@@ -52,10 +52,6 @@
 #define CONFIG_USB_ETHER_ASIX
 
 /* General networking support */
-<<<<<<< HEAD
-#define CONFIG_CMD_DHCP
-=======
->>>>>>> 8989c96b
 
 /* Enable keyboard */
 #define CONFIG_TEGRA_KEYBOARD

--- conflicted
+++ resolved
@@ -32,12 +32,6 @@
 #define CONFIG_SYS_FSL_ESDHC_ADDR	0
 
 /* Ethernet Configuration */
-<<<<<<< HEAD
-#define CONFIG_CMD_PING
-#define CONFIG_CMD_DHCP
-#define CONFIG_CMD_MII
-=======
->>>>>>> 8989c96b
 #define CONFIG_FEC_MXC
 #define CONFIG_MII
 #define IMX_FEC_BASE			ENET_BASE_ADDR
@@ -76,13 +70,6 @@
 	"stdout=serial\0"						\
 	"stderr=serial\0"
 
-<<<<<<< HEAD
-
-/* Miscellaneous configurable options */
-#define CONFIG_SYS_PROMPT		"SECO MX6Q uQ7 U-Boot > "
-
-=======
->>>>>>> 8989c96b
 /* Print Buffer Size */
 #define CONFIG_SYS_PBSIZE		(CONFIG_SYS_CBSIZE +		\
 					 sizeof(CONFIG_SYS_PROMPT) + 16)

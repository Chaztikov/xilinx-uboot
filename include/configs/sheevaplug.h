/*
 * (C) Copyright 2009-2014
 * Gerald Kerma <dreagle@doukki.net>
 * Marvell Semiconductor <www.marvell.com>
 * Written-by: Prafulla Wadaskar <prafulla@marvell.com>
 *
 * SPDX-License-Identifier:	GPL-2.0+
 */

#ifndef _CONFIG_SHEEVAPLUG_H
#define _CONFIG_SHEEVAPLUG_H

/*
 * Version number information
 */
#define CONFIG_IDENT_STRING	"\nMarvell-Sheevaplug"

/*
 * High Level Configuration Options (easy to change)
 */
#define CONFIG_FEROCEON_88FR131	1	/* CPU Core subversion */
#define CONFIG_MACH_SHEEVAPLUG	/* Machine type */

/*
 * Commands configuration
 */

/*
 * Standard filesystems
 */
<<<<<<< HEAD
#define CONFIG_SYS_NO_FLASH		/* Declare no flash (NOR/SPI) */
#define CONFIG_CMD_BOOTZ
#define CONFIG_CMD_DHCP
#define CONFIG_CMD_ENV
#define CONFIG_CMD_IDE
#define CONFIG_CMD_MII
#define CONFIG_CMD_MMC
#define CONFIG_CMD_NAND
#define CONFIG_CMD_PING
#define CONFIG_CMD_USB
=======
#define CONFIG_SYS_MVFS
>>>>>>> 8989c96b

/*
 * mv-plug-common.h should be defined after CMD configs since it used them
 * to enable certain macros
 */
#include "mv-plug-common.h"

/*
 *  Environment variables configurations
 */
#ifdef CONFIG_CMD_NAND
#define CONFIG_ENV_IS_IN_NAND		1
#define CONFIG_ENV_SECT_SIZE		0x20000	/* 128K */
#else
#define CONFIG_ENV_IS_NOWHERE		1	/* if env in SDRAM */
#endif
/*
 * max 4k env size is enough, but in case of nand
 * it has to be rounded to sector size
 */
#define CONFIG_ENV_SIZE			0x20000	/* 128k */
#define CONFIG_ENV_ADDR			0x80000
#define CONFIG_ENV_OFFSET		0x80000	/* env starts here */

/*
 * Default environment variables
 */
#define CONFIG_BOOTCOMMAND		"${x_bootcmd_kernel}; "	\
	"setenv bootargs ${x_bootargs} ${x_bootargs_root}; "	\
	"bootm 0x6400000;"

#define CONFIG_MTDPARTS		\
	"orion_nand:512K(uboot),"				\
	"512K(env),4M(kernel),"					\
	"-(rootfs)\0"

#define CONFIG_EXTRA_ENV_SETTINGS	"x_bootargs=console"	\
	"=ttyS0,115200 mtdparts="CONFIG_MTDPARTS	\
	"x_bootcmd_kernel=nand read 0x6400000 0x100000 0x400000\0" \
	"x_bootcmd_usb=usb start\0" \
	"x_bootargs_root=root=/dev/mtdblock3 rw rootfstype=jffs2\0"

#define MTDIDS_DEFAULT	"nand0=orion_nand"

#define MTDPARTS_DEFAULT	\
	"mtdparts="CONFIG_MTDPARTS

/*
 * Ethernet Driver configuration
 */
#ifdef CONFIG_CMD_NET
#define CONFIG_MVGBE_PORTS	{1, 0}	/* enable port 0 only */
#define CONFIG_PHY_BASE_ADR	0
#endif /* CONFIG_CMD_NET */

/*
 * SDIO/MMC Card Configuration
 */
#ifdef CONFIG_CMD_MMC
#define CONFIG_MMC
#define CONFIG_GENERIC_MMC
#define CONFIG_MVEBU_MMC
#define CONFIG_SYS_MMC_BASE KW_SDIO_BASE
#endif /* CONFIG_CMD_MMC */

/*
 * SATA driver configuration
 */
#ifdef CONFIG_CMD_IDE
#define __io
#define CONFIG_IDE_PREINIT
#define CONFIG_DOS_PARTITION
#define CONFIG_MVSATA_IDE_USE_PORT0
#define CONFIG_MVSATA_IDE_USE_PORT1
#define CONFIG_SYS_ATA_IDE0_OFFSET	MV_SATA_PORT0_OFFSET
#define CONFIG_SYS_ATA_IDE1_OFFSET	MV_SATA_PORT1_OFFSET
#endif /* CONFIG_CMD_IDE */

#endif /* _CONFIG_SHEEVAPLUG_H */<|MERGE_RESOLUTION|>--- conflicted
+++ resolved
@@ -28,20 +28,7 @@
 /*
  * Standard filesystems
  */
-<<<<<<< HEAD
-#define CONFIG_SYS_NO_FLASH		/* Declare no flash (NOR/SPI) */
-#define CONFIG_CMD_BOOTZ
-#define CONFIG_CMD_DHCP
-#define CONFIG_CMD_ENV
-#define CONFIG_CMD_IDE
-#define CONFIG_CMD_MII
-#define CONFIG_CMD_MMC
-#define CONFIG_CMD_NAND
-#define CONFIG_CMD_PING
-#define CONFIG_CMD_USB
-=======
 #define CONFIG_SYS_MVFS
->>>>>>> 8989c96b
 
 /*
  * mv-plug-common.h should be defined after CMD configs since it used them

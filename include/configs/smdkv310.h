--- conflicted
+++ resolved
@@ -39,13 +39,6 @@
 /* allow to overwrite serial and ethaddr */
 #define CONFIG_ENV_OVERWRITE
 
-<<<<<<< HEAD
-#define CONFIG_CMD_PING
-#define CONFIG_CMD_ELF
-#define CONFIG_CMD_DHCP
-
-=======
->>>>>>> 8989c96b
 /* MMC SPL */
 #define CONFIG_SKIP_LOWLEVEL_INIT
 #define COPY_BL2_FNPTR_ADDR	0x00002488

/*
 * Copyright (C) 2012 Altera Corporation <www.altera.com>
 *
 * SPDX-License-Identifier:	GPL-2.0+
 */
#ifndef __CONFIG_SOCFPGA_COMMON_H__
#define __CONFIG_SOCFPGA_COMMON_H__

/* Virtual target or real hardware */
#undef CONFIG_SOCFPGA_VIRTUAL_TARGET

#define CONFIG_SYS_THUMB_BUILD

/*
 * High level configuration
 */
#define CONFIG_DISPLAY_CPUINFO
#define CONFIG_DISPLAY_BOARDINFO_LATE
#define CONFIG_ARCH_MISC_INIT
#define CONFIG_ARCH_EARLY_INIT_R
#define CONFIG_SYS_NO_FLASH
#define CONFIG_CLOCKS

#define CONFIG_CRC32_VERIFY

#define CONFIG_SYS_BOOTMAPSZ		(64 * 1024 * 1024)

#define CONFIG_TIMESTAMP		/* Print image info with timestamp */

/* add target to build it automatically upon "make" */
#define CONFIG_BUILD_TARGET		"u-boot-with-spl.sfp"

/*
 * Memory configurations
 */
#define CONFIG_NR_DRAM_BANKS		1
#define PHYS_SDRAM_1			0x0
#define CONFIG_SYS_MALLOC_LEN		(64 * 1024 * 1024)
#define CONFIG_SYS_MEMTEST_START	PHYS_SDRAM_1
#define CONFIG_SYS_MEMTEST_END		PHYS_SDRAM_1_SIZE

#define CONFIG_SYS_INIT_RAM_ADDR	0xFFFF0000
<<<<<<< HEAD
#define CONFIG_SYS_INIT_RAM_SIZE	(0x10000 - CONFIG_SYS_SPL_MALLOC_SIZE)
#define CONFIG_SYS_INIT_SP_ADDR					\
	(CONFIG_SYS_INIT_RAM_ADDR + CONFIG_SYS_INIT_RAM_SIZE -	\
	GENERATED_GBL_DATA_SIZE)
=======
#define CONFIG_SYS_INIT_RAM_SIZE	0x10000
#define CONFIG_SYS_INIT_SP_OFFSET		\
	(CONFIG_SYS_INIT_RAM_SIZE - GENERATED_GBL_DATA_SIZE)
#define CONFIG_SYS_INIT_SP_ADDR			\
	(CONFIG_SYS_INIT_RAM_ADDR + CONFIG_SYS_INIT_SP_OFFSET)
>>>>>>> 8989c96b

#define CONFIG_SYS_SDRAM_BASE		PHYS_SDRAM_1
#ifdef CONFIG_SOCFPGA_VIRTUAL_TARGET
#define CONFIG_SYS_TEXT_BASE		0x08000040
#else
#define CONFIG_SYS_TEXT_BASE		0x01000040
#endif

/*
 * U-Boot general configurations
 */
#define CONFIG_SYS_LONGHELP
#define CONFIG_SYS_CBSIZE	1024		/* Console I/O buffer size */
#define CONFIG_SYS_PBSIZE	\
	(CONFIG_SYS_CBSIZE + sizeof(CONFIG_SYS_PROMPT) + 16)
						/* Print buffer size */
#define CONFIG_SYS_MAXARGS	32		/* Max number of command args */
#define CONFIG_SYS_BARGSIZE	CONFIG_SYS_CBSIZE
						/* Boot argument buffer size */
#define CONFIG_VERSION_VARIABLE			/* U-BOOT version */
#define CONFIG_AUTO_COMPLETE			/* Command auto complete */
#define CONFIG_CMDLINE_EDITING			/* Command history etc */

#ifndef CONFIG_SYS_HOSTNAME
#define CONFIG_SYS_HOSTNAME	CONFIG_SYS_BOARD
#endif

/*
 * Cache
 */
#define CONFIG_SYS_CACHELINE_SIZE 32
#define CONFIG_SYS_L2_PL310
#define CONFIG_SYS_PL310_BASE		SOCFPGA_MPUL2_ADDRESS

/*
 * SDRAM controller
 */
#define CONFIG_ALTERA_SDRAM

/*
 * EPCS/EPCQx1 Serial Flash Controller
 */
#ifdef CONFIG_ALTERA_SPI
#define CONFIG_SF_DEFAULT_SPEED		30000000
<<<<<<< HEAD
#define CONFIG_SPI_FLASH_STMICRO
#define CONFIG_SPI_FLASH_BAR
=======
>>>>>>> 8989c96b
/*
 * The base address is configurable in QSys, each board must specify the
 * base address based on it's particular FPGA configuration. Please note
 * that the address here is incremented by  0x400  from the Base address
 * selected in QSys, since the SPI registers are at offset +0x400.
 * #define CONFIG_SYS_SPI_BASE		0xff240400
 */
#endif

/*
 * Ethernet on SoC (EMAC)
 */
#if defined(CONFIG_CMD_NET) && !defined(CONFIG_SOCFPGA_VIRTUAL_TARGET)
#define CONFIG_DW_ALTDESCRIPTOR
#define CONFIG_MII
#define CONFIG_AUTONEG_TIMEOUT		(15 * CONFIG_SYS_HZ)
#define CONFIG_PHY_GIGE
#endif

/*
 * FPGA Driver
 */
#ifdef CONFIG_CMD_FPGA
#define CONFIG_FPGA
#define CONFIG_FPGA_ALTERA
#define CONFIG_FPGA_SOCFPGA
#define CONFIG_FPGA_COUNT		1
#endif

/*
 * L4 OSC1 Timer 0
 */
/* This timer uses eosc1, whose clock frequency is fixed at any condition. */
#define CONFIG_SYS_TIMERBASE		SOCFPGA_OSC1TIMER0_ADDRESS
#define CONFIG_SYS_TIMER_COUNTS_DOWN
#define CONFIG_SYS_TIMER_COUNTER	(CONFIG_SYS_TIMERBASE + 0x4)
#ifdef CONFIG_SOCFPGA_VIRTUAL_TARGET
#define CONFIG_SYS_TIMER_RATE		2400000
#else
#define CONFIG_SYS_TIMER_RATE		25000000
#endif

/*
 * L4 Watchdog
 */
#ifdef CONFIG_HW_WATCHDOG
#define CONFIG_DESIGNWARE_WATCHDOG
#define CONFIG_DW_WDT_BASE		SOCFPGA_L4WD0_ADDRESS
#define CONFIG_DW_WDT_CLOCK_KHZ		25000
#define CONFIG_HW_WATCHDOG_TIMEOUT_MS	30000
#endif

/*
 * MMC Driver
 */
#ifdef CONFIG_CMD_MMC
#define CONFIG_MMC
#define CONFIG_BOUNCE_BUFFER
#define CONFIG_GENERIC_MMC
#define CONFIG_DWMMC
#define CONFIG_SOCFPGA_DWMMC
#define CONFIG_SOCFPGA_DWMMC_FIFO_DEPTH	1024
/* FIXME */
/* using smaller max blk cnt to avoid flooding the limited stack we have */
#define CONFIG_SYS_MMC_MAX_BLK_COUNT	256	/* FIXME -- SPL only? */
#endif

/*
 * NAND Support
 */
#ifdef CONFIG_NAND_DENALI
#define CONFIG_SYS_MAX_NAND_DEVICE	1
#define CONFIG_SYS_NAND_MAX_CHIPS	1
#define CONFIG_SYS_NAND_ONFI_DETECTION
#define CONFIG_NAND_DENALI_ECC_SIZE	512
#define CONFIG_SYS_NAND_REGS_BASE	SOCFPGA_NANDREGS_ADDRESS
#define CONFIG_SYS_NAND_DATA_BASE	SOCFPGA_NANDDATA_ADDRESS
#define CONFIG_SYS_NAND_BASE		(CONFIG_SYS_NAND_DATA_BASE + 0x10)
#endif

/*
 * I2C support
 */
#define CONFIG_SYS_I2C
#define CONFIG_SYS_I2C_BUS_MAX		4
#define CONFIG_SYS_I2C_BASE		SOCFPGA_I2C0_ADDRESS
#define CONFIG_SYS_I2C_BASE1		SOCFPGA_I2C1_ADDRESS
#define CONFIG_SYS_I2C_BASE2		SOCFPGA_I2C2_ADDRESS
#define CONFIG_SYS_I2C_BASE3		SOCFPGA_I2C3_ADDRESS
/* Using standard mode which the speed up to 100Kb/s */
#define CONFIG_SYS_I2C_SPEED		100000
#define CONFIG_SYS_I2C_SPEED1		100000
#define CONFIG_SYS_I2C_SPEED2		100000
#define CONFIG_SYS_I2C_SPEED3		100000
/* Address of device when used as slave */
#define CONFIG_SYS_I2C_SLAVE		0x02
#define CONFIG_SYS_I2C_SLAVE1		0x02
#define CONFIG_SYS_I2C_SLAVE2		0x02
#define CONFIG_SYS_I2C_SLAVE3		0x02
#ifndef __ASSEMBLY__
/* Clock supplied to I2C controller in unit of MHz */
unsigned int cm_get_l4_sp_clk_hz(void);
#define IC_CLK				(cm_get_l4_sp_clk_hz() / 1000000)
#endif

/*
 * QSPI support
 */
/* Enable multiple SPI NOR flash manufacturers */
<<<<<<< HEAD
#define CONFIG_SPI_FLASH_STMICRO	/* Micron/Numonyx flash */
#define CONFIG_SPI_FLASH_SPANSION	/* Spansion flash */
=======
#ifndef CONFIG_SPL_BUILD
>>>>>>> 8989c96b
#define CONFIG_SPI_FLASH_MTD
#define CONFIG_CMD_MTDPARTS
#define CONFIG_MTD_DEVICE
#define CONFIG_MTD_PARTITIONS
#define MTDIDS_DEFAULT			"nor0=ff705000.spi.0"
#endif
/* QSPI reference clock */
#ifndef __ASSEMBLY__
unsigned int cm_get_qspi_controller_clk_hz(void);
#define CONFIG_CQSPI_REF_CLK		cm_get_qspi_controller_clk_hz()
#endif
#define CONFIG_CQSPI_DECODER		0

/*
 * Designware SPI support
 */

/*
 * Serial Driver
 */
#define CONFIG_SYS_NS16550_SERIAL
#define CONFIG_SYS_NS16550_REG_SIZE	-4
#define CONFIG_SYS_NS16550_COM1		SOCFPGA_UART0_ADDRESS
#ifdef CONFIG_SOCFPGA_VIRTUAL_TARGET
#define CONFIG_SYS_NS16550_CLK		1000000
#else
#define CONFIG_SYS_NS16550_CLK		100000000
#endif
#define CONFIG_CONS_INDEX		1
#define CONFIG_BAUDRATE			115200

/*
 * USB
 */
#ifdef CONFIG_CMD_USB
#define CONFIG_USB_DWC2
#define CONFIG_USB_STORAGE
#endif

/*
 * USB Gadget (DFU, UMS)
 */
#if defined(CONFIG_CMD_DFU) || defined(CONFIG_CMD_USB_MASS_STORAGE)
#define CONFIG_USB_FUNCTION_MASS_STORAGE

#define CONFIG_USB_FUNCTION_DFU
#ifdef CONFIG_DM_MMC
#define CONFIG_DFU_MMC
#endif
#define CONFIG_SYS_DFU_DATA_BUF_SIZE	(32 * 1024 * 1024)
#define DFU_DEFAULT_POLL_TIMEOUT	300

/* USB IDs */
#define CONFIG_G_DNL_UMS_VENDOR_NUM	0x0525
#define CONFIG_G_DNL_UMS_PRODUCT_NUM	0xA4A5
#endif

/*
 * U-Boot environment
 */
#define CONFIG_SYS_CONSOLE_IS_IN_ENV
#define CONFIG_SYS_CONSOLE_OVERWRITE_ROUTINE
#define CONFIG_SYS_CONSOLE_ENV_OVERWRITE
#if !defined(CONFIG_ENV_SIZE)
#define CONFIG_ENV_SIZE			4096
#endif

/* Environment for SDMMC boot */
#if defined(CONFIG_ENV_IS_IN_MMC) && !defined(CONFIG_ENV_OFFSET)
#define CONFIG_SYS_MMC_ENV_DEV		0	/* device 0 */
#define CONFIG_ENV_OFFSET		512	/* just after the MBR */
#endif

/* Environment for QSPI boot */
#if defined(CONFIG_ENV_IS_IN_SPI_FLASH) && !defined(CONFIG_ENV_OFFSET)
#define CONFIG_ENV_OFFSET		0x00100000
#define CONFIG_ENV_SECT_SIZE		(64 * 1024)
#endif

/*
 * mtd partitioning for serial NOR flash
 *
 * device nor0 <ff705000.spi.0>, # parts = 6
 * #: name                size            offset          mask_flags
 * 0: u-boot              0x00100000      0x00000000      0
 * 1: env1                0x00040000      0x00100000      0
 * 2: env2                0x00040000      0x00140000      0
 * 3: UBI                 0x03e80000      0x00180000      0
 * 4: boot                0x00e80000      0x00180000      0
 * 5: rootfs              0x01000000      0x01000000      0
 *
 */
#if defined(CONFIG_CMD_SF) && !defined(MTDPARTS_DEFAULT)
#define MTDPARTS_DEFAULT	"mtdparts=ff705000.spi.0:"\
				"1m(u-boot),"		\
				"256k(env1),"		\
				"256k(env2),"		\
				"14848k(boot),"		\
				"16m(rootfs),"		\
				"-@1536k(UBI)\0"
#endif

/* UBI and UBIFS support */
#if defined(CONFIG_CMD_SF) || defined(CONFIG_CMD_NAND)
#define CONFIG_CMD_UBI
#define CONFIG_CMD_UBIFS
#define CONFIG_RBTREE
#define CONFIG_LZO
#endif

/*
 * SPL
 *
 * SRAM Memory layout:
 *
 * 0xFFFF_0000 ...... Start of SRAM
 * 0xFFFF_xxxx ...... Top of stack (grows down)
 * 0xFFFF_yyyy ...... Malloc area
 * 0xFFFF_zzzz ...... Global Data
 * 0xFFFF_FF00 ...... End of SRAM
 */
#define CONFIG_SPL_FRAMEWORK
#define CONFIG_SPL_RAM_DEVICE
#define CONFIG_SPL_TEXT_BASE		CONFIG_SYS_INIT_RAM_ADDR
<<<<<<< HEAD
#define CONFIG_SYS_SPL_MALLOC_START	CONFIG_SYS_INIT_SP_ADDR
#define CONFIG_SYS_SPL_MALLOC_SIZE	(5 * 1024)
#define CONFIG_SPL_MAX_SIZE		(64 * 1024)

#define CHUNKSZ_CRC32			(1 * 1024)	/* FIXME: ewww */
#define CONFIG_CRC32_VERIFY

/* Linker script for SPL */
#define CONFIG_SPL_LDSCRIPT	"arch/arm/mach-socfpga/u-boot-spl.lds"
=======
#define CONFIG_SPL_MAX_SIZE		(64 * 1024)
>>>>>>> 8989c96b

#define CONFIG_SPL_LIBCOMMON_SUPPORT
#define CONFIG_SPL_LIBGENERIC_SUPPORT
#define CONFIG_SPL_WATCHDOG_SUPPORT
#define CONFIG_SPL_SERIAL_SUPPORT
#ifdef CONFIG_DM_MMC
#define CONFIG_SPL_MMC_SUPPORT
#endif
#ifdef CONFIG_DM_SPI
#define CONFIG_SPL_SPI_SUPPORT
#endif
#ifdef CONFIG_SPL_NAND_DENALI
#define CONFIG_SPL_NAND_SUPPORT
#endif

<<<<<<< HEAD
/*
 * Stack setup
 */
#define CONFIG_SPL_STACK		CONFIG_SYS_INIT_SP_ADDR

#ifdef CONFIG_SPL_BUILD
#undef CONFIG_PARTITIONS
=======
/* SPL SDMMC boot support */
#ifdef CONFIG_SPL_MMC_SUPPORT
#if defined(CONFIG_SPL_FAT_SUPPORT) || defined(CONFIG_SPL_EXT_SUPPORT)
#define CONFIG_SYS_MMCSD_FS_BOOT_PARTITION	2
#define CONFIG_SPL_FS_LOAD_PAYLOAD_NAME		"u-boot-dtb.img"
#define CONFIG_SPL_LIBDISK_SUPPORT
#else
#define CONFIG_SYS_MMCSD_RAW_MODE_U_BOOT_PARTITION	1
#define CONFIG_SYS_MMCSD_RAW_MODE_U_BOOT_SECTOR	0x200 /* offset 512 sect (256k) */
#define CONFIG_SPL_LIBDISK_SUPPORT
#endif
>>>>>>> 8989c96b
#endif

/* SPL QSPI boot support */
#ifdef CONFIG_SPL_SPI_SUPPORT
#define CONFIG_SPL_SPI_FLASH_SUPPORT
#define CONFIG_SPL_SPI_LOAD
#define CONFIG_SYS_SPI_U_BOOT_OFFS	0x40000
#endif

/* SPL NAND boot support */
#ifdef CONFIG_SPL_NAND_SUPPORT
#define CONFIG_SYS_NAND_USE_FLASH_BBT
#define CONFIG_SYS_NAND_BAD_BLOCK_POS	0
#define CONFIG_SYS_NAND_U_BOOT_OFFS	0x40000
#endif

/*
 * Stack setup
 */
#define CONFIG_SPL_STACK		CONFIG_SYS_INIT_SP_ADDR

#endif	/* __CONFIG_SOCFPGA_COMMON_H__ */<|MERGE_RESOLUTION|>--- conflicted
+++ resolved
@@ -40,18 +40,11 @@
 #define CONFIG_SYS_MEMTEST_END		PHYS_SDRAM_1_SIZE
 
 #define CONFIG_SYS_INIT_RAM_ADDR	0xFFFF0000
-<<<<<<< HEAD
-#define CONFIG_SYS_INIT_RAM_SIZE	(0x10000 - CONFIG_SYS_SPL_MALLOC_SIZE)
-#define CONFIG_SYS_INIT_SP_ADDR					\
-	(CONFIG_SYS_INIT_RAM_ADDR + CONFIG_SYS_INIT_RAM_SIZE -	\
-	GENERATED_GBL_DATA_SIZE)
-=======
 #define CONFIG_SYS_INIT_RAM_SIZE	0x10000
 #define CONFIG_SYS_INIT_SP_OFFSET		\
 	(CONFIG_SYS_INIT_RAM_SIZE - GENERATED_GBL_DATA_SIZE)
 #define CONFIG_SYS_INIT_SP_ADDR			\
 	(CONFIG_SYS_INIT_RAM_ADDR + CONFIG_SYS_INIT_SP_OFFSET)
->>>>>>> 8989c96b
 
 #define CONFIG_SYS_SDRAM_BASE		PHYS_SDRAM_1
 #ifdef CONFIG_SOCFPGA_VIRTUAL_TARGET
@@ -96,11 +89,6 @@
  */
 #ifdef CONFIG_ALTERA_SPI
 #define CONFIG_SF_DEFAULT_SPEED		30000000
-<<<<<<< HEAD
-#define CONFIG_SPI_FLASH_STMICRO
-#define CONFIG_SPI_FLASH_BAR
-=======
->>>>>>> 8989c96b
 /*
  * The base address is configurable in QSys, each board must specify the
  * base address based on it's particular FPGA configuration. Please note
@@ -210,12 +198,7 @@
  * QSPI support
  */
 /* Enable multiple SPI NOR flash manufacturers */
-<<<<<<< HEAD
-#define CONFIG_SPI_FLASH_STMICRO	/* Micron/Numonyx flash */
-#define CONFIG_SPI_FLASH_SPANSION	/* Spansion flash */
-=======
 #ifndef CONFIG_SPL_BUILD
->>>>>>> 8989c96b
 #define CONFIG_SPI_FLASH_MTD
 #define CONFIG_CMD_MTDPARTS
 #define CONFIG_MTD_DEVICE
@@ -340,19 +323,7 @@
 #define CONFIG_SPL_FRAMEWORK
 #define CONFIG_SPL_RAM_DEVICE
 #define CONFIG_SPL_TEXT_BASE		CONFIG_SYS_INIT_RAM_ADDR
-<<<<<<< HEAD
-#define CONFIG_SYS_SPL_MALLOC_START	CONFIG_SYS_INIT_SP_ADDR
-#define CONFIG_SYS_SPL_MALLOC_SIZE	(5 * 1024)
 #define CONFIG_SPL_MAX_SIZE		(64 * 1024)
-
-#define CHUNKSZ_CRC32			(1 * 1024)	/* FIXME: ewww */
-#define CONFIG_CRC32_VERIFY
-
-/* Linker script for SPL */
-#define CONFIG_SPL_LDSCRIPT	"arch/arm/mach-socfpga/u-boot-spl.lds"
-=======
-#define CONFIG_SPL_MAX_SIZE		(64 * 1024)
->>>>>>> 8989c96b
 
 #define CONFIG_SPL_LIBCOMMON_SUPPORT
 #define CONFIG_SPL_LIBGENERIC_SUPPORT
@@ -368,15 +339,6 @@
 #define CONFIG_SPL_NAND_SUPPORT
 #endif
 
-<<<<<<< HEAD
-/*
- * Stack setup
- */
-#define CONFIG_SPL_STACK		CONFIG_SYS_INIT_SP_ADDR
-
-#ifdef CONFIG_SPL_BUILD
-#undef CONFIG_PARTITIONS
-=======
 /* SPL SDMMC boot support */
 #ifdef CONFIG_SPL_MMC_SUPPORT
 #if defined(CONFIG_SPL_FAT_SUPPORT) || defined(CONFIG_SPL_EXT_SUPPORT)
@@ -388,7 +350,6 @@
 #define CONFIG_SYS_MMCSD_RAW_MODE_U_BOOT_SECTOR	0x200 /* offset 512 sect (256k) */
 #define CONFIG_SPL_LIBDISK_SUPPORT
 #endif
->>>>>>> 8989c96b
 #endif
 
 /* SPL QSPI boot support */

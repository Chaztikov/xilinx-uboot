/*
 * (C) Copyright 2014
 * Vikas Manocha, STMicroelectronics, <vikas.manocha@st.com>
 *
 * SPDX-License-Identifier:	GPL-2.0+
 */

#ifndef __CONFIG_STV0991_H
#define __CONFIG_STV0991_H
#define CONFIG_SYS_DCACHE_OFF
#define CONFIG_SYS_EXCEPTION_VECTORS_HIGH
#define CONFIG_BOARD_EARLY_INIT_F

#define CONFIG_SYS_CORTEX_R4

#define CONFIG_SYS_NO_FLASH

/* ram memory-related information */
#define CONFIG_NR_DRAM_BANKS			1
#define PHYS_SDRAM_1				0x00000000
#define CONFIG_SYS_SDRAM_BASE			PHYS_SDRAM_1
#define PHYS_SDRAM_1_SIZE			0x00198000

#define CONFIG_ENV_SIZE				0x10000
#define CONFIG_ENV_IS_IN_SPI_FLASH
#define CONFIG_ENV_SECT_SIZE			CONFIG_ENV_SIZE
#define CONFIG_ENV_OFFSET			0x30000
#define CONFIG_ENV_ADDR				\
	(PHYS_SDRAM_1_SIZE - CONFIG_ENV_SIZE)
#define CONFIG_SYS_MAXARGS			16
#define CONFIG_SYS_MALLOC_LEN			(CONFIG_ENV_SIZE + 16 * 1024)

/* serial port (PL011) configuration */
#define CONFIG_BAUDRATE				115200
#define CONFIG_PL01X_SERIAL

/* user interface */
#define CONFIG_SYS_CBSIZE			1024
#define CONFIG_SYS_PBSIZE			(CONFIG_SYS_CBSIZE \
						+sizeof(CONFIG_SYS_PROMPT) + 16)

/* MISC */
#define CONFIG_SYS_LOAD_ADDR			0x00000000
#define CONFIG_SYS_INIT_RAM_SIZE		0x8000
#define CONFIG_SYS_INIT_RAM_ADDR		0x00190000
#define CONFIG_SYS_INIT_SP_OFFSET		\
	(CONFIG_SYS_INIT_RAM_SIZE - GENERATED_GBL_DATA_SIZE)
/* U-Boot Load Address */
#define CONFIG_SYS_TEXT_BASE			0x00010000
#define CONFIG_SYS_INIT_SP_ADDR			\
	(CONFIG_SYS_INIT_RAM_ADDR + CONFIG_SYS_INIT_SP_OFFSET)

/* GMAC related configs */

#define CONFIG_MII
<<<<<<< HEAD
#define CONFIG_PHYLIB
=======
>>>>>>> 8989c96b
#define CONFIG_DW_ALTDESCRIPTOR
#define CONFIG_PHY_MICREL

/* Command support defines */
#define CONFIG_PHY_RESET_DELAY			10000		/* in usec */

#define CONFIG_SYS_MEMTEST_START               0x0000
#define CONFIG_SYS_MEMTEST_END                 1024*1024

/* Misc configuration */
#define CONFIG_SYS_LONGHELP
#define CONFIG_CMDLINE_EDITING

#define CONFIG_BOOTCOMMAND                     "go 0x40040000"
<<<<<<< HEAD
=======

/*
+ * QSPI support
+ */
#ifdef CONFIG_OF_CONTROL		/* QSPI is controlled via DT */
#define CONFIG_CQSPI_DECODER		0
#define CONFIG_CQSPI_REF_CLK		((30/4)/2)*1000*1000

#endif
>>>>>>> 8989c96b

#define CONFIG_OF_SEPARATE
#define CONFIG_OF_CONTROL
#define CONFIG_OF_LIBFDT
#endif /* __CONFIG_H */<|MERGE_RESOLUTION|>--- conflicted
+++ resolved
@@ -53,10 +53,6 @@
 /* GMAC related configs */
 
 #define CONFIG_MII
-<<<<<<< HEAD
-#define CONFIG_PHYLIB
-=======
->>>>>>> 8989c96b
 #define CONFIG_DW_ALTDESCRIPTOR
 #define CONFIG_PHY_MICREL
 
@@ -71,8 +67,6 @@
 #define CONFIG_CMDLINE_EDITING
 
 #define CONFIG_BOOTCOMMAND                     "go 0x40040000"
-<<<<<<< HEAD
-=======
 
 /*
 + * QSPI support
@@ -82,9 +76,5 @@
 #define CONFIG_CQSPI_REF_CLK		((30/4)/2)*1000*1000
 
 #endif
->>>>>>> 8989c96b
 
-#define CONFIG_OF_SEPARATE
-#define CONFIG_OF_CONTROL
-#define CONFIG_OF_LIBFDT
 #endif /* __CONFIG_H */
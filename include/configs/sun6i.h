/*
 * (C) Copyright 2012-2013 Henrik Nordstrom <henrik@henriknordstrom.net>
 * (C) Copyright 2013 Luke Kenneth Casson Leighton <lkcl@lkcl.net>
 * (C) Copyright 2013 Maxime Ripard <maxime.ripard@free-electrons.com>
 *
 * Configuration settings for the Allwinner A31 (sun6i) CPU
 *
 * SPDX-License-Identifier:	GPL-2.0+
 */

#ifndef __CONFIG_H
#define __CONFIG_H

/*
 * A31 specific configuration
 */

#ifdef CONFIG_USB_EHCI
#define CONFIG_USB_EHCI_SUNXI
#define CONFIG_USB_MAX_CONTROLLER_COUNT	2
#endif

#define CONFIG_SUNXI_USB_PHYS	3

#define CONFIG_ARMV7_PSCI		1
#define CONFIG_ARMV7_PSCI_NR_CPUS	4
#define CONFIG_ARMV7_SECURE_BASE	SUNXI_SRAM_B_BASE
<<<<<<< HEAD
#define CONFIG_TIMER_CLK_FREQ		24000000
=======
>>>>>>> 8989c96b

/*
 * Include common sunxi configuration where most the settings are
 */
#include <configs/sunxi-common.h>

#endif /* __CONFIG_H */<|MERGE_RESOLUTION|>--- conflicted
+++ resolved
@@ -25,10 +25,6 @@
 #define CONFIG_ARMV7_PSCI		1
 #define CONFIG_ARMV7_PSCI_NR_CPUS	4
 #define CONFIG_ARMV7_SECURE_BASE	SUNXI_SRAM_B_BASE
-<<<<<<< HEAD
-#define CONFIG_TIMER_CLK_FREQ		24000000
-=======
->>>>>>> 8989c96b
 
 /*
  * Include common sunxi configuration where most the settings are

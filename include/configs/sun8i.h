--- conflicted
+++ resolved
@@ -18,10 +18,6 @@
 #define CONFIG_USB_MAX_CONTROLLER_COUNT	1
 #endif
 
-<<<<<<< HEAD
-#define CONFIG_SUNXI_USB_PHYS	2
-
-=======
 #ifdef CONFIG_MACH_SUN8I_H3
 	#define CONFIG_SUNXI_USB_PHYS	4
 #elif defined CONFIG_MACH_SUN8I_A83T
@@ -31,25 +27,17 @@
 #endif
 
 #ifndef CONFIG_MACH_SUN8I_A83T
->>>>>>> 8989c96b
 #define CONFIG_ARMV7_PSCI		1
 #if defined(CONFIG_MACH_SUN8I_A23)
 #define CONFIG_ARMV7_PSCI_NR_CPUS	2
 #elif defined(CONFIG_MACH_SUN8I_A33)
 #define CONFIG_ARMV7_PSCI_NR_CPUS	4
-<<<<<<< HEAD
-#else
-#error Unsupported sun8i variant
-#endif
-#define CONFIG_TIMER_CLK_FREQ		24000000
-=======
 #elif defined(CONFIG_MACH_SUN8I_H3)
 #define CONFIG_ARMV7_PSCI_NR_CPUS	4
 #else
 #error Unsupported sun8i variant
 #endif
 #endif
->>>>>>> 8989c96b
 
 /*
  * Include common sunxi configuration where most the settings are

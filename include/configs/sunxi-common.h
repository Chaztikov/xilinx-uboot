/*
 * (C) Copyright 2012-2012 Henrik Nordstrom <henrik@henriknordstrom.net>
 *
 * (C) Copyright 2007-2011
 * Allwinner Technology Co., Ltd. <www.allwinnertech.com>
 * Tom Cubie <tangliang@allwinnertech.com>
 *
 * Configuration settings for the Allwinner sunxi series of boards.
 *
 * SPDX-License-Identifier:	GPL-2.0+
 */

#ifndef _SUNXI_COMMON_CONFIG_H
#define _SUNXI_COMMON_CONFIG_H

<<<<<<< HEAD
=======
#include <asm/arch/cpu.h>
>>>>>>> 8989c96b
#include <linux/stringify.h>

#ifdef CONFIG_OLD_SUNXI_KERNEL_COMPAT
/*
 * The U-Boot workarounds bugs in the outdated buggy sunxi-3.4 kernels at the
 * expense of restricting some features, so the regular machine id values can
 * be used.
 */
# define CONFIG_MACH_TYPE_COMPAT_REV	0
#else
/*
 * A compatibility guard to prevent loading outdated buggy sunxi-3.4 kernels.
 * Only sunxi-3.4 kernels with appropriate fixes applied are able to pass
 * beyond the machine id check.
 */
# define CONFIG_MACH_TYPE_COMPAT_REV	1
#endif

/*
 * High Level Configuration Options
 */
#define CONFIG_SUNXI		/* sunxi family */
#ifdef CONFIG_SPL_BUILD
#define CONFIG_SYS_THUMB_BUILD	/* Thumbs mode to save space in SPL */
#endif

<<<<<<< HEAD
#include <asm/arch/cpu.h>	/* get chip and board defs */

#if !defined(CONFIG_SPL_BUILD) && defined(CONFIG_DM_SERIAL)
# define CONFIG_DW_SERIAL
#endif

/*
 * Display CPU information
 */
#define CONFIG_DISPLAY_CPUINFO

#define CONFIG_SYS_PROMPT	"sunxi# "

=======
>>>>>>> 8989c96b
/* Serial & console */
#define CONFIG_SYS_NS16550_SERIAL
/* ns16550 reg in the low bits of cpu reg */
#define CONFIG_SYS_NS16550_CLK		24000000
#ifndef CONFIG_DM_SERIAL
# define CONFIG_SYS_NS16550_REG_SIZE	-4
# define CONFIG_SYS_NS16550_COM1		SUNXI_UART0_BASE
# define CONFIG_SYS_NS16550_COM2		SUNXI_UART1_BASE
# define CONFIG_SYS_NS16550_COM3		SUNXI_UART2_BASE
# define CONFIG_SYS_NS16550_COM4		SUNXI_UART3_BASE
# define CONFIG_SYS_NS16550_COM5		SUNXI_R_UART_BASE
#endif

/* CPU */
<<<<<<< HEAD
#define CONFIG_SYS_CACHELINE_SIZE	64
=======
#define CONFIG_DISPLAY_CPUINFO
#define CONFIG_SYS_CACHELINE_SIZE	64
#define CONFIG_TIMER_CLK_FREQ		24000000
>>>>>>> 8989c96b

/*
 * The DRAM Base differs between some models. We cannot use macros for the
 * CONFIG_FOO defines which contain the DRAM base address since they end
 * up unexpanded in include/autoconf.mk .
 *
 * So we have to have this #ifdef #else #endif block for these.
 */
#ifdef CONFIG_MACH_SUN9I
#define SDRAM_OFFSET(x) 0x2##x
#define CONFIG_SYS_SDRAM_BASE		0x20000000
#define CONFIG_SYS_LOAD_ADDR		0x22000000 /* default load address */
#define CONFIG_SYS_TEXT_BASE		0x2a000000
#define CONFIG_PRE_CON_BUF_ADDR		0x2f000000
<<<<<<< HEAD
#define CONFIG_SYS_SPL_MALLOC_START	0x2ff00000
=======
/* Note SPL_STACK_R_ADDR is set through Kconfig, we include it here 
 * since it needs to fit in with the other values. By also #defining it
 * we get warnings if the Kconfig value mismatches. */
#define CONFIG_SPL_STACK_R_ADDR		0x2fe00000
>>>>>>> 8989c96b
#define CONFIG_SPL_BSS_START_ADDR	0x2ff80000
#else
#define SDRAM_OFFSET(x) 0x4##x
#define CONFIG_SYS_SDRAM_BASE		0x40000000
#define CONFIG_SYS_LOAD_ADDR		0x42000000 /* default load address */
#define CONFIG_SYS_TEXT_BASE		0x4a000000
#define CONFIG_PRE_CON_BUF_ADDR		0x4f000000
<<<<<<< HEAD
#define CONFIG_SYS_SPL_MALLOC_START	0x4ff00000
=======
/* Note SPL_STACK_R_ADDR is set through Kconfig, we include it here 
 * since it needs to fit in with the other values. By also #defining it
 * we get warnings if the Kconfig value mismatches. */
#define CONFIG_SPL_STACK_R_ADDR		0x4fe00000
>>>>>>> 8989c96b
#define CONFIG_SPL_BSS_START_ADDR	0x4ff80000
#endif

#define CONFIG_SPL_BSS_MAX_SIZE		0x00080000 /* 512 KiB */
<<<<<<< HEAD
#define CONFIG_SYS_SPL_MALLOC_SIZE	0x00080000 /* 512 KiB */

#ifdef CONFIG_MACH_SUN9I
=======

#if defined(CONFIG_MACH_SUN9I) || defined(CONFIG_MACH_SUN50I)
>>>>>>> 8989c96b
/*
 * The A80's A1 sram starts at 0x00010000 rather then at 0x00000000 and is
 * slightly bigger. Note that it is possible to map the first 32 KiB of the
 * A1 at 0x00000000 like with older SoCs by writing 0x16aa0001 to the
 * undocumented 0x008000e0 SYS_CTRL register. Where the 16aa is a key and
 * the 1 actually activates the mapping of the first 32 KiB to 0x00000000.
 */
#define CONFIG_SYS_INIT_RAM_ADDR	0x10000
<<<<<<< HEAD
#define CONFIG_SYS_INIT_RAM_SIZE	0x0a000	/* 40 KiB */
=======
#define CONFIG_SYS_INIT_RAM_SIZE	0xA000	/* 40 KiB */
>>>>>>> 8989c96b
#else
#define CONFIG_SYS_INIT_RAM_ADDR	0x0
#define CONFIG_SYS_INIT_RAM_SIZE	0x8000	/* 32 KiB */
#endif

#define CONFIG_SYS_INIT_SP_OFFSET \
	(CONFIG_SYS_INIT_RAM_SIZE - GENERATED_GBL_DATA_SIZE)
#define CONFIG_SYS_INIT_SP_ADDR \
	(CONFIG_SYS_INIT_RAM_ADDR + CONFIG_SYS_INIT_SP_OFFSET)

#define CONFIG_NR_DRAM_BANKS		1
#define PHYS_SDRAM_0			CONFIG_SYS_SDRAM_BASE
#define PHYS_SDRAM_0_SIZE		0x80000000 /* 2 GiB */

#ifdef CONFIG_AHCI
#define CONFIG_LIBATA
#define CONFIG_SCSI_AHCI
#define CONFIG_SCSI_AHCI_PLAT
#define CONFIG_SUNXI_AHCI
#define CONFIG_SYS_64BIT_LBA
#define CONFIG_SYS_SCSI_MAX_SCSI_ID	1
#define CONFIG_SYS_SCSI_MAX_LUN		1
#define CONFIG_SYS_SCSI_MAX_DEVICE	(CONFIG_SYS_SCSI_MAX_SCSI_ID * \
					 CONFIG_SYS_SCSI_MAX_LUN)
#define CONFIG_SCSI
#endif

#define CONFIG_SETUP_MEMORY_TAGS
#define CONFIG_CMDLINE_TAG
#define CONFIG_INITRD_TAG
#define CONFIG_SERIAL_TAG
<<<<<<< HEAD
=======

#ifdef CONFIG_NAND_SUNXI
#define CONFIG_SPL_NAND_SUPPORT 1
#endif
>>>>>>> 8989c96b

/* mmc config */
#ifdef CONFIG_MMC
#define CONFIG_GENERIC_MMC
#define CONFIG_MMC_SUNXI
#define CONFIG_MMC_SUNXI_SLOT		0
#define CONFIG_ENV_IS_IN_MMC
#define CONFIG_SYS_MMC_ENV_DEV		0	/* first detected MMC controller */
#endif

/* 64MB of malloc() pool */
#define CONFIG_SYS_MALLOC_LEN		(CONFIG_ENV_SIZE + (64 << 20))

/*
 * Miscellaneous configurable options
 */
#define CONFIG_SYS_CBSIZE	1024	/* Console I/O Buffer Size */
#define CONFIG_SYS_PBSIZE	1024	/* Print Buffer Size */
#define CONFIG_SYS_MAXARGS	16	/* max number of command args */

/* Boot Argument Buffer Size */
#define CONFIG_SYS_BARGSIZE		CONFIG_SYS_CBSIZE

/* standalone support */
#define CONFIG_STANDALONE_LOAD_ADDR	CONFIG_SYS_LOAD_ADDR

/* baudrate */
#define CONFIG_BAUDRATE			115200

/* The stack sizes are set up in start.S using the settings below */
#define CONFIG_STACKSIZE		(256 << 10)	/* 256 KiB */

/* FLASH and environment organization */

#define CONFIG_SYS_NO_FLASH

#define CONFIG_SYS_MONITOR_LEN		(768 << 10)	/* 768 KiB */
#define CONFIG_IDENT_STRING		" Allwinner Technology"
#define CONFIG_DISPLAY_BOARDINFO

#define CONFIG_ENV_OFFSET		(544 << 10) /* (8 + 24 + 512) KiB */
#define CONFIG_ENV_SIZE			(128 << 10)	/* 128 KiB */

#define CONFIG_FAT_WRITE	/* enable write access */

#define CONFIG_SPL_FRAMEWORK
#define CONFIG_SPL_LIBCOMMON_SUPPORT
#define CONFIG_SPL_SERIAL_SUPPORT
#define CONFIG_SPL_LIBGENERIC_SUPPORT

#define CONFIG_SPL_BOARD_LOAD_IMAGE

<<<<<<< HEAD
#define CONFIG_SPL_TEXT_BASE		0x20		/* sram start+header */
#define CONFIG_SPL_MAX_SIZE		0x5fe0		/* 24KB on sun4i/sun7i */
=======
#if defined(CONFIG_MACH_SUN9I)
#define CONFIG_SPL_TEXT_BASE		0x10040		/* sram start+header */
#define CONFIG_SPL_MAX_SIZE		0x5fc0		/* ? KiB on sun9i */
#elif defined(CONFIG_MACH_SUN50I)
#define CONFIG_SPL_TEXT_BASE		0x10040		/* sram start+header */
#define CONFIG_SPL_MAX_SIZE		0x7fc0		/* 32 KiB on sun50i */
#else
#define CONFIG_SPL_TEXT_BASE		0x40		/* sram start+header */
#define CONFIG_SPL_MAX_SIZE		0x5fc0		/* 24KB on sun4i/sun7i */
#endif
>>>>>>> 8989c96b

#define CONFIG_SPL_LIBDISK_SUPPORT

#ifdef CONFIG_MMC
#define CONFIG_SPL_MMC_SUPPORT
#endif

#ifndef CONFIG_ARM64
#define CONFIG_SPL_LDSCRIPT "arch/arm/cpu/armv7/sunxi/u-boot-spl.lds"
#endif

#define CONFIG_SYS_MMCSD_RAW_MODE_U_BOOT_SECTOR	80	/* 40KiB */
#define CONFIG_SPL_PAD_TO		32768		/* decimal for 'dd' */

<<<<<<< HEAD
/* end of 32 KiB in sram */
#define LOW_LEVEL_SRAM_STACK		0x00008000 /* End of sram */
#define CONFIG_SPL_STACK		LOW_LEVEL_SRAM_STACK
=======
#if defined(CONFIG_MACH_SUN9I) || defined(CONFIG_MACH_SUN50I)
#define LOW_LEVEL_SRAM_STACK		0x0001A000
#define CONFIG_SPL_STACK		LOW_LEVEL_SRAM_STACK
#else
/* end of 32 KiB in sram */
#define LOW_LEVEL_SRAM_STACK		0x00008000 /* End of sram */
#define CONFIG_SPL_STACK		LOW_LEVEL_SRAM_STACK
#endif
>>>>>>> 8989c96b

/* I2C */
#if defined CONFIG_AXP152_POWER || defined CONFIG_AXP209_POWER || \
    defined CONFIG_SY8106A_POWER
#define CONFIG_SPL_I2C_SUPPORT
#endif

#if defined CONFIG_I2C0_ENABLE || defined CONFIG_I2C1_ENABLE || \
    defined CONFIG_I2C2_ENABLE || defined CONFIG_I2C3_ENABLE || \
<<<<<<< HEAD
    defined CONFIG_I2C4_ENABLE
=======
    defined CONFIG_I2C4_ENABLE || defined CONFIG_R_I2C_ENABLE
>>>>>>> 8989c96b
#define CONFIG_SYS_I2C
#define CONFIG_SYS_I2C_MVTWSI
#define CONFIG_SYS_I2C_SPEED		400000
#define CONFIG_SYS_I2C_SLAVE		0x7f
<<<<<<< HEAD
#define CONFIG_CMD_I2C
=======
>>>>>>> 8989c96b
#endif

#if defined CONFIG_VIDEO_LCD_PANEL_I2C && !(defined CONFIG_SPL_BUILD)
#define CONFIG_SYS_I2C_SOFT
#define CONFIG_SYS_I2C_SOFT_SPEED	50000
#define CONFIG_SYS_I2C_SOFT_SLAVE	0x00
/* We use pin names in Kconfig and sunxi_name_to_gpio() */
#define CONFIG_SOFT_I2C_GPIO_SDA	soft_i2c_gpio_sda
#define CONFIG_SOFT_I2C_GPIO_SCL	soft_i2c_gpio_scl
#ifndef __ASSEMBLY__
extern int soft_i2c_gpio_sda;
extern int soft_i2c_gpio_scl;
#endif
#define CONFIG_VIDEO_LCD_I2C_BUS	0 /* The lcd panel soft i2c is bus 0 */
#define CONFIG_SYS_SPD_BUS_NUM		1 /* And the axp209 i2c bus is bus 1 */
#else
#define CONFIG_SYS_SPD_BUS_NUM		0 /* The axp209 i2c bus is bus 0 */
#define CONFIG_VIDEO_LCD_I2C_BUS	-1 /* NA, but necessary to compile */
#endif

/* PMU */
#if defined CONFIG_AXP152_POWER || defined CONFIG_AXP209_POWER || \
    defined CONFIG_AXP221_POWER || defined CONFIG_AXP818_POWER || \
    defined CONFIG_SY8106A_POWER
#define CONFIG_SPL_POWER_SUPPORT
#endif

#ifndef CONFIG_CONS_INDEX
#define CONFIG_CONS_INDEX              1       /* UART0 */
#endif

#ifdef CONFIG_REQUIRE_SERIAL_CONSOLE
#if CONFIG_CONS_INDEX == 1
#ifdef CONFIG_MACH_SUN9I
#define OF_STDOUT_PATH		"/soc/serial@07000000:115200"
#else
#define OF_STDOUT_PATH		"/soc@01c00000/serial@01c28000:115200"
#endif
#elif CONFIG_CONS_INDEX == 2 && defined(CONFIG_MACH_SUN5I)
#define OF_STDOUT_PATH		"/soc@01c00000/serial@01c28400:115200"
#elif CONFIG_CONS_INDEX == 3 && defined(CONFIG_MACH_SUN8I)
#define OF_STDOUT_PATH		"/soc@01c00000/serial@01c28800:115200"
#elif CONFIG_CONS_INDEX == 5 && defined(CONFIG_MACH_SUN8I)
#define OF_STDOUT_PATH		"/soc@01c00000/serial@01f02800:115200"
#else
#error Unsupported console port nr. Please fix stdout-path in sunxi-common.h.
#endif
#endif /* ifdef CONFIG_REQUIRE_SERIAL_CONSOLE */

/* GPIO */
#define CONFIG_SUNXI_GPIO
#define CONFIG_SPL_GPIO_SUPPORT

#ifdef CONFIG_VIDEO
/*
 * The amount of RAM to keep free at the top of RAM when relocating u-boot,
 * to use as framebuffer. This must be a multiple of 4096.
 */
#define CONFIG_SUNXI_MAX_FB_SIZE (16 << 20)

/* Do we want to initialize a simple FB? */
#define CONFIG_VIDEO_DT_SIMPLEFB

#define CONFIG_VIDEO_SUNXI

#define CONFIG_CFB_CONSOLE
#define CONFIG_VIDEO_SW_CURSOR
#define CONFIG_VIDEO_LOGO
#define CONFIG_VIDEO_STD_TIMINGS
#define CONFIG_I2C_EDID
#define VIDEO_LINE_LEN (pGD->plnSizeX)

/* allow both serial and cfb console. */
#define CONFIG_CONSOLE_MUX
/* stop x86 thinking in cfbconsole from trying to init a pc keyboard */
#define CONFIG_VGA_AS_SINGLE_DEVICE

#endif /* CONFIG_VIDEO */

/* Ethernet support */
#ifdef CONFIG_SUNXI_EMAC
#define CONFIG_PHY_ADDR		1
#define CONFIG_MII			/* MII PHY management		*/
#define CONFIG_PHYLIB
#endif

#ifdef CONFIG_SUNXI_GMAC
<<<<<<< HEAD
#define CONFIG_DW_AUTONEG
=======
>>>>>>> 8989c96b
#define CONFIG_PHY_GIGE			/* GMAC can use gigabit PHY	*/
#define CONFIG_PHY_ADDR		1
#define CONFIG_MII			/* MII PHY management		*/
#define CONFIG_PHY_REALTEK
#endif

<<<<<<< HEAD
#ifdef CONFIG_USB_EHCI
=======
#ifdef CONFIG_USB_EHCI_HCD
>>>>>>> 8989c96b
#define CONFIG_USB_OHCI_NEW
#define CONFIG_USB_OHCI_SUNXI
#define CONFIG_SYS_USB_OHCI_MAX_ROOT_PORTS 1
#define CONFIG_SYS_USB_EHCI_MAX_ROOT_PORTS 1
#endif

#ifdef CONFIG_USB_MUSB_SUNXI
#define CONFIG_USB_MUSB_PIO_ONLY
#endif

#ifdef CONFIG_USB_MUSB_GADGET
#define CONFIG_USB_FUNCTION_DFU
#define CONFIG_USB_FUNCTION_FASTBOOT
#define CONFIG_USB_FUNCTION_MASS_STORAGE
#endif

#ifdef CONFIG_USB_FUNCTION_DFU
#define CONFIG_DFU_RAM
#endif

#ifdef CONFIG_USB_FUNCTION_FASTBOOT
#define CONFIG_CMD_FASTBOOT
#define CONFIG_FASTBOOT_BUF_ADDR	CONFIG_SYS_LOAD_ADDR
#define CONFIG_FASTBOOT_BUF_SIZE	0x2000000
#define CONFIG_ANDROID_BOOT_IMAGE

#define CONFIG_FASTBOOT_FLASH

#ifdef CONFIG_MMC
#define CONFIG_FASTBOOT_FLASH_MMC_DEV	0
#define CONFIG_EFI_PARTITION
#endif
#endif

#ifdef CONFIG_USB_FUNCTION_MASS_STORAGE
#endif

#ifdef CONFIG_USB_KEYBOARD
#define CONFIG_CONSOLE_MUX
#define CONFIG_PREBOOT
#define CONFIG_SYS_STDIO_DEREGISTER
#define CONFIG_SYS_USB_EVENT_POLL_VIA_INT_QUEUE
#endif

#if !defined CONFIG_ENV_IS_IN_MMC && \
    !defined CONFIG_ENV_IS_IN_NAND && \
    !defined CONFIG_ENV_IS_IN_FAT && \
    !defined CONFIG_ENV_IS_IN_SPI_FLASH
#define CONFIG_ENV_IS_NOWHERE
#endif

#define CONFIG_MISC_INIT_R
#define CONFIG_SYS_CONSOLE_IS_IN_ENV

#ifndef CONFIG_SPL_BUILD
#include <config_distro_defaults.h>

/* Enable pre-console buffer to get complete log on the VGA console */
#define CONFIG_PRE_CONSOLE_BUFFER
#define CONFIG_PRE_CON_BUF_SZ		4096 /* Aprox 2 80*25 screens */

#ifdef CONFIG_ARM64
/*
 * Boards seem to come with at least 512MB of DRAM.
 * The kernel should go at 512K, which is the default text offset (that will
 * be adjusted at runtime if needed).
 * There is no compression for arm64 kernels (yet), so leave some space
 * for really big kernels, say 256MB for now.
 * Scripts, PXE and DTBs should go afterwards, leaving the rest for the initrd.
 * Align the initrd to a 2MB page.
 */
#define KERNEL_ADDR_R	__stringify(SDRAM_OFFSET(0080000))
#define FDT_ADDR_R	__stringify(SDRAM_OFFSET(FA00000))
#define SCRIPT_ADDR_R	__stringify(SDRAM_OFFSET(FC00000))
#define PXEFILE_ADDR_R	__stringify(SDRAM_OFFSET(FD00000))
#define RAMDISK_ADDR_R	__stringify(SDRAM_OFFSET(FE00000))

#else
/*
 * 160M RAM (256M minimum minus 64MB heap + 32MB for u-boot, stack, fb, etc.
 * 32M uncompressed kernel, 16M compressed kernel, 1M fdt,
 * 1M script, 1M pxe and the ramdisk at the end.
 */

#define KERNEL_ADDR_R  __stringify(SDRAM_OFFSET(2000000))
#define FDT_ADDR_R     __stringify(SDRAM_OFFSET(3000000))
#define SCRIPT_ADDR_R  __stringify(SDRAM_OFFSET(3100000))
#define PXEFILE_ADDR_R __stringify(SDRAM_OFFSET(3200000))
#define RAMDISK_ADDR_R __stringify(SDRAM_OFFSET(3300000))
#endif

#define MEM_LAYOUT_ENV_SETTINGS \
<<<<<<< HEAD
	"bootm_size=0xf000000\0" \
	"kernel_addr_r=" __stringify(SDRAM_OFFSET(2000000)) "\0" \
	"fdt_addr_r=" __stringify(SDRAM_OFFSET(3000000)) "\0" \
	"scriptaddr=" __stringify(SDRAM_OFFSET(3100000)) "\0" \
	"pxefile_addr_r=" __stringify(SDRAM_OFFSET(3200000)) "\0" \
	"ramdisk_addr_r=" __stringify(SDRAM_OFFSET(3300000)) "\0"
=======
	"bootm_size=0xa000000\0" \
	"kernel_addr_r=" KERNEL_ADDR_R "\0" \
	"fdt_addr_r=" FDT_ADDR_R "\0" \
	"scriptaddr=" SCRIPT_ADDR_R "\0" \
	"pxefile_addr_r=" PXEFILE_ADDR_R "\0" \
	"ramdisk_addr_r=" RAMDISK_ADDR_R "\0"

#define DFU_ALT_INFO_RAM \
	"dfu_alt_info_ram=" \
	"kernel ram " KERNEL_ADDR_R " 0x1000000;" \
	"fdt ram " FDT_ADDR_R " 0x100000;" \
	"ramdisk ram " RAMDISK_ADDR_R " 0x4000000\0"
>>>>>>> 8989c96b

#ifdef CONFIG_MMC
#define BOOT_TARGET_DEVICES_MMC(func) func(MMC, mmc, 0)
#if CONFIG_MMC_SUNXI_SLOT_EXTRA != -1
#define BOOT_TARGET_DEVICES_MMC_EXTRA(func) func(MMC, mmc, 1)
#else
#define BOOT_TARGET_DEVICES_MMC_EXTRA(func)
#endif
#else
#define BOOT_TARGET_DEVICES_MMC(func)
#define BOOT_TARGET_DEVICES_MMC_EXTRA(func)
#endif

#ifdef CONFIG_AHCI
#define BOOT_TARGET_DEVICES_SCSI(func) func(SCSI, scsi, 0)
#else
#define BOOT_TARGET_DEVICES_SCSI(func)
#endif

#ifdef CONFIG_USB_STORAGE
#define BOOT_TARGET_DEVICES_USB(func) func(USB, usb, 0)
#else
#define BOOT_TARGET_DEVICES_USB(func)
#endif

/* FEL boot support, auto-execute boot.scr if a script address was provided */
#define BOOTENV_DEV_FEL(devtypeu, devtypel, instance) \
	"bootcmd_fel=" \
		"if test -n ${fel_booted} && test -n ${fel_scriptaddr}; then " \
			"echo '(FEL boot)'; " \
			"source ${fel_scriptaddr}; " \
		"fi\0"
#define BOOTENV_DEV_NAME_FEL(devtypeu, devtypel, instance) \
	"fel "

#define BOOT_TARGET_DEVICES(func) \
	func(FEL, fel, na) \
	BOOT_TARGET_DEVICES_MMC(func) \
	BOOT_TARGET_DEVICES_MMC_EXTRA(func) \
	BOOT_TARGET_DEVICES_SCSI(func) \
	BOOT_TARGET_DEVICES_USB(func) \
	func(PXE, pxe, na) \
	func(DHCP, dhcp, na)

#ifdef CONFIG_OLD_SUNXI_KERNEL_COMPAT
#define BOOTCMD_SUNXI_COMPAT \
	"bootcmd_sunxi_compat=" \
		"setenv root /dev/mmcblk0p3 rootwait; " \
		"if ext2load mmc 0 0x44000000 uEnv.txt; then " \
			"echo Loaded environment from uEnv.txt; " \
			"env import -t 0x44000000 ${filesize}; " \
		"fi; " \
		"setenv bootargs console=${console} root=${root} ${extraargs}; " \
		"ext2load mmc 0 0x43000000 script.bin && " \
		"ext2load mmc 0 0x48000000 uImage && " \
		"bootm 0x48000000\0"
#else
#define BOOTCMD_SUNXI_COMPAT
#endif

#include <config_distro_bootcmd.h>

#ifdef CONFIG_USB_KEYBOARD
#define CONSOLE_STDIN_SETTINGS \
	"preboot=usb start\0" \
	"stdin=serial,usbkbd\0"
#else
#define CONSOLE_STDIN_SETTINGS \
	"stdin=serial\0"
#endif

#ifdef CONFIG_VIDEO
#define CONSOLE_STDOUT_SETTINGS \
	"stdout=serial,vga\0" \
	"stderr=serial,vga\0"
#else
#define CONSOLE_STDOUT_SETTINGS \
	"stdout=serial\0" \
	"stderr=serial\0"
#endif

#define CONSOLE_ENV_SETTINGS \
	CONSOLE_STDIN_SETTINGS \
	CONSOLE_STDOUT_SETTINGS

#define CONFIG_EXTRA_ENV_SETTINGS \
	CONSOLE_ENV_SETTINGS \
	MEM_LAYOUT_ENV_SETTINGS \
<<<<<<< HEAD
=======
	DFU_ALT_INFO_RAM \
>>>>>>> 8989c96b
	"fdtfile=" CONFIG_DEFAULT_DEVICE_TREE ".dtb\0" \
	"console=ttyS0,115200\0" \
	BOOTCMD_SUNXI_COMPAT \
	BOOTENV

#else /* ifndef CONFIG_SPL_BUILD */
#define CONFIG_EXTRA_ENV_SETTINGS
#endif

#endif /* _SUNXI_COMMON_CONFIG_H */<|MERGE_RESOLUTION|>--- conflicted
+++ resolved
@@ -13,10 +13,7 @@
 #ifndef _SUNXI_COMMON_CONFIG_H
 #define _SUNXI_COMMON_CONFIG_H
 
-<<<<<<< HEAD
-=======
 #include <asm/arch/cpu.h>
->>>>>>> 8989c96b
 #include <linux/stringify.h>
 
 #ifdef CONFIG_OLD_SUNXI_KERNEL_COMPAT
@@ -43,22 +40,6 @@
 #define CONFIG_SYS_THUMB_BUILD	/* Thumbs mode to save space in SPL */
 #endif
 
-<<<<<<< HEAD
-#include <asm/arch/cpu.h>	/* get chip and board defs */
-
-#if !defined(CONFIG_SPL_BUILD) && defined(CONFIG_DM_SERIAL)
-# define CONFIG_DW_SERIAL
-#endif
-
-/*
- * Display CPU information
- */
-#define CONFIG_DISPLAY_CPUINFO
-
-#define CONFIG_SYS_PROMPT	"sunxi# "
-
-=======
->>>>>>> 8989c96b
 /* Serial & console */
 #define CONFIG_SYS_NS16550_SERIAL
 /* ns16550 reg in the low bits of cpu reg */
@@ -73,13 +54,9 @@
 #endif
 
 /* CPU */
-<<<<<<< HEAD
-#define CONFIG_SYS_CACHELINE_SIZE	64
-=======
 #define CONFIG_DISPLAY_CPUINFO
 #define CONFIG_SYS_CACHELINE_SIZE	64
 #define CONFIG_TIMER_CLK_FREQ		24000000
->>>>>>> 8989c96b
 
 /*
  * The DRAM Base differs between some models. We cannot use macros for the
@@ -94,14 +71,10 @@
 #define CONFIG_SYS_LOAD_ADDR		0x22000000 /* default load address */
 #define CONFIG_SYS_TEXT_BASE		0x2a000000
 #define CONFIG_PRE_CON_BUF_ADDR		0x2f000000
-<<<<<<< HEAD
-#define CONFIG_SYS_SPL_MALLOC_START	0x2ff00000
-=======
 /* Note SPL_STACK_R_ADDR is set through Kconfig, we include it here 
  * since it needs to fit in with the other values. By also #defining it
  * we get warnings if the Kconfig value mismatches. */
 #define CONFIG_SPL_STACK_R_ADDR		0x2fe00000
->>>>>>> 8989c96b
 #define CONFIG_SPL_BSS_START_ADDR	0x2ff80000
 #else
 #define SDRAM_OFFSET(x) 0x4##x
@@ -109,26 +82,16 @@
 #define CONFIG_SYS_LOAD_ADDR		0x42000000 /* default load address */
 #define CONFIG_SYS_TEXT_BASE		0x4a000000
 #define CONFIG_PRE_CON_BUF_ADDR		0x4f000000
-<<<<<<< HEAD
-#define CONFIG_SYS_SPL_MALLOC_START	0x4ff00000
-=======
 /* Note SPL_STACK_R_ADDR is set through Kconfig, we include it here 
  * since it needs to fit in with the other values. By also #defining it
  * we get warnings if the Kconfig value mismatches. */
 #define CONFIG_SPL_STACK_R_ADDR		0x4fe00000
->>>>>>> 8989c96b
 #define CONFIG_SPL_BSS_START_ADDR	0x4ff80000
 #endif
 
 #define CONFIG_SPL_BSS_MAX_SIZE		0x00080000 /* 512 KiB */
-<<<<<<< HEAD
-#define CONFIG_SYS_SPL_MALLOC_SIZE	0x00080000 /* 512 KiB */
-
-#ifdef CONFIG_MACH_SUN9I
-=======
 
 #if defined(CONFIG_MACH_SUN9I) || defined(CONFIG_MACH_SUN50I)
->>>>>>> 8989c96b
 /*
  * The A80's A1 sram starts at 0x00010000 rather then at 0x00000000 and is
  * slightly bigger. Note that it is possible to map the first 32 KiB of the
@@ -137,11 +100,7 @@
  * the 1 actually activates the mapping of the first 32 KiB to 0x00000000.
  */
 #define CONFIG_SYS_INIT_RAM_ADDR	0x10000
-<<<<<<< HEAD
-#define CONFIG_SYS_INIT_RAM_SIZE	0x0a000	/* 40 KiB */
-=======
 #define CONFIG_SYS_INIT_RAM_SIZE	0xA000	/* 40 KiB */
->>>>>>> 8989c96b
 #else
 #define CONFIG_SYS_INIT_RAM_ADDR	0x0
 #define CONFIG_SYS_INIT_RAM_SIZE	0x8000	/* 32 KiB */
@@ -173,13 +132,10 @@
 #define CONFIG_CMDLINE_TAG
 #define CONFIG_INITRD_TAG
 #define CONFIG_SERIAL_TAG
-<<<<<<< HEAD
-=======
 
 #ifdef CONFIG_NAND_SUNXI
 #define CONFIG_SPL_NAND_SUPPORT 1
 #endif
->>>>>>> 8989c96b
 
 /* mmc config */
 #ifdef CONFIG_MMC
@@ -232,10 +188,6 @@
 
 #define CONFIG_SPL_BOARD_LOAD_IMAGE
 
-<<<<<<< HEAD
-#define CONFIG_SPL_TEXT_BASE		0x20		/* sram start+header */
-#define CONFIG_SPL_MAX_SIZE		0x5fe0		/* 24KB on sun4i/sun7i */
-=======
 #if defined(CONFIG_MACH_SUN9I)
 #define CONFIG_SPL_TEXT_BASE		0x10040		/* sram start+header */
 #define CONFIG_SPL_MAX_SIZE		0x5fc0		/* ? KiB on sun9i */
@@ -246,7 +198,6 @@
 #define CONFIG_SPL_TEXT_BASE		0x40		/* sram start+header */
 #define CONFIG_SPL_MAX_SIZE		0x5fc0		/* 24KB on sun4i/sun7i */
 #endif
->>>>>>> 8989c96b
 
 #define CONFIG_SPL_LIBDISK_SUPPORT
 
@@ -261,20 +212,14 @@
 #define CONFIG_SYS_MMCSD_RAW_MODE_U_BOOT_SECTOR	80	/* 40KiB */
 #define CONFIG_SPL_PAD_TO		32768		/* decimal for 'dd' */
 
-<<<<<<< HEAD
+#if defined(CONFIG_MACH_SUN9I) || defined(CONFIG_MACH_SUN50I)
+#define LOW_LEVEL_SRAM_STACK		0x0001A000
+#define CONFIG_SPL_STACK		LOW_LEVEL_SRAM_STACK
+#else
 /* end of 32 KiB in sram */
 #define LOW_LEVEL_SRAM_STACK		0x00008000 /* End of sram */
 #define CONFIG_SPL_STACK		LOW_LEVEL_SRAM_STACK
-=======
-#if defined(CONFIG_MACH_SUN9I) || defined(CONFIG_MACH_SUN50I)
-#define LOW_LEVEL_SRAM_STACK		0x0001A000
-#define CONFIG_SPL_STACK		LOW_LEVEL_SRAM_STACK
-#else
-/* end of 32 KiB in sram */
-#define LOW_LEVEL_SRAM_STACK		0x00008000 /* End of sram */
-#define CONFIG_SPL_STACK		LOW_LEVEL_SRAM_STACK
-#endif
->>>>>>> 8989c96b
+#endif
 
 /* I2C */
 #if defined CONFIG_AXP152_POWER || defined CONFIG_AXP209_POWER || \
@@ -284,19 +229,11 @@
 
 #if defined CONFIG_I2C0_ENABLE || defined CONFIG_I2C1_ENABLE || \
     defined CONFIG_I2C2_ENABLE || defined CONFIG_I2C3_ENABLE || \
-<<<<<<< HEAD
-    defined CONFIG_I2C4_ENABLE
-=======
     defined CONFIG_I2C4_ENABLE || defined CONFIG_R_I2C_ENABLE
->>>>>>> 8989c96b
 #define CONFIG_SYS_I2C
 #define CONFIG_SYS_I2C_MVTWSI
 #define CONFIG_SYS_I2C_SPEED		400000
 #define CONFIG_SYS_I2C_SLAVE		0x7f
-<<<<<<< HEAD
-#define CONFIG_CMD_I2C
-=======
->>>>>>> 8989c96b
 #endif
 
 #if defined CONFIG_VIDEO_LCD_PANEL_I2C && !(defined CONFIG_SPL_BUILD)
@@ -384,21 +321,13 @@
 #endif
 
 #ifdef CONFIG_SUNXI_GMAC
-<<<<<<< HEAD
-#define CONFIG_DW_AUTONEG
-=======
->>>>>>> 8989c96b
 #define CONFIG_PHY_GIGE			/* GMAC can use gigabit PHY	*/
 #define CONFIG_PHY_ADDR		1
 #define CONFIG_MII			/* MII PHY management		*/
 #define CONFIG_PHY_REALTEK
 #endif
 
-<<<<<<< HEAD
-#ifdef CONFIG_USB_EHCI
-=======
 #ifdef CONFIG_USB_EHCI_HCD
->>>>>>> 8989c96b
 #define CONFIG_USB_OHCI_NEW
 #define CONFIG_USB_OHCI_SUNXI
 #define CONFIG_SYS_USB_OHCI_MAX_ROOT_PORTS 1
@@ -491,14 +420,6 @@
 #endif
 
 #define MEM_LAYOUT_ENV_SETTINGS \
-<<<<<<< HEAD
-	"bootm_size=0xf000000\0" \
-	"kernel_addr_r=" __stringify(SDRAM_OFFSET(2000000)) "\0" \
-	"fdt_addr_r=" __stringify(SDRAM_OFFSET(3000000)) "\0" \
-	"scriptaddr=" __stringify(SDRAM_OFFSET(3100000)) "\0" \
-	"pxefile_addr_r=" __stringify(SDRAM_OFFSET(3200000)) "\0" \
-	"ramdisk_addr_r=" __stringify(SDRAM_OFFSET(3300000)) "\0"
-=======
 	"bootm_size=0xa000000\0" \
 	"kernel_addr_r=" KERNEL_ADDR_R "\0" \
 	"fdt_addr_r=" FDT_ADDR_R "\0" \
@@ -511,7 +432,6 @@
 	"kernel ram " KERNEL_ADDR_R " 0x1000000;" \
 	"fdt ram " FDT_ADDR_R " 0x100000;" \
 	"ramdisk ram " RAMDISK_ADDR_R " 0x4000000\0"
->>>>>>> 8989c96b
 
 #ifdef CONFIG_MMC
 #define BOOT_TARGET_DEVICES_MMC(func) func(MMC, mmc, 0)
@@ -600,10 +520,7 @@
 #define CONFIG_EXTRA_ENV_SETTINGS \
 	CONSOLE_ENV_SETTINGS \
 	MEM_LAYOUT_ENV_SETTINGS \
-<<<<<<< HEAD
-=======
 	DFU_ALT_INFO_RAM \
->>>>>>> 8989c96b
 	"fdtfile=" CONFIG_DEFAULT_DEVICE_TREE ".dtb\0" \
 	"console=ttyS0,115200\0" \
 	BOOTCMD_SUNXI_COMPAT \

/*
 * Common board functions for Siemens TAURUS (AT91SAM9G20) based boards
 * (C) Copyright 2013 Siemens AG
 *
 * Based on:
 * U-Boot file: include/configs/at91sam9260ek.h
 *
 * (C) Copyright 2007-2008
 * Stelian Pop <stelian@popies.net>
 * Lead Tech Design <www.leadtechdesign.com>
 *
 * SPDX-License-Identifier:	GPL-2.0+
 */

#ifndef __CONFIG_H
#define __CONFIG_H

/*
 * SoC must be defined first, before hardware.h is included.
 * In this case SoC is defined in boards.cfg.
 */
#include <asm/hardware.h>
#include <linux/sizes.h>

#if defined(CONFIG_SPL_BUILD)
#define CONFIG_SYS_THUMB_BUILD
#define CONFIG_SYS_ICACHE_OFF
#define CONFIG_SYS_DCACHE_OFF
#endif
/*
 * Warning: changing CONFIG_SYS_TEXT_BASE requires
 * adapting the initial boot program.
 * Since the linker has to swallow that define, we must use a pure
 * hex number here!
 */

#define CONFIG_SYS_TEXT_BASE		0x21000000

/* ARM asynchronous clock */
#define CONFIG_SYS_AT91_SLOW_CLOCK	32768		/* slow clock xtal */
#define CONFIG_SYS_AT91_MAIN_CLOCK	18432000	/* main clock xtal */

/* Misc CPU related */
#define CONFIG_ARCH_CPU_INIT
#define CONFIG_CMDLINE_TAG		/* enable passing of ATAGs */
#define CONFIG_SETUP_MEMORY_TAGS
#define CONFIG_INITRD_TAG
#define CONFIG_SKIP_LOWLEVEL_INIT_ONLY
#define CONFIG_BOARD_EARLY_INIT_F
#define CONFIG_DISPLAY_CPUINFO

/* general purpose I/O */
#define CONFIG_ATMEL_LEGACY		/* required until (g)pio is fixed */
#define CONFIG_AT91_GPIO
#define CONFIG_AT91_GPIO_PULLUP	1	/* keep pullups on peripheral pins */

/* serial console */
#define CONFIG_ATMEL_USART
#define CONFIG_USART_BASE		ATMEL_BASE_DBGU
#define CONFIG_USART_ID			ATMEL_ID_SYS
#define CONFIG_BAUDRATE			115200


/*
 * Command line configuration.
 */
<<<<<<< HEAD
#define CONFIG_CMD_PING
#define CONFIG_CMD_DHCP
=======
>>>>>>> 8989c96b
#define CONFIG_CMD_NAND

/*
 * SDRAM: 1 bank, min 32, max 128 MB
 * Initialized before u-boot gets started.
 */
#define CONFIG_NR_DRAM_BANKS		1
#define CONFIG_SYS_SDRAM_BASE		ATMEL_BASE_CS1
#define CONFIG_SYS_SDRAM_SIZE		(128 * SZ_1M)

/*
 * Initial stack pointer: 4k - GENERATED_GBL_DATA_SIZE in internal SRAM,
 * leaving the correct space for initial global data structure above
 * that address while providing maximum stack area below.
 */
#define CONFIG_SYS_INIT_SP_ADDR \
	(ATMEL_BASE_SRAM1 + 0x1000 - GENERATED_GBL_DATA_SIZE)

/* NAND flash */
#ifdef CONFIG_CMD_NAND
#define CONFIG_NAND_ATMEL
#define CONFIG_SYS_MAX_NAND_DEVICE	1
#define CONFIG_SYS_NAND_BASE		ATMEL_BASE_CS3
#define CONFIG_SYS_NAND_DBW_8
#define CONFIG_SYS_NAND_MASK_ALE	(1 << 21)
#define CONFIG_SYS_NAND_MASK_CLE	(1 << 22)
#define CONFIG_SYS_NAND_ENABLE_PIN	AT91_PIN_PC14
#define CONFIG_SYS_NAND_READY_PIN	AT91_PIN_PC13
#endif

/* NOR flash - no real flash on this board */
#define CONFIG_SYS_NO_FLASH			1

/* Ethernet */
#define CONFIG_MACB
#define CONFIG_RMII
#define CONFIG_AT91_WANTS_COMMON_PHY

#define CONFIG_AT91SAM9_WATCHDOG
#define CONFIG_AT91_HW_WDT_TIMEOUT	15
#if !defined(CONFIG_SPL_BUILD)
/* Enable the watchdog */
#define CONFIG_HW_WATCHDOG
#endif

/* USB */
#if defined(CONFIG_BOARD_TAURUS)
#define CONFIG_USB_ATMEL
#define CONFIG_USB_ATMEL_CLK_SEL_PLLB
#define CONFIG_USB_OHCI_NEW
#define CONFIG_SYS_USB_OHCI_CPU_INIT
#define CONFIG_SYS_USB_OHCI_REGS_BASE		0x00500000
#define CONFIG_SYS_USB_OHCI_SLOT_NAME		"at91sam9260"
#define CONFIG_SYS_USB_OHCI_MAX_ROOT_PORTS	2
#define CONFIG_USB_STORAGE

/* USB DFU support */
#define CONFIG_CMD_MTDPARTS
#define CONFIG_MTD_DEVICE
#define CONFIG_MTD_PARTITIONS

#define CONFIG_USB_GADGET_AT91

/* DFU class support */
#define CONFIG_USB_FUNCTION_DFU
#define CONFIG_DFU_NAND
#define CONFIG_SYS_DFU_DATA_BUF_SIZE	(SZ_1M)
#define DFU_MANIFEST_POLL_TIMEOUT	25000

#define CONFIG_SYS_CACHELINE_SIZE	SZ_8K
#endif

/* SPI EEPROM */
#define CONFIG_SPI
<<<<<<< HEAD
#define CONFIG_CMD_SPI
#define CONFIG_CMD_SF
=======
>>>>>>> 8989c96b
#define CONFIG_ATMEL_SPI
#define TAURUS_SPI_MASK (1 << 4)
#define TAURUS_SPI_CS_PIN	AT91_PIN_PA3

#if defined(CONFIG_SPL_BUILD)
/* SPL related */
#undef CONFIG_SPL_OS_BOOT		/* Not supported by existing map */
#define CONFIG_SPL_SPI_SUPPORT
#define CONFIG_SPL_SPI_FLASH_SUPPORT
#define CONFIG_SPL_SPI_LOAD
#define CONFIG_SYS_SPI_U_BOOT_OFFS	0x20000

#define CONFIG_SF_DEFAULT_BUS 0
#define CONFIG_SF_DEFAULT_SPEED 1000000
#define CONFIG_SF_DEFAULT_MODE SPI_MODE_3
#endif

/* load address */
#define CONFIG_SYS_LOAD_ADDR			0x22000000

/* bootstrap in spi flash , u-boot + env + linux in nandflash */
#define CONFIG_ENV_IS_IN_NAND
#define CONFIG_ENV_OFFSET		0x100000
#define CONFIG_ENV_OFFSET_REDUND	0x180000
#define CONFIG_ENV_SIZE		(SZ_128K)	/* 1 sector = 128 kB */
#define CONFIG_BOOTCOMMAND	"nand read 0x22000000 0x200000 0x300000; bootm"

#if defined(CONFIG_BOARD_TAURUS)
#define	CONFIG_BOOTARGS_TAURUS						\
	"console=ttyS0,115200 earlyprintk "				\
	"mtdparts=atmel_nand:256k(bootstrap)ro,512k(uboot)ro,"		\
	"256k(env),256k(env_redundant),256k(spare),"			\
	"512k(dtb),6M(kernel)ro,-(rootfs) "				\
	"root=/dev/mtdblock7 rw rootfstype=jffs2"
#endif

#if defined(CONFIG_BOARD_AXM)
#define CONFIG_BOOTARGS_AXM						\
	"\0"	\
	"addip=setenv bootargs ${bootargs} ip=${ipaddr}:${serverip}:"	\
	"${gatewayip}:${netmask}:${hostname}:${netdev}::off\0"		\
	"addtest=setenv bootargs ${bootargs} loglevel=4 test\0"		\
	"baudrate=115200\0"						\
	"boot_file=setenv bootfile /${project_dir}/kernel/uImage\0"	\
	"boot_retries=0\0"						\
	"bootcmd=run flash_self\0"					\
	"bootdelay=3\0"							\
	"ethact=macb0\0"						\
	"flash_nfs=run nand_kernel;run nfsargs;run addip;upgrade_available;"\
	"bootm ${kernel_ram};reset\0"					\
	"flash_self=run nand_kernel;run setbootargs;upgrade_available;" \
	"bootm ${kernel_ram};reset\0"					\
	"flash_self_test=run nand_kernel;run setbootargs addtest; "	\
	"upgrade_available;bootm ${kernel_ram};reset\0"			\
	"hostname=systemone\0"						\
	"kernel_Off=0x00200000\0"					\
	"kernel_Off_fallback=0x03800000\0"				\
	"kernel_ram=0x21500000\0"					\
	"kernel_size=0x00400000\0"					\
	"kernel_size_fallback=0x00400000\0"				\
	"loads_echo=1\0"						\
	"nand_kernel=nand read.e ${kernel_ram} ${kernel_Off} "		\
		"${kernel_size}\0"					\
	"net_nfs=run boot_file;tftp ${kernel_ram} ${bootfile};"		\
	"run nfsargs;run addip;upgrade_available;bootm "		\
		"${kernel_ram};reset\0"					\
	"netdev=eth0\0"							\
	"nfsargs=run root_path;setenv bootargs ${bootargs} "		\
	"root=/dev/nfs rw nfsroot=${serverip}:${rootpath} "		\
	"at91sam9_wdt.wdt_timeout=16\0"					\
	"partitionset_active=A\0"					\
	"preboot=echo;echo Type 'run flash_self' to use kernel and root "\
	"filesystem on memory;echo Type 'run flash_nfs' to use kernel "	\
	"from memory and root filesystem over NFS;echo Type 'run net_nfs' "\
	"to get Kernel over TFTP and mount root filesystem over NFS;echo\0"\
	"project_dir=systemone\0"					\
	"root_path=setenv rootpath /home/projects/${project_dir}/rootfs\0"\
	"rootfs=/dev/mtdblock5\0"					\
	"rootfs_fallback=/dev/mtdblock7\0"				\
	"setbootargs=setenv bootargs ${bootargs} console=ttyMTD,mtdoops "\
		"root=${rootfs} rootfstype=jffs2 panic=7 "		\
		"at91sam9_wdt.wdt_timeout=16\0"				\
	"stderr=serial\0"						\
	"stdin=serial\0"						\
	"stdout=serial\0"						\
	"upgrade_available=0\0"
#endif

#if defined(CONFIG_BOARD_TAURUS)
#define CONFIG_BOOTARGS		CONFIG_BOOTARGS_TAURUS
#endif

#if defined(CONFIG_BOARD_AXM)
#define CONFIG_BOOTARGS		CONFIG_BOOTARGS_AXM
#endif

#define CONFIG_SYS_CBSIZE		256
#define CONFIG_SYS_MAXARGS		16
#define CONFIG_SYS_PBSIZE \
	(CONFIG_SYS_CBSIZE + sizeof(CONFIG_SYS_PROMPT) + 16)
#define CONFIG_SYS_LONGHELP
#define CONFIG_CMDLINE_EDITING
#define CONFIG_AUTO_COMPLETE

/*
 * Size of malloc() pool
 */
#define CONFIG_SYS_MALLOC_LEN \
	ROUND(3 * CONFIG_ENV_SIZE + SZ_4M, 0x1000)

/* Defines for SPL */
#define CONFIG_SPL_FRAMEWORK
#define CONFIG_SPL_TEXT_BASE		0x0
#define CONFIG_SPL_MAX_SIZE		(31 * SZ_512)
#define	CONFIG_SPL_STACK		(ATMEL_BASE_SRAM1 + SZ_16K)
#define CONFIG_SYS_SPL_MALLOC_START     (CONFIG_SYS_TEXT_BASE - \
					CONFIG_SYS_MALLOC_LEN)
#define CONFIG_SYS_SPL_MALLOC_SIZE      CONFIG_SYS_MALLOC_LEN

#define CONFIG_SPL_BSS_START_ADDR	CONFIG_SPL_MAX_SIZE
#define CONFIG_SPL_BSS_MAX_SIZE		(3 * SZ_512)

#define CONFIG_SPL_LIBCOMMON_SUPPORT
#define CONFIG_SPL_LIBGENERIC_SUPPORT
#define CONFIG_SPL_SERIAL_SUPPORT

#define CONFIG_SPL_BOARD_INIT
#define CONFIG_SPL_GPIO_SUPPORT
#define CONFIG_SYS_NAND_ENABLE_PIN_SPL	(2*32 + 14)
#define CONFIG_SPL_NAND_SUPPORT
#define CONFIG_SYS_USE_NANDFLASH	1
#define CONFIG_SPL_NAND_DRIVERS
#define CONFIG_SPL_NAND_BASE
#define CONFIG_SPL_NAND_ECC
#define CONFIG_SPL_NAND_RAW_ONLY
#define CONFIG_SPL_NAND_SOFTECC
#define CONFIG_SYS_NAND_U_BOOT_OFFS	0x20000
#define CONFIG_SYS_NAND_U_BOOT_SIZE	SZ_512K
#define	CONFIG_SYS_NAND_U_BOOT_START	CONFIG_SYS_TEXT_BASE
#define CONFIG_SYS_NAND_U_BOOT_DST	CONFIG_SYS_TEXT_BASE
#define CONFIG_SYS_NAND_5_ADDR_CYCLE

#define CONFIG_SYS_NAND_SIZE		(256 * SZ_1M)
#define CONFIG_SYS_NAND_PAGE_SIZE	SZ_2K
#define CONFIG_SYS_NAND_BLOCK_SIZE	(SZ_128K)
#define CONFIG_SYS_NAND_PAGE_COUNT	(CONFIG_SYS_NAND_BLOCK_SIZE / \
					 CONFIG_SYS_NAND_PAGE_SIZE)
#define CONFIG_SYS_NAND_BAD_BLOCK_POS	NAND_LARGE_BADBLOCK_POS
#define CONFIG_SYS_NAND_ECCSIZE		256
#define CONFIG_SYS_NAND_ECCBYTES	3
#define CONFIG_SYS_NAND_OOBSIZE		64
#define CONFIG_SYS_NAND_ECCPOS		{ 40, 41, 42, 43, 44, 45, 46, 47, \
					  48, 49, 50, 51, 52, 53, 54, 55, \
					  56, 57, 58, 59, 60, 61, 62, 63, }

#define CONFIG_SPL_ATMEL_SIZE
#define CONFIG_SYS_MASTER_CLOCK		132096000
#define AT91_PLL_LOCK_TIMEOUT		1000000
#define CONFIG_SYS_AT91_PLLA		0x202A3F01
#define CONFIG_SYS_MCKR			0x1300
#define CONFIG_SYS_MCKR_CSS		(0x02 | CONFIG_SYS_MCKR)
#define CONFIG_SYS_AT91_PLLB		0x10193F05

#endif<|MERGE_RESOLUTION|>--- conflicted
+++ resolved
@@ -64,11 +64,6 @@
 /*
  * Command line configuration.
  */
-<<<<<<< HEAD
-#define CONFIG_CMD_PING
-#define CONFIG_CMD_DHCP
-=======
->>>>>>> 8989c96b
 #define CONFIG_CMD_NAND
 
 /*
@@ -143,11 +138,6 @@
 
 /* SPI EEPROM */
 #define CONFIG_SPI
-<<<<<<< HEAD
-#define CONFIG_CMD_SPI
-#define CONFIG_CMD_SF
-=======
->>>>>>> 8989c96b
 #define CONFIG_ATMEL_SPI
 #define TAURUS_SPI_MASK (1 << 4)
 #define TAURUS_SPI_CS_PIN	AT91_PIN_PA3

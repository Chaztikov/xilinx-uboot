--- conflicted
+++ resolved
@@ -18,16 +18,9 @@
 
 #define CONFIG_BOARD_EARLY_INIT_F
 
-<<<<<<< HEAD
-#define CONFIG_SYS_PROMPT		"Matrix U-Boot> "
-#define CONFIG_SYS_HZ			1000
-
-#define CONFIG_IMX6_THERMAL
-=======
 #define CONFIG_SYS_HZ			1000
 
 #define CONFIG_IMX_THERMAL
->>>>>>> 8989c96b
 
 /* Physical Memory Map */
 #define CONFIG_NR_DRAM_BANKS		1
@@ -63,18 +56,9 @@
 
 /* *** Command definition *** */
 #define CONFIG_CMD_BMODE
-<<<<<<< HEAD
-#define CONFIG_CMD_MEMTEST
-#define CONFIG_CMD_TIME
 
 /* Filesystems / image support */
 #define CONFIG_EFI_PARTITION
-#define CONFIG_FIT
-=======
-
-/* Filesystems / image support */
-#define CONFIG_EFI_PARTITION
->>>>>>> 8989c96b
 
 /* MMC */
 #define CONFIG_SYS_FSL_USDHC_NUM	3
@@ -83,12 +67,6 @@
 
 /* Ethernet */
 #define CONFIG_FEC_MXC
-<<<<<<< HEAD
-#define CONFIG_CMD_PING
-#define CONFIG_CMD_DHCP
-#define CONFIG_CMD_MII
-=======
->>>>>>> 8989c96b
 #define CONFIG_FEC_MXC
 #define CONFIG_MII
 #define IMX_FEC_BASE			ENET_BASE_ADDR
@@ -171,25 +149,13 @@
 #ifdef CONFIG_CMD_I2C
 #define CONFIG_SYS_I2C
 #define CONFIG_SYS_I2C_MXC
-<<<<<<< HEAD
-=======
 #define CONFIG_SYS_I2C_MXC_I2C1		/* enable I2C bus 1 */
 #define CONFIG_SYS_I2C_MXC_I2C2		/* enable I2C bus 2 */
->>>>>>> 8989c96b
 #define CONFIG_SYS_I2C_MXC_I2C3		/* enable I2C bus 3 */
 #define CONFIG_SYS_I2C_SPEED		100000
 #define CONFIG_I2C_EDID
 #endif
 
-<<<<<<< HEAD
-/* Fuses */
-#define CONFIG_CMD_FUSE
-#ifdef CONFIG_CMD_FUSE
-#define CONFIG_MXC_OCOTP
-#endif
-
-=======
->>>>>>> 8989c96b
 /* Environment organization */
 #define CONFIG_ENV_IS_IN_MMC
 #define CONFIG_SYS_MMC_ENV_DEV		2 /* overwritten on SD boot */

--- conflicted
+++ resolved
@@ -33,10 +33,6 @@
 
 /* SPI */
 #define CONFIG_TEGRA_SLINK_CTRLS       6
-<<<<<<< HEAD
-#define CONFIG_SPI_FLASH_WINBOND
-=======
->>>>>>> 8989c96b
 #define CONFIG_SF_DEFAULT_MODE         SPI_MODE_0
 #define CONFIG_SF_DEFAULT_SPEED        24000000
 #define CONFIG_SPI_FLASH_SIZE          (4 << 20)
@@ -51,10 +47,6 @@
 #define CONFIG_USB_ETHER_SMSC95XX
 
 /* General networking support */
-<<<<<<< HEAD
-#define CONFIG_CMD_DHCP
-=======
->>>>>>> 8989c96b
 
 /* Tag support */
 #define CONFIG_CMDLINE_TAG

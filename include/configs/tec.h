--- conflicted
+++ resolved
@@ -43,10 +43,6 @@
 #define CONFIG_USB_ETHER_SMSC95XX
 
 /* General networking support */
-<<<<<<< HEAD
-#define CONFIG_CMD_DHCP
-=======
->>>>>>> 8989c96b
 
 /* LCD support */
 #define CONFIG_SYS_WHITE_ON_BLACK

/*
 * (C) Copyright 2010-2012
 * NVIDIA Corporation <www.nvidia.com>
 *
 * SPDX-License-Identifier:	GPL-2.0+
 */

#ifndef __TEGRA_COMMON_POST_H
#define __TEGRA_COMMON_POST_H

/*
 * Size of malloc() pool
 */
#ifdef CONFIG_USB_FUNCTION_DFU
#define CONFIG_SYS_MALLOC_LEN	(SZ_4M + \
					CONFIG_SYS_DFU_DATA_BUF_SIZE + \
					CONFIG_SYS_DFU_MAX_FILE_SIZE)
#else
#define CONFIG_SYS_MALLOC_LEN		(4 << 20)	/* 4MB  */
#endif

#define CONFIG_SYS_NONCACHED_MEMORY	(1 << 20)	/* 1 MiB */

#ifndef CONFIG_SPL_BUILD
#define BOOT_TARGET_DEVICES(func) \
	func(MMC, mmc, 1) \
	func(MMC, mmc, 0) \
	func(USB, usb, 0) \
	func(PXE, pxe, na) \
	func(DHCP, dhcp, na)
#include <config_distro_bootcmd.h>
#else
#define BOOTENV
#endif

#ifdef CONFIG_TEGRA_KEYBOARD
#define STDIN_KBD_KBC ",tegra-kbc"
#else
#define STDIN_KBD_KBC ""
#endif

#ifdef CONFIG_USB_KEYBOARD
#define STDIN_KBD_USB ",usbkbd"
#define CONFIG_SYS_USB_EVENT_POLL
#define CONFIG_PREBOOT			"usb start"
#else
#define STDIN_KBD_USB ""
#endif

#ifdef CONFIG_LCD
#define STDOUT_LCD ",lcd"
#else
#define STDOUT_LCD ""
#endif

<<<<<<< HEAD
=======
#ifdef CONFIG_DM_VIDEO
#define STDOUT_VIDEO ",vidconsole"
#else
#define STDOUT_VIDEO ""
#endif

>>>>>>> 8989c96b
#ifdef CONFIG_CROS_EC_KEYB
#define STDOUT_CROS_EC	",cros-ec-keyb"
#else
#define STDOUT_CROS_EC	""
#endif

#define TEGRA_DEVICE_SETTINGS \
	"stdin=serial" STDIN_KBD_KBC STDIN_KBD_USB STDOUT_CROS_EC "\0" \
<<<<<<< HEAD
	"stdout=serial" STDOUT_LCD "\0" \
	"stderr=serial" STDOUT_LCD "\0" \
=======
	"stdout=serial" STDOUT_LCD STDOUT_VIDEO "\0" \
	"stderr=serial" STDOUT_LCD STDOUT_VIDEO "\0" \
>>>>>>> 8989c96b
	""

#ifndef BOARD_EXTRA_ENV_SETTINGS
#define BOARD_EXTRA_ENV_SETTINGS
#endif

#define CONFIG_SYS_LOAD_ADDR CONFIG_LOADADDR

#ifndef CONFIG_CHROMEOS_EXTRA_ENV_SETTINGS
#define CONFIG_CHROMEOS_EXTRA_ENV_SETTINGS
#endif

<<<<<<< HEAD
=======
#ifdef CONFIG_ARM64
#define FDT_HIGH "ffffffffffffffff"
#define INITRD_HIGH "ffffffffffffffff"
#else
#define FDT_HIGH "ffffffff"
#define INITRD_HIGH "ffffffff"
#endif

>>>>>>> 8989c96b
#define CONFIG_EXTRA_ENV_SETTINGS \
	TEGRA_DEVICE_SETTINGS \
	MEM_LAYOUT_ENV_SETTINGS \
	"fdt_high=" FDT_HIGH "\0" \
	"initrd_high=" INITRD_HIGH "\0" \
	BOOTENV \
	BOARD_EXTRA_ENV_SETTINGS \
	CONFIG_CHROMEOS_EXTRA_ENV_SETTINGS

#if defined(CONFIG_TEGRA20_SFLASH) || defined(CONFIG_TEGRA20_SLINK) || defined(CONFIG_TEGRA114_SPI)
#define CONFIG_TEGRA_SPI
#endif

/* overrides for SPL build here */
#ifdef CONFIG_SPL_BUILD

#define CONFIG_SKIP_LOWLEVEL_INIT

/* remove I2C support */
#ifdef CONFIG_SYS_I2C_TEGRA
#undef CONFIG_SYS_I2C_TEGRA
#endif
#ifdef CONFIG_CMD_I2C
#endif

/* remove MMC support */
#ifdef CONFIG_MMC
#undef CONFIG_MMC
#endif
#ifdef CONFIG_GENERIC_MMC
#undef CONFIG_GENERIC_MMC
#endif
#ifdef CONFIG_TEGRA_MMC
#undef CONFIG_TEGRA_MMC
#endif
#ifdef CONFIG_CMD_MMC
#endif

/* remove partitions/filesystems */
#ifdef CONFIG_DOS_PARTITION
#undef CONFIG_DOS_PARTITION
#endif
#ifdef CONFIG_EFI_PARTITION
#undef CONFIG_EFI_PARTITION
#endif
#ifdef CONFIG_FS_EXT4
#undef CONFIG_FS_EXT4
#endif
#ifdef CONFIG_FS_FAT
#undef CONFIG_FS_FAT
#endif

/* remove USB */
#ifdef CONFIG_USB_EHCI
#undef CONFIG_USB_EHCI
#endif
#ifdef CONFIG_USB_EHCI_TEGRA
#undef CONFIG_USB_EHCI_TEGRA
#endif
#ifdef CONFIG_USB_STORAGE
#undef CONFIG_USB_STORAGE
#endif
#ifdef CONFIG_CMD_USB
#endif

/* remove part command support */
#ifdef CONFIG_PARTITION_UUIDS
#undef CONFIG_PARTITION_UUIDS
#endif

#ifdef CONFIG_CMD_PART
#undef CONFIG_CMD_PART
#endif

#endif /* CONFIG_SPL_BUILD */

#endif /* __TEGRA_COMMON_POST_H */<|MERGE_RESOLUTION|>--- conflicted
+++ resolved
@@ -53,15 +53,12 @@
 #define STDOUT_LCD ""
 #endif
 
-<<<<<<< HEAD
-=======
 #ifdef CONFIG_DM_VIDEO
 #define STDOUT_VIDEO ",vidconsole"
 #else
 #define STDOUT_VIDEO ""
 #endif
 
->>>>>>> 8989c96b
 #ifdef CONFIG_CROS_EC_KEYB
 #define STDOUT_CROS_EC	",cros-ec-keyb"
 #else
@@ -70,13 +67,8 @@
 
 #define TEGRA_DEVICE_SETTINGS \
 	"stdin=serial" STDIN_KBD_KBC STDIN_KBD_USB STDOUT_CROS_EC "\0" \
-<<<<<<< HEAD
-	"stdout=serial" STDOUT_LCD "\0" \
-	"stderr=serial" STDOUT_LCD "\0" \
-=======
 	"stdout=serial" STDOUT_LCD STDOUT_VIDEO "\0" \
 	"stderr=serial" STDOUT_LCD STDOUT_VIDEO "\0" \
->>>>>>> 8989c96b
 	""
 
 #ifndef BOARD_EXTRA_ENV_SETTINGS
@@ -89,8 +81,6 @@
 #define CONFIG_CHROMEOS_EXTRA_ENV_SETTINGS
 #endif
 
-<<<<<<< HEAD
-=======
 #ifdef CONFIG_ARM64
 #define FDT_HIGH "ffffffffffffffff"
 #define INITRD_HIGH "ffffffffffffffff"
@@ -99,7 +89,6 @@
 #define INITRD_HIGH "ffffffff"
 #endif
 
->>>>>>> 8989c96b
 #define CONFIG_EXTRA_ENV_SETTINGS \
 	TEGRA_DEVICE_SETTINGS \
 	MEM_LAYOUT_ENV_SETTINGS \

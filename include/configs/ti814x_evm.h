/*
 * ti814x_evm.h
 *
 * Copyright (C) 2013 Texas Instruments Incorporated - http://www.ti.com/
 *
 * This program is free software; you can redistribute it and/or
 * modify it under the terms of the GNU General Public License as
 * published by the Free Software Foundation version 2.
 *
 * This program is distributed "as is" WITHOUT ANY WARRANTY of any
 * kind, whether express or implied; without even the implied warranty
 * of MERCHANTABILITY or FITNESS FOR A PARTICULAR PURPOSE.  See the
 * GNU General Public License for more details.
 */

#ifndef __CONFIG_TI814X_EVM_H
#define __CONFIG_TI814X_EVM_H

#define CONFIG_SYS_CACHELINE_SIZE	64

#define CONFIG_TI81XX
#define CONFIG_TI814X
#define CONFIG_SYS_NO_FLASH
#define CONFIG_OMAP
#define CONFIG_OMAP_COMMON

#include <asm/arch/omap.h>

#define CONFIG_ENV_SIZE			(128 << 10)	/* 128 KiB */
#define CONFIG_SYS_MALLOC_LEN		(1024 << 10)
#define CONFIG_SYS_LONGHELP		/* undef to save memory */
#define CONFIG_SYS_NO_FLASH
#define CONFIG_MACH_TYPE		MACH_TYPE_TI8148EVM

#define CONFIG_CMDLINE_TAG		/* enable passing of ATAGs  */
#define CONFIG_SETUP_MEMORY_TAGS
#define CONFIG_INITRD_TAG		/* for ramdisk support */

/* commands to include */
<<<<<<< HEAD
#define CONFIG_CMD_ASKENV
=======
>>>>>>> 8989c96b
#define CONFIG_VERSION_VARIABLE

#define CONFIG_ENV_VARS_UBOOT_CONFIG
#define CONFIG_ENV_VARS_UBOOT_RUNTIME_CONFIG
#define CONFIG_EXTRA_ENV_SETTINGS \
	"loadaddr=0x80200000\0" \
	"fdtaddr=0x80F80000\0" \
	"rdaddr=0x81000000\0" \
	"bootfile=/boot/uImage\0" \
	"fdtfile=\0" \
	"console=ttyO0,115200n8\0" \
	"optargs=\0" \
	"mmcdev=0\0" \
	"mmcroot=/dev/mmcblk0p2 ro\0" \
	"mmcrootfstype=ext4 rootwait\0" \
	"ramroot=/dev/ram0 rw ramdisk_size=65536 initrd=${rdaddr},64M\0" \
	"ramrootfstype=ext2\0" \
	"mmcargs=setenv bootargs console=${console} " \
		"${optargs} " \
		"root=${mmcroot} " \
		"rootfstype=${mmcrootfstype}\0" \
	"bootenv=uEnv.txt\0" \
	"loadbootenv=fatload mmc ${mmcdev} ${loadaddr} ${bootenv}\0" \
	"importbootenv=echo Importing environment from mmc ...; " \
		"env import -t $loadaddr $filesize\0" \
	"ramargs=setenv bootargs console=${console} " \
		"${optargs} " \
		"root=${ramroot} " \
		"rootfstype=${ramrootfstype}\0" \
	"loadramdisk=fatload mmc ${mmcdev} ${rdaddr} ramdisk.gz\0" \
	"loaduimagefat=fatload mmc ${mmcdev} ${loadaddr} ${bootfile}\0" \
	"loaduimage=ext2load mmc ${mmcdev}:2 ${loadaddr} ${bootfile}\0" \
	"mmcboot=echo Booting from mmc ...; " \
		"run mmcargs; " \
		"bootm ${loadaddr}\0" \
	"ramboot=echo Booting from ramdisk ...; " \
		"run ramargs; " \
		"bootm ${loadaddr}\0" \
	"fdtfile=ti814x-evm.dtb\0" \

#define CONFIG_BOOTCOMMAND \
	"mmc dev ${mmcdev}; if mmc rescan; then " \
		"echo SD/MMC found on device ${mmcdev};" \
		"if run loadbootenv; then " \
			"echo Loaded environment from ${bootenv};" \
			"run importbootenv;" \
		"fi;" \
		"if test -n $uenvcmd; then " \
			"echo Running uenvcmd ...;" \
			"run uenvcmd;" \
		"fi;" \
		"if run loaduimage; then " \
			"run mmcboot;" \
		"fi;" \
	"fi;" \

/* Clock Defines */
#define V_OSCK			24000000	/* Clock output from T2 */
#define V_SCLK			(V_OSCK >> 1)

/* max number of command args */
#define CONFIG_SYS_MAXARGS		16

/* Console I/O Buffer Size */
#define CONFIG_SYS_CBSIZE		512

/* Print Buffer Size */
#define CONFIG_SYS_PBSIZE		(CONFIG_SYS_CBSIZE \
					+ sizeof(CONFIG_SYS_PROMPT) + 16)

/* Boot Argument Buffer Size */
#define CONFIG_SYS_BARGSIZE		CONFIG_SYS_CBSIZE

#define CONFIG_SYS_MEMTEST_START	CONFIG_SYS_SDRAM_BASE
#define CONFIG_SYS_MEMTEST_END		(CONFIG_SYS_MEMTEST_START \
					+ PHYS_DRAM_1_SIZE - (8 << 12))

#define CONFIG_SYS_LOAD_ADDR		0x81000000	/* Default */

#define CONFIG_OMAP_GPIO
#define CONFIG_MMC
#define CONFIG_GENERIC_MMC
#define CONFIG_OMAP_HSMMC
#define CONFIG_DOS_PARTITION

/**
 * Physical Memory Map
 */
#define CONFIG_NR_DRAM_BANKS		1		/* 1 banks of DRAM */
#define PHYS_DRAM_1_SIZE		0x20000000	/* 512MB */
#define CONFIG_MAX_RAM_BANK_SIZE	(1024 << 20)	/* 1024MB */

#define CONFIG_SYS_SDRAM_BASE		0x80000000
#define CONFIG_SYS_INIT_SP_ADDR		(NON_SECURE_SRAM_END - \
					 GENERATED_GBL_DATA_SIZE)

/**
 * Platform/Board specific defs
 */
#define CONFIG_SYS_TIMERBASE		0x4802E000
#define CONFIG_SYS_PTV			2	/* Divisor: 2^(PTV+1) => 8 */

/* NS16550 Configuration */
#define CONFIG_SYS_NS16550_SERIAL
#define CONFIG_SYS_NS16550_REG_SIZE	(-4)
#define CONFIG_SYS_NS16550_CLK		(48000000)
#define CONFIG_SYS_NS16550_COM1		0x48020000	/* Base EVM has UART0 */

#define CONFIG_BAUDRATE			115200

/* CPU */
#define CONFIG_ARCH_CPU_INIT

#define CONFIG_ENV_OVERWRITE
#define CONFIG_CONS_INDEX		1
#define CONFIG_SYS_CONSOLE_INFO_QUIET

#define CONFIG_ENV_IS_NOWHERE

/* Defines for SPL */
#define CONFIG_SPL_FRAMEWORK
#define CONFIG_SPL_TEXT_BASE		0x40300000
#define CONFIG_SPL_MAX_SIZE		((128 - 18) * 1024)

#define CONFIG_SPL_BSS_START_ADDR	0x80000000
#define CONFIG_SPL_BSS_MAX_SIZE		0x80000		/* 512 KB */

#define CONFIG_SYS_MMCSD_RAW_MODE_U_BOOT_SECTOR 0x300 /* address 0x60000 */
#define CONFIG_SYS_U_BOOT_MAX_SIZE_SECTORS      0x200 /* 256 KB */
#define CONFIG_SYS_MMCSD_FS_BOOT_PARTITION     1
#define CONFIG_SPL_FS_LOAD_PAYLOAD_NAME        "u-boot.img"
#define CONFIG_SPL_MMC_SUPPORT
#define CONFIG_SPL_FAT_SUPPORT

#define CONFIG_SPL_LIBCOMMON_SUPPORT
#define CONFIG_SPL_LIBDISK_SUPPORT
#define CONFIG_SPL_LIBGENERIC_SUPPORT
#define CONFIG_SPL_SERIAL_SUPPORT
#define CONFIG_SPL_GPIO_SUPPORT
#define CONFIG_SPL_YMODEM_SUPPORT
#define CONFIG_SYS_SPI_U_BOOT_OFFS	0x20000
#define CONFIG_SYS_SPI_U_BOOT_SIZE	0x40000
#define CONFIG_SPL_LDSCRIPT		"$(CPUDIR)/omap-common/u-boot-spl.lds"

#define CONFIG_SPL_BOARD_INIT

/*
 * 1MB into the SDRAM to allow for SPL's bss at the beginning of SDRAM
 * 64 bytes before this address should be set aside for u-boot.img's
 * header. That is 0x800FFFC0--0x80800000 should not be used for any
 * other needs.
 */
#define CONFIG_SYS_TEXT_BASE		0x80800000
#define CONFIG_SYS_SPL_MALLOC_START	0x80208000
#define CONFIG_SYS_SPL_MALLOC_SIZE	0x100000

/*
 * Since SPL did pll and ddr initialization for us,
 * we don't need to do it twice.
 */
#ifndef CONFIG_SPL_BUILD
#define CONFIG_SKIP_LOWLEVEL_INIT
#endif

/* Unsupported features */
#undef CONFIG_USE_IRQ

/* Ethernet */
<<<<<<< HEAD
#define CONFIG_CMD_DHCP
#define CONFIG_CMD_PING
#define CONFIG_CMD_MII
=======
>>>>>>> 8989c96b
#define CONFIG_DRIVER_TI_CPSW
#define CONFIG_MII
#define CONFIG_BOOTP_DNS
#define CONFIG_BOOTP_DNS2
#define CONFIG_BOOTP_SEND_HOSTNAME
#define CONFIG_BOOTP_GATEWAY
#define CONFIG_BOOTP_SUBNETMASK
#define CONFIG_NET_RETRY_COUNT         10
#define CONFIG_PHY_GIGE
#define CONFIG_PHYLIB
#define CONFIG_PHY_ET1011C
#define CONFIG_PHY_ET1011C_TX_CLK_FIX

#endif	/* ! __CONFIG_TI814X_EVM_H */<|MERGE_RESOLUTION|>--- conflicted
+++ resolved
@@ -37,10 +37,6 @@
 #define CONFIG_INITRD_TAG		/* for ramdisk support */
 
 /* commands to include */
-<<<<<<< HEAD
-#define CONFIG_CMD_ASKENV
-=======
->>>>>>> 8989c96b
 #define CONFIG_VERSION_VARIABLE
 
 #define CONFIG_ENV_VARS_UBOOT_CONFIG
@@ -209,12 +205,6 @@
 #undef CONFIG_USE_IRQ
 
 /* Ethernet */
-<<<<<<< HEAD
-#define CONFIG_CMD_DHCP
-#define CONFIG_CMD_PING
-#define CONFIG_CMD_MII
-=======
->>>>>>> 8989c96b
 #define CONFIG_DRIVER_TI_CPSW
 #define CONFIG_MII
 #define CONFIG_BOOTP_DNS

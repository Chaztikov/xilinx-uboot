/*
 * ti_am335x_common.h
 *
 * Copyright (C) 2013 Texas Instruments Incorporated - http://www.ti.com/
 *
 * SPDX-License-Identifier:	GPL-2.0+
 *
 * For more details, please see the technical documents listed at
 * http://www.ti.com/product/am3359#technicaldocuments
 */

#ifndef __CONFIG_TI_AM335X_COMMON_H__
#define __CONFIG_TI_AM335X_COMMON_H__

#define CONFIG_AM33XX
#define CONFIG_ARCH_CPU_INIT
#define CONFIG_SYS_CACHELINE_SIZE       64
#define CONFIG_MAX_RAM_BANK_SIZE	(1024 << 20)	/* 1GB */
#define CONFIG_SYS_TIMERBASE		0x48040000	/* Use Timer2 */
#define CONFIG_SPL_AM33XX_ENABLE_RTC32K_OSC

#include <asm/arch/omap.h>

/* NS16550 Configuration */
#ifdef CONFIG_SPL_BUILD
#define CONFIG_SYS_NS16550_SERIAL
#define CONFIG_SYS_NS16550_REG_SIZE	(-4)
#endif
#define CONFIG_SYS_NS16550_CLK		48000000

#ifndef CONFIG_SPL_BUILD
/* Network defines. */
<<<<<<< HEAD
#define CONFIG_CMD_DHCP
#define CONFIG_CMD_MII
=======
>>>>>>> 8989c96b
#define CONFIG_BOOTP_DNS		/* Configurable parts of CMD_DHCP */
#define CONFIG_BOOTP_DNS2
#define CONFIG_BOOTP_SEND_HOSTNAME
#define CONFIG_BOOTP_GATEWAY
#define CONFIG_BOOTP_SUBNETMASK
#define CONFIG_NET_RETRY_COUNT         10
#define CONFIG_MII			/* Required in net/eth.c */
#endif

#define CONFIG_DRIVER_TI_CPSW		/* Driver for IP block */
/*
 * RTC related defines. To use bootcount you must set bootlimit in the
 * environment to a non-zero value and enable CONFIG_BOOTCOUNT_LIMIT
 * in the board config.
 */
#define CONFIG_SYS_BOOTCOUNT_ADDR	0x44E3E000

/* Enable the HW watchdog, since we can use this with bootcount */
#define CONFIG_HW_WATCHDOG
#define CONFIG_OMAP_WATCHDOG

/*
 * SPL related defines.  The Public RAM memory map the ROM defines the
 * area between 0x402F0400 and 0x4030B800 as a download area and
 * 0x4030B800 to 0x4030CE00 as a public stack area.  The ROM also
 * supports X-MODEM loading via UART, and we leverage this and then use
 * Y-MODEM to load u-boot.img, when booted over UART.
 */
#define CONFIG_SPL_TEXT_BASE		0x402F0400
#define CONFIG_SPL_MAX_SIZE		(0x4030B800 - CONFIG_SPL_TEXT_BASE)
#define CONFIG_SYS_SPL_ARGS_ADDR	(CONFIG_SYS_SDRAM_BASE + \
					 (128 << 20))

/* Enable the watchdog inside of SPL */
#define CONFIG_SPL_WATCHDOG_SUPPORT

/*
 * Since SPL did pll and ddr initialization for us,
 * we don't need to do it twice.
 */
#if !defined(CONFIG_SPL_BUILD) && !defined(CONFIG_NOR_BOOT)
#define CONFIG_SKIP_LOWLEVEL_INIT
#endif

/*
 * When building U-Boot such that there is no previous loader
 * we need to call board_early_init_f.  This is taken care of in
 * s_init when we have SPL used.
 */
#if !defined(CONFIG_SKIP_LOWLEVEL_INIT) && !defined(CONFIG_SPL)
#define CONFIG_BOARD_EARLY_INIT_F
#endif

#ifdef CONFIG_NAND
#define CONFIG_SPL_NAND_AM33XX_BCH	/* ELM support */
#endif

/* Now bring in the rest of the common code. */
#include <configs/ti_armv7_omap.h>

#endif	/* __CONFIG_TI_AM335X_COMMON_H__ */<|MERGE_RESOLUTION|>--- conflicted
+++ resolved
@@ -30,11 +30,6 @@
 
 #ifndef CONFIG_SPL_BUILD
 /* Network defines. */
-<<<<<<< HEAD
-#define CONFIG_CMD_DHCP
-#define CONFIG_CMD_MII
-=======
->>>>>>> 8989c96b
 #define CONFIG_BOOTP_DNS		/* Configurable parts of CMD_DHCP */
 #define CONFIG_BOOTP_DNS2
 #define CONFIG_BOOTP_SEND_HOSTNAME

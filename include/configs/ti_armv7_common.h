/*
 * ti_armv7_common.h
 *
 * Copyright (C) 2013 Texas Instruments Incorporated - http://www.ti.com/
 *
 * SPDX-License-Identifier:	GPL-2.0+
 *
 * The various ARMv7 SoCs from TI all share a number of IP blocks when
 * implementing a given feature.  Rather than define these in every
 * board or even SoC common file, we define a common file to be re-used
 * in all cases.  While technically true that some of these details are
 * configurable at the board design, they are common throughout SoC
 * reference platforms as well as custom designs and become de facto
 * standards.
 */

#ifndef __CONFIG_TI_ARMV7_COMMON_H__
#define __CONFIG_TI_ARMV7_COMMON_H__

/*
 * We typically do not contain NOR flash.  In the cases where we do, we
 * undefine this later.
 */
#define CONFIG_SYS_NO_FLASH

/* Support both device trees and ATAGs. */
#define CONFIG_CMDLINE_TAG
#define CONFIG_SETUP_MEMORY_TAGS
#define CONFIG_INITRD_TAG

/*
 * Our DDR memory always starts at 0x80000000 and U-Boot shall have
 * relocated itself to higher in memory by the time this value is used.
 * However, set this to a 32MB offset to allow for easier Linux kernel
 * booting as the default is often used as the kernel load address.
 */
#define CONFIG_SYS_LOAD_ADDR		0x82000000

/*
 * We setup defaults based on constraints from the Linux kernel, which should
 * also be safe elsewhere.  We have the default load at 32MB into DDR (for
 * the kernel), FDT above 128MB (the maximum location for the end of the
 * kernel), and the ramdisk 512KB above that (allowing for hopefully never
 * seen large trees).  We say all of this must be within the first 256MB
 * as that will normally be within the kernel lowmem and thus visible via
 * bootm_size and we only run on platforms with 256MB or more of memory.
 */
#define DEFAULT_LINUX_BOOT_ENV \
	"loadaddr=0x82000000\0" \
	"kernel_addr_r=0x82000000\0" \
	"fdtaddr=0x88000000\0" \
	"fdt_addr_r=0x88000000\0" \
	"rdaddr=0x88080000\0" \
	"ramdisk_addr_r=0x88080000\0" \
	"scriptaddr=0x80000000\0" \
	"pxefile_addr_r=0x80100000\0" \
	"bootm_size=0x10000000\0"

#define DEFAULT_MMC_TI_ARGS \
	"mmcdev=0\0" \
	"mmcrootfstype=ext4 rootwait\0" \
	"finduuid=part uuid mmc ${bootpart} uuid\0" \
	"args_mmc=run finduuid;setenv bootargs console=${console} " \
		"${optargs} " \
		"root=PARTUUID=${uuid} rw " \
		"rootfstype=${mmcrootfstype}\0" \
	"loadbootscript=load mmc ${mmcdev} ${loadaddr} boot.scr\0" \
	"bootscript=echo Running bootscript from mmc${mmcdev} ...; " \
		"source ${loadaddr}\0" \
	"bootenvfile=uEnv.txt\0" \
	"importbootenv=echo Importing environment from mmc${mmcdev} ...; " \
		"env import -t ${loadaddr} ${filesize}\0" \
	"loadbootenv=fatload mmc ${mmcdev} ${loadaddr} ${bootenvfile}\0" \
	"envboot=mmc dev ${mmcdev}; " \
		"if mmc rescan; then " \
			"echo SD/MMC found on device ${mmcdev};" \
			"if run loadbootscript; then " \
				"run bootscript;" \
			"else " \
				"if run loadbootenv; then " \
					"echo Loaded env from ${bootenvfile};" \
					"run importbootenv;" \
				"fi;" \
				"if test -n $uenvcmd; then " \
					"echo Running uenvcmd ...;" \
					"run uenvcmd;" \
				"fi;" \
			"fi;" \
		"fi;\0" \

/*
 * DDR information.  If the CONFIG_NR_DRAM_BANKS is not defined,
 * we say (for simplicity) that we have 1 bank, always, even when
 * we have more.  We always start at 0x80000000, and we place the
 * initial stack pointer in our SRAM. Otherwise, we can define
 * CONFIG_NR_DRAM_BANKS before including this file.
 */
#ifndef CONFIG_NR_DRAM_BANKS
#define CONFIG_NR_DRAM_BANKS		1
#endif
#define CONFIG_SYS_SDRAM_BASE		0x80000000

#ifndef CONFIG_SYS_INIT_SP_ADDR
#define CONFIG_SYS_INIT_SP_ADDR         (NON_SECURE_SRAM_END - \
						GENERATED_GBL_DATA_SIZE)
#endif

/* Timer information. */
#define CONFIG_SYS_PTV			2	/* Divisor: 2^(PTV+1) => 8 */

/* I2C IP block */
#define CONFIG_I2C
#define CONFIG_SYS_I2C

/* MMC/SD IP block */
#define CONFIG_MMC
#define CONFIG_GENERIC_MMC

/* McSPI IP block */
#define CONFIG_SPI

/* GPIO block */

/*
 * The following are general good-enough settings for U-Boot.  We set a
 * large malloc pool as we generally have a lot of DDR, and we opt for
 * function over binary size in the main portion of U-Boot as this is
 * generally easily constrained later if needed.  We enable the config
 * options that give us information in the environment about what board
 * we are on so we do not need to rely on the command prompt.  We set a
 * console baudrate of 115200 and use the default baud rate table.
 */
#ifdef CONFIG_DFU_MMC
#define CONFIG_SYS_MALLOC_LEN	((16 << 20) + CONFIG_SYS_DFU_DATA_BUF_SIZE)
#else
#define CONFIG_SYS_MALLOC_LEN	(16 << 20)
#endif
#define CONFIG_SYS_CONSOLE_INFO_QUIET
#define CONFIG_BAUDRATE			115200
#define CONFIG_ENV_VARS_UBOOT_CONFIG	/* Strongly encouraged */
#define CONFIG_ENV_OVERWRITE		/* Overwrite ethaddr / serial# */

/* As stated above, the following choices are optional. */
#define CONFIG_SYS_LONGHELP
#define CONFIG_AUTO_COMPLETE
#define CONFIG_CMDLINE_EDITING
#define CONFIG_VERSION_VARIABLE

/* We set the max number of command args high to avoid HUSH bugs. */
#define CONFIG_SYS_MAXARGS		64

/* Console I/O Buffer Size */
#define CONFIG_SYS_CBSIZE		512
/* Print Buffer Size */
#define CONFIG_SYS_PBSIZE		(CONFIG_SYS_CBSIZE \
					+ sizeof(CONFIG_SYS_PROMPT) + 16)
/* Boot Argument Buffer Size */
#define CONFIG_SYS_BARGSIZE		CONFIG_SYS_CBSIZE

/*
 * When we have SPI, NOR or NAND flash we expect to be making use of
 * mtdparts, both for ease of use in U-Boot and for passing information
 * on to the Linux kernel.
 */
#if defined(CONFIG_SPI_BOOT) || defined(CONFIG_NOR) || defined(CONFIG_NAND) || defined(CONFIG_NAND_DAVINCI)
#define CONFIG_MTD_DEVICE		/* Required for mtdparts */
#define CONFIG_CMD_MTDPARTS
#endif

<<<<<<< HEAD
#define CONFIG_CMD_ASKENV
#define CONFIG_CMD_BOOTZ
=======
>>>>>>> 8989c96b
#define CONFIG_SUPPORT_RAW_INITRD

/*
 * Common filesystems support.  When we have removable storage we
 * enabled a number of useful commands and support.
 */
#if defined(CONFIG_MMC) || defined(CONFIG_USB_STORAGE)
#define CONFIG_DOS_PARTITION
#define CONFIG_FAT_WRITE
#define CONFIG_PARTITION_UUIDS
#define CONFIG_CMD_PART
#endif

/*
 * Our platforms make use of SPL to initalize the hardware (primarily
 * memory) enough for full U-Boot to be loaded.  We also support Falcon
 * Mode so that the Linux kernel can be booted directly from SPL
 * instead, if desired.  We make use of the general SPL framework found
 * under common/spl/.  Given our generally common memory map, we set a
 * number of related defaults and sizes here.
 */
#if !defined(CONFIG_NOR_BOOT) && \
	!(defined(CONFIG_QSPI_BOOT) && defined(CONFIG_AM43XX))
#define CONFIG_SPL_FRAMEWORK
#define CONFIG_SPL_OS_BOOT

/*
 * Place the image at the start of the ROM defined image space (per
 * CONFIG_SPL_TEXT_BASE and we limit our size to the ROM-defined
 * downloaded image area.  We initalize DRAM as soon as we can so that
 * we can place stack, malloc and BSS there.  We load U-Boot itself into
 * memory at 0x80800000 for legacy reasons (to not conflict with older
 * SPLs).  We have our BSS be placed 2MiB after this, to allow for the
 * default Linux kernel address of 0x80008000 to work with most sized
 * kernels, in the Falcon Mode case.  We have the SPL malloc pool at the
 * end of the BSS area.  We suggest that the stack be placed at 32MiB after
 * the start of DRAM to allow room for all of the above (handled in Kconfig).
 */
#ifndef CONFIG_SYS_TEXT_BASE
#define CONFIG_SYS_TEXT_BASE		0x80800000
#endif
#ifndef CONFIG_SPL_BSS_START_ADDR
#define CONFIG_SPL_BSS_START_ADDR	0x80a00000
#define CONFIG_SPL_BSS_MAX_SIZE		0x80000		/* 512 KB */
#endif
#ifndef CONFIG_SYS_SPL_MALLOC_START
#define CONFIG_SYS_SPL_MALLOC_START	(CONFIG_SPL_BSS_START_ADDR + \
					 CONFIG_SPL_BSS_MAX_SIZE)
#define CONFIG_SYS_SPL_MALLOC_SIZE	CONFIG_SYS_MALLOC_LEN
#endif

/* RAW SD card / eMMC locations. */
#define CONFIG_SYS_MMCSD_RAW_MODE_U_BOOT_SECTOR	0x300 /* address 0x60000 */
#define CONFIG_SYS_U_BOOT_MAX_SIZE_SECTORS	0x200 /* 256 KB */

/* FAT sd card locations. */
#define CONFIG_SYS_MMCSD_FS_BOOT_PARTITION	1
#define CONFIG_SPL_FS_LOAD_PAYLOAD_NAME	"u-boot.img"

#ifdef CONFIG_SPL_OS_BOOT
/* FAT */
#define CONFIG_SPL_FS_LOAD_KERNEL_NAME		"uImage"
#define CONFIG_SPL_FS_LOAD_ARGS_NAME		"args"

/* RAW SD card / eMMC */
#define CONFIG_SYS_MMCSD_RAW_MODE_KERNEL_SECTOR	0x900	/* address 0x120000 */
#define CONFIG_SYS_MMCSD_RAW_MODE_ARGS_SECTOR	0x80	/* address 0x10000 */
#define CONFIG_SYS_MMCSD_RAW_MODE_ARGS_SECTORS	0x80	/* 64KiB */

/* spl export command */
#define CONFIG_CMD_SPL
#endif

#ifdef CONFIG_MMC
#define CONFIG_SPL_LIBDISK_SUPPORT
#define CONFIG_SPL_MMC_SUPPORT
#define CONFIG_SPL_FAT_SUPPORT
#define CONFIG_SPL_EXT_SUPPORT
<<<<<<< HEAD
#endif

#ifdef CONFIG_SPL_BUILD
#define CONFIG_SYS_THUMB_BUILD	/* Thumbs mode to save space in SPL */
=======
>>>>>>> 8989c96b
#endif

#define CONFIG_SYS_THUMB_BUILD

/* General parts of the framework, required. */
#define CONFIG_SPL_I2C_SUPPORT
#define CONFIG_SPL_LIBCOMMON_SUPPORT
#define CONFIG_SPL_LIBGENERIC_SUPPORT
#define CONFIG_SPL_SERIAL_SUPPORT
#define CONFIG_SPL_POWER_SUPPORT
#define CONFIG_SPL_GPIO_SUPPORT
#define CONFIG_SPL_BOARD_INIT

#ifdef CONFIG_NAND
#define CONFIG_SPL_NAND_SUPPORT
#define CONFIG_SPL_NAND_BASE
#define CONFIG_SPL_NAND_DRIVERS
#define CONFIG_SPL_NAND_ECC
#define CONFIG_SPL_MTD_SUPPORT
#define CONFIG_SYS_NAND_U_BOOT_START	CONFIG_SYS_TEXT_BASE
#endif
#endif /* !CONFIG_NOR_BOOT */

/* Generic Environment Variables */

#ifdef CONFIG_CMD_NET
#define NETARGS \
	"static_ip=${ipaddr}:${serverip}:${gatewayip}:${netmask}:${hostname}" \
		"::off\0" \
	"nfsopts=nolock\0" \
	"rootpath=/export/rootfs\0" \
	"netloadimage=tftp ${loadaddr} ${bootfile}\0" \
	"netloadfdt=tftp ${fdtaddr} ${fdtfile}\0" \
	"netargs=setenv bootargs console=${console} " \
		"${optargs} " \
		"root=/dev/nfs " \
		"nfsroot=${serverip}:${rootpath},${nfsopts} rw " \
		"ip=dhcp\0" \
	"netboot=echo Booting from network ...; " \
		"setenv autoload no; " \
		"dhcp; " \
		"run netloadimage; " \
		"run netloadfdt; " \
		"run netargs; " \
		"bootz ${loadaddr} - ${fdtaddr}\0"
#else
#define NETARGS ""
#endif

<<<<<<< HEAD
=======
#include <config_distro_defaults.h>

>>>>>>> 8989c96b
#endif	/* __CONFIG_TI_ARMV7_COMMON_H__ */<|MERGE_RESOLUTION|>--- conflicted
+++ resolved
@@ -167,11 +167,6 @@
 #define CONFIG_CMD_MTDPARTS
 #endif
 
-<<<<<<< HEAD
-#define CONFIG_CMD_ASKENV
-#define CONFIG_CMD_BOOTZ
-=======
->>>>>>> 8989c96b
 #define CONFIG_SUPPORT_RAW_INITRD
 
 /*
@@ -250,13 +245,6 @@
 #define CONFIG_SPL_MMC_SUPPORT
 #define CONFIG_SPL_FAT_SUPPORT
 #define CONFIG_SPL_EXT_SUPPORT
-<<<<<<< HEAD
-#endif
-
-#ifdef CONFIG_SPL_BUILD
-#define CONFIG_SYS_THUMB_BUILD	/* Thumbs mode to save space in SPL */
-=======
->>>>>>> 8989c96b
 #endif
 
 #define CONFIG_SYS_THUMB_BUILD
@@ -306,9 +294,6 @@
 #define NETARGS ""
 #endif
 
-<<<<<<< HEAD
-=======
 #include <config_distro_defaults.h>
 
->>>>>>> 8989c96b
 #endif	/* __CONFIG_TI_ARMV7_COMMON_H__ */
--- conflicted
+++ resolved
@@ -46,10 +46,6 @@
 #define CONFIG_MXC_SPI
 
 /* SPI Flash */
-<<<<<<< HEAD
-#define CONFIG_SPI_FLASH_STMICRO
-=======
->>>>>>> 8989c96b
 
 #define TQMA6_SPI_FLASH_SECTOR_SIZE	SZ_64K
 
@@ -61,11 +57,8 @@
 /* I2C Configs */
 #define CONFIG_SYS_I2C
 #define CONFIG_SYS_I2C_MXC
-<<<<<<< HEAD
-=======
 #define CONFIG_SYS_I2C_MXC_I2C1		/* enable I2C bus 1 */
 #define CONFIG_SYS_I2C_MXC_I2C2		/* enable I2C bus 2 */
->>>>>>> 8989c96b
 #define CONFIG_SYS_I2C_MXC_I2C3		/* enable I2C bus 3 */
 #define CONFIG_I2C_MULTI_BUS
 #define CONFIG_SYS_I2C_SPEED		100000
@@ -102,17 +95,6 @@
 #define CONFIG_MXC_USB_PORTSC	(PORT_PTS_UTMI | PORT_PTS_PTW)
 #define CONFIG_USB_MAX_CONTROLLER_COUNT	2
 #define CONFIG_EHCI_HCD_INIT_AFTER_RESET	/* For OTG port */
-<<<<<<< HEAD
-
-/* Fuses */
-#define CONFIG_MXC_OCOTP
-#define CONFIG_CMD_FUSE
-
-#define CONFIG_CMD_PING
-#define CONFIG_CMD_DHCP
-#define CONFIG_CMD_MII
-=======
->>>>>>> 8989c96b
 
 #define CONFIG_FEC_MXC
 #define IMX_FEC_BASE			ENET_BASE_ADDR
@@ -386,24 +368,6 @@
 #define CONFIG_SYS_INIT_SP_ADDR \
 	(CONFIG_SYS_INIT_RAM_ADDR + CONFIG_SYS_INIT_SP_OFFSET)
 
-<<<<<<< HEAD
-#define CONFIG_OF_LIBFDT
-#define CONFIG_OF_BOARD_SETUP
-#define CONFIG_FIT
-#define CONFIG_FIT_VERBOSE
-
-/*
- * All the defines above are for the TQMa6 SoM
- *
- * Now include the baseboard specific configuration
- */
-#ifdef CONFIG_MBA6
-#include "tqma6_mba6.h"
-#else
-#error "No baseboard for the TQMa6 defined!"
-#endif
-
-=======
 /*
  * All the defines above are for the TQMa6 SoM
  *
@@ -417,7 +381,6 @@
 #error "No baseboard for the TQMa6 defined!"
 #endif
 
->>>>>>> 8989c96b
 /* Support at least the sensor on TQMa6 SOM */
 #if !defined(CONFIG_DTT_SENSORS)
 #define CONFIG_DTT_SENSORS		{ 0 }

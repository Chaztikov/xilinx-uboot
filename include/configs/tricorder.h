--- conflicted
+++ resolved
@@ -145,13 +145,6 @@
 #define CONFIG_SYS_NAND_MAX_ECCPOS	56
 
 /* commands to include */
-<<<<<<< HEAD
-#define CONFIG_CMD_EXT2			/* EXT2 Support */
-#define CONFIG_CMD_FAT			/* FAT support */
-#define CONFIG_CMD_I2C			/* I2C serial bus support */
-#define CONFIG_CMD_MMC			/* MMC support */
-=======
->>>>>>> 8989c96b
 #define CONFIG_CMD_MTDPARTS		/* Enable MTD parts commands */
 #define CONFIG_CMD_NAND			/* NAND support */
 #define CONFIG_CMD_NAND_LOCK_UNLOCK	/* nand (un)lock commands */

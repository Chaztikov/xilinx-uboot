/*
 *  (C) Copyright 2010-2012
 *  NVIDIA Corporation <www.nvidia.com>
 *
 * SPDX-License-Identifier:	GPL-2.0+
 */

#ifndef __CONFIG_H
#define __CONFIG_H

#include <linux/sizes.h>
#include "tegra20-common.h"

/* High-level configuration options */
#define CONFIG_TEGRA_BOARD_STRING	"Compulab Trimslice"

/* Board-specific serial config */
#define CONFIG_TEGRA_ENABLE_UARTA
#define CONFIG_TEGRA_UARTA_GPU
#define CONFIG_SYS_NS16550_COM1		NV_PA_APB_UARTA_BASE

#define CONFIG_MACH_TYPE		MACH_TYPE_TRIMSLICE

/* SPI */
<<<<<<< HEAD
#define CONFIG_TEGRA20_SFLASH
#define CONFIG_SPI_FLASH_WINBOND
=======
>>>>>>> 8989c96b
#define CONFIG_SF_DEFAULT_MODE		SPI_MODE_0

/* I2C */
#define CONFIG_SYS_I2C_TEGRA

/* SD/MMC */
#define CONFIG_MMC
#define CONFIG_GENERIC_MMC
#define CONFIG_TEGRA_MMC

/* Environment in SPI */
#define CONFIG_ENV_IS_IN_SPI_FLASH
#define CONFIG_ENV_SPI_MAX_HZ		48000000
#define CONFIG_ENV_SPI_MODE		SPI_MODE_0
#define CONFIG_ENV_SECT_SIZE		CONFIG_ENV_SIZE
#define CONFIG_ENV_OFFSET		(512 * 1024)

/* USB Host support */
#define CONFIG_USB_EHCI
#define CONFIG_USB_EHCI_TEGRA
#define CONFIG_USB_STORAGE

/* USB networking support */
#define CONFIG_USB_HOST_ETHER
#define CONFIG_USB_ETHER_ASIX

/* PCI host support */
#define CONFIG_PCI
#define CONFIG_PCI_PNP
#define CONFIG_CMD_PCI

/* General networking support */
<<<<<<< HEAD
#define CONFIG_CMD_DHCP
=======
>>>>>>> 8989c96b

#include "tegra-common-post.h"

#endif /* __CONFIG_H */<|MERGE_RESOLUTION|>--- conflicted
+++ resolved
@@ -22,11 +22,6 @@
 #define CONFIG_MACH_TYPE		MACH_TYPE_TRIMSLICE
 
 /* SPI */
-<<<<<<< HEAD
-#define CONFIG_TEGRA20_SFLASH
-#define CONFIG_SPI_FLASH_WINBOND
-=======
->>>>>>> 8989c96b
 #define CONFIG_SF_DEFAULT_MODE		SPI_MODE_0
 
 /* I2C */
@@ -59,10 +54,6 @@
 #define CONFIG_CMD_PCI
 
 /* General networking support */
-<<<<<<< HEAD
-#define CONFIG_CMD_DHCP
-=======
->>>>>>> 8989c96b
 
 #include "tegra-common-post.h"
 

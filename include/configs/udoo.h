/*
 * Copyright (C) 2013 Freescale Semiconductor, Inc.
 *
 * Configuration settings for Udoo board.
 *
 * SPDX-License-Identifier:	GPL-2.0+
 */

#ifndef __CONFIG_H
#define __CONFIG_H

#include "mx6_common.h"
<<<<<<< HEAD
=======

#define CONFIG_SPL_LIBCOMMON_SUPPORT
#define CONFIG_SPL_MMC_SUPPORT
#include "imx6_spl.h"
>>>>>>> 8989c96b

#define MACH_TYPE_UDOO		4800
#define CONFIG_MACH_TYPE	MACH_TYPE_UDOO

/* Size of malloc() pool */
#define CONFIG_SYS_MALLOC_LEN		(2 * SZ_1M)

#define CONFIG_BOARD_EARLY_INIT_F
<<<<<<< HEAD
=======
#define CONFIG_BOARD_LATE_INIT
>>>>>>> 8989c96b

#define CONFIG_MXC_UART
#define CONFIG_MXC_UART_BASE		UART2_BASE

/* SATA Configs */

#define CONFIG_CMD_SATA
#ifdef CONFIG_CMD_SATA
#define CONFIG_DWC_AHSATA
#define CONFIG_SYS_SATA_MAX_DEVICE	1
#define CONFIG_DWC_AHSATA_PORT_ID	0
#define CONFIG_DWC_AHSATA_BASE_ADDR	SATA_ARB_BASE_ADDR
#define CONFIG_LBA48
#define CONFIG_LIBATA
#endif

/* Network support */

<<<<<<< HEAD
#define CONFIG_CMD_PING
#define CONFIG_CMD_DHCP
#define CONFIG_CMD_MII
=======
>>>>>>> 8989c96b
#define CONFIG_FEC_MXC
#define CONFIG_MII
#define IMX_FEC_BASE                    ENET_BASE_ADDR
#define CONFIG_FEC_XCV_TYPE             RGMII
#define CONFIG_ETHPRIME                 "FEC"
#define CONFIG_FEC_MXC_PHYADDR          6
#define CONFIG_PHYLIB
#define CONFIG_PHY_MICREL
#define CONFIG_PHY_MICREL_KSZ9031

/* Command definition */
#define CONFIG_CMD_BMODE

#define CONFIG_SYS_MEMTEST_START	0x10000000
#define CONFIG_SYS_MEMTEST_END		(CONFIG_SYS_MEMTEST_START + 500 * SZ_1M)

/* MMC Configuration */
#define CONFIG_SYS_FSL_ESDHC_ADDR	0

<<<<<<< HEAD
#define CONFIG_DEFAULT_FDT_FILE		"imx6q-udoo.dtb"
=======
#define CONFIG_ENV_VARS_UBOOT_RUNTIME_CONFIG
>>>>>>> 8989c96b

#define CONFIG_EXTRA_ENV_SETTINGS \
	"script=boot.scr\0" \
	"image=zImage\0" \
	"console=ttymxc1\0" \
	"splashpos=m,m\0" \
	"fdt_high=0xffffffff\0" \
	"initrd_high=0xffffffff\0" \
	"fdt_file=undefined\0" \
	"fdt_addr=0x18000000\0" \
	"boot_fdt=try\0" \
	"ip_dyn=yes\0" \
	"mmcdev=0\0" \
	"mmcpart=1\0" \
	"mmcroot=/dev/mmcblk0p2 rootwait rw\0" \
	"update_sd_firmware_filename=u-boot.imx\0" \
	"update_sd_firmware=" \
		"if test ${ip_dyn} = yes; then " \
			"setenv get_cmd dhcp; " \
		"else " \
			"setenv get_cmd tftp; " \
		"fi; " \
		"if mmc dev ${mmcdev}; then "	\
			"if ${get_cmd} ${update_sd_firmware_filename}; then " \
				"setexpr fw_sz ${filesize} / 0x200; " \
				"setexpr fw_sz ${fw_sz} + 1; "	\
				"mmc write ${loadaddr} 0x2 ${fw_sz}; " \
			"fi; "	\
		"fi\0" \
	"mmcargs=setenv bootargs console=${console},${baudrate} " \
		"root=${mmcroot}\0" \
	"loadbootscript=" \
		"load mmc ${mmcdev}:${mmcpart} ${loadaddr} ${script};\0" \
	"bootscript=echo Running bootscript from mmc ...; " \
		"source\0" \
	"loadimage=load mmc ${mmcdev}:${mmcpart} ${loadaddr} ${image}\0" \
	"loadfdt=load mmc ${mmcdev}:${mmcpart} ${fdt_addr} ${fdt_file}\0" \
	"mmcboot=echo Booting from mmc ...; " \
		"run mmcargs; " \
		"if test ${boot_fdt} = yes || test ${boot_fdt} = try; then " \
			"if run loadfdt; then " \
				"bootz ${loadaddr} - ${fdt_addr}; " \
			"else " \
				"if test ${boot_fdt} = try; then " \
					"bootz; " \
				"else " \
					"echo WARN: Cannot load the DT; " \
				"fi; " \
			"fi; " \
		"else " \
			"bootz; " \
		"fi;\0" \
	"netargs=setenv bootargs console=${console},${baudrate} " \
		"root=/dev/nfs " \
	"ip=dhcp nfsroot=${serverip}:${nfsroot},v3,tcp\0" \
		"netboot=echo Booting from net ...; " \
		"run netargs; " \
		"if test ${ip_dyn} = yes; then " \
			"setenv get_cmd dhcp; " \
		"else " \
			"setenv get_cmd tftp; " \
		"fi; " \
		"${get_cmd} ${image}; " \
		"if test ${boot_fdt} = yes || test ${boot_fdt} = try; then " \
			"if ${get_cmd} ${fdt_addr} ${fdt_file}; then " \
				"bootz ${loadaddr} - ${fdt_addr}; " \
			"else " \
				"if test ${boot_fdt} = try; then " \
					"bootz; " \
				"else " \
					"echo WARN: Cannot load the DT; " \
				"fi; " \
			"fi; " \
		"else " \
			"bootz; " \
		"fi;\0" \
		"findfdt=" \
			"if test $board_rev = MX6Q ; then " \
				"setenv fdt_file imx6q-udoo.dtb; fi; " \
			"if test $board_rev = MX6DL ; then " \
				"setenv fdt_file imx6dl-udoo.dtb; fi; " \
			"if test $fdt_file = undefined; then " \
				"echo WARNING: Could not determine dtb to use; fi; \0"

#define CONFIG_BOOTCOMMAND \
	   "run findfdt; " \
	   "mmc dev ${mmcdev}; if mmc rescan; then " \
		   "if run loadbootscript; then " \
			   "run bootscript; " \
		   "else " \
			   "if run loadimage; then " \
				   "run mmcboot; " \
			   "else run netboot; " \
			   "fi; " \
		   "fi; " \
	   "else run netboot; fi"

/* Print Buffer Size */
#define CONFIG_SYS_PBSIZE (CONFIG_SYS_CBSIZE + sizeof(CONFIG_SYS_PROMPT) + 16)

/* Physical Memory Map */
#define CONFIG_NR_DRAM_BANKS		1
#define PHYS_SDRAM			MMDC0_ARB_BASE_ADDR

#define CONFIG_SYS_SDRAM_BASE		PHYS_SDRAM
#define CONFIG_SYS_INIT_RAM_ADDR	IRAM_BASE_ADDR
#define CONFIG_SYS_INIT_RAM_SIZE	IRAM_SIZE

#define CONFIG_SYS_INIT_SP_OFFSET \
	(CONFIG_SYS_INIT_RAM_SIZE - GENERATED_GBL_DATA_SIZE)
#define CONFIG_SYS_INIT_SP_ADDR \
	(CONFIG_SYS_INIT_RAM_ADDR + CONFIG_SYS_INIT_SP_OFFSET)

/* Environment organization */
#define CONFIG_ENV_SIZE			(8 * 1024)

#define CONFIG_ENV_IS_IN_MMC
#define CONFIG_ENV_OFFSET		(6 * 64 * 1024)
#define CONFIG_SYS_MMC_ENV_DEV		0

#endif			       /* __CONFIG_H * */<|MERGE_RESOLUTION|>--- conflicted
+++ resolved
@@ -10,13 +10,10 @@
 #define __CONFIG_H
 
 #include "mx6_common.h"
-<<<<<<< HEAD
-=======
 
 #define CONFIG_SPL_LIBCOMMON_SUPPORT
 #define CONFIG_SPL_MMC_SUPPORT
 #include "imx6_spl.h"
->>>>>>> 8989c96b
 
 #define MACH_TYPE_UDOO		4800
 #define CONFIG_MACH_TYPE	MACH_TYPE_UDOO
@@ -25,10 +22,7 @@
 #define CONFIG_SYS_MALLOC_LEN		(2 * SZ_1M)
 
 #define CONFIG_BOARD_EARLY_INIT_F
-<<<<<<< HEAD
-=======
 #define CONFIG_BOARD_LATE_INIT
->>>>>>> 8989c96b
 
 #define CONFIG_MXC_UART
 #define CONFIG_MXC_UART_BASE		UART2_BASE
@@ -47,12 +41,6 @@
 
 /* Network support */
 
-<<<<<<< HEAD
-#define CONFIG_CMD_PING
-#define CONFIG_CMD_DHCP
-#define CONFIG_CMD_MII
-=======
->>>>>>> 8989c96b
 #define CONFIG_FEC_MXC
 #define CONFIG_MII
 #define IMX_FEC_BASE                    ENET_BASE_ADDR
@@ -72,11 +60,7 @@
 /* MMC Configuration */
 #define CONFIG_SYS_FSL_ESDHC_ADDR	0
 
-<<<<<<< HEAD
-#define CONFIG_DEFAULT_FDT_FILE		"imx6q-udoo.dtb"
-=======
 #define CONFIG_ENV_VARS_UBOOT_RUNTIME_CONFIG
->>>>>>> 8989c96b
 
 #define CONFIG_EXTRA_ENV_SETTINGS \
 	"script=boot.scr\0" \

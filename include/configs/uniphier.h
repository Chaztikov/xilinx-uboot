/*
 * Copyright (C) 2012-2015 Masahiro Yamada <yamada.masahiro@socionext.com>
 *
 * SPDX-License-Identifier:	GPL-2.0+
 */

/* U-Boot - Common settings for UniPhier Family */

#ifndef __CONFIG_UNIPHIER_COMMON_H__
#define __CONFIG_UNIPHIER_COMMON_H__

#define CONFIG_I2C_EEPROM
#define CONFIG_SYS_EEPROM_PAGE_WRITE_DELAY_MS  10

#define CONFIG_SMC911X

/* dummy: referenced by examples/standalone/smc911x_eeprom.c */
#define CONFIG_SMC911X_BASE	0
#define CONFIG_SMC911X_32_BIT

/*-----------------------------------------------------------------------
 * MMU and Cache Setting
 *----------------------------------------------------------------------*/

/* Comment out the following to enable L1 cache */
/* #define CONFIG_SYS_ICACHE_OFF */
/* #define CONFIG_SYS_DCACHE_OFF */

#define CONFIG_SYS_CACHELINE_SIZE	32

/* Comment out the following to disable L2 cache */
#define CONFIG_UNIPHIER_L2CACHE_ON

#define CONFIG_DISPLAY_CPUINFO
#define CONFIG_DISPLAY_BOARDINFO
#define CONFIG_MISC_INIT_F
#define CONFIG_BOARD_EARLY_INIT_F
#define CONFIG_BOARD_EARLY_INIT_R
#define CONFIG_BOARD_LATE_INIT

#define CONFIG_SYS_MALLOC_LEN		(4 * 1024 * 1024)

#define CONFIG_TIMESTAMP

/* FLASH related */
#define CONFIG_MTD_DEVICE

/*
 * uncomment the following to disable FLASH related code.
 */
/* #define CONFIG_SYS_NO_FLASH */

#define CONFIG_FLASH_CFI_DRIVER
#define CONFIG_SYS_FLASH_CFI

#define CONFIG_SYS_MAX_FLASH_SECT	256
#define CONFIG_SYS_MONITOR_BASE		0
#define CONFIG_SYS_MONITOR_LEN		0x00080000	/* 512KB */
#define CONFIG_SYS_FLASH_BASE		0

/*
 * flash_toggle does not work for out supoort card.
 * We need to use flash_status_poll.
 */
#define CONFIG_SYS_CFI_FLASH_STATUS_POLL

#define CONFIG_FLASH_SHOW_PROGRESS	45 /* count down from 45/5: 9..1 */

#define CONFIG_SYS_MAX_FLASH_BANKS_DETECT 1

/* serial console configuration */
#define CONFIG_BAUDRATE			115200

#if !defined(CONFIG_SPL_BUILD) && !defined(CONFIG_ARM64)
#define CONFIG_USE_ARCH_MEMSET
#define CONFIG_USE_ARCH_MEMCPY
#endif

#define CONFIG_SYS_LONGHELP		/* undef to save memory */

#define CONFIG_CMDLINE_EDITING		/* add command line history	*/
#define CONFIG_SYS_CBSIZE		1024	/* Console I/O Buffer Size */
/* Print Buffer Size */
#define CONFIG_SYS_PBSIZE		(CONFIG_SYS_CBSIZE + sizeof(CONFIG_SYS_PROMPT) + 16)
#define CONFIG_SYS_MAXARGS		16	/* max number of command */
/* Boot Argument Buffer Size */
#define CONFIG_SYS_BARGSIZE		(CONFIG_SYS_CBSIZE)

#define CONFIG_CONS_INDEX		1

/* #define CONFIG_ENV_IS_NOWHERE */
/* #define CONFIG_ENV_IS_IN_NAND */
#define CONFIG_ENV_IS_IN_MMC
#define CONFIG_ENV_OFFSET			0x80000
#define CONFIG_ENV_SIZE				0x2000
/* #define CONFIG_ENV_OFFSET_REDUND	(CONFIG_ENV_OFFSET + CONFIG_ENV_SIZE) */

#define CONFIG_SYS_MMC_ENV_DEV		0
#define CONFIG_SYS_MMC_ENV_PART		1

#ifdef CONFIG_ARM64
#define CPU_RELEASE_ADDR			0x80000000
#define COUNTER_FREQUENCY			50000000
#define CONFIG_GICV3
#define GICD_BASE				0x5fe00000
#if defined(CONFIG_ARCH_UNIPHIER_LD11)
#define GICR_BASE				0x5fe40000
#elif defined(CONFIG_ARCH_UNIPHIER_LD20)
#define GICR_BASE				0x5fe80000
#endif
#else
/* Time clock 1MHz */
#define CONFIG_SYS_TIMER_RATE			1000000
#endif


#define CONFIG_SYS_MAX_NAND_DEVICE			1
#define CONFIG_SYS_NAND_MAX_CHIPS			2
#define CONFIG_SYS_NAND_ONFI_DETECTION

#define CONFIG_NAND_DENALI_ECC_SIZE			1024

#ifdef CONFIG_ARCH_UNIPHIER_SLD3
#define CONFIG_SYS_NAND_REGS_BASE			0xf8100000
#define CONFIG_SYS_NAND_DATA_BASE			0xf8000000
#else
#define CONFIG_SYS_NAND_REGS_BASE			0x68100000
#define CONFIG_SYS_NAND_DATA_BASE			0x68000000
#endif

#define CONFIG_SYS_NAND_BASE		(CONFIG_SYS_NAND_DATA_BASE + 0x10)

#define CONFIG_SYS_NAND_USE_FLASH_BBT
#define CONFIG_SYS_NAND_BAD_BLOCK_POS			0

/* USB */
#define CONFIG_USB_MAX_CONTROLLER_COUNT		2
#define CONFIG_SYS_USB_XHCI_MAX_ROOT_PORTS	4
#define CONFIG_FAT_WRITE
#define CONFIG_DOS_PARTITION

/* SD/MMC */
#define CONFIG_SUPPORT_EMMC_BOOT
#define CONFIG_GENERIC_MMC

/* memtest works on */
#define CONFIG_SYS_MEMTEST_START	CONFIG_SYS_SDRAM_BASE
#define CONFIG_SYS_MEMTEST_END		(CONFIG_SYS_SDRAM_BASE + 0x01000000)

<<<<<<< HEAD
#define CONFIG_BOOTDELAY			3
#define CONFIG_ZERO_BOOTDELAY_CHECK	/* check for keypress on bootdelay==0 */

=======
>>>>>>> 8989c96b
/*
 * Network Configuration
 */
#define CONFIG_SERVERIP			192.168.11.1
#define CONFIG_IPADDR			192.168.11.10
#define CONFIG_GATEWAYIP		192.168.11.1
#define CONFIG_NETMASK			255.255.255.0

#define CONFIG_LOADADDR			0x84000000
#define CONFIG_SYS_LOAD_ADDR		CONFIG_LOADADDR

#define CONFIG_CMDLINE_EDITING		/* add command line history	*/

#define CONFIG_BOOTCOMMAND		"run $bootmode"

#define CONFIG_ROOTPATH			"/nfs/root/path"
#define CONFIG_NFSBOOTCOMMAND						\
	"setenv bootargs $bootargs root=/dev/nfs rw "			\
	"nfsroot=$serverip:$rootpath "					\
	"ip=$ipaddr:$serverip:$gatewayip:$netmask:$hostname:$netdev:off;" \
		"run __nfsboot"

#ifdef CONFIG_FIT
#define CONFIG_BOOTFILE			"fitImage"
#define LINUXBOOT_ENV_SETTINGS \
	"fit_addr=0x00100000\0" \
	"fit_addr_r=0x84100000\0" \
	"fit_size=0x00f00000\0" \
	"norboot=setexpr fit_addr $nor_base + $fit_addr &&" \
		"bootm $fit_addr\0" \
	"nandboot=nand read $fit_addr_r $fit_addr $fit_size &&" \
		"bootm $fit_addr_r\0" \
	"tftpboot=tftpboot $fit_addr_r $bootfile &&" \
		"bootm $fit_addr_r\0" \
	"__nfsboot=run tftpboot\0"
#else
#ifdef CONFIG_ARM64
#define CONFIG_CMD_BOOTI
#define CONFIG_BOOTFILE			"Image"
#define LINUXBOOT_CMD			"booti"
#define KERNEL_ADDR_R			"kernel_addr_r=0x80080000\0"
#define KERNEL_SIZE			"kernel_size=0x00c00000\0"
#define RAMDISK_ADDR			"ramdisk_addr=0x00e00000\0"
#else
#define CONFIG_BOOTFILE			"zImage"
#define LINUXBOOT_CMD			"bootz"
#define KERNEL_ADDR_R			"kernel_addr_r=0x80208000\0"
#define KERNEL_SIZE			"kernel_size=0x00800000\0"
#define RAMDISK_ADDR			"ramdisk_addr=0x00a00000\0"
#endif
#define LINUXBOOT_ENV_SETTINGS \
	"fdt_addr=0x00100000\0" \
	"fdt_addr_r=0x84100000\0" \
	"fdt_size=0x00008000\0" \
	"kernel_addr=0x00200000\0" \
	KERNEL_ADDR_R \
	KERNEL_SIZE \
	RAMDISK_ADDR \
	"ramdisk_addr_r=0x84a00000\0" \
	"ramdisk_size=0x00600000\0" \
	"ramdisk_file=rootfs.cpio.uboot\0" \
	"boot_common=setexpr bootm_low $kernel_addr_r '&' fe000000 &&" \
		LINUXBOOT_CMD " $kernel_addr_r $ramdisk_addr_r $fdt_addr_r\0" \
	"norboot=setexpr kernel_addr $nor_base + $kernel_addr &&" \
		"setexpr kernel_size $kernel_size / 4 &&" \
		"cp $kernel_addr $kernel_addr_r $kernel_size &&" \
		"setexpr ramdisk_addr_r $nor_base + $ramdisk_addr &&" \
		"setexpr fdt_addr_r $nor_base + $fdt_addr &&" \
		"run boot_common\0" \
	"nandboot=nand read $kernel_addr_r $kernel_addr $kernel_size &&" \
		"nand read $ramdisk_addr_r $ramdisk_addr $ramdisk_size &&" \
		"nand read $fdt_addr_r $fdt_addr $fdt_size &&" \
		"run boot_common\0" \
	"tftpboot=tftpboot $kernel_addr_r $bootfile &&" \
		"tftpboot $ramdisk_addr_r $ramdisk_file &&" \
		"tftpboot $fdt_addr_r $fdt_file &&" \
		"run boot_common\0" \
	"__nfsboot=tftpboot $kernel_addr_r $bootfile &&" \
		"tftpboot $fdt_addr_r $fdt_file &&" \
		"tftpboot $fdt_addr_r $fdt_file &&" \
		"setenv ramdisk_addr_r - &&" \
		"run boot_common\0"
#endif

<<<<<<< HEAD
#if defined(CONFIG_MACH_PH1_LD4) || defined(CONFIG_MACH_PH1_SLD8)
=======
#define	CONFIG_EXTRA_ENV_SETTINGS				\
	"netdev=eth0\0"						\
	"verify=n\0"						\
	"nor_base=0x42000000\0"					\
	"sramupdate=setexpr tmp_addr $nor_base + 0x50000 &&"	\
		"tftpboot $tmp_addr u-boot-spl.bin &&"		\
		"setexpr tmp_addr $nor_base + 0x60000 &&"	\
		"tftpboot $tmp_addr u-boot.bin\0"		\
	"emmcupdate=mmcsetn &&"					\
		"mmc partconf $mmc_first_dev 0 1 1 &&"		\
		"tftpboot u-boot-spl.bin &&"			\
		"mmc write $loadaddr 0 80 &&"			\
		"tftpboot u-boot.bin &&"			\
		"mmc write $loadaddr 80 780\0"			\
	"nandupdate=nand erase 0 0x00100000 &&"			\
		"tftpboot u-boot-spl.bin &&"			\
		"nand write $loadaddr 0 0x00010000 &&"		\
		"tftpboot u-boot.bin &&"			\
		"nand write $loadaddr 0x00010000 0x000f0000\0"	\
	LINUXBOOT_ENV_SETTINGS

#define CONFIG_SYS_BOOTMAPSZ			0x20000000

#define CONFIG_SYS_SDRAM_BASE		0x80000000
#define CONFIG_NR_DRAM_BANKS		2
/* for LD20; the last 64 byte is used for dynamic DDR PHY training */
#define CONFIG_SYS_MEM_TOP_HIDE		64

#if defined(CONFIG_ARM64)
#define CONFIG_SPL_TEXT_BASE		0x30000000
#elif defined(CONFIG_ARCH_UNIPHIER_SLD3) || \
	defined(CONFIG_ARCH_UNIPHIER_LD4) || \
	defined(CONFIG_ARCH_UNIPHIER_SLD8)
>>>>>>> 8989c96b
#define CONFIG_SPL_TEXT_BASE		0x00040000
#else
#define CONFIG_SPL_TEXT_BASE		0x00100000
#endif

#if defined(CONFIG_ARCH_UNIPHIER_LD11)
#define CONFIG_SPL_STACK		(0x30014c00)
#elif defined(CONFIG_ARCH_UNIPHIER_LD20)
#define CONFIG_SPL_STACK		(0x3001c000)
#else
#define CONFIG_SPL_STACK		(0x00100000)
#endif
#define CONFIG_SYS_INIT_SP_ADDR		(CONFIG_SYS_TEXT_BASE)

#define CONFIG_PANIC_HANG

#define CONFIG_SPL_FRAMEWORK
#define CONFIG_SPL_SERIAL_SUPPORT
#define CONFIG_SPL_NOR_SUPPORT
#ifdef CONFIG_ARM64
#define CONFIG_SPL_BOARD_LOAD_IMAGE
#else
#define CONFIG_SPL_NAND_SUPPORT
#define CONFIG_SPL_MMC_SUPPORT
#endif

#define CONFIG_SPL_LIBCOMMON_SUPPORT	/* for mem_malloc_init */
#define CONFIG_SPL_LIBGENERIC_SUPPORT

#define CONFIG_SPL_BOARD_INIT

#define CONFIG_SYS_NAND_U_BOOT_OFFS		0x10000

/* subtract sizeof(struct image_header) */
#define CONFIG_SYS_UBOOT_BASE			(0x60000 - 0x40)
#define CONFIG_SYS_MMCSD_RAW_MODE_U_BOOT_SECTOR	0x80

#define CONFIG_SPL_TARGET			"u-boot-with-spl.bin"
#define CONFIG_SPL_MAX_FOOTPRINT		0x10000
#define CONFIG_SPL_MAX_SIZE			0x10000
#if defined(CONFIG_ARCH_UNIPHIER_LD11)
#define CONFIG_SPL_BSS_START_ADDR		0x30012000
#elif defined(CONFIG_ARCH_UNIPHIER_LD20)
#define CONFIG_SPL_BSS_START_ADDR		0x30016000
#endif
#define CONFIG_SPL_BSS_MAX_SIZE			0x2000

#endif /* __CONFIG_UNIPHIER_COMMON_H__ */<|MERGE_RESOLUTION|>--- conflicted
+++ resolved
@@ -147,12 +147,6 @@
 #define CONFIG_SYS_MEMTEST_START	CONFIG_SYS_SDRAM_BASE
 #define CONFIG_SYS_MEMTEST_END		(CONFIG_SYS_SDRAM_BASE + 0x01000000)
 
-<<<<<<< HEAD
-#define CONFIG_BOOTDELAY			3
-#define CONFIG_ZERO_BOOTDELAY_CHECK	/* check for keypress on bootdelay==0 */
-
-=======
->>>>>>> 8989c96b
 /*
  * Network Configuration
  */
@@ -237,9 +231,6 @@
 		"run boot_common\0"
 #endif
 
-<<<<<<< HEAD
-#if defined(CONFIG_MACH_PH1_LD4) || defined(CONFIG_MACH_PH1_SLD8)
-=======
 #define	CONFIG_EXTRA_ENV_SETTINGS				\
 	"netdev=eth0\0"						\
 	"verify=n\0"						\
@@ -273,7 +264,6 @@
 #elif defined(CONFIG_ARCH_UNIPHIER_SLD3) || \
 	defined(CONFIG_ARCH_UNIPHIER_LD4) || \
 	defined(CONFIG_ARCH_UNIPHIER_SLD8)
->>>>>>> 8989c96b
 #define CONFIG_SPL_TEXT_BASE		0x00040000
 #else
 #define CONFIG_SPL_TEXT_BASE		0x00100000

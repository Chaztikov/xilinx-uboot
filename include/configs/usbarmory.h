--- conflicted
+++ resolved
@@ -23,10 +23,6 @@
 #include <config_distro_defaults.h>
 
 /* U-Boot commands */
-<<<<<<< HEAD
-#define CONFIG_CMD_MEMTEST
-=======
->>>>>>> 8989c96b
 
 /* U-Boot environment */
 #define CONFIG_ENV_OVERWRITE

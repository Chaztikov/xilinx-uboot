/*
 * (C) Copyright 2003-2006 Wolfgang Denk, DENX Software Engineering,
 * wd@denx.de.
 *
 * SPDX-License-Identifier:	GPL-2.0+
 */

#ifndef __CONFIG_H
#define __CONFIG_H

/*
 * High Level Configuration Options
 * (easy to change)
 */
#define CONFIG_MPC5200			1	/* This is an MPC5200 CPU */
#define CONFIG_V38B			1	/* ...on V38B board */
#define CONFIG_DISPLAY_BOARDINFO

#define	CONFIG_SYS_TEXT_BASE		0xFF000000

#define CONFIG_SYS_MPC5XXX_CLKIN	33000000	/* ...running at 33.000000MHz */

#define CONFIG_RTC_PCF8563		1	/* has PCF8563 RTC */
#define CONFIG_MPC5200_DDR		1	/* has DDR SDRAM */

#undef CONFIG_HW_WATCHDOG			/* don't use watchdog */

#define CONFIG_NETCONSOLE		1

#define CONFIG_BOARD_EARLY_INIT_R	1	/* do board-specific init */
#define CONFIG_BOARD_EARLY_INIT_F	1	/* do board-specific init */
#define CONFIG_MISC_INIT_R

#define CONFIG_SYS_XLB_PIPELINING		1	/* gives better performance */

#define CONFIG_HIGH_BATS	1	/* High BATs supported */

/*
 * Serial console configuration
 */
#define CONFIG_PSC_CONSOLE	1	/* console is on PSC1 */
#define CONFIG_BAUDRATE		115200	/* ... at 115200 bps */
#define CONFIG_SYS_BAUDRATE_TABLE	{ 9600, 19200, 38400, 57600, 115200, 230400 }

/*
 * DDR
 */
#define SDRAM_DDR		1	/* is DDR */
/* Settings for XLB = 132 MHz */
#define SDRAM_MODE		0x018D0000
#define SDRAM_EMODE		0x40090000
#define SDRAM_CONTROL		0x704f0f00
#define SDRAM_CONFIG1		0x73722930
#define SDRAM_CONFIG2		0x47770000
#define SDRAM_TAPDELAY		0x10000000

/*
 * PCI - no suport
 */
#undef CONFIG_PCI

/*
 * Partitions
 */
#define CONFIG_MAC_PARTITION	1
#define CONFIG_DOS_PARTITION	1

/*
 * USB
 */
#define CONFIG_USB_OHCI
#define CONFIG_USB_STORAGE
#define CONFIG_USB_CLOCK	0x0001BBBB
#define CONFIG_USB_CONFIG	0x00001000

/*
 * BOOTP options
 */
#define CONFIG_BOOTP_BOOTFILESIZE
#define CONFIG_BOOTP_BOOTPATH
#define CONFIG_BOOTP_GATEWAY
#define CONFIG_BOOTP_HOSTNAME

/*
 * Command line configuration.
 */
<<<<<<< HEAD
#define CONFIG_CMD_FAT
#define CONFIG_CMD_I2C
=======
>>>>>>> 8989c96b
#define CONFIG_CMD_IDE
#define CONFIG_CMD_DIAG
#define CONFIG_CMD_IRQ
#define CONFIG_CMD_JFFS2
#define CONFIG_CMD_SDRAM
#define CONFIG_CMD_DATE

#define CONFIG_TIMESTAMP		/* Print image info with timestamp */

/*
 * Boot low with 16 MB Flash
 */
#define CONFIG_SYS_LOWBOOT		1
#define CONFIG_SYS_LOWBOOT16		1

/*
 * Autobooting
 */

#define CONFIG_PREBOOT	"echo;"	\
	"echo Type \\\"run flash_nfs\\\" to mount root filesystem over NFS;" \
	"echo"

#undef CONFIG_BOOTARGS

#define CONFIG_EXTRA_ENV_SETTINGS					\
	"bootcmd=run net_nfs\0"						\
	"bootdelay=3\0"							\
	"baudrate=115200\0"						\
	"preboot=echo;echo Type \"run flash_nfs\" to mount root "	\
		"filesystem over NFS; echo\0"				\
	"netdev=eth0\0"							\
	"ramargs=setenv bootargs root=/dev/ram rw wdt=off \0"		\
	"addip=setenv bootargs $(bootargs) "				\
		"ip=$(ipaddr):$(serverip):$(gatewayip):"		\
		"$(netmask):$(hostname):$(netdev):off panic=1\0"	\
	"flash_nfs=run nfsargs addip;bootm $(kernel_addr)\0"		\
	"flash_self=run ramargs addip;bootm $(kernel_addr) "		\
		"$(ramdisk_addr)\0"					\
	"net_nfs=tftp 200000 $(bootfile);run nfsargs addip;bootm\0"	\
	"nfsargs=setenv bootargs root=/dev/nfs rw "			\
		"nfsroot=$(serverip):$(rootpath) wdt=off\0"		\
	"hostname=v38b\0"						\
	"ethact=FEC\0"							\
	"rootpath=/opt/eldk-3.1.1/ppc_6xx\0"				\
	"update=prot off ff000000 ff03ffff; era ff000000 ff03ffff; "	\
		"cp.b 200000 ff000000 $(filesize);"			\
		"prot on ff000000 ff03ffff\0"				\
	"load=tftp 200000 $(u-boot)\0"					\
	"netmask=255.255.0.0\0"						\
	"ipaddr=192.168.160.18\0"					\
	"serverip=192.168.1.1\0"					\
	"bootfile=/tftpboot/v38b/uImage\0"				\
	"u-boot=/tftpboot/v38b/u-boot.bin\0"				\
	""

#define CONFIG_BOOTCOMMAND	"run net_nfs"

/*
 * IPB Bus clocking configuration.
 */
#undef CONFIG_SYS_IPBCLK_EQUALS_XLBCLK			/* define for 133MHz speed */

/*
 * I2C configuration
 */
#define CONFIG_HARD_I2C		1	/* I2C with hardware support */
#define CONFIG_SYS_I2C_MODULE		2	/* Select I2C module #1 or #2 */
#define CONFIG_SYS_I2C_SPEED		100000	/* 100 kHz */
#define CONFIG_SYS_I2C_SLAVE		0x7F

/*
 * EEPROM configuration
 */
#define CONFIG_SYS_I2C_EEPROM_ADDR		0x50	/* 1010000x */
#define CONFIG_SYS_I2C_EEPROM_ADDR_LEN		1
#define CONFIG_SYS_EEPROM_PAGE_WRITE_BITS	3
#define CONFIG_SYS_EEPROM_PAGE_WRITE_DELAY_MS	70

/*
 * RTC configuration
 */
#define CONFIG_SYS_I2C_RTC_ADDR		0x51

/*
 * Flash configuration - use CFI driver
 */
#define CONFIG_SYS_FLASH_CFI		1		/* Flash is CFI conformant */
#define CONFIG_FLASH_CFI_DRIVER	1		/* Use the common driver */
#define CONFIG_SYS_FLASH_CFI_AMD_RESET	1
#define CONFIG_SYS_FLASH_BASE		0xFF000000
#define CONFIG_SYS_MAX_FLASH_BANKS	1		/* max num of flash banks */
#define CONFIG_SYS_FLASH_BANKS_LIST	{ CONFIG_SYS_FLASH_BASE }
#define CONFIG_SYS_FLASH_SIZE		0x01000000	/* 16 MiB */
#define CONFIG_SYS_MAX_FLASH_SECT	256		/* max num of sects on one chip */
#define CONFIG_SYS_FLASH_USE_BUFFER_WRITE	1	/* flash write speed-up */

/*
 * Environment settings
 */
#define CONFIG_ENV_IS_IN_FLASH	1
#define CONFIG_ENV_ADDR		(CONFIG_SYS_FLASH_BASE + 0x00040000)
#define CONFIG_ENV_SIZE		0x10000
#define CONFIG_ENV_SECT_SIZE	0x10000
#define CONFIG_ENV_OVERWRITE	1

/*
 * Memory map
 */
#define CONFIG_SYS_MBAR		0xF0000000
#define CONFIG_SYS_SDRAM_BASE		0x00000000
#define CONFIG_SYS_DEFAULT_MBAR	0x80000000

/* Use SRAM until RAM will be available */
#define CONFIG_SYS_INIT_RAM_ADDR	MPC5XXX_SRAM
#define CONFIG_SYS_INIT_RAM_SIZE	MPC5XXX_SRAM_SIZE	/* Size of used area in DPRAM */

#define CONFIG_SYS_GBL_DATA_OFFSET	(CONFIG_SYS_INIT_RAM_SIZE - GENERATED_GBL_DATA_SIZE)
#define CONFIG_SYS_INIT_SP_OFFSET	CONFIG_SYS_GBL_DATA_OFFSET

#define CONFIG_SYS_MONITOR_BASE	CONFIG_SYS_TEXT_BASE
#if (CONFIG_SYS_MONITOR_BASE < CONFIG_SYS_FLASH_BASE)
#   define CONFIG_SYS_RAMBOOT		1
#endif

#define CONFIG_SYS_MONITOR_LEN		(256 << 10)	/* Reserve 256kB for Monitor */
#define CONFIG_SYS_MALLOC_LEN		(128 << 10)	/* Reserve 128kB for malloc() */
#define CONFIG_SYS_BOOTMAPSZ		(8 << 20)	/* Linux initial memory map */

/*
 * Ethernet configuration
 */
#define CONFIG_MPC5xxx_FEC	1
#define CONFIG_MPC5xxx_FEC_MII100
#define CONFIG_PHY_ADDR		0x00
#define CONFIG_MII		1

/*
 * GPIO configuration
 */
#define CONFIG_SYS_GPS_PORT_CONFIG	0x90001404

/*
 * Miscellaneous configurable options
 */
#define CONFIG_SYS_LONGHELP			/* undef to save memory */
#if defined(CONFIG_CMD_KGDB)
#define CONFIG_SYS_CBSIZE		1024	/* Console I/O Buffer Size */
#else
#define CONFIG_SYS_CBSIZE		256	/* Console I/O Buffer Size */
#endif
#define CONFIG_SYS_PBSIZE (CONFIG_SYS_CBSIZE+sizeof(CONFIG_SYS_PROMPT)+16)	/* Print Buffer Size */
#define CONFIG_SYS_MAXARGS		16		/* max number of command args */
#define CONFIG_SYS_BARGSIZE		CONFIG_SYS_CBSIZE	/* Boot Argument Buffer Size */

#define CONFIG_SYS_MEMTEST_START	0x00100000	/* memtest works on */
#define CONFIG_SYS_MEMTEST_END		0x00f00000	/* 1 ... 15 MB in DRAM */

#define CONFIG_SYS_LOAD_ADDR		0x100000	/* default load address */

#define CONFIG_SYS_CACHELINE_SIZE	32	/* For MPC5xxx CPUs */
#if defined(CONFIG_CMD_KGDB)
#  define CONFIG_SYS_CACHELINE_SHIFT	5	/* log base 2 of the above value */
#endif

/*
 * Various low-level settings
 */
#define CONFIG_SYS_HID0_INIT		HID0_ICE | HID0_ICFI
#define CONFIG_SYS_HID0_FINAL		HID0_ICE

#define CONFIG_SYS_BOOTCS_START	CONFIG_SYS_FLASH_BASE
#define CONFIG_SYS_BOOTCS_SIZE		CONFIG_SYS_FLASH_SIZE
#define CONFIG_SYS_BOOTCS_CFG		0x00047801
#define CONFIG_SYS_CS0_START		CONFIG_SYS_FLASH_BASE
#define CONFIG_SYS_CS0_SIZE		CONFIG_SYS_FLASH_SIZE

#define CONFIG_SYS_CS_BURST		0x00000000
#define CONFIG_SYS_CS_DEADCYCLE	0x33333333

#define CONFIG_SYS_RESET_ADDRESS	0xff000000

/*
 * IDE/ATA (supports IDE harddisk)
 */
#undef CONFIG_IDE_8xx_PCCARD		/* Don't use IDE with PC Card Adapter */
#undef CONFIG_IDE_8xx_DIRECT		/* Direct IDE not supported */
#undef CONFIG_IDE_LED			/* LED for ide not supported */

#define CONFIG_IDE_RESET		/* reset for ide supported */
#define CONFIG_IDE_PREINIT

#define CONFIG_SYS_IDE_MAXBUS		1	/* max. 1 IDE bus */
#define CONFIG_SYS_IDE_MAXDEVICE	1	/* max. 1 drive per IDE bus */

#define CONFIG_SYS_ATA_IDE0_OFFSET	0x0000

#define CONFIG_SYS_ATA_BASE_ADDR	MPC5XXX_ATA

#define CONFIG_SYS_ATA_DATA_OFFSET	(0x0060)	/* data I/O offset */

#define CONFIG_SYS_ATA_REG_OFFSET	(CONFIG_SYS_ATA_DATA_OFFSET)	/* normal register accesses offset */

#define CONFIG_SYS_ATA_ALT_OFFSET	(0x005C)	/* alternate registers offset */

#define CONFIG_SYS_ATA_STRIDE		4		/* Interval between registers */

/*
 * Status LED
 */
#define  CONFIG_STATUS_LED		/* Status LED enabled */
#define  CONFIG_BOARD_SPECIFIC_LED	/* version has board specific leds */

#define CONFIG_SYS_LED_BASE	MPC5XXX_GPT7_ENABLE	/* Timer 7 GPIO */
#ifndef __ASSEMBLY__
typedef unsigned int led_id_t;

#define __led_toggle(_msk) \
	do { \
		*((volatile long *) (CONFIG_SYS_LED_BASE)) ^= (_msk); \
	} while(0)

#define __led_set(_msk, _st) \
	do { \
		if ((_st)) \
			*((volatile long *) (CONFIG_SYS_LED_BASE)) &= ~(_msk); \
		else \
			*((volatile long *) (CONFIG_SYS_LED_BASE)) |= (_msk); \
	} while(0)

#define __led_init(_msk, st) \
	do { \
		*((volatile long *) (CONFIG_SYS_LED_BASE)) |= 0x34; \
	} while(0)
#endif /* __ASSEMBLY__ */

#endif /* __CONFIG_H */<|MERGE_RESOLUTION|>--- conflicted
+++ resolved
@@ -84,11 +84,6 @@
 /*
  * Command line configuration.
  */
-<<<<<<< HEAD
-#define CONFIG_CMD_FAT
-#define CONFIG_CMD_I2C
-=======
->>>>>>> 8989c96b
 #define CONFIG_CMD_IDE
 #define CONFIG_CMD_DIAG
 #define CONFIG_CMD_IRQ

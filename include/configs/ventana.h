/*
 *  (C) Copyright 2010,2011
 *  NVIDIA Corporation <www.nvidia.com>
 *
 * SPDX-License-Identifier:	GPL-2.0+
 */

#ifndef __CONFIG_H
#define __CONFIG_H

#include <linux/sizes.h>
#include "tegra20-common.h"

/* High-level configuration options */
#define CONFIG_TEGRA_BOARD_STRING	"NVIDIA Ventana"

/* Board-specific serial config */
#define CONFIG_TEGRA_ENABLE_UARTD
#define CONFIG_SYS_NS16550_COM1		NV_PA_APB_UARTD_BASE

#define CONFIG_MACH_TYPE		MACH_TYPE_VENTANA

/* SD/MMC */
#define CONFIG_MMC
#define CONFIG_GENERIC_MMC
#define CONFIG_TEGRA_MMC

/* Environment in eMMC, at the end of 2nd "boot sector" */
#define CONFIG_ENV_IS_IN_MMC
#define CONFIG_ENV_OFFSET (-CONFIG_ENV_SIZE)
#define CONFIG_SYS_MMC_ENV_DEV 0
#define CONFIG_SYS_MMC_ENV_PART 2

/* USB Host support */
#define CONFIG_USB_EHCI
#define CONFIG_USB_EHCI_TEGRA
#define CONFIG_USB_STORAGE

/* USB networking support */
#define CONFIG_USB_HOST_ETHER
#define CONFIG_USB_ETHER_ASIX

/* General networking support */
<<<<<<< HEAD
#define CONFIG_CMD_DHCP
=======
>>>>>>> 8989c96b

/* USB keyboard */
#define CONFIG_USB_KEYBOARD

/* LCD support */
#define CONFIG_SYS_WHITE_ON_BLACK
#define CONFIG_CONSOLE_SCROLL_LINES	10

#include "tegra-common-post.h"

#endif /* __CONFIG_H */<|MERGE_RESOLUTION|>--- conflicted
+++ resolved
@@ -41,10 +41,6 @@
 #define CONFIG_USB_ETHER_ASIX
 
 /* General networking support */
-<<<<<<< HEAD
-#define CONFIG_CMD_DHCP
-=======
->>>>>>> 8989c96b
 
 /* USB keyboard */
 #define CONFIG_USB_KEYBOARD

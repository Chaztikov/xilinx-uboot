--- conflicted
+++ resolved
@@ -152,21 +152,6 @@
 #define CONFIG_SYS_SERIAL0		V2M_UART0
 #define CONFIG_SYS_SERIAL1		V2M_UART1
 
-<<<<<<< HEAD
-/* Command line configuration */
-#define CONFIG_CMD_DHCP
-#define CONFIG_CMD_PXE
-#define CONFIG_MENU
-#define CONFIG_CMD_ELF
-#define CONFIG_CMD_ENV
-#define CONFIG_CMD_PING
-#define CONFIG_CMD_BOOTZ
-#define CONFIG_SUPPORT_RAW_INITRD
-
-#define CONFIG_CMD_FAT
-#define CONFIG_DOS_PARTITION		1
-=======
->>>>>>> 8989c96b
 #define CONFIG_MMC			1
 #define CONFIG_GENERIC_MMC
 #define CONFIG_ARM_PL180_MMCI

--- conflicted
+++ resolved
@@ -80,12 +80,6 @@
 #define CONFIG_GENERIC_MMC
 #define CONFIG_DOS_PARTITION
 
-<<<<<<< HEAD
-#define CONFIG_CMD_PING
-#define CONFIG_CMD_DHCP
-#define CONFIG_CMD_MII
-=======
->>>>>>> 8989c96b
 #define CONFIG_FEC_MXC
 #define CONFIG_MII
 #define IMX_FEC_BASE			ENET_BASE_ADDR
@@ -97,11 +91,6 @@
 /* QSPI Configs*/
 
 #ifdef CONFIG_FSL_QSPI
-<<<<<<< HEAD
-#define CONFIG_CMD_SF
-#define CONFIG_SPI_FLASH_SPANSION
-=======
->>>>>>> 8989c96b
 #define FSL_QSPI_FLASH_SIZE		(1 << 24)
 #define FSL_QSPI_FLASH_NUM		2
 #define CONFIG_SYS_FSL_QSPI_LE

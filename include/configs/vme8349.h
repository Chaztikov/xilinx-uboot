/*
 * esd vme8349 U-Boot configuration file
 * Copyright (c) 2008, 2009 esd gmbh Hannover Germany
 *
 * (C) Copyright 2006-2010
 * Wolfgang Denk, DENX Software Engineering, wd@denx.de.
 *
 * reinhard.arlt@esd-electronics.de
 * Based on the MPC8349EMDS config.
 *
 * SPDX-License-Identifier:	GPL-2.0+
 */

/*
 * vme8349 board configuration file.
 */

#ifndef __CONFIG_H
#define __CONFIG_H

#define CONFIG_DISPLAY_BOARDINFO

/*
 * Top level Makefile configuration choices
 */
#ifdef CONFIG_CADDY2
#define VME_CADDY2
#endif

/*
 * High Level Configuration Options
 */
#define CONFIG_E300		1	/* E300 Family */
#define CONFIG_MPC834x		1	/* MPC834x family */
#define CONFIG_MPC8349		1	/* MPC8349 specific */
#define CONFIG_VME8349		1	/* ESD VME8349 board specific */

#define	CONFIG_SYS_TEXT_BASE	0xFFF00000

#define CONFIG_MISC_INIT_R

#define CONFIG_PCI
/* Don't enable PCI2 on vme834x - it doesn't exist physically. */
#undef CONFIG_MPC83XX_PCI2		/* support for 2nd PCI controller */

#define CONFIG_PCI_66M
#ifdef CONFIG_PCI_66M
#define CONFIG_83XX_CLKIN	66000000	/* in Hz */
#else
#define CONFIG_83XX_CLKIN	33000000	/* in Hz */
#endif

#ifndef CONFIG_SYS_CLK_FREQ
#ifdef CONFIG_PCI_66M
#define CONFIG_SYS_CLK_FREQ	66000000
#define HRCWL_CSB_TO_CLKIN	HRCWL_CSB_TO_CLKIN_4X1
#else
#define CONFIG_SYS_CLK_FREQ	33000000
#define HRCWL_CSB_TO_CLKIN	HRCWL_CSB_TO_CLKIN_8X1
#endif
#endif

#define CONFIG_SYS_IMMR		0xE0000000

#undef CONFIG_SYS_DRAM_TEST			/* memory test, takes time */
#define CONFIG_SYS_MEMTEST_START	0x00000000	/* memtest region */
#define CONFIG_SYS_MEMTEST_END		0x00100000

/*
 * DDR Setup
 */
#define CONFIG_DDR_ECC			/* only for ECC DDR module */
#define CONFIG_DDR_ECC_CMD		/* use DDR ECC user commands */
#define CONFIG_SPD_EEPROM
#define SPD_EEPROM_ADDRESS		0x54
#define CONFIG_SYS_READ_SPD		vme8349_read_spd
#define CONFIG_SYS_83XX_DDR_USES_CS0	/* esd; Fsl board uses CS2/CS3 */

/*
 * 32-bit data path mode.
 *
 * Please note that using this mode for devices with the real density of 64-bit
 * effectively reduces the amount of available memory due to the effect of
 * wrapping around while translating address to row/columns, for example in the
 * 256MB module the upper 128MB get aliased with contents of the lower
 * 128MB); normally this define should be used for devices with real 32-bit
 * data path.
 */
#undef CONFIG_DDR_32BIT

#define CONFIG_SYS_DDR_BASE		0x00000000	/* DDR is sys memory*/
#define CONFIG_SYS_SDRAM_BASE		CONFIG_SYS_DDR_BASE
#define CONFIG_SYS_DDR_SDRAM_BASE	CONFIG_SYS_DDR_BASE
#define CONFIG_SYS_DDR_SDRAM_CLK_CNTL	(DDR_SDRAM_CLK_CNTL_SS_EN \
					| DDR_SDRAM_CLK_CNTL_CLK_ADJUST_075)
#define CONFIG_DDR_2T_TIMING
#define CONFIG_SYS_DDRCDR		(DDRCDR_DHC_EN \
					| DDRCDR_ODT \
					| DDRCDR_Q_DRN)
					/* 0x80080001 */

/*
 * FLASH on the Local Bus
 */
#define CONFIG_SYS_FLASH_CFI
#define CONFIG_FLASH_CFI_DRIVER			        /* use the CFI driver */
#ifdef VME_CADDY2
#define CONFIG_SYS_FLASH_BASE		0xffc00000	/* start of FLASH   */
#define CONFIG_SYS_FLASH_SIZE		4		/* flash size in MB */
#define CONFIG_SYS_BR0_PRELIM		(CONFIG_SYS_FLASH_BASE | \
					 BR_PS_16 |	/*  16bit */ \
					 BR_MS_GPCM |	/*  MSEL = GPCM */ \
					 BR_V)		/* valid */

#define CONFIG_SYS_OR0_PRELIM		(MEG_TO_AM(CONFIG_SYS_FLASH_SIZE) \
					| OR_GPCM_XAM \
					| OR_GPCM_CSNT \
					| OR_GPCM_ACS_DIV2 \
					| OR_GPCM_XACS \
					| OR_GPCM_SCY_15 \
					| OR_GPCM_TRLX_SET \
					| OR_GPCM_EHTR_SET \
					| OR_GPCM_EAD)
					/* 0xffc06ff7 */
#define CONFIG_SYS_LBLAWBAR0_PRELIM	CONFIG_SYS_FLASH_BASE
#define CONFIG_SYS_LBLAWAR0_PRELIM	(LBLAWAR_EN | LBLAWAR_4MB)
#else
#define CONFIG_SYS_FLASH_BASE		0xf8000000	/* start of FLASH   */
#define CONFIG_SYS_FLASH_SIZE		128		/* flash size in MB */
#define CONFIG_SYS_BR0_PRELIM		(CONFIG_SYS_FLASH_BASE | \
					 BR_PS_16 |	/*  16bit */ \
					 BR_MS_GPCM |	/*  MSEL = GPCM */ \
					 BR_V)		/* valid */

#define CONFIG_SYS_OR0_PRELIM		(MEG_TO_AM(CONFIG_SYS_FLASH_SIZE) \
					| OR_GPCM_XAM \
					| OR_GPCM_CSNT \
					| OR_GPCM_ACS_DIV2 \
					| OR_GPCM_XACS \
					| OR_GPCM_SCY_15 \
					| OR_GPCM_TRLX_SET \
					| OR_GPCM_EHTR_SET \
					| OR_GPCM_EAD)
					/* 0xf8006ff7 */
#define CONFIG_SYS_LBLAWBAR0_PRELIM	CONFIG_SYS_FLASH_BASE
#define CONFIG_SYS_LBLAWAR0_PRELIM	(LBLAWAR_EN | LBLAWAR_128MB)
#endif
/* #define CONFIG_SYS_FLASH_USE_BUFFER_WRITE */

#define CONFIG_SYS_WINDOW1_BASE		0xf0000000
#define CONFIG_SYS_BR1_PRELIM		(CONFIG_SYS_WINDOW1_BASE \
					| BR_PS_32 \
					| BR_MS_GPCM \
					| BR_V)
					/* 0xF0001801 */
#define CONFIG_SYS_OR1_PRELIM		(OR_AM_256KB \
					| OR_GPCM_SETA)
					/* 0xfffc0208 */
#define CONFIG_SYS_LBLAWBAR1_PRELIM	CONFIG_SYS_WINDOW1_BASE
#define CONFIG_SYS_LBLAWAR1_PRELIM	(LBLAWAR_EN | LBLAWAR_256KB)

#define CONFIG_SYS_MAX_FLASH_BANKS	1	/* number of banks */
#define CONFIG_SYS_MAX_FLASH_SECT	1024	/* sectors per device*/

#undef CONFIG_SYS_FLASH_CHECKSUM
#define CONFIG_SYS_FLASH_ERASE_TOUT	60000	/* Flash Erase TO (ms) */
#define CONFIG_SYS_FLASH_WRITE_TOUT	500	/* Flash Write TO (ms) */

#define CONFIG_SYS_MONITOR_BASE	CONFIG_SYS_TEXT_BASE	/* start of monitor */

#if (CONFIG_SYS_MONITOR_BASE < CONFIG_SYS_FLASH_BASE)
#define CONFIG_SYS_RAMBOOT
#else
#undef CONFIG_SYS_RAMBOOT
#endif

#define CONFIG_SYS_INIT_RAM_LOCK	1
#define CONFIG_SYS_INIT_RAM_ADDR	0xF7000000	/* Initial RAM addr */
#define CONFIG_SYS_INIT_RAM_SIZE		0x1000		/* size */

#define CONFIG_SYS_GBL_DATA_OFFSET	(CONFIG_SYS_INIT_RAM_SIZE - \
					 GENERATED_GBL_DATA_SIZE)
#define CONFIG_SYS_INIT_SP_OFFSET	CONFIG_SYS_GBL_DATA_OFFSET

#define CONFIG_SYS_MONITOR_LEN		(256 * 1024)	/* Reserve 256 kB */
#define CONFIG_SYS_MALLOC_LEN		(256 * 1024)	/* Malloc size */

/*
 * Local Bus LCRR and LBCR regs
 *    LCRR:  no DLL bypass, Clock divider is 4
 * External Local Bus rate is
 *    CLKIN * HRCWL_CSB_TO_CLKIN / HRCWL_LCL_BUS_TO_SCB_CLK / LCRR_CLKDIV
 */
#define CONFIG_SYS_LCRR_CLKDIV	LCRR_CLKDIV_4
#define CONFIG_SYS_LBC_LBCR	0x00000000

#undef CONFIG_SYS_LB_SDRAM	/* if board has SDRAM on local bus */

/*
 * Serial Port
 */
#define CONFIG_CONS_INDEX	1
#define CONFIG_SYS_NS16550_SERIAL
#define CONFIG_SYS_NS16550_REG_SIZE	1
#define CONFIG_SYS_NS16550_CLK		get_bus_freq(0)

#define CONFIG_SYS_BAUDRATE_TABLE  \
		{300, 600, 1200, 2400, 4800, 9600, 19200, 38400, 115200}

#define CONFIG_SYS_NS16550_COM1		(CONFIG_SYS_IMMR + 0x4500)
#define CONFIG_SYS_NS16550_COM2		(CONFIG_SYS_IMMR + 0x4600)

#define CONFIG_CMDLINE_EDITING		/* add command line history	*/
#define CONFIG_AUTO_COMPLETE		/* add autocompletion support */

/* I2C */
#define CONFIG_SYS_I2C
#define CONFIG_SYS_I2C_FSL
#define CONFIG_SYS_FSL_I2C_SPEED	400000
#define CONFIG_SYS_FSL_I2C_SLAVE	0x7F
#define CONFIG_SYS_FSL_I2C_OFFSET	0x3000
#define CONFIG_SYS_FSL_I2C2_SPEED	400000
#define CONFIG_SYS_FSL_I2C2_SLAVE	0x7F
#define CONFIG_SYS_FSL_I2C2_OFFSET	0x3100
#define CONFIG_SYS_I2C_NOPROBES		{ {0, 0x69} }
/* could also use CONFIG_I2C_MULTI_BUS and CONFIG_SYS_SPD_BUS_NUM... */

#define CONFIG_SYS_I2C_8574_ADDR2       0x20    /* I2C1, PCF8574 */

/* TSEC */
#define CONFIG_SYS_TSEC1_OFFSET	0x24000
#define CONFIG_SYS_TSEC1	(CONFIG_SYS_IMMR + CONFIG_SYS_TSEC1_OFFSET)
#define CONFIG_SYS_TSEC2_OFFSET 0x25000
#define CONFIG_SYS_TSEC2	(CONFIG_SYS_IMMR + CONFIG_SYS_TSEC2_OFFSET)

/*
 * General PCI
 * Addresses are mapped 1-1.
 */
#define CONFIG_SYS_PCI1_MEM_BASE	0x80000000
#define CONFIG_SYS_PCI1_MEM_PHYS	CONFIG_SYS_PCI1_MEM_BASE
#define CONFIG_SYS_PCI1_MEM_SIZE	0x10000000	/* 256M */
#define CONFIG_SYS_PCI1_MMIO_BASE	0x90000000
#define CONFIG_SYS_PCI1_MMIO_PHYS	CONFIG_SYS_PCI1_MMIO_BASE
#define CONFIG_SYS_PCI1_MMIO_SIZE	0x10000000	/* 256M */
#define CONFIG_SYS_PCI1_IO_BASE		0x00000000
#define CONFIG_SYS_PCI1_IO_PHYS		0xE2000000
#define CONFIG_SYS_PCI1_IO_SIZE		0x00100000	/* 1M */

#define CONFIG_SYS_PCI2_MEM_BASE	0xA0000000
#define CONFIG_SYS_PCI2_MEM_PHYS	CONFIG_SYS_PCI2_MEM_BASE
#define CONFIG_SYS_PCI2_MEM_SIZE	0x10000000	/* 256M */
#define CONFIG_SYS_PCI2_MMIO_BASE	0xB0000000
#define CONFIG_SYS_PCI2_MMIO_PHYS	CONFIG_SYS_PCI2_MMIO_BASE
#define CONFIG_SYS_PCI2_MMIO_SIZE	0x10000000	/* 256M */
#define CONFIG_SYS_PCI2_IO_BASE		0x00000000
#define CONFIG_SYS_PCI2_IO_PHYS		0xE2100000
#define CONFIG_SYS_PCI2_IO_SIZE		0x00100000	/* 1M */

#if defined(CONFIG_PCI)

#define PCI_64BIT
#define PCI_ONE_PCI1
#if defined(PCI_64BIT)
#undef PCI_ALL_PCI1
#undef PCI_TWO_PCI1
#undef PCI_ONE_PCI1
#endif

#ifndef VME_CADDY2
#endif
#define CONFIG_PCI_PNP		/* do pci plug-and-play */

#undef CONFIG_EEPRO100
#undef CONFIG_TULIP

#if !defined(CONFIG_PCI_PNP)
	#define PCI_ENET0_IOADDR	0xFIXME
	#define PCI_ENET0_MEMADDR	0xFIXME
	#define PCI_IDSEL_NUMBER	0xFIXME
#endif

#define CONFIG_PCI_SCAN_SHOW		/* show pci devices on startup */
#define CONFIG_SYS_PCI_SUBSYS_VENDORID	0x1957	/* Freescale */

#endif	/* CONFIG_PCI */

/*
 * TSEC configuration
 */
#ifdef VME_CADDY2
#else
#define CONFIG_TSEC_ENET		/* TSEC ethernet support */
#endif

#if defined(CONFIG_TSEC_ENET)

#define CONFIG_GMII			/* MII PHY management */
#define CONFIG_TSEC1
#define CONFIG_TSEC1_NAME	"TSEC0"
#define CONFIG_TSEC2
#define CONFIG_TSEC2_NAME	"TSEC1"
#define CONFIG_PHY_M88E1111
#define TSEC1_PHY_ADDR		0x08
#define TSEC2_PHY_ADDR		0x10
#define TSEC1_PHYIDX		0
#define TSEC2_PHYIDX		0
#define TSEC1_FLAGS		TSEC_GIGABIT
#define TSEC2_FLAGS		TSEC_GIGABIT

/* Options are: TSEC[0-1] */
#define CONFIG_ETHPRIME		"TSEC0"

#endif	/* CONFIG_TSEC_ENET */

/*
 * Environment
 */
#ifndef CONFIG_SYS_RAMBOOT
	#define CONFIG_ENV_IS_IN_FLASH
	#define CONFIG_ENV_ADDR		(CONFIG_SYS_MONITOR_BASE + 0xc0000)
	#define CONFIG_ENV_SECT_SIZE	0x20000	/* 128K(one sector) for env */
	#define CONFIG_ENV_SIZE		0x2000

/* Address and size of Redundant Environment Sector	*/
#define CONFIG_ENV_ADDR_REDUND	(CONFIG_ENV_ADDR + CONFIG_ENV_SECT_SIZE)
#define CONFIG_ENV_SIZE_REDUND	(CONFIG_ENV_SIZE)

#else
	#define CONFIG_SYS_NO_FLASH		/* Flash is not usable now */
	#define CONFIG_ENV_IS_NOWHERE		/* Store ENV in memory only */
	#define CONFIG_ENV_ADDR		(CONFIG_SYS_MONITOR_BASE - 0x1000)
	#define CONFIG_ENV_SIZE		0x2000
#endif

#define CONFIG_LOADS_ECHO		/* echo on for serial download */
#define CONFIG_SYS_LOADS_BAUD_CHANGE	/* allow baudrate change */

/*
 * BOOTP options
 */
#define CONFIG_BOOTP_BOOTFILESIZE
#define CONFIG_BOOTP_BOOTPATH
#define CONFIG_BOOTP_GATEWAY
#define CONFIG_BOOTP_HOSTNAME

/*
 * Command line configuration.
 */
<<<<<<< HEAD
#define CONFIG_CMD_I2C
#define CONFIG_CMD_MII
#define CONFIG_CMD_PING
=======
>>>>>>> 8989c96b
#define CONFIG_CMD_DATE
#define CONFIG_SYS_RTC_BUS_NUM  0x01
#define CONFIG_SYS_I2C_RTC_ADDR	0x32
#define CONFIG_RTC_RX8025
#define CONFIG_CMD_TSI148

#if defined(CONFIG_PCI)
    #define CONFIG_CMD_PCI
#endif

#if defined(CONFIG_SYS_RAMBOOT)
    #undef CONFIG_CMD_ENV
#endif

/* Pass Ethernet MAC to VxWorks */
#define CONFIG_SYS_VXWORKS_MAC_PTR	0x000043f0

#undef CONFIG_WATCHDOG			/* watchdog disabled */

/*
 * Miscellaneous configurable options
 */
#define CONFIG_SYS_LONGHELP			/* undef to save memory */
#define CONFIG_SYS_LOAD_ADDR	0x2000000	/* default load address */

#if defined(CONFIG_CMD_KGDB)
	#define CONFIG_SYS_CBSIZE	1024	/* Console I/O Buffer Size */
#else
	#define CONFIG_SYS_CBSIZE	256	/* Console I/O Buffer Size */
#endif

#define CONFIG_SYS_PBSIZE (CONFIG_SYS_CBSIZE + sizeof(CONFIG_SYS_PROMPT) + 16)
#define CONFIG_SYS_MAXARGS	16		/* max num of command args */
#define CONFIG_SYS_BARGSIZE	CONFIG_SYS_CBSIZE /* Boot Argument Buf Size */

/*
 * For booting Linux, the board info and command line data
 * have to be in the first 256 MB of memory, since this is
 * the maximum mapped by the Linux kernel during initialization.
 */
#define CONFIG_SYS_BOOTMAPSZ	(256 << 20)	/* Init Memory map for Linux*/

#define CONFIG_SYS_RCWH_PCIHOST 0x80000000 /* PCIHOST  */

#define CONFIG_SYS_HRCW_LOW (\
	HRCWL_LCL_BUS_TO_SCB_CLK_1X1 |\
	HRCWL_DDR_TO_SCB_CLK_1X1 |\
	HRCWL_CSB_TO_CLKIN |\
	HRCWL_VCO_1X2 |\
	HRCWL_CORE_TO_CSB_2X1)

#if defined(PCI_64BIT)
#define CONFIG_SYS_HRCW_HIGH (\
	HRCWH_PCI_HOST |\
	HRCWH_64_BIT_PCI |\
	HRCWH_PCI1_ARBITER_ENABLE |\
	HRCWH_PCI2_ARBITER_DISABLE |\
	HRCWH_CORE_ENABLE |\
	HRCWH_FROM_0X00000100 |\
	HRCWH_BOOTSEQ_DISABLE |\
	HRCWH_SW_WATCHDOG_DISABLE |\
	HRCWH_ROM_LOC_LOCAL_16BIT |\
	HRCWH_TSEC1M_IN_GMII |\
	HRCWH_TSEC2M_IN_GMII)
#else
#define CONFIG_SYS_HRCW_HIGH (\
	HRCWH_PCI_HOST |\
	HRCWH_32_BIT_PCI |\
	HRCWH_PCI1_ARBITER_ENABLE |\
	HRCWH_PCI2_ARBITER_ENABLE |\
	HRCWH_CORE_ENABLE |\
	HRCWH_FROM_0X00000100 |\
	HRCWH_BOOTSEQ_DISABLE |\
	HRCWH_SW_WATCHDOG_DISABLE |\
	HRCWH_ROM_LOC_LOCAL_16BIT |\
	HRCWH_TSEC1M_IN_GMII |\
	HRCWH_TSEC2M_IN_GMII)
#endif

/* System IO Config */
#define CONFIG_SYS_SICRH 0
#define CONFIG_SYS_SICRL SICRL_LDP_A

#define CONFIG_SYS_HID0_INIT	0x000000000
#define CONFIG_SYS_HID0_FINAL	(HID0_ENABLE_MACHINE_CHECK | \
				 HID0_ENABLE_INSTRUCTION_CACHE)

#define CONFIG_SYS_HID2		HID2_HBE

#define CONFIG_SYS_GPIO1_PRELIM
#define CONFIG_SYS_GPIO1_DIR	0x00100000
#define CONFIG_SYS_GPIO1_DAT	0x00100000

#define CONFIG_SYS_GPIO2_PRELIM
#define CONFIG_SYS_GPIO2_DIR	0x78900000
#define CONFIG_SYS_GPIO2_DAT	0x70100000

#define CONFIG_HIGH_BATS		/* High BATs supported */

/* DDR @ 0x00000000 */
#define CONFIG_SYS_IBAT0L	(CONFIG_SYS_SDRAM_BASE | BATL_PP_RW | \
				 BATL_MEMCOHERENCE)
#define CONFIG_SYS_IBAT0U	(CONFIG_SYS_SDRAM_BASE | BATU_BL_256M | \
				 BATU_VS | BATU_VP)

/* PCI @ 0x80000000 */
#ifdef CONFIG_PCI
#define CONFIG_PCI_INDIRECT_BRIDGE
#define CONFIG_SYS_IBAT1L	(CONFIG_SYS_PCI1_MEM_BASE | BATL_PP_RW | \
				 BATL_MEMCOHERENCE)
#define CONFIG_SYS_IBAT1U	(CONFIG_SYS_PCI1_MEM_BASE | BATU_BL_256M | \
				 BATU_VS | BATU_VP)
#define CONFIG_SYS_IBAT2L	(CONFIG_SYS_PCI1_MMIO_BASE | BATL_PP_RW | \
				 BATL_CACHEINHIBIT | BATL_GUARDEDSTORAGE)
#define CONFIG_SYS_IBAT2U	(CONFIG_SYS_PCI1_MMIO_BASE | BATU_BL_256M | \
				 BATU_VS | BATU_VP)
#else
#define CONFIG_SYS_IBAT1L	(0)
#define CONFIG_SYS_IBAT1U	(0)
#define CONFIG_SYS_IBAT2L	(0)
#define CONFIG_SYS_IBAT2U	(0)
#endif

#ifdef CONFIG_MPC83XX_PCI2
#define CONFIG_SYS_IBAT3L	(CONFIG_SYS_PCI2_MEM_BASE | BATL_PP_RW | \
				 BATL_MEMCOHERENCE)
#define CONFIG_SYS_IBAT3U	(CONFIG_SYS_PCI2_MEM_BASE | BATU_BL_256M | \
				 BATU_VS | BATU_VP)
#define CONFIG_SYS_IBAT4L	(CONFIG_SYS_PCI2_MMIO_BASE | BATL_PP_RW | \
				 BATL_CACHEINHIBIT | BATL_GUARDEDSTORAGE)
#define CONFIG_SYS_IBAT4U	(CONFIG_SYS_PCI2_MMIO_BASE | BATU_BL_256M | \
				 BATU_VS | BATU_VP)
#else
#define CONFIG_SYS_IBAT3L	(0)
#define CONFIG_SYS_IBAT3U	(0)
#define CONFIG_SYS_IBAT4L	(0)
#define CONFIG_SYS_IBAT4U	(0)
#endif

/* IMMRBAR @ 0xE0000000, PCI IO @ 0xE2000000 */
#define CONFIG_SYS_IBAT5L	(CONFIG_SYS_IMMR | BATL_PP_RW | \
				 BATL_CACHEINHIBIT | BATL_GUARDEDSTORAGE)
#define CONFIG_SYS_IBAT5U	(CONFIG_SYS_IMMR | BATU_BL_256M | \
				 BATU_VS | BATU_VP)

#define CONFIG_SYS_IBAT6L	(0xF0000000 | BATL_PP_RW | BATL_MEMCOHERENCE)
#define CONFIG_SYS_IBAT6U	(0xF0000000 | BATU_BL_256M | BATU_VS | BATU_VP)

#if (CONFIG_SYS_DDR_SIZE == 512)
#define CONFIG_SYS_IBAT7L	(CONFIG_SYS_SDRAM_BASE+0x10000000 | \
				 BATL_PP_RW | BATL_MEMCOHERENCE)
#define CONFIG_SYS_IBAT7U	(CONFIG_SYS_SDRAM_BASE+0x10000000 | \
				 BATU_BL_256M | BATU_VS | BATU_VP)
#else
#define CONFIG_SYS_IBAT7L	(0)
#define CONFIG_SYS_IBAT7U	(0)
#endif

#define CONFIG_SYS_DBAT0L	CONFIG_SYS_IBAT0L
#define CONFIG_SYS_DBAT0U	CONFIG_SYS_IBAT0U
#define CONFIG_SYS_DBAT1L	CONFIG_SYS_IBAT1L
#define CONFIG_SYS_DBAT1U	CONFIG_SYS_IBAT1U
#define CONFIG_SYS_DBAT2L	CONFIG_SYS_IBAT2L
#define CONFIG_SYS_DBAT2U	CONFIG_SYS_IBAT2U
#define CONFIG_SYS_DBAT3L	CONFIG_SYS_IBAT3L
#define CONFIG_SYS_DBAT3U	CONFIG_SYS_IBAT3U
#define CONFIG_SYS_DBAT4L	CONFIG_SYS_IBAT4L
#define CONFIG_SYS_DBAT4U	CONFIG_SYS_IBAT4U
#define CONFIG_SYS_DBAT5L	CONFIG_SYS_IBAT5L
#define CONFIG_SYS_DBAT5U	CONFIG_SYS_IBAT5U
#define CONFIG_SYS_DBAT6L	CONFIG_SYS_IBAT6L
#define CONFIG_SYS_DBAT6U	CONFIG_SYS_IBAT6U
#define CONFIG_SYS_DBAT7L	CONFIG_SYS_IBAT7L
#define CONFIG_SYS_DBAT7U	CONFIG_SYS_IBAT7U

#if defined(CONFIG_CMD_KGDB)
#define CONFIG_KGDB_BAUDRATE	230400	/* speed of kgdb serial port */
#endif

/*
 * Environment Configuration
 */
#define CONFIG_ENV_OVERWRITE

#if defined(CONFIG_TSEC_ENET)
#define CONFIG_HAS_ETH0
#define CONFIG_HAS_ETH1
#endif

#define CONFIG_HOSTNAME		VME8349
#define CONFIG_ROOTPATH		"/tftpboot/rootfs"
#define CONFIG_BOOTFILE		"uImage"

#define CONFIG_LOADADDR		800000	/* def location for tftp and bootm */

#undef  CONFIG_BOOTARGS			/* boot command will set bootargs */

#define CONFIG_BAUDRATE	 9600

#define	CONFIG_EXTRA_ENV_SETTINGS					\
	"netdev=eth0\0"							\
	"hostname=vme8349\0"						\
	"nfsargs=setenv bootargs root=/dev/nfs rw "			\
		"nfsroot=${serverip}:${rootpath}\0"			\
	"ramargs=setenv bootargs root=/dev/ram rw\0"			\
	"addip=setenv bootargs ${bootargs} "				\
		"ip=${ipaddr}:${serverip}:${gatewayip}:${netmask}"	\
		":${hostname}:${netdev}:off panic=1\0"			\
	"addtty=setenv bootargs ${bootargs} console=ttyS0,${baudrate}\0"\
	"flash_nfs=run nfsargs addip addtty;"				\
		"bootm ${kernel_addr}\0"				\
	"flash_self=run ramargs addip addtty;"				\
		"bootm ${kernel_addr} ${ramdisk_addr}\0"		\
	"net_nfs=tftp 200000 ${bootfile};run nfsargs addip addtty;"	\
		"bootm\0"						\
	"load=tftp 100000 /tftpboot/bdi2000/vme8349.bin\0"		\
	"update=protect off fff00000 fff3ffff; "			\
		"era fff00000 fff3ffff; cp.b 100000 fff00000 ${filesize}\0" \
	"upd=run load update\0"						\
	"fdtaddr=780000\0"						\
	"fdtfile=vme8349.dtb\0"						\
	""

#define CONFIG_NFSBOOTCOMMAND						\
	"setenv bootargs root=/dev/nfs rw "				\
		"nfsroot=$serverip:$rootpath "				\
		"ip=$ipaddr:$serverip:$gatewayip:$netmask:$hostname:"	\
							"$netdev:off "	\
		"console=$consoledev,$baudrate $othbootargs;"		\
	"tftp $loadaddr $bootfile;"					\
	"tftp $fdtaddr $fdtfile;"					\
	"bootm $loadaddr - $fdtaddr"

#define CONFIG_RAMBOOTCOMMAND						\
	"setenv bootargs root=/dev/ram rw "				\
		"console=$consoledev,$baudrate $othbootargs;"		\
	"tftp $ramdiskaddr $ramdiskfile;"				\
	"tftp $loadaddr $bootfile;"					\
	"tftp $fdtaddr $fdtfile;"					\
	"bootm $loadaddr $ramdiskaddr $fdtaddr"

#define CONFIG_BOOTCOMMAND	"run flash_self"

#ifndef __ASSEMBLY__
int vme8349_read_spd(unsigned char chip, unsigned int addr, int alen,
		     unsigned char *buffer, int len);
#endif

#endif	/* __CONFIG_H */<|MERGE_RESOLUTION|>--- conflicted
+++ resolved
@@ -347,12 +347,6 @@
 /*
  * Command line configuration.
  */
-<<<<<<< HEAD
-#define CONFIG_CMD_I2C
-#define CONFIG_CMD_MII
-#define CONFIG_CMD_PING
-=======
->>>>>>> 8989c96b
 #define CONFIG_CMD_DATE
 #define CONFIG_SYS_RTC_BUS_NUM  0x01
 #define CONFIG_SYS_I2C_RTC_ADDR	0x32

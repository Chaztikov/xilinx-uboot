--- conflicted
+++ resolved
@@ -37,11 +37,8 @@
 /* I2C Configs */
 #define CONFIG_SYS_I2C
 #define CONFIG_SYS_I2C_MXC
-<<<<<<< HEAD
-=======
 #define CONFIG_SYS_I2C_MXC_I2C1		/* enable I2C bus 1 */
 #define CONFIG_SYS_I2C_MXC_I2C2		/* enable I2C bus 2 */
->>>>>>> 8989c96b
 #define CONFIG_SYS_I2C_MXC_I2C3		/* enable I2C bus 3 */
 #define CONFIG_SYS_I2C_SPEED		100000
 
@@ -58,12 +55,6 @@
 #define CONFIG_MXC_USB_FLAGS		0
 
 /* Ethernet Configuration */
-<<<<<<< HEAD
-#define CONFIG_CMD_PING
-#define CONFIG_CMD_DHCP
-#define CONFIG_CMD_MII
-=======
->>>>>>> 8989c96b
 #define CONFIG_FEC_MXC
 #define CONFIG_MII
 #define IMX_FEC_BASE			ENET_BASE_ADDR
@@ -91,14 +82,6 @@
 #define CONFIG_IMX_HDMI
 #define CONFIG_IMX_VIDEO_SKIP
 
-<<<<<<< HEAD
-#define CONFIG_CMD_FUSE
-#ifdef CONFIG_CMD_FUSE
-#define CONFIG_MXC_OCOTP
-#endif
-
-=======
->>>>>>> 8989c96b
 #define CONFIG_ENV_VARS_UBOOT_RUNTIME_CONFIG
 #define CONFIG_EXTRA_ENV_SETTINGS \
 	"console=ttymxc0,115200\0" \
@@ -106,10 +89,7 @@
 	"fdtfile=undefined\0" \
 	"fdt_high=0xffffffff\0" \
 	"initrd_high=0xffffffff\0" \
-<<<<<<< HEAD
-=======
 	"fdt_addr_r=0x18000000\0" \
->>>>>>> 8989c96b
 	"fdt_addr=0x18000000\0" \
 	"ip_dyn=yes\0" \
 	"mmcdev=" __stringify(CONFIG_SYS_MMC_ENV_DEV) "\0" \
@@ -153,54 +133,6 @@
 			"echo '- no FWBADAPT-7WVGA-LCD-F07A-0102 display';" \
 		"fi; " \
 		"setenv bootargs ${bootargs} ${fbmem}\0" \
-<<<<<<< HEAD
-	"loadbootscript=" \
-		"fatload mmc ${mmcdev}:${mmcpart} ${loadaddr} ${script};\0" \
-	"bootscript=echo Running bootscript from mmc ...; " \
-		"source\0" \
-	"loadimage=fatload mmc ${mmcdev}:${mmcpart} ${loadaddr} ${image}\0" \
-	"loadfdt=fatload mmc ${mmcdev}:${mmcpart} ${fdt_addr} ${fdtfile}\0" \
-	"mmcboot=echo Booting from mmc ...; " \
-		"run mmcargs; " \
-		"if test ${boot_fdt} = yes || test ${boot_fdt} = try; then " \
-			"if run loadfdt; then " \
-				"bootz ${loadaddr} - ${fdt_addr}; " \
-			"else " \
-				"if test ${boot_fdt} = try; then " \
-					"bootz; " \
-				"else " \
-					"echo WARN: Cannot load the DT; " \
-				"fi; " \
-			"fi; " \
-		"else " \
-			"bootz; " \
-		"fi;\0" \
-	"netargs=setenv bootargs console=${console},${baudrate} " \
-		"root=/dev/nfs " \
-	"ip=dhcp nfsroot=${serverip}:${nfsroot},v3,tcp\0" \
-		"netboot=echo Booting from net ...; " \
-		"run netargs; " \
-		"if test ${ip_dyn} = yes; then " \
-			"setenv get_cmd dhcp; " \
-		"else " \
-			"setenv get_cmd tftp; " \
-		"fi; " \
-		"${get_cmd} ${image}; " \
-		"if test ${boot_fdt} = yes || test ${boot_fdt} = try; then " \
-			"if ${get_cmd} ${fdt_addr} ${fdtfile}; then " \
-				"bootz ${loadaddr} - ${fdt_addr}; " \
-			"else " \
-				"if test ${boot_fdt} = try; then " \
-					"bootz; " \
-				"else " \
-					"echo WARN: Cannot load the DT; " \
-				"fi; " \
-			"fi; " \
-		"else " \
-			"bootz; " \
-		"fi;\0" \
-=======
->>>>>>> 8989c96b
 	"findfdt="\
 		"if test $board_name = C1 && test $board_rev = MX6Q ; then " \
 			"setenv fdtfile imx6q-wandboard.dtb; fi; " \
@@ -212,21 +144,6 @@
 			"setenv fdtfile imx6dl-wandboard-revb1.dtb; fi; " \
 		"if test $fdtfile = undefined; then " \
 			"echo WARNING: Could not determine dtb to use; fi; \0" \
-<<<<<<< HEAD
-
-#define CONFIG_BOOTCOMMAND \
-	   "run findfdt; " \
-	   "mmc dev ${mmcdev}; if mmc rescan; then " \
-		   "if run loadbootscript; then " \
-			   "run bootscript; " \
-		   "else " \
-			   "if run loadimage; then " \
-				   "run mmcboot; " \
-			   "else run netboot; " \
-			   "fi; " \
-		   "fi; " \
-	   "else run netboot; fi"
-=======
 	"kernel_addr_r=" __stringify(CONFIG_LOADADDR) "\0" \
 	"pxefile_addr_r=" __stringify(CONFIG_LOADADDR) "\0" \
 	"ramdisk_addr_r=0x13000000\0" \
@@ -246,7 +163,6 @@
 	   "run distro_bootcmd"
 
 #include <config_distro_bootcmd.h>
->>>>>>> 8989c96b
 
 /* Physical Memory Map */
 #define CONFIG_NR_DRAM_BANKS		1

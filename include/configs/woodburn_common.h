/*
 * (C) Copyright 2011, Stefano Babic <sbabic@denx.de>
 *
 * (C) Copyright 2008-2010 Freescale Semiconductor, Inc.
 *
 * Configuration for the woodburn board.
 *
 * SPDX-License-Identifier:	GPL-2.0+
 */

#ifndef __WOODBURN_COMMON_CONFIG_H
#define __WOODBURN_COMMON_CONFIG_H

#include <asm/arch/imx-regs.h>

 /* High Level Configuration Options */
#define CONFIG_MX35
#define CONFIG_MX35_HCLK_FREQ	24000000
#define CONFIG_SYS_FSL_CLK

#define CONFIG_SYS_DCACHE_OFF
#define CONFIG_SYS_CACHELINE_SIZE	32

#define CONFIG_DISPLAY_CPUINFO

/* Only in case the value is not present in mach-types.h */
#ifndef MACH_TYPE_FLEA3
#define MACH_TYPE_FLEA3                3668
#endif

#define CONFIG_MACH_TYPE		MACH_TYPE_FLEA3

/* This is required to setup the ESDC controller */

#define CONFIG_CMDLINE_TAG		/* enable passing of ATAGs */
#define CONFIG_REVISION_TAG
#define CONFIG_SETUP_MEMORY_TAGS
#define CONFIG_INITRD_TAG

/*
 * Size of malloc() pool
 */
#define CONFIG_SYS_MALLOC_LEN		(CONFIG_ENV_SIZE + 1024 * 1024)

/*
 * Hardware drivers
 */
#define CONFIG_SYS_I2C
#define CONFIG_SYS_I2C_MXC
<<<<<<< HEAD
=======
#define CONFIG_SYS_I2C_MXC_I2C1		/* enable I2C bus 1 */
#define CONFIG_SYS_I2C_MXC_I2C2		/* enable I2C bus 2 */
>>>>>>> 8989c96b
#define CONFIG_SYS_I2C_MXC_I2C3		/* enable I2C bus 3 */
#define CONFIG_SYS_SPD_BUS_NUM		0
#define CONFIG_MXC_SPI
#define CONFIG_MXC_GPIO

/* PMIC Controller */
#define CONFIG_POWER
#define CONFIG_POWER_I2C
#define CONFIG_POWER_FSL
#define CONFIG_POWER_FSL_MC13892
#define CONFIG_SYS_FSL_PMIC_I2C_ADDR	0x8
#define CONFIG_RTC_MC13XXX

/* mmc driver */
#define CONFIG_MMC
#define CONFIG_GENERIC_MMC
#define CONFIG_FSL_ESDHC
#define CONFIG_SYS_FSL_ESDHC_ADDR	0
#define CONFIG_SYS_FSL_ESDHC_NUM	1

/*
 * UART (console)
 */
#define CONFIG_MXC_UART
#define CONFIG_MXC_UART_BASE	UART1_BASE

/* allow to overwrite serial and ethaddr */
#define CONFIG_ENV_OVERWRITE
#define CONFIG_CONS_INDEX	1
#define CONFIG_BAUDRATE		115200

/*
 * Command definition
 */
<<<<<<< HEAD
#define CONFIG_CMD_PING
=======
>>>>>>> 8989c96b
#define CONFIG_CMD_DATE
#define CONFIG_BOOTP_SUBNETMASK
#define CONFIG_BOOTP_GATEWAY
#define CONFIG_BOOTP_DNS

#define CONFIG_CMD_NAND

<<<<<<< HEAD
#define CONFIG_CMD_I2C
#define CONFIG_CMD_SPI
#define CONFIG_CMD_MII

#define CONFIG_CMD_MMC
=======
>>>>>>> 8989c96b
#define CONFIG_DOS_PARTITION
#define CONFIG_EFI_PARTITION

#define CONFIG_MXC_GPIO

#define CONFIG_NET_RETRY_COUNT	100


#define CONFIG_LOADADDR		0x80800000	/* loadaddr env var */

/*
 * Ethernet on SOC (FEC)
 */
#define CONFIG_FEC_MXC
#define IMX_FEC_BASE	FEC_BASE_ADDR
#define CONFIG_PHYLIB
#define CONFIG_PHY_MICREL
#define CONFIG_FEC_MXC_PHYADDR	0x1

#define CONFIG_MII
#define CONFIG_DISCOVER_PHY

#define CONFIG_ARP_TIMEOUT	200UL

/*
 * Miscellaneous configurable options
 */
#define CONFIG_SYS_LONGHELP	/* undef to save memory */
#define CONFIG_CMDLINE_EDITING

#define CONFIG_AUTO_COMPLETE
#define CONFIG_SYS_CBSIZE	256	/* Console I/O Buffer Size */
/* Print Buffer Size */
#define CONFIG_SYS_PBSIZE (CONFIG_SYS_CBSIZE + sizeof(CONFIG_SYS_PROMPT) + 16)
#define CONFIG_SYS_MAXARGS	16	/* max number of command args */
#define CONFIG_SYS_BARGSIZE CONFIG_SYS_CBSIZE /* Boot Argument Buffer Size */

#define CONFIG_SYS_MEMTEST_START	0	/* memtest works on */
#define CONFIG_SYS_MEMTEST_END		0x10000

#define CONFIG_SYS_LOAD_ADDR		CONFIG_LOADADDR

/*
 * Stack sizes
 *
 * The stack sizes are set up in start.S using the settings below
 */
#define CONFIG_STACKSIZE	(128 * 1024)	/* regular stack */

/*
 * Physical Memory Map
 */
#define CONFIG_NR_DRAM_BANKS	1
#define PHYS_SDRAM_1		CSD0_BASE_ADDR
#define PHYS_SDRAM_1_SIZE	(256 * 1024 * 1024)

#define CONFIG_SYS_SDRAM_BASE		CSD0_BASE_ADDR

#define CONFIG_SYS_GBL_DATA_OFFSET	(LOW_LEVEL_SRAM_STACK - \
						IRAM_BASE_ADDR - \
						GENERATED_GBL_DATA_SIZE)
#define CONFIG_SYS_INIT_SP_ADDR		(IRAM_BASE_ADDR + \
					CONFIG_SYS_GBL_DATA_OFFSET)

/*
 * MTD Command for mtdparts
 */
#define CONFIG_CMD_MTDPARTS
#define CONFIG_MTD_DEVICE
#define CONFIG_FLASH_CFI_MTD
#define CONFIG_MTD_PARTITIONS
#define MTDIDS_DEFAULT		"nand0=mxc_nand,nor0=physmap-flash.0"
#define MTDPARTS_DEFAULT	"mtdparts=mxc_nand:50m(root1)," \
				"32m(rootfb)," \
				"64m(pcache)," \
				"64m(app1)," \
				"10m(app2),-(spool);" \
				"physmap-flash.0:512k(u-boot),64k(env1)," \
				"64k(env2),3776k(kernel1),3776k(kernel2)"

/*
 * FLASH and environment organization
 */
#define CONFIG_SYS_FLASH_BASE		CS0_BASE_ADDR
#define CONFIG_SYS_MAX_FLASH_BANKS 1	/* max number of memory banks */
#define CONFIG_SYS_MAX_FLASH_SECT 512	/* max number of sectors on one chip */
/* Monitor at beginning of flash */
#define CONFIG_SYS_MONITOR_BASE	CONFIG_SYS_FLASH_BASE
#define CONFIG_SYS_MONITOR_LEN		(512 * 1024)

#define CONFIG_ENV_SECT_SIZE	(128 * 1024)
#define CONFIG_ENV_SIZE		CONFIG_ENV_SECT_SIZE

/* Address and size of Redundant Environment Sector	*/
#define CONFIG_ENV_OFFSET_REDUND	(CONFIG_ENV_OFFSET + CONFIG_ENV_SIZE)
#define CONFIG_ENV_SIZE_REDUND	CONFIG_ENV_SIZE

#define CONFIG_ENV_ADDR		(CONFIG_SYS_MONITOR_BASE + \
				CONFIG_SYS_MONITOR_LEN)

#define CONFIG_ENV_IS_IN_FLASH

/*
 * CFI FLASH driver setup
 */
#define CONFIG_SYS_FLASH_CFI		/* Flash memory is CFI compliant */
#define CONFIG_FLASH_CFI_DRIVER

/* A non-standard buffered write algorithm */
#define CONFIG_SYS_FLASH_USE_BUFFER_WRITE	/* faster */
#define CONFIG_SYS_FLASH_PROTECTION	/* Use hardware sector protection */

/*
 * NAND FLASH driver setup
 */
#define CONFIG_NAND_MXC
#define CONFIG_NAND_MXC_V1_1
#define CONFIG_MXC_NAND_REGS_BASE	(NFC_BASE_ADDR)
#define CONFIG_SYS_MAX_NAND_DEVICE	1
#define CONFIG_SYS_NAND_BASE		(NFC_BASE_ADDR)
#define CONFIG_MXC_NAND_HWECC
#define CONFIG_SYS_NAND_LARGEPAGE

#if 0
#define CONFIG_MTD_DEBUG
#define CONFIG_MTD_DEBUG_VERBOSE	7
#endif
#define CONFIG_SYS_NAND_ONFI_DETECTION

/*
 * Default environment and default scripts
 * to update uboot and load kernel
 */

#define CONFIG_HOSTNAME woodburn
#define	CONFIG_EXTRA_ENV_SETTINGS					\
	"netdev=eth0\0"							\
	"nfsargs=setenv bootargs root=/dev/nfs rw "			\
		"nfsroot=${serverip}:${rootpath}\0"			\
	"ramargs=setenv bootargs root=/dev/ram rw\0"			\
	"addip_sta=setenv bootargs ${bootargs} "			\
		"ip=${ipaddr}:${serverip}:${gatewayip}:${netmask}"	\
		":${hostname}:${netdev}:off panic=1\0"			\
	"addip_dyn=setenv bootargs ${bootargs} ip=dhcp\0"		\
	"addip=if test -n ${ipdyn};then run addip_dyn;"			\
		"else run addip_sta;fi\0"	\
	"addmtd=setenv bootargs ${bootargs} ${mtdparts}\0"		\
	"addtty=setenv bootargs ${bootargs}"				\
		" console=ttymxc0,${baudrate}\0"			\
	"addmisc=setenv bootargs ${bootargs} ${misc}\0"			\
	"loadaddr=80800000\0"						\
	"kernel_addr_r=80800000\0"					\
	"hostname=" __stringify(CONFIG_HOSTNAME) "\0"			\
	"bootfile=" __stringify(CONFIG_HOSTNAME) "/uImage\0"		\
	"ramdisk_file=" __stringify(CONFIG_HOSTNAME) "/uRamdisk\0"	\
	"flash_self=run ramargs addip addtty addmtd addmisc;"		\
		"bootm ${kernel_addr} ${ramdisk_addr}\0"		\
	"flash_nfs=run nfsargs addip addtty addmtd addmisc;"		\
		"bootm ${kernel_addr}\0"				\
	"net_nfs=tftp ${kernel_addr_r} ${bootfile}; "			\
		"run nfsargs addip addtty addmtd addmisc;"		\
		"bootm ${kernel_addr_r}\0"				\
	"net_self_load=tftp ${kernel_addr_r} ${bootfile};"		\
		"tftp ${ramdisk_addr_r} ${ramdisk_file};\0"		\
	"net_self=if run net_self_load;then "				\
		"run ramargs addip addtty addmtd addmisc;"		\
		"bootm ${kernel_addr_r} ${ramdisk_addr_r};"		\
		"else echo Images not loades;fi\0"			\
	"u-boot=" __stringify(CONFIG_HOSTNAME) "/u-boot.bin\0"		\
	"load=tftp ${loadaddr} ${u-boot}\0"				\
	"uboot_addr=" __stringify(CONFIG_SYS_MONITOR_BASE) "\0"		\
	"update=protect off ${uboot_addr} +80000;"			\
		"erase ${uboot_addr} +80000;"				\
		"cp.b ${loadaddr} ${uboot_addr} ${filesize}\0"		\
	"upd=if run load;then echo Updating u-boot;if run update;"	\
		"then echo U-Boot updated;"				\
			"else echo Error updating u-boot !;"		\
			"echo Board without bootloader !!;"		\
		"fi;"							\
		"else echo U-Boot not downloaded..exiting;fi\0"		\
	"bootcmd=run net_nfs\0"

#endif				/* __CONFIG_H */<|MERGE_RESOLUTION|>--- conflicted
+++ resolved
@@ -47,11 +47,8 @@
  */
 #define CONFIG_SYS_I2C
 #define CONFIG_SYS_I2C_MXC
-<<<<<<< HEAD
-=======
 #define CONFIG_SYS_I2C_MXC_I2C1		/* enable I2C bus 1 */
 #define CONFIG_SYS_I2C_MXC_I2C2		/* enable I2C bus 2 */
->>>>>>> 8989c96b
 #define CONFIG_SYS_I2C_MXC_I2C3		/* enable I2C bus 3 */
 #define CONFIG_SYS_SPD_BUS_NUM		0
 #define CONFIG_MXC_SPI
@@ -86,10 +83,6 @@
 /*
  * Command definition
  */
-<<<<<<< HEAD
-#define CONFIG_CMD_PING
-=======
->>>>>>> 8989c96b
 #define CONFIG_CMD_DATE
 #define CONFIG_BOOTP_SUBNETMASK
 #define CONFIG_BOOTP_GATEWAY
@@ -97,14 +90,6 @@
 
 #define CONFIG_CMD_NAND
 
-<<<<<<< HEAD
-#define CONFIG_CMD_I2C
-#define CONFIG_CMD_SPI
-#define CONFIG_CMD_MII
-
-#define CONFIG_CMD_MMC
-=======
->>>>>>> 8989c96b
 #define CONFIG_DOS_PARTITION
 #define CONFIG_EFI_PARTITION
 

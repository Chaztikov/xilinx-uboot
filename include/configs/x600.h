/*
 * (C) Copyright 2009
 * Vipin Kumar, STMicroelectronics, <vipin.kumar@st.com>
 *
 * Copyright (C) 2012, 2015 Stefan Roese <sr@denx.de>
 *
 * SPDX-License-Identifier:	GPL-2.0+
 */

#ifndef __CONFIG_H
#define __CONFIG_H

/*
 * High Level Configuration Options
 * (easy to change)
 */
#define CONFIG_SPEAR600				/* SPEAr600 SoC */
#define CONFIG_X600				/* on X600 board */
#define CONFIG_SYS_THUMB_BUILD

#include <asm/arch/hardware.h>

/* Timer, HZ specific defines */
#define CONFIG_SYS_HZ_CLOCK			8300000

#define	CONFIG_SYS_TEXT_BASE			0x00800040
#define CONFIG_SYS_FLASH_BASE			0xf8000000
/* Reserve 8KiB for SPL */
#define CONFIG_SPL_PAD_TO			8192	/* decimal for 'dd' */
#define CONFIG_SYS_SPL_LEN			CONFIG_SPL_PAD_TO
#define CONFIG_SYS_UBOOT_BASE			(CONFIG_SYS_FLASH_BASE + \
						 CONFIG_SYS_SPL_LEN)
#define CONFIG_SYS_UBOOT_START			CONFIG_SYS_TEXT_BASE
#define CONFIG_SYS_MONITOR_BASE			CONFIG_SYS_FLASH_BASE
#define CONFIG_SYS_MONITOR_LEN			0x60000

#define CONFIG_ENV_IS_IN_FLASH

/* Serial Configuration (PL011) */
#define CONFIG_SYS_SERIAL0			0xD0000000
#define CONFIG_SYS_SERIAL1			0xD0080000
#define CONFIG_PL01x_PORTS			{ (void *)CONFIG_SYS_SERIAL0, \
						(void *)CONFIG_SYS_SERIAL1 }
#define CONFIG_PL011_SERIAL
#define CONFIG_PL011_CLOCK			(48 * 1000 * 1000)
#define CONFIG_CONS_INDEX			0
#define CONFIG_BAUDRATE				115200
#define CONFIG_SYS_BAUDRATE_TABLE		{ 9600, 19200, 38400, \
						  57600, 115200 }
#define CONFIG_SYS_LOADS_BAUD_CHANGE

/* NOR FLASH config options */
#define CONFIG_ST_SMI
#define CONFIG_SYS_MAX_FLASH_BANKS		1
#define CONFIG_SYS_FLASH_BANK_SIZE		0x01000000
#define CONFIG_SYS_FLASH_ADDR_BASE		{ CONFIG_SYS_FLASH_BASE }
#define CONFIG_SYS_MAX_FLASH_SECT		128
#define CONFIG_SYS_FLASH_EMPTY_INFO
#define CONFIG_SYS_FLASH_ERASE_TOUT		(3 * CONFIG_SYS_HZ)
#define CONFIG_SYS_FLASH_WRITE_TOUT		(3 * CONFIG_SYS_HZ)

/* NAND FLASH config options */
#define CONFIG_NAND_FSMC
#define CONFIG_SYS_NAND_SELF_INIT
#define CONFIG_SYS_MAX_NAND_DEVICE		1
#define CONFIG_SYS_NAND_BASE			CONFIG_FSMC_NAND_BASE
#define CONFIG_MTD_ECC_SOFT
#define CONFIG_SYS_FSMC_NAND_8BIT
#define CONFIG_SYS_NAND_ONFI_DETECTION
#define CONFIG_NAND_ECC_BCH
#define CONFIG_BCH

/* UBI/UBI config options */
#define CONFIG_MTD_DEVICE
#define CONFIG_MTD_PARTITIONS
#define CONFIG_RBTREE

/* Ethernet config options */
#define CONFIG_MII
<<<<<<< HEAD
#define CONFIG_PHYLIB
=======
>>>>>>> 8989c96b
#define CONFIG_PHY_RESET_DELAY			10000		/* in usec */
#define CONFIG_PHY_ADDR		0	/* PHY address */
#define CONFIG_PHY_GIGE			/* Include GbE speed/duplex detection */
#define CONFIG_PHY_MICREL
#define CONFIG_PHY_MICREL_KSZ9031

#define CONFIG_SPEAR_GPIO

/* I2C config options */
#define CONFIG_SYS_I2C
#define CONFIG_SYS_I2C_BASE			0xD0200000
#define CONFIG_SYS_I2C_SPEED			400000
#define CONFIG_SYS_I2C_SLAVE			0x02
#define CONFIG_I2C_CHIPADDRESS			0x50

#define CONFIG_RTC_M41T62	1
#define CONFIG_SYS_I2C_RTC_ADDR	0x68

/* FPGA config options */
#define CONFIG_FPGA
#define CONFIG_FPGA_XILINX
#define CONFIG_FPGA_SPARTAN3
#define CONFIG_FPGA_COUNT	1

/* USB EHCI options */
#define CONFIG_USB_EHCI
#define CONFIG_USB_EHCI_SPEAR
#define CONFIG_USB_STORAGE
#define CONFIG_USB_MAX_CONTROLLER_COUNT	2

/*
 * Command support defines
 */
#define CONFIG_CMD_DATE
#define CONFIG_CMD_ENV
#define CONFIG_CMD_FPGA_LOADMK
<<<<<<< HEAD
#define CONFIG_CMD_GPIO
#define CONFIG_CMD_I2C
#define CONFIG_CMD_MII
#define CONFIG_CMD_MTDPARTS
#define CONFIG_CMD_NAND
#define CONFIG_CMD_PING
=======
#define CONFIG_CMD_MTDPARTS
#define CONFIG_CMD_NAND
>>>>>>> 8989c96b
#define CONFIG_CMD_SAVES
#define CONFIG_CMD_UBI
#define CONFIG_CMD_UBIFS
#define CONFIG_LZO

<<<<<<< HEAD
#define CONFIG_BOOTDELAY			3
=======
/* Filesystem support (for USB key) */
#define CONFIG_SUPPORT_VFAT
#define CONFIG_DOS_PARTITION
>>>>>>> 8989c96b


/*
 * U-Boot Environment placing definitions.
 */
#define CONFIG_ENV_SECT_SIZE			0x00010000
#define CONFIG_ENV_ADDR				(CONFIG_SYS_MONITOR_BASE + \
						 CONFIG_SYS_MONITOR_LEN)
#define CONFIG_ENV_SIZE				0x02000
#define CONFIG_ENV_ADDR_REDUND			(CONFIG_ENV_ADDR + \
						 CONFIG_ENV_SECT_SIZE)
#define CONFIG_ENV_SIZE_REDUND			(CONFIG_ENV_SIZE)

/* Miscellaneous configurable options */
#define CONFIG_ARCH_CPU_INIT
#define CONFIG_DISPLAY_CPUINFO
#define CONFIG_BOOT_PARAMS_ADDR			0x00000100
#define CONFIG_CMDLINE_TAG
#define CONFIG_SETUP_MEMORY_TAGS
#define CONFIG_MISC_INIT_R
#define CONFIG_BOARD_LATE_INIT
#define CONFIG_MX_CYCLIC		/* enable mdc/mwc commands      */
<<<<<<< HEAD
#define CONFIG_ZERO_BOOTDELAY_CHECK
=======
>>>>>>> 8989c96b

#define CONFIG_SYS_MEMTEST_START		0x00800000
#define CONFIG_SYS_MEMTEST_END			0x04000000
#define CONFIG_SYS_MALLOC_LEN			(8 << 20)
#define CONFIG_IDENT_STRING			"-SPEAr"
#define CONFIG_SYS_LONGHELP
#define CONFIG_CMDLINE_EDITING
#define CONFIG_AUTO_COMPLETE
#define CONFIG_SYS_CBSIZE			256
#define CONFIG_SYS_PBSIZE			(CONFIG_SYS_CBSIZE + \
						 sizeof(CONFIG_SYS_PROMPT) + 16)
#define CONFIG_SYS_MAXARGS			16
#define CONFIG_SYS_BARGSIZE			CONFIG_SYS_CBSIZE
#define CONFIG_SYS_LOAD_ADDR			0x00800000
#define CONFIG_SYS_CONSOLE_INFO_QUIET

/* Use last 2 lwords in internal SRAM for bootcounter */
#define CONFIG_BOOTCOUNT_LIMIT
#define CONFIG_SYS_BOOTCOUNT_ADDR		(CONFIG_SRAM_BASE + \
						 CONFIG_SRAM_SIZE)

#define CONFIG_HOSTNAME				x600
#define CONFIG_UBI_PART				ubi0
#define CONFIG_UBIFS_VOLUME			rootfs

#define MTDIDS_DEFAULT		"nand0=nand"
#define MTDPARTS_DEFAULT	"mtdparts=nand:64M(ubi0),64M(ubi1)"

#define	CONFIG_EXTRA_ENV_SETTINGS					\
	"u-boot_addr=1000000\0"						\
	"u-boot=" __stringify(CONFIG_HOSTNAME) "/u-boot.spr\0"		\
	"load=tftp ${u-boot_addr} ${u-boot}\0"				\
	"update=protect off " __stringify(CONFIG_SYS_MONITOR_BASE)	\
		" +${filesize};"					\
		"erase " __stringify(CONFIG_SYS_MONITOR_BASE) " +${filesize};" \
		"cp.b ${u-boot_addr} " __stringify(CONFIG_SYS_MONITOR_BASE) \
		" ${filesize};"						\
		"protect on " __stringify(CONFIG_SYS_MONITOR_BASE)	\
		" +${filesize}\0"					\
	"upd=run load update\0"						\
	"ubifs=" __stringify(CONFIG_HOSTNAME) "/ubifs.img\0"		\
	"part=" __stringify(CONFIG_UBI_PART) "\0"			\
	"vol=" __stringify(CONFIG_UBIFS_VOLUME) "\0"			\
	"load_ubifs=tftp ${kernel_addr} ${ubifs}\0"			\
	"update_ubifs=ubi part ${part};ubi write ${kernel_addr} ${vol}"	\
		" ${filesize}\0"					\
	"upd_ubifs=run load_ubifs update_ubifs\0"			\
	"init_ubifs=nand erase.part ubi0;ubi part ${part};"		\
		"ubi create ${vol} 4000000\0"				\
	"netdev=eth0\0"							\
	"rootpath=/opt/eldk-4.2/arm\0"					\
	"nfsargs=setenv bootargs root=/dev/nfs rw "			\
		"nfsroot=${serverip}:${rootpath}\0"			\
	"ramargs=setenv bootargs root=/dev/ram rw\0"			\
	"boot_part=0\0"							\
	"altbootcmd=if test $boot_part -eq 0;then "			\
			"echo Switching to partition 1!;"		\
			"setenv boot_part 1;"				\
		"else; "						\
			"echo Switching to partition 0!;"		\
			"setenv boot_part 0;"				\
		"fi;"							\
		"saveenv;boot\0"					\
	"ubifsargs=set bootargs ubi.mtd=ubi${boot_part} "		\
		"root=ubi0:rootfs rootfstype=ubifs\0"			\
	"kernel=" __stringify(CONFIG_HOSTNAME) "/uImage\0"		\
	"kernel_fs=/boot/uImage \0"					\
	"kernel_addr=1000000\0"						\
	"dtb=" __stringify(CONFIG_HOSTNAME) "/"				\
		__stringify(CONFIG_HOSTNAME) ".dtb\0"			\
	"dtb_fs=/boot/" __stringify(CONFIG_HOSTNAME) ".dtb\0"		\
	"dtb_addr=1800000\0"						\
	"load_kernel=tftp ${kernel_addr} ${kernel}\0"			\
	"load_dtb=tftp ${dtb_addr} ${dtb}\0"				\
	"addip=setenv bootargs ${bootargs} "				\
		"ip=${ipaddr}:${serverip}:${gatewayip}:${netmask}"	\
		":${hostname}:${netdev}:off panic=1\0"			\
	"addcon=setenv bootargs ${bootargs} console=ttyAMA0,"		\
		"${baudrate}\0"						\
	"addmtd=setenv bootargs ${bootargs} ${mtdparts}\0"		\
	"net_nfs=run load_dtb load_kernel; "				\
		"run nfsargs addip addcon addmtd addmisc;"		\
		"bootm ${kernel_addr} - ${dtb_addr}\0"			\
	"mtdids=" MTDIDS_DEFAULT "\0"					\
	"mtdparts=" MTDPARTS_DEFAULT "\0"				\
	"nand_ubifs=run ubifs_mount ubifs_load ubifsargs addip"		\
		" addcon addmisc addmtd;"				\
		"bootm ${kernel_addr} - ${dtb_addr}\0"			\
	"ubifs_mount=ubi part ubi${boot_part};ubifsmount ubi:rootfs\0"	\
	"ubifs_load=ubifsload ${kernel_addr} ${kernel_fs};"		\
		"ubifsload ${dtb_addr} ${dtb_fs};\0"			\
	"nand_ubifs=run ubifs_mount ubifs_load ubifsargs addip addcon "	\
		"addmtd addmisc;bootm ${kernel_addr} - ${dtb_addr}\0"	\
	"bootcmd=run nand_ubifs\0"					\
	"\0"

/* Physical Memory Map */
#define CONFIG_NR_DRAM_BANKS			1
#define PHYS_SDRAM_1				0x00000000
#define PHYS_SDRAM_1_MAXSIZE			0x40000000

#define CONFIG_SYS_SDRAM_BASE			PHYS_SDRAM_1
#define CONFIG_SRAM_BASE			0xd2800000
/* Preserve the last 2 lwords for the boot-counter */
#define CONFIG_SRAM_SIZE			((8 << 10) - 0x8)
#define CONFIG_SYS_INIT_RAM_ADDR		CONFIG_SRAM_BASE
#define CONFIG_SYS_INIT_RAM_SIZE		CONFIG_SRAM_SIZE

#define CONFIG_SYS_INIT_SP_OFFSET		\
	(CONFIG_SYS_INIT_RAM_SIZE - GENERATED_GBL_DATA_SIZE)

#define CONFIG_SYS_INIT_SP_ADDR			\
	(CONFIG_SYS_INIT_RAM_ADDR + CONFIG_SYS_INIT_SP_OFFSET)

/*
 * SPL related defines
 */
#define CONFIG_SPL_TEXT_BASE		0xd2800b00
#define CONFIG_SPL_MAX_SIZE		(CONFIG_SRAM_SIZE - 0xb00)
#define	CONFIG_SPL_START_S_PATH	"arch/arm/cpu/arm926ejs/spear"
#define CONFIG_SPL_LDSCRIPT	"arch/arm/cpu/arm926ejs/spear/u-boot-spl.lds"

#define CONFIG_SPL_FRAMEWORK
#define CONFIG_SPL_NOR_SUPPORT
#define CONFIG_SPL_SERIAL_SUPPORT
#define CONFIG_SPL_LIBCOMMON_SUPPORT	/* image.c */
#define CONFIG_SPL_LIBGENERIC_SUPPORT	/* string.c */

/*
 * Please select/define only one of the following
 * Each definition corresponds to a supported DDR chip.
 * DDR configuration is based on the following selection
 */
#define CONFIG_DDR_MT47H64M16		1
#define CONFIG_DDR_MT47H32M16		0
#define CONFIG_DDR_MT47H128M8		0

/*
 * Synchronous/Asynchronous operation of DDR
 *
 * Select CONFIG_DDR_2HCLK for DDR clk = 333MHz, synchronous operation
 * Select CONFIG_DDR_HCLK for DDR clk = 166MHz, synchronous operation
 * Select CONFIG_DDR_PLL2 for DDR clk = PLL2, asynchronous operation
 */
#define CONFIG_DDR_2HCLK		1
#define CONFIG_DDR_HCLK			0
#define CONFIG_DDR_PLL2			0

/*
 * xxx_BOOT_SUPPORTED macro defines whether a booting type is supported
 * or not. Modify/Add to only these macros to define new boot types
 */
#define USB_BOOT_SUPPORTED		0
#define PCIE_BOOT_SUPPORTED		0
#define SNOR_BOOT_SUPPORTED		1
#define NAND_BOOT_SUPPORTED		1
#define PNOR_BOOT_SUPPORTED		0
#define TFTP_BOOT_SUPPORTED		0
#define UART_BOOT_SUPPORTED		0
#define SPI_BOOT_SUPPORTED		0
#define I2C_BOOT_SUPPORTED		0
#define MMC_BOOT_SUPPORTED		0

#endif  /* __CONFIG_H */<|MERGE_RESOLUTION|>--- conflicted
+++ resolved
@@ -77,10 +77,6 @@
 
 /* Ethernet config options */
 #define CONFIG_MII
-<<<<<<< HEAD
-#define CONFIG_PHYLIB
-=======
->>>>>>> 8989c96b
 #define CONFIG_PHY_RESET_DELAY			10000		/* in usec */
 #define CONFIG_PHY_ADDR		0	/* PHY address */
 #define CONFIG_PHY_GIGE			/* Include GbE speed/duplex detection */
@@ -117,29 +113,16 @@
 #define CONFIG_CMD_DATE
 #define CONFIG_CMD_ENV
 #define CONFIG_CMD_FPGA_LOADMK
-<<<<<<< HEAD
-#define CONFIG_CMD_GPIO
-#define CONFIG_CMD_I2C
-#define CONFIG_CMD_MII
 #define CONFIG_CMD_MTDPARTS
 #define CONFIG_CMD_NAND
-#define CONFIG_CMD_PING
-=======
-#define CONFIG_CMD_MTDPARTS
-#define CONFIG_CMD_NAND
->>>>>>> 8989c96b
 #define CONFIG_CMD_SAVES
 #define CONFIG_CMD_UBI
 #define CONFIG_CMD_UBIFS
 #define CONFIG_LZO
 
-<<<<<<< HEAD
-#define CONFIG_BOOTDELAY			3
-=======
 /* Filesystem support (for USB key) */
 #define CONFIG_SUPPORT_VFAT
 #define CONFIG_DOS_PARTITION
->>>>>>> 8989c96b
 
 
 /*
@@ -162,10 +145,6 @@
 #define CONFIG_MISC_INIT_R
 #define CONFIG_BOARD_LATE_INIT
 #define CONFIG_MX_CYCLIC		/* enable mdc/mwc commands      */
-<<<<<<< HEAD
-#define CONFIG_ZERO_BOOTDELAY_CHECK
-=======
->>>>>>> 8989c96b
 
 #define CONFIG_SYS_MEMTEST_START		0x00800000
 #define CONFIG_SYS_MEMTEST_END			0x04000000

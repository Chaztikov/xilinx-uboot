--- conflicted
+++ resolved
@@ -37,19 +37,9 @@
 /* Cache Definitions */
 #define CONFIG_SYS_CACHELINE_SIZE	64
 
-<<<<<<< HEAD
-#ifndef CONFIG_IDENT_STRING
-#define CONFIG_IDENT_STRING		" Xilinx ZynqMP"
-#endif
-#define CONFIG_BOOTP_VCI_STRING		"U-boot.armv8.Xilinx_ZynqMP"
-
-/* Text base on 16MB for now - 0 doesn't work */
-#define CONFIG_SYS_INIT_SP_ADDR		(CONFIG_SYS_SDRAM_BASE + 0x7fff0)
-=======
 #if !defined(CONFIG_IDENT_STRING)
 # define CONFIG_IDENT_STRING		" Xilinx ZynqMP"
 #endif
->>>>>>> 8989c96b
 
 #define CONFIG_SYS_INIT_SP_ADDR		CONFIG_SYS_TEXT_BASE
 
@@ -62,24 +52,9 @@
 #define CONFIG_SYS_MALLOC_LEN		(CONFIG_ENV_SIZE + 0x2000000)
 
 /* Serial setup */
-<<<<<<< HEAD
-#if defined(CONFIG_ZYNQ_DCC)
-# define CONFIG_ARM_DCC
-# define CONFIG_CPU_ARMV8
-# define CONFIG_BOOTARGS	"setenv bootargs console=hvc0 " \
-				"earlycon=dcc; run nosmp;"
-#else
-# if defined(CONFIG_ZYNQ_SERIAL_UART0) || defined(CONFIG_ZYNQ_SERIAL_UART1)
-#  define CONFIG_ZYNQ_SERIAL
-#  define CONFIG_BOOTARGS	"setenv bootargs console=ttyPS0,${baudrate} " \
-				"earlycon=cdns,mmio,0xff000000,${baudrate}n8"
-# endif
-#endif
-=======
 #define CONFIG_ARM_DCC
 #define CONFIG_CPU_ARMV8
 #define CONFIG_ZYNQ_SERIAL
->>>>>>> 8989c96b
 
 #define CONFIG_CONS_INDEX		0
 #define CONFIG_BAUDRATE			115200
@@ -88,13 +63,6 @@
 
 /* Command line configuration */
 #define CONFIG_CMD_ENV
-<<<<<<< HEAD
-#define CONFIG_CMD_EXT2
-#define CONFIG_CMD_EXT4
-#define CONFIG_CMD_FAT
-#define CONFIG_CMD_FS_GENERIC
-=======
->>>>>>> 8989c96b
 #define CONFIG_DOS_PARTITION
 #define CONFIG_EFI_PARTITION
 #ifndef CONFIG_SPL_BUILD
@@ -108,15 +76,6 @@
 #define CONFIG_BOOTP_GATEWAY
 #define CONFIG_BOOTP_HOSTNAME
 #define CONFIG_BOOTP_MAY_FAIL
-<<<<<<< HEAD
-#define CONFIG_BOOTP_SERVERIP
-
-/* SPI */
-#ifdef CONFIG_ZYNQ_SPI
-# define CONFIG_SPI_FLASH_SST
-# define CONFIG_CMD_SPI
-# define CONFIG_CMD_SF
-=======
 #define CONFIG_BOOTP_DNS
 #define CONFIG_BOOTP_PXE
 #define CONFIG_BOOTP_SUBNETMASK
@@ -125,7 +84,6 @@
 #define CONFIG_SUPPORT_RAW_INITRD
 #if !defined(CONFIG_SPL_BUILD)
 #define CONFIG_ENV_VARS_UBOOT_CONFIG
->>>>>>> 8989c96b
 #endif
 #define CONFIG_AUTO_COMPLETE
 
@@ -162,17 +120,6 @@
 # define CONFIG_MTD_DEVICE
 #endif
 
-<<<<<<< HEAD
-#if defined(CONFIG_ZYNQ_SDHCI0) || defined(CONFIG_ZYNQ_SDHCI1)
-# define CONFIG_MMC
-# define CONFIG_GENERIC_MMC
-# define CONFIG_SDHCI
-# define CONFIG_ZYNQ_SDHCI
-# define CONFIG_CMD_MMC
-# ifndef CONFIG_ZYNQ_SDHCI_MAX_FREQ
-#  define CONFIG_ZYNQ_SDHCI_MAX_FREQ	200000000
-# endif
-=======
 /* Miscellaneous configurable options */
 #define CONFIG_SYS_LOAD_ADDR		0x8000000
 
@@ -219,7 +166,6 @@
 	"name=""boot"",size=16M,uuid=${uuid_gpt_boot};" \
 	"name=""Linux"",size=-M,uuid=${uuid_gpt_Linux}\0"
 #endif
->>>>>>> 8989c96b
 #endif
 
 #if !defined(DFU_ALT_INFO)
@@ -228,50 +174,6 @@
 
 #if !defined(PARTS_DEFAULT)
 # define PARTS_DEFAULT
-#endif
-
-#if defined(CONFIG_ZYNQMP_USB)
-# define CONFIG_USB_XHCI_DWC3
-# define CONFIG_USB_XHCI
-# define CONFIG_USB_MAX_CONTROLLER_COUNT	1
-# define CONFIG_SYS_USB_XHCI_MAX_ROOT_PORTS	2
-# define CONFIG_CMD_USB
-# define CONFIG_USB_STORAGE
-# define CONFIG_USB_XHCI_ZYNQMP
-
-# define CONFIG_USB_DWC3
-# define CONFIG_USB_DWC3_GADGET
-
-# define CONFIG_USB_GADGET
-# define CONFIG_USB_GADGET_DUALSPEED
-# define CONFIG_USB_GADGET_VBUS_DRAW	2
-# define CONFIG_USBDOWNLOAD_GADGET
-# define CONFIG_SYS_DFU_DATA_BUF_SIZE	0x1800000
-# define DFU_DEFAULT_POLL_TIMEOUT	300
-# define CONFIG_DFU_FUNCTION
-# define CONFIG_DFU_RAM
-# define CONFIG_G_DNL_VENDOR_NUM	0x03FD
-# define CONFIG_G_DNL_PRODUCT_NUM	0x0300
-# define CONFIG_G_DNL_MANUFACTURER	"Xilinx"
-# define CONFIG_USB_CABLE_CHECK
-# define CONFIG_CMD_DFU
-# define CONFIG_CMD_THOR_DOWNLOAD
-# define CONFIG_THOR_FUNCTION
-# define CONFIG_THOR_RESET_OFF
-# define DFU_ALT_INFO_RAM \
-	"dfu_ram_info=" \
-	"setenv dfu_alt_info " \
-	"Image ram $kernel_addr $kernel_size\\\\;" \
-	"system.dtb ram $fdt_addr $fdt_size\0" \
-	"dfu_ram=run dfu_ram_info && dfu 0 ram 0\0" \
-	"thor_ram=run dfu_ram_info && thordown 0 ram 0\0"
-
-# define DFU_ALT_INFO  \
-		DFU_ALT_INFO_RAM
-#endif
-
-#if !defined(DFU_ALT_INFO)
-# define DFU_ALT_INFO
 #endif
 
 /* Initial environment variables */
@@ -282,12 +184,6 @@
 	"initrd_size=0x2000000\0" \
 	"fdt_addr=4000000\0" \
 	"fdt_high=0x10000000\0" \
-<<<<<<< HEAD
-	"kernel_offset=0x400000\0" \
-	"fdt_offset=0x2400000\0" \
-	"kernel_size=0x2000000\0" \
-	"fdt_size=0x80000\0" \
-=======
 	"loadbootenv_addr=0x100000\0" \
 	"sdbootdev=0\0"\
 	"kernel_offset=0x180000\0" \
@@ -299,7 +195,6 @@
 	"importbootenv=echo Importing environment from SD ...; " \
 		"env import -t ${loadbootenv_addr} $filesize\0" \
 	"sd_uEnvtxt_existence_test=test -e mmc $sdbootdev:$partid /uEnv.txt\0" \
->>>>>>> 8989c96b
 	"sata_root=if test $scsidevs -gt 0; then setenv bootargs $bootargs root=/dev/sda rw rootfstype=ext4; fi\0" \
 	"sataboot=load scsi 0 80000 boot/Image && load scsi 0 $fdt_addr boot/system.dtb && booti 80000 - $fdt_addr\0" \
 	"veloce=fdt addr f000000 && fdt resize" \
@@ -307,12 +202,7 @@
 		"fdt set /timer clock-frequency <240000> && " \
 		"fdt set /amba/i2c_clk clock-frequency <240000> && " \
 		"booti 80000 - f000000\0" \
-<<<<<<< HEAD
-	"netboot=tftpboot 80000 Image && tftpboot $fdt_addr system.dtb && " \
-		 "booti 80000 - $fdt_addr\0" \
-=======
 	"netboot=tftpboot 10000000 image.ub && bootm\0" \
->>>>>>> 8989c96b
 	"qspiboot=sf probe 0 0 0 && sf read $fdt_addr $fdt_offset $fdt_size && " \
 		  "sf read $kernel_addr $kernel_offset $kernel_size && " \
 		  "booti $kernel_addr - $fdt_addr\0" \
@@ -330,29 +220,6 @@
 		"load mmc $sdbootdev:$partid $fdt_addr system.dtb && " \
 		"load mmc $sdbootdev:$partid $kernel_addr Image && " \
 		"booti $kernel_addr - $fdt_addr\0" \
-<<<<<<< HEAD
-	"sdboot1=mmc dev 1 && mmcinfo && load mmc 1:$partid $fdt_addr system.dtb && " \
-		"load mmc 1:$partid $kernel_addr Image && " \
-		"booti $kernel_addr - $fdt_addr\0" \
-	"nandboot=nand info && nand read $fdt_addr $fdt_offset $fdt_size && " \
-		  "nand read $kernel_addr $kernel_offset $kernel_size && " \
-		  "booti $kernel_addr - $fdt_addr\0" \
-	"xen=tftpb $fdt_addr system.dtb && fdt addr $fdt_addr && fdt resize && " \
-		"tftpb 0x80000 Image && " \
-		"fdt set /chosen/dom0 reg <0x80000 0x$filesize> && "\
-		"tftpb 6000000 xen.ub && bootm 6000000 - $fdt_addr\0" \
-	"jtagboot=tftpboot 10000000 image.ub && bootm\0" \
-	"nosmp=setenv bootargs $bootargs maxcpus=1\0" \
-	"nfsroot=setenv bootargs $bootargs root=/dev/nfs nfsroot=$serverip:/mnt/sata,tcp ip=$ipaddr:$serverip:$serverip:255.255.255.0:zynqmp:eth0:off rw\0" \
-	"sdroot=setenv bootargs $bootargs root=/dev/mmcblk0p2 rw rootwait\0" \
-	"sdroot1=setenv bootargs $bootargs root=/dev/mmcblk1p2 rw rootwait\0" \
-	"usbhostboot=usb start && load usb 0 $fdt_addr system.dtb && " \
-		     "load usb 0 $kernel_addr Image && " \
-		     "booti $kernel_addr - $fdt_addr\0" \
-	DFU_ALT_INFO
-
-#define CONFIG_PREBOOT		"run bootargs; run sata_root; run setup"
-=======
 	"nandboot=nand info && nand read $fdt_addr $fdt_offset $fdt_size && " \
 		  "nand read $kernel_addr $kernel_offset $kernel_size && " \
 		  "booti $kernel_addr - $fdt_addr\0" \
@@ -396,7 +263,6 @@
 #endif
 
 #define CONFIG_PREBOOT		"run setup"
->>>>>>> 8989c96b
 #define CONFIG_BOOTCOMMAND	"run $modeboot"
 
 #define CONFIG_BOARD_LATE_INIT
@@ -424,12 +290,9 @@
 # define CONFIG_PHY_NATSEMI
 # define CONFIG_PHY_TI
 # define CONFIG_PHY_GIGE
-<<<<<<< HEAD
-=======
 # define CONFIG_PHY_VITESSE
 # define CONFIG_PHY_REALTEK
 # define PHY_ANEG_TIMEOUT       20000
->>>>>>> 8989c96b
 #endif
 
 /* I2C */
@@ -449,17 +312,6 @@
 # define CONFIG_SYS_EEPROM_SIZE			(64 * 1024)
 #endif
 
-<<<<<<< HEAD
-#ifdef CONFIG_AHCI
-#define CONFIG_LIBATA
-#define CONFIG_SCSI_AHCI
-#define CONFIG_SCSI_AHCI_PLAT
-#define CONFIG_SYS_SCSI_MAX_SCSI_ID	1
-#define CONFIG_SYS_SCSI_MAX_LUN		1
-#define CONFIG_SYS_SCSI_MAX_DEVICE	(CONFIG_SYS_SCSI_MAX_SCSI_ID * \
-					 CONFIG_SYS_SCSI_MAX_LUN)
-#define CONFIG_CMD_SCSI
-=======
 #ifdef CONFIG_SATA_CEVA
 #define CONFIG_AHCI
 #define CONFIG_LIBATA
@@ -591,17 +443,6 @@
 #ifdef CONFIG_SPL_SYS_MALLOC_SIMPLE
 # error "Disable CONFIG_SPL_SYS_MALLOC_SIMPLE. Full malloc needs to be used"
 #endif
->>>>>>> 8989c96b
-#endif
-
-#define CONFIG_SYS_BOOTM_LEN	(60 * 1024 * 1024)
-
-#define CONFIG_CMD_BOOTI
-#define CONFIG_CMD_UNZIP
-
-#define CONFIG_BOARD_EARLY_INIT_R
-#define CONFIG_CLOCKS
-
-#define CONFIG_CMD_CACHE
+#endif
 
 #endif /* __XILINX_ZYNQMP_H */
/*
 * Configuration for Xilinx ZynqMP
 * (C) Copyright 2014 - 2015 Xilinx, Inc.
 * Michal Simek <michal.simek@xilinx.com>
 *
 * Based on Configuration for Versatile Express
 *
 * SPDX-License-Identifier:	GPL-2.0+
 */

#ifndef __XILINX_ZYNQMP_H
#define __XILINX_ZYNQMP_H

#define CONFIG_REMAKE_ELF

/* #define CONFIG_ARMV8_SWITCH_TO_EL1 */

#define CONFIG_SYS_NO_FLASH

/* Generic Interrupt Controller Definitions */
#define CONFIG_GICV2
#define GICD_BASE	0xF9010000
#define GICC_BASE	0xF9020000

#define CONFIG_SYS_ALT_MEMTEST
#define CONFIG_SYS_MEMTEST_SCRATCH	0xfffc0000

#ifndef CONFIG_NR_DRAM_BANKS
# define CONFIG_NR_DRAM_BANKS		2
#endif
#define CONFIG_SYS_MEMTEST_START	0
#define CONFIG_SYS_MEMTEST_END		1000

#define CONFIG_SYS_INIT_SP_ADDR		CONFIG_SYS_TEXT_BASE

/* Generic Timer Definitions - setup in EL3. Setup by ATF for other cases */
#if !defined(COUNTER_FREQUENCY)
# define COUNTER_FREQUENCY		100000000
#endif

/* Size of malloc() pool */
#define CONFIG_SYS_MALLOC_LEN		(CONFIG_ENV_SIZE + 0x2000000)

/* Serial setup */
#define CONFIG_ARM_DCC
#define CONFIG_CPU_ARMV8
#define CONFIG_ZYNQ_SERIAL

#define CONFIG_CONS_INDEX		0
#define CONFIG_BAUDRATE			115200
#define CONFIG_SYS_BAUDRATE_TABLE \
	{ 4800, 9600, 19200, 38400, 57600, 115200 }

/* Command line configuration */
#define CONFIG_CMD_ENV
#define CONFIG_DOS_PARTITION
#define CONFIG_EFI_PARTITION
#ifndef CONFIG_SPL_BUILD
# define CONFIG_ISO_PARTITION
#endif

/* BOOTP options */
#define CONFIG_BOOTP_BOOTFILESIZE
#define CONFIG_BOOTP_BOOTPATH
#define CONFIG_BOOTP_GATEWAY
#define CONFIG_BOOTP_HOSTNAME
#define CONFIG_BOOTP_MAY_FAIL
#define CONFIG_BOOTP_DNS
#define CONFIG_BOOTP_PXE
#define CONFIG_BOOTP_SUBNETMASK

/* Diff from config_distro_defaults.h */
#define CONFIG_SUPPORT_RAW_INITRD
#if !defined(CONFIG_SPL_BUILD)
#define CONFIG_ENV_VARS_UBOOT_CONFIG
#endif
#define CONFIG_AUTO_COMPLETE

#ifdef CONFIG_ZYNQMP_QSPI
# define CONFIG_SPI_GENERIC
# define CONFIG_SF_DEFAULT_SPEED	30000000
# define CONFIG_SF_DUAL_FLASH
# define CONFIG_CMD_SF_TEST
#endif

#if defined(CONFIG_ZYNQ_SDHCI)
# define CONFIG_GENERIC_MMC
# define CONFIG_SUPPORT_EMMC_BOOT
# ifndef CONFIG_ZYNQ_SDHCI_MAX_FREQ
#  define CONFIG_ZYNQ_SDHCI_MAX_FREQ	200000000
# endif
# define CONFIG_ENV_IS_IN_FAT
# define FAT_ENV_DEVICE_AND_PART	"0:auto"
# define FAT_ENV_FILE			"uboot.env"
# define FAT_ENV_INTERFACE		"mmc"
#endif

#if defined(CONFIG_ZYNQ_SDHCI) || defined(CONFIG_ZYNQMP_USB)
# define CONFIG_FAT_WRITE
#endif

#ifdef CONFIG_NAND_ARASAN
# define CONFIG_CMD_NAND_LOCK_UNLOCK
# define CONFIG_SYS_MAX_NAND_DEVICE	1
# define CONFIG_SYS_NAND_SELF_INIT
# define CONFIG_SYS_NAND_ONFI_DETECTION
# define CONFIG_MTD_DEVICE
#endif

#if !defined(CONFIG_SPL_BUILD)
#define CONFIG_CMD_UBI
#define CONFIG_RBTREE
#define CONFIG_CMD_UBIFS
#define CONFIG_LZO

#define CONFIG_CMD_MTDPARTS
#define CONFIG_MTD_DEVICE
#define CONFIG_MTD_PARTITIONS

#define CONFIG_MTD_UBI_WL_THRESHOLD 4096
#define CONFIG_MTD_UBI_BEB_LIMIT 0

#if defined(CONFIG_ZYNQMP_QSPI)
/* SPI layer registers with MTD */
#define CONFIG_SPI_FLASH_MTD
#endif
#endif

/* Miscellaneous configurable options */
#define CONFIG_SYS_LOAD_ADDR		0x8000000

#if defined(CONFIG_ZYNQMP_USB)
#define CONFIG_SYS_USB_XHCI_MAX_ROOT_PORTS      2

#define CONFIG_SYS_DFU_DATA_BUF_SIZE	0x1800000
#define DFU_DEFAULT_POLL_TIMEOUT	300
#define CONFIG_USB_CABLE_CHECK
#define CONFIG_CMD_THOR_DOWNLOAD
#define CONFIG_USB_FUNCTION_THOR
#define CONFIG_THOR_RESET_OFF
#define DFU_ALT_INFO_RAM \
	"dfu_ram_info=" \
	"setenv dfu_alt_info " \
	"Image ram $kernel_addr $kernel_size\\\\;" \
	"system.dtb ram $fdt_addr $fdt_size\0" \
	"dfu_ram=run dfu_ram_info && dfu 0 ram 0\0" \
	"thor_ram=run dfu_ram_info && thordown 0 ram 0\0"

# define DFU_ALT_INFO  \
		DFU_ALT_INFO_RAM

#ifndef CONFIG_SPL_BUILD
# define CONFIG_USB_FUNCTION_FASTBOOT
# define CONFIG_CMD_FASTBOOT
# define CONFIG_ANDROID_BOOT_IMAGE
# define CONFIG_FASTBOOT_BUF_ADDR 0x100000
# define CONFIG_FASTBOOT_BUF_SIZE 0x6000000
# define CONFIG_FASTBOOT_FLASH
# ifdef CONFIG_ZYNQ_SDHCI
#  define CONFIG_FASTBOOT_FLASH_MMC_DEV 0
# endif
# define CONFIG_PARTITION_UUIDS
# define CONFIG_CMD_GPT

# define CONFIG_RANDOM_UUID
# define PARTS_DEFAULT \
	"partitions=uuid_disk=${uuid_gpt_disk};" \
	"name=""boot"",size=16M,uuid=${uuid_gpt_boot};" \
	"name=""Linux"",size=-M,uuid=${uuid_gpt_Linux}\0"
#endif
#endif

#if !defined(DFU_ALT_INFO)
# define DFU_ALT_INFO
#endif

#if !defined(PARTS_DEFAULT)
# define PARTS_DEFAULT
#endif

#include <configs/mw_xilinx_common.h>

/* Initial environment variables */
#ifndef CONFIG_EXTRA_ENV_SETTINGS
#define CONFIG_EXTRA_ENV_SETTINGS \
	"kernel_addr=0x80000\0" \
	"initrd_addr=0x2000000\0" \
	"initrd_high=0x10000000\0" \
	"initrd_size=0x2000000\0" \
	"initrd_image=uramdisk.image.gz\0"	\
	"fdt_addr=4000000\0" \
	"fdt_high=0x10000000\0" \
	"fdt_image=devicetree.dtb\0"	\
	"bitstream_addr=0x1000000\0"	\
	"bitstream_image=system.bit\0"	\
	"loadbootenv_addr=0x100000\0" \
	"sdbootdev=0\0"\
	"kernel_offset=0x180000\0" \
	"fdt_offset=0x100000\0" \
	"kernel_size=0x1e00000\0" \
	"fdt_size=0x80000\0" \
	"bootenv=uEnv.txt\0" \
	"bootargs=earlycon clk_ignore_unused\0" \
	"loadbootenv=load mmc $sdbootdev:$partid ${loadbootenv_addr} ${bootenv}\0" \
	"importbootenv=echo Importing environment from SD ...; " \
		"env import -t ${loadbootenv_addr} $filesize\0" \
	"sd_uEnvtxt_existence_test=test -e mmc $sdbootdev:$partid /uEnv.txt\0" \
	"sata_root=if test $scsidevs -gt 0; then setenv bootargs $bootargs root=/dev/sda rw rootfstype=ext4; fi\0" \
	"sataboot=load scsi 0 80000 boot/Image && load scsi 0 $fdt_addr boot/system.dtb && booti 80000 - $fdt_addr\0" \
	"veloce=fdt addr f000000 && fdt resize" \
		"fdt set /amba/misc_clk clock-frequency <48000> && "\
		"fdt set /timer clock-frequency <240000> && " \
		"fdt set /amba/i2c_clk clock-frequency <240000> && " \
		"booti 80000 - f000000\0" \
	"netboot=tftpboot 10000000 image.ub && bootm\0" \
	"qspiboot=sf probe 0 0 0 && sf read $fdt_addr $fdt_offset $fdt_size && " \
		  "sf read $kernel_addr $kernel_offset $kernel_size && " \
		  "booti $kernel_addr - $fdt_addr\0" \
	"uenvboot=" \
		"if run sd_uEnvtxt_existence_test; then " \
			"run loadbootenv; " \
			"echo Loaded environment from ${bootenv}; " \
			"run importbootenv; " \
		"fi; " \
		"if test -n $uenvcmd; then " \
			"echo Running uenvcmd ...; " \
			"run uenvcmd; " \
		"fi\0" \
<<<<<<< HEAD
	"mmc_loadbit=echo Loading bitstream from SD/MMC/eMMC to RAM.. && " \
		"mmcinfo && " \
		"load mmc $sdbootdev:$partid ${bitstream_addr} ${bitstream_image} && " \
		"fpga loadb $sdbootdev:$partid ${bitstream_addr} ${filesize}\0" \
	"sd_bitstream_existence_test=test -e mmc $sdbootdev:$partid /${bitstream_image}\0" \
	"sd_boot_loadbit=" \
		"if run sd_bitstream_existence_test; then " \
			"run mmc_loadbit;" \
		"fi; \0" \
	ENV_CMD_INIT_ENV_ONCE \
	"sdboot=if mmc dev $sdbootdev && mmcinfo; then " \
			"run uenv_init; " \
			"run uenvboot; " \
			"run sd_boot_loadbit; " \
			"echo Copying Linux from SD to RAM... && " \
			"load mmc $sdbootdev:$partid $kernel_addr Image && " \
			"load mmc $sdbootdev:$partid $fdt_addr $fdt_image && " \
			"if load mmc 0 ${initrd_addr} ${initrd_image}; then " \
				"booti ${kernel_addr} ${initrd_addr} ${fdt_addr}; " \
			"else " \
				"booti ${kernel_addr} - ${fdt_addr}; " \
			"fi &&" \
		"fi\0" \
=======
	"sdboot=mmc dev $sdbootdev && mmcinfo && run uenvboot || run sdroot$sdbootdev; " \
		"load mmc $sdbootdev:$partid $fdt_addr system.dtb && " \
		"load mmc $sdbootdev:$partid $kernel_addr Image && " \
		"booti $kernel_addr - $fdt_addr\0" \
	"emmcboot=run sdboot\0" \
>>>>>>> 5fa7d2ed
	"nandboot=nand info && nand read $fdt_addr $fdt_offset $fdt_size && " \
		  "nand read $kernel_addr $kernel_offset $kernel_size && " \
		  "booti $kernel_addr - $fdt_addr\0" \
	"xen_prepare_dt=fdt addr $fdt_addr && fdt resize 128 && " \
		"fdt set /chosen \\\\#address-cells <1> && " \
		"fdt set /chosen \\\\#size-cells <1> && " \
		"fdt mknod /chosen dom0 && " \
		"fdt set /chosen/dom0 compatible \"xen,linux-zimage\" \"xen,multiboot-module\" && " \
		"fdt set /chosen/dom0 reg <0x80000 0x$filesize> && " \
		"fdt set /chosen xen,xen-bootargs \"console=dtuart dtuart=serial0 dom0_mem=768M bootscrub=0 maxcpus=1 timer_slop=0\" && " \
		"fdt set /chosen xen,dom0-bootargs \"console=hvc0 earlycon=xen earlyprintk=xen maxcpus=1 clk_ignore_unused\"\0" \
	"xen_prepare_dt_qemu=run xen_prepare_dt && " \
		"fdt set /cpus/cpu@1 device_type \"none\" && " \
		"fdt set /cpus/cpu@2 device_type \"none\" && " \
		"fdt set /cpus/cpu@3 device_type \"none\" && " \
		"fdt rm /cpus/cpu@1 compatible && " \
		"fdt rm /cpus/cpu@2 compatible && " \
		"fdt rm /cpus/cpu@3 compatible\0" \
	"xen=tftpb $fdt_addr system.dtb &&  tftpb 0x80000 Image &&" \
		"run xen_prepare_dt && " \
		"tftpb 6000000 xen.ub && tftpb 0x1000000 image.ub && " \
		"bootm 6000000 0x1000000 $fdt_addr\0" \
	"xen_qemu=tftpb $fdt_addr system.dtb && tftpb 0x80000 Image && " \
		"run xen_prepare_dt_qemu && " \
		"tftpb 6000000 xen.ub && tftpb 0x1000000 image.ub && " \
		"bootm 6000000 0x1000000 $fdt_addr\0" \
	"jtagboot=tftpboot 80000 Image && tftpboot $fdt_addr system.dtb && " \
		 "tftpboot 6000000 rootfs.cpio.ub && booti 80000 6000000 $fdt_addr\0" \
	"nosmp=setenv bootargs $bootargs maxcpus=1\0" \
	"nfsroot=setenv bootargs $bootargs root=/dev/nfs nfsroot=$serverip:/mnt/sata,tcp ip=$ipaddr:$serverip:$serverip:255.255.255.0:zynqmp:eth0:off rw\0" \
	"sdroot0=setenv bootargs $bootargs root=/dev/mmcblk0p2 rw rootwait\0" \
	"sdroot1=setenv bootargs $bootargs root=/dev/mmcblk1p2 rw rootwait\0" \
	"android=setenv bootargs $bootargs init=/init androidboot.selinux=disabled androidboot.hardware=$board\0" \
	"android_debug=run android && setenv bootargs $bootargs video=DP-1:1024x768@60 drm.debug=0xf\0" \
	"usb_dfu_spl=booti $kernel_addr - $fdt_addr\0" \
	"usbhostboot=usb start && load usb 0 $fdt_addr system.dtb && " \
		     "load usb 0 $kernel_addr Image && " \
		     "booti $kernel_addr - $fdt_addr\0" \
	PARTS_DEFAULT \
	DFU_ALT_INFO
#endif

#define CONFIG_PREBOOT		"run setup"
#define CONFIG_BOOTCOMMAND	"run $modeboot"

#define CONFIG_BOARD_LATE_INIT

/* Do not preserve environment */
#if !defined(CONFIG_ENV_IS_IN_FAT)
#define CONFIG_ENV_IS_NOWHERE		1
#endif
#define CONFIG_ENV_SIZE			0x8000

/* Monitor Command Prompt */
/* Console I/O Buffer Size */
#define CONFIG_SYS_CBSIZE		2048
#define CONFIG_SYS_PBSIZE		(CONFIG_SYS_CBSIZE + \
					sizeof(CONFIG_SYS_PROMPT) + 16)
#define CONFIG_SYS_BARGSIZE		CONFIG_SYS_CBSIZE
#define CONFIG_SYS_LONGHELP
#define CONFIG_CMDLINE_EDITING
#define CONFIG_PANIC_HANG
#define CONFIG_SYS_MAXARGS		64

/* Ethernet driver */
#if defined(CONFIG_ZYNQ_GEM)
# define CONFIG_NET_MULTI
# define CONFIG_MII
# define CONFIG_SYS_FAULT_ECHO_LINK_DOWN
# define CONFIG_PHY_MARVELL
# define CONFIG_PHY_NATSEMI
# define CONFIG_PHY_TI
# define CONFIG_PHY_GIGE
# define CONFIG_PHY_VITESSE
# define CONFIG_PHY_REALTEK
# define PHY_ANEG_TIMEOUT       20000
#endif

/* I2C */
#if defined(CONFIG_SYS_I2C_ZYNQ)
# define CONFIG_SYS_I2C
# define CONFIG_SYS_I2C_ZYNQ_SPEED		100000
# define CONFIG_SYS_I2C_ZYNQ_SLAVE		0
#endif

/* EEPROM */
#ifdef CONFIG_ZYNQMP_EEPROM
# define CONFIG_CMD_EEPROM
# define CONFIG_SYS_I2C_EEPROM_ADDR_LEN		2
# define CONFIG_SYS_I2C_EEPROM_ADDR		0x54
# define CONFIG_SYS_EEPROM_PAGE_WRITE_BITS	4
# define CONFIG_SYS_EEPROM_PAGE_WRITE_DELAY_MS	5
# define CONFIG_SYS_EEPROM_SIZE			(64 * 1024)
#endif

#ifdef CONFIG_SATA_CEVA
#define CONFIG_LIBATA
#define CONFIG_SCSI_AHCI
#define CONFIG_SYS_SCSI_MAX_SCSI_ID	2
#define CONFIG_SYS_SCSI_MAX_LUN		1
#define CONFIG_SYS_SCSI_MAX_DEVICE	(CONFIG_SYS_SCSI_MAX_SCSI_ID * \
					 CONFIG_SYS_SCSI_MAX_LUN)
#define CONFIG_SCSI
#endif

#define CONFIG_SYS_BOOTM_LEN	(60 * 1024 * 1024)

#define CONFIG_CMD_UNZIP

#define CONFIG_BOARD_EARLY_INIT_R
#define CONFIG_CLOCKS
#define CONFIG_CMD_CLK

#define ENV_MEM_LAYOUT_SETTINGS \
	"fdt_high=10000000\0" \
	"initrd_high=10000000\0" \
	"fdt_addr_r=0x40000000\0" \
	"pxefile_addr_r=0x10000000\0" \
	"kernel_addr_r=0x18000000\0" \
	"scriptaddr=0x02000000\0" \
	"ramdisk_addr_r=0x02100000\0" \

#if defined(CONFIG_ZYNQ_SDHCI)
# define BOOT_TARGET_DEVICES_MMC(func)	func(MMC, mmc, 0) func(MMC, mmc, 1)
#else
# define BOOT_TARGET_DEVICES_MMC(func)
#endif

#if defined(CONFIG_SATA_CEVA)
# define BOOT_TARGET_DEVICES_SCSI(func)	func(SCSI, scsi, 0)
#else
# define BOOT_TARGET_DEVICES_SCSI(func)
#endif

#if defined(CONFIG_ZYNQMP_USB)
# define BOOT_TARGET_DEVICES_USB(func)	func(USB, usb, 0) func(USB, usb, 1)
#else
# define BOOT_TARGET_DEVICES_USB(func)
#endif

#define BOOT_TARGET_DEVICES(func) \
	BOOT_TARGET_DEVICES_MMC(func) \
	BOOT_TARGET_DEVICES_USB(func) \
	BOOT_TARGET_DEVICES_SCSI(func) \
	func(PXE, pxe, na) \
	func(DHCP, dhcp, na)

#include <config_distro_bootcmd.h>

/* Initial environment variables */
#ifndef CONFIG_EXTRA_ENV_SETTINGS
#define CONFIG_EXTRA_ENV_SETTINGS \
	ENV_MEM_LAYOUT_SETTINGS \
	BOOTENV \
	DFU_ALT_INFO
#endif

/* SPL can't handle all huge variables - define just DFU */
#if defined(CONFIG_SPL_BUILD) && defined(CONFIG_SPL_DFU_SUPPORT)
#undef CONFIG_EXTRA_ENV_SETTINGS
# define CONFIG_EXTRA_ENV_SETTINGS \
	"dfu_alt_info_ram=uboot.bin ram 0x8000000 0x1000000;" \
			  "atf-uboot.ub ram 0x10000000 0x1000000;" \
			  "Image ram 0x80000 0x3f80000;" \
			  "system.dtb ram 0x4000000 0x100000\0" \
	"dfu_bufsiz=0x1000\0"
#endif

#define CONFIG_SPL_TEXT_BASE		0xfffc0000
#define CONFIG_SPL_STACK		0xfffffffc
#define CONFIG_SPL_MAX_SIZE		0x40000

/* Just random location in OCM */
#define CONFIG_SPL_BSS_START_ADDR	0x0
#define CONFIG_SPL_BSS_MAX_SIZE		0x80000

#define CONFIG_SPL_FRAMEWORK
#define CONFIG_SPL_BOARD_INIT
#define CONFIG_SPL_RAM_DEVICE

#if defined(CONFIG_SPL_SPI_FLASH_SUPPORT)
# define CONFIG_SPL_SPI_LOAD
# define CONFIG_SYS_SPI_KERNEL_OFFS	0x80000
# define CONFIG_SYS_SPI_ARGS_OFFS	0xa0000
# define CONFIG_SYS_SPI_ARGS_SIZE	0xa0000

# define CONFIG_SYS_SPI_U_BOOT_OFFS	0x170000
#endif

/* u-boot is like dtb */
#define CONFIG_SPL_FS_LOAD_ARGS_NAME	"u-boot.bin"
#define CONFIG_SYS_SPL_ARGS_ADDR	0x8000000

/* ATF is my kernel image */
#define CONFIG_SPL_FS_LOAD_KERNEL_NAME	"atf-uboot.ub"

/* FIT load address for RAM boot */
#define CONFIG_SPL_LOAD_FIT_ADDRESS	0x10000000

/* MMC support */
#ifdef CONFIG_ZYNQ_SDHCI
# define CONFIG_SYS_MMCSD_FS_BOOT_PARTITION	1
# define CONFIG_SYS_MMCSD_RAW_MODE_ARGS_SECTOR	0 /* unused */
# define CONFIG_SYS_MMCSD_RAW_MODE_ARGS_SECTORS	0 /* unused */
# define CONFIG_SYS_MMCSD_RAW_MODE_KERNEL_SECTOR	0 /* unused */
# define CONFIG_SPL_FS_LOAD_PAYLOAD_NAME	"u-boot.img"
#endif

#if defined(CONFIG_SPL_BUILD) && defined(CONFIG_SPL_DFU_SUPPORT)
# undef CONFIG_CMD_BOOTD
# define CONFIG_SPL_ENV_SUPPORT
# define CONFIG_SPL_HASH_SUPPORT
# define CONFIG_ENV_MAX_ENTRIES	10

# define CONFIG_SYS_SPL_MALLOC_START	0x20000000
# define CONFIG_SYS_SPL_MALLOC_SIZE	0x100000

#ifdef CONFIG_SPL_SYS_MALLOC_SIMPLE
# error "Disable CONFIG_SPL_SYS_MALLOC_SIMPLE. Full malloc needs to be used"
#endif
#endif

#define CONFIG_BOARD_EARLY_INIT_F

#endif /* __XILINX_ZYNQMP_H */<|MERGE_RESOLUTION|>--- conflicted
+++ resolved
@@ -226,7 +226,6 @@
 			"echo Running uenvcmd ...; " \
 			"run uenvcmd; " \
 		"fi\0" \
-<<<<<<< HEAD
 	"mmc_loadbit=echo Loading bitstream from SD/MMC/eMMC to RAM.. && " \
 		"mmcinfo && " \
 		"load mmc $sdbootdev:$partid ${bitstream_addr} ${bitstream_image} && " \
@@ -250,13 +249,7 @@
 				"booti ${kernel_addr} - ${fdt_addr}; " \
 			"fi &&" \
 		"fi\0" \
-=======
-	"sdboot=mmc dev $sdbootdev && mmcinfo && run uenvboot || run sdroot$sdbootdev; " \
-		"load mmc $sdbootdev:$partid $fdt_addr system.dtb && " \
-		"load mmc $sdbootdev:$partid $kernel_addr Image && " \
-		"booti $kernel_addr - $fdt_addr\0" \
 	"emmcboot=run sdboot\0" \
->>>>>>> 5fa7d2ed
 	"nandboot=nand info && nand read $fdt_addr $fdt_offset $fdt_size && " \
 		  "nand read $kernel_addr $kernel_offset $kernel_size && " \
 		  "booti $kernel_addr - $fdt_addr\0" \

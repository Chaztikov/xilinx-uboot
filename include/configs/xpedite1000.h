--- conflicted
+++ resolved
@@ -180,26 +180,11 @@
 /*
  * Command configuration
  */
-<<<<<<< HEAD
-#define CONFIG_CMD_ASKENV
-=======
->>>>>>> 8989c96b
 #define CONFIG_CMD_DATE
 #define CONFIG_CMD_EEPROM
-<<<<<<< HEAD
-#define CONFIG_CMD_ELF
-#define CONFIG_CMD_I2C
-#define CONFIG_CMD_IRQ
-#define CONFIG_CMD_JFFS2
-#define CONFIG_CMD_MII
-#define CONFIG_CMD_PCI
-#define CONFIG_CMD_PING
-#define CONFIG_CMD_SNTP
-=======
 #define CONFIG_CMD_IRQ
 #define CONFIG_CMD_JFFS2
 #define CONFIG_CMD_PCI
->>>>>>> 8989c96b
 
 /*
  * Miscellaneous configurable options

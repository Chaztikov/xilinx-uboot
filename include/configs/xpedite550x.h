/*
 * Copyright 2010 Extreme Engineering Solutions, Inc.
 * Copyright 2007-2008 Freescale Semiconductor, Inc.
 *
 * SPDX-License-Identifier:	GPL-2.0+
 */

/*
 * xpedite550x board configuration file
 */
#ifndef __CONFIG_H
#define __CONFIG_H

/*
 * High Level Configuration Options
 */
#define CONFIG_BOOKE		1	/* BOOKE */
#define CONFIG_E500		1	/* BOOKE e500 family */
#define CONFIG_P2020		1
#define CONFIG_XPEDITE550X	1
#define CONFIG_SYS_BOARD_NAME	"XPedite5500"
#define CONFIG_SYS_FORM_PMC_XMC	1
#define CONFIG_PRPMC_PCI_ALIAS	"pci0"	/* Processor PMC interface on pci0 */
#define CONFIG_BOARD_EARLY_INIT_R	/* Call board_pre_init */
#define CONFIG_DISPLAY_BOARDINFO

#ifndef CONFIG_SYS_TEXT_BASE
#define CONFIG_SYS_TEXT_BASE	0xfff80000
#endif

#define CONFIG_PCI		1	/* Enable PCI/PCIE */
#define CONFIG_PCI_PNP		1	/* do pci plug-and-play */
#define CONFIG_PCI_SCAN_SHOW	1	/* show pci devices on startup */
#define CONFIG_PCIE1		1	/* PCIE controller 1 (PEX8112 or XMC) */
#define CONFIG_FSL_PCI_INIT	1	/* Use common FSL init code */
#define CONFIG_PCI_INDIRECT_BRIDGE 1	/* indirect PCI bridge support */
#define CONFIG_SYS_PCI_64BIT	1	/* enable 64-bit PCI resources */
#define CONFIG_FSL_PCIE_RESET	1	/* need PCIe reset errata */
#define CONFIG_FSL_LAW		1	/* Use common FSL init code */
#define CONFIG_FSL_ELBC		1

/*
 * Multicore config
 */
#define CONFIG_MP
#define CONFIG_BPTR_VIRT_ADDR	0xee000000	/* virt boot page address */
#define CONFIG_MPC8xxx_DISABLE_BPTR		/* Don't leave BPTR enabled */

/*
 * DDR config
 */
#define CONFIG_SYS_FSL_DDR3
#define CONFIG_SPD_EEPROM		/* Use SPD EEPROM for DDR setup */
#define CONFIG_DDR_SPD
#define CONFIG_MEM_INIT_VALUE		0xdeadbeef
#define SPD_EEPROM_ADDRESS			0x54
#define SPD_EEPROM_OFFSET		0x200	/* OFFSET of SPD in EEPROM */
#define CONFIG_NUM_DDR_CONTROLLERS	1
#define CONFIG_DIMM_SLOTS_PER_CTLR	1
#define CONFIG_CHIP_SELECTS_PER_CTRL 2
#define CONFIG_DDR_ECC
#define CONFIG_ECC_INIT_VIA_DDRCONTROLLER
#define CONFIG_SYS_DDR_SDRAM_BASE	0x00000000 /* DDR is system memory*/
#define CONFIG_SYS_SDRAM_BASE		CONFIG_SYS_DDR_SDRAM_BASE
#define CONFIG_VERY_BIG_RAM

#ifndef __ASSEMBLY__
extern unsigned long get_board_sys_clk(unsigned long dummy);
extern unsigned long get_board_ddr_clk(unsigned long dummy);
#endif

#define CONFIG_SYS_CLK_FREQ	get_board_sys_clk(0) /* sysclk for MPC85xx */
#define CONFIG_DDR_CLK_FREQ	get_board_ddr_clk(0) /* ddrclk for MPC85xx */

/*
 * These can be toggled for performance analysis, otherwise use default.
 */
#define CONFIG_L2_CACHE			/* toggle L2 cache */
#define CONFIG_BTB			/* toggle branch predition */
#define CONFIG_ENABLE_36BIT_PHYS	1

#define CONFIG_SYS_CCSRBAR		0xef000000
#define CONFIG_SYS_CCSRBAR_PHYS_LOW	CONFIG_SYS_CCSRBAR

/*
 * Diagnostics
 */
#define CONFIG_SYS_ALT_MEMTEST
#define CONFIG_SYS_MEMTEST_START	0x10000000
#define CONFIG_SYS_MEMTEST_END		0x20000000
#define CONFIG_POST			(CONFIG_SYS_POST_MEMORY | \
					 CONFIG_SYS_POST_I2C)
#define I2C_ADDR_LIST			{CONFIG_SYS_I2C_EEPROM_ADDR,	\
					 CONFIG_SYS_I2C_LM75_ADDR,	\
					 CONFIG_SYS_I2C_LM90_ADDR,	\
					 CONFIG_SYS_I2C_PCA953X_ADDR0,	\
					 CONFIG_SYS_I2C_PCA953X_ADDR2,	\
					 CONFIG_SYS_I2C_PCA953X_ADDR3,	\
					 CONFIG_SYS_I2C_RTC_ADDR}

/*
 * Memory map
 * 0x0000_0000 0x7fff_ffff	DDR			2G Cacheable
 * 0x8000_0000 0xbfff_ffff	PCIe1 Mem		1G non-cacheable
 * 0xe000_0000 0xe7ff_ffff	SRAM/SSRAM/L1 Cache	128M non-cacheable
 * 0xe800_0000 0xe87f_ffff	PCIe1 IO		8M non-cacheable
 * 0xee00_0000 0xee00_ffff	Boot page translation	4K non-cacheable
 * 0xef00_0000 0xef0f_ffff	CCSR/IMMR		1M non-cacheable
 * 0xef80_0000 0xef8f_ffff	NAND Flash		1M non-cacheable
 * 0xf000_0000 0xf7ff_ffff	NOR Flash 2		128M non-cacheable
 * 0xf800_0000 0xffff_ffff	NOR Flash 1		128M non-cacheable
 */

#define CONFIG_SYS_LBC_LCRR	(LCRR_CLKDIV_8 | LCRR_EADC_3)

/*
 * NAND flash configuration
 */
#define CONFIG_SYS_NAND_BASE		0xef800000
#define CONFIG_SYS_NAND_BASE2		0xef840000 /* Unused at this time */
#define CONFIG_SYS_NAND_BASE_LIST	{CONFIG_SYS_NAND_BASE, \
					 CONFIG_SYS_NAND_BASE2}
#define CONFIG_SYS_MAX_NAND_DEVICE	2
#define CONFIG_NAND_FSL_ELBC

/*
 * NOR flash configuration
 */
#define CONFIG_SYS_FLASH_BASE		0xf8000000
#define CONFIG_SYS_FLASH_BASE2		0xf0000000
#define CONFIG_SYS_FLASH_BANKS_LIST	{CONFIG_SYS_FLASH_BASE, CONFIG_SYS_FLASH_BASE2}
#define CONFIG_SYS_MAX_FLASH_BANKS	2		/* number of banks */
#define CONFIG_SYS_MAX_FLASH_SECT	1024		/* sectors per device */
#define CONFIG_SYS_FLASH_ERASE_TOUT	60000		/* Flash Erase Timeout (ms) */
#define CONFIG_SYS_FLASH_WRITE_TOUT	500		/* Flash Write Timeout (ms) */
#define CONFIG_FLASH_CFI_DRIVER
#define CONFIG_SYS_FLASH_CFI
#define CONFIG_SYS_FLASH_USE_BUFFER_WRITE
#define CONFIG_SYS_FLASH_AUTOPROTECT_LIST	{ {0xfff40000, 0xc0000}, \
						  {0xf7f40000, 0xc0000} }
#define CONFIG_SYS_MONITOR_BASE	CONFIG_SYS_TEXT_BASE	/* start of monitor */

/*
 * Chip select configuration
 */
/* NOR Flash 0 on CS0 */
#define CONFIG_SYS_BR0_PRELIM	(CONFIG_SYS_FLASH_BASE	| \
				 BR_PS_16		| \
				 BR_V)
#define CONFIG_SYS_OR0_PRELIM	(OR_AM_128MB		| \
				 OR_GPCM_CSNT		| \
				 OR_GPCM_XACS		| \
				 OR_GPCM_ACS_DIV2	| \
				 OR_GPCM_SCY_8		| \
				 OR_GPCM_TRLX		| \
				 OR_GPCM_EHTR		| \
				 OR_GPCM_EAD)

/* NOR Flash 1 on CS1 */
#define CONFIG_SYS_BR1_PRELIM	(CONFIG_SYS_FLASH_BASE2	| \
				 BR_PS_16		| \
				 BR_V)
#define CONFIG_SYS_OR1_PRELIM	CONFIG_SYS_OR0_PRELIM

/* NAND flash on CS2 */
#define CONFIG_SYS_BR2_PRELIM	(CONFIG_SYS_NAND_BASE	| \
				 (2<<BR_DECC_SHIFT)	| \
				 BR_PS_8		| \
				 BR_MS_FCM		| \
				 BR_V)

/* NAND flash on CS2 */
#define CONFIG_SYS_OR2_PRELIM	(OR_AM_256KB	| \
				 OR_FCM_PGS	| \
				 OR_FCM_CSCT	| \
				 OR_FCM_CST	| \
				 OR_FCM_CHT	| \
				 OR_FCM_SCY_1	| \
				 OR_FCM_TRLX	| \
				 OR_FCM_EHTR)

/* NAND flash on CS3 */
#define CONFIG_SYS_BR3_PRELIM	(CONFIG_SYS_NAND_BASE2	| \
				 (2<<BR_DECC_SHIFT)	| \
				 BR_PS_8		| \
				 BR_MS_FCM		| \
				 BR_V)
#define CONFIG_SYS_OR3_PRELIM	CONFIG_SYS_OR2_PRELIM

/*
 * Use L1 as initial stack
 */
#define CONFIG_SYS_INIT_RAM_LOCK	1
#define CONFIG_SYS_INIT_RAM_ADDR	0xe0000000
#define CONFIG_SYS_INIT_RAM_SIZE		0x00004000

#define CONFIG_SYS_GBL_DATA_OFFSET	(CONFIG_SYS_INIT_RAM_SIZE - GENERATED_GBL_DATA_SIZE)
#define CONFIG_SYS_INIT_SP_OFFSET	CONFIG_SYS_GBL_DATA_OFFSET

#define CONFIG_SYS_MONITOR_LEN		(512 * 1024)	/* Reserve 512 KB for Mon */
#define CONFIG_SYS_MALLOC_LEN		(1024 * 1024)	/* Reserved for malloc */

/*
 * Serial Port
 */
#define CONFIG_CONS_INDEX		1
#define CONFIG_SYS_NS16550_SERIAL
#define CONFIG_SYS_NS16550_REG_SIZE	1
#define CONFIG_SYS_NS16550_CLK		get_bus_freq(0)
#define CONFIG_SYS_NS16550_COM1	(CONFIG_SYS_CCSRBAR+0x4500)
#define CONFIG_SYS_NS16550_COM2	(CONFIG_SYS_CCSRBAR+0x4600)
#define CONFIG_SYS_BAUDRATE_TABLE	\
	{300, 600, 1200, 2400, 4800, 9600, 19200, 38400, 115200}
#define CONFIG_BAUDRATE			115200
#define CONFIG_LOADS_ECHO		1	/* echo on for serial download */
#define CONFIG_SYS_LOADS_BAUD_CHANGE	1	/* allow baudrate change */

#define CONFIG_FDT_FIXUP_PCI_IRQ	1

/*
 * I2C
 */
#define CONFIG_SYS_I2C
#define CONFIG_SYS_I2C_FSL
#define CONFIG_SYS_FSL_I2C_SPEED	400000
#define CONFIG_SYS_FSL_I2C_SLAVE	0x7F
#define CONFIG_SYS_FSL_I2C_OFFSET	0x3000
#define CONFIG_SYS_FSL_I2C2_SPEED	400000
#define CONFIG_SYS_FSL_I2C2_SLAVE	0x7F
#define CONFIG_SYS_FSL_I2C2_OFFSET	0x3100

/* I2C DS7505 temperature sensor */
#define CONFIG_DTT_LM75
#define CONFIG_DTT_SENSORS		{ 0 }
#define CONFIG_SYS_I2C_LM75_ADDR	0x48

/* I2C ADT7461 temperature sensor */
#define CONFIG_SYS_I2C_LM90_ADDR	0x4C

/* I2C EEPROM - AT24C128B */
#define CONFIG_SYS_I2C_EEPROM_ADDR		0x54
#define CONFIG_SYS_I2C_EEPROM_ADDR_LEN		2
#define CONFIG_SYS_EEPROM_PAGE_WRITE_BITS	6	/* 64 byte pages */
#define CONFIG_SYS_EEPROM_PAGE_WRITE_DELAY_MS	10	/* take up to 10 msec */

/* I2C RTC */
#define CONFIG_RTC_M41T11		1
#define CONFIG_SYS_I2C_RTC_ADDR		0x68
#define CONFIG_SYS_M41T11_BASE_YEAR	2000

/* GPIO */
#define CONFIG_PCA953X
#define CONFIG_SYS_I2C_PCA953X_ADDR0	0x18
#define CONFIG_SYS_I2C_PCA953X_ADDR1	0x1c
#define CONFIG_SYS_I2C_PCA953X_ADDR2	0x1e
#define CONFIG_SYS_I2C_PCA953X_ADDR3	0x1f
#define CONFIG_SYS_I2C_PCA953X_ADDR	CONFIG_SYS_I2C_PCA953X_ADDR0

/*
 * GPIO pin definitions, PU = pulled high, PD = pulled low
 */
/* PCA9557 @ 0x18*/
#define CONFIG_SYS_PCA953X_C0_SER0_EN		0x01 /* PU; UART0 enable (1: enabled) */
#define CONFIG_SYS_PCA953X_C0_SER0_MODE		0x02 /* PU; UART0 serial mode select (1: RS-485, 0: RS-232) */
#define CONFIG_SYS_PCA953X_C0_SER1_EN		0x04 /* PU; UART1 enable (1: enabled) */
#define CONFIG_SYS_PCA953X_C0_SER1_MODE		0x08 /* PU; UART1 serial mode select (1: RS-485, 0: RS-232) */
#define CONFIG_SYS_PCA953X_C0_FLASH_PASS_CS	0x10 /* PU; Boot flash CS select */
#define CONFIG_SYS_PCA953X_NVM_WP		0x20 /* PU; Write protection (0: disabled, 1: enabled) */

/* PCA9557 @ 0x1e*/
#define CONFIG_SYS_PCA953X_XMC_GA0		0x01 /* PU; */
#define CONFIG_SYS_PCA953X_XMC_GA1		0x02 /* PU; */
#define CONFIG_SYS_PCA953X_XMC_GA2		0x04 /* PU; */
#define CONFIG_SYS_PCA953X_XMC_WAKE		0x10 /* PU; */
#define CONFIG_SYS_PCA953X_XMC_BIST		0x20 /* Enable XMC BIST */
#define CONFIG_SYS_PCA953X_PMC_EREADY		0x40 /* PU; PMC PCI eready */
#define CONFIG_SYS_PCA953X_PMC_MONARCH		0x80 /* PMC monarch mode enable */

/* PCA9557 @ 0x1f */
#define CONFIG_SYS_PCA953X_MC_GPIO0		0x01 /* PU; */
#define CONFIG_SYS_PCA953X_MC_GPIO1		0x02 /* PU; */
#define CONFIG_SYS_PCA953X_MC_GPIO2		0x04 /* PU; */
#define CONFIG_SYS_PCA953X_MC_GPIO3		0x08 /* PU; */
#define CONFIG_SYS_PCA953X_MC_GPIO4		0x10 /* PU; */
#define CONFIG_SYS_PCA953X_MC_GPIO5		0x20 /* PU; */
#define CONFIG_SYS_PCA953X_MC_GPIO6		0x40 /* PU; */
#define CONFIG_SYS_PCA953X_MC_GPIO7		0x80 /* PU; */

/*
 * General PCI
 * Memory space is mapped 1-1, but I/O space must start from 0.
 */

/* controller 1 - PEX8112 or XMC, depending on build option */
#define CONFIG_SYS_PCIE1_MEM_BUS	0x80000000
#define CONFIG_SYS_PCIE1_MEM_PHYS	CONFIG_SYS_PCIE1_MEM_BUS
#define CONFIG_SYS_PCIE1_MEM_SIZE	0x40000000	/* 1G */
#define CONFIG_SYS_PCIE1_IO_BUS		0x00000000
#define CONFIG_SYS_PCIE1_IO_PHYS	0xe8000000
#define CONFIG_SYS_PCIE1_IO_SIZE	0x00800000	/* 8M */

/*
 * Networking options
 */
#define CONFIG_TSEC_ENET		/* tsec ethernet support */
#define CONFIG_PHY_GIGE		1	/* Include GbE speed/duplex detection */
#define CONFIG_TSEC_TBI
#define CONFIG_MII		1	/* MII PHY management */
#define CONFIG_MII_DEFAULT_TSEC	1	/* Allow unregistered phys */
#define CONFIG_ETHPRIME		"eTSEC2"

/*
 * In-band SGMII auto-negotiation between TBI and BCM5482S PHY fails, force
 * 1000mbps SGMII link
 */
#define CONFIG_TSEC_TBICR_SETTINGS ( \
		TBICR_PHY_RESET \
		| TBICR_FULL_DUPLEX \
		| TBICR_SPEED1_SET \
		)

#define CONFIG_TSEC1		1
#define CONFIG_TSEC1_NAME	"eTSEC1"
#define TSEC1_FLAGS		(TSEC_GIGABIT | TSEC_REDUCED)
#define TSEC1_PHY_ADDR		1
#define TSEC1_PHYIDX		0
#define CONFIG_HAS_ETH0

#define CONFIG_TSEC2		1
#define CONFIG_TSEC2_NAME	"eTSEC2"
#define TSEC2_FLAGS		(TSEC_GIGABIT | TSEC_REDUCED)
#define TSEC2_PHY_ADDR		2
#define TSEC2_PHYIDX		0
#define CONFIG_HAS_ETH1

#define CONFIG_TSEC3		1
#define CONFIG_TSEC3_NAME	"eTSEC3"
#define TSEC3_FLAGS		(TSEC_GIGABIT | TSEC_REDUCED)
#define TSEC3_PHY_ADDR		3
#define TSEC3_PHYIDX		0
#define CONFIG_HAS_ETH2

/*
 * USB
 */
#define CONFIG_USB_STORAGE
#define CONFIG_USB_EHCI
#define CONFIG_USB_EHCI_FSL
#define CONFIG_EHCI_HCD_INIT_AFTER_RESET
#define CONFIG_DOS_PARTITION

/*
 * Command configuration.
 */
<<<<<<< HEAD
#define CONFIG_CMD_ASKENV
=======
>>>>>>> 8989c96b
#define CONFIG_CMD_DATE
#define CONFIG_CMD_DTT
#define CONFIG_CMD_EEPROM
<<<<<<< HEAD
#define CONFIG_CMD_ELF
#define CONFIG_CMD_I2C
=======
>>>>>>> 8989c96b
#define CONFIG_CMD_JFFS2
#define CONFIG_CMD_NAND
#define CONFIG_CMD_PCA953X
#define CONFIG_CMD_PCA953X_INFO
#define CONFIG_CMD_PCI
#define CONFIG_CMD_PCI_ENUM
#define CONFIG_CMD_REGINFO
<<<<<<< HEAD
#define CONFIG_CMD_SNTP
#define CONFIG_CMD_USB
=======
>>>>>>> 8989c96b

/*
 * Miscellaneous configurable options
 */
#define CONFIG_SYS_LONGHELP			/* undef to save memory	*/
#define CONFIG_SYS_LOAD_ADDR	0x2000000	/* default load address */
#define CONFIG_SYS_CBSIZE	256		/* Console I/O Buffer Size */
#define CONFIG_SYS_PBSIZE (CONFIG_SYS_CBSIZE+sizeof(CONFIG_SYS_PROMPT)+16) /* Print Buffer Size */
#define CONFIG_SYS_MAXARGS	16		/* max number of command args */
#define CONFIG_SYS_BARGSIZE	CONFIG_SYS_CBSIZE	/* Boot Argument Buffer Size */
#define CONFIG_CMDLINE_EDITING	1		/* add command line history	*/
#define CONFIG_AUTO_COMPLETE	1		/* add autocompletion support */
#define CONFIG_LOADADDR		0x1000000	/* default location for tftp and bootm */
#define CONFIG_PANIC_HANG			/* do not reset board on panic */
#define CONFIG_PREBOOT				/* enable preboot variable */
#define CONFIG_INTEGRITY			/* support booting INTEGRITY OS */

/*
 * For booting Linux, the board info and command line data
 * have to be in the first 16 MB of memory, since this is
 * the maximum mapped by the Linux kernel during initialization.
 */
#define CONFIG_SYS_BOOTMAPSZ	(16 << 20)	/* Initial Memory map for Linux*/
#define CONFIG_SYS_BOOTM_LEN	(16 << 20)	/* Increase max gunzip size */

/*
 * Environment Configuration
 */
#define CONFIG_ENV_IS_IN_FLASH	1
#define CONFIG_ENV_SECT_SIZE	0x20000		/* 128k (one sector) for env */
#define CONFIG_ENV_SIZE		0x8000
#define CONFIG_ENV_ADDR		(CONFIG_SYS_MONITOR_BASE - (256 * 1024))

/*
 * Flash memory map:
 * fff80000 - ffffffff     Pri U-Boot (512 KB)
 * fff40000 - fff7ffff     Pri U-Boot Environment (256 KB)
 * fff00000 - fff3ffff     Pri FDT (256KB)
 * fef00000 - ffefffff     Pri OS image (16MB)
 * f8000000 - feefffff     Pri OS Use/Filesystem (111MB)
 *
 * f7f80000 - f7ffffff     Sec U-Boot (512 KB)
 * f7f40000 - f7f7ffff     Sec U-Boot Environment (256 KB)
 * f7f00000 - f7f3ffff     Sec FDT (256KB)
 * f6f00000 - f7efffff     Sec OS image (16MB)
 * f0000000 - f6efffff     Sec OS Use/Filesystem (111MB)
 */
#define CONFIG_UBOOT1_ENV_ADDR	__stringify(0xfff80000)
#define CONFIG_UBOOT2_ENV_ADDR	__stringify(0xf7f80000)
#define CONFIG_FDT1_ENV_ADDR	__stringify(0xfff00000)
#define CONFIG_FDT2_ENV_ADDR	__stringify(0xf7f00000)
#define CONFIG_OS1_ENV_ADDR	__stringify(0xfef00000)
#define CONFIG_OS2_ENV_ADDR	__stringify(0xf6f00000)

#define CONFIG_PROG_UBOOT1						\
	"$download_cmd $loadaddr $ubootfile; "				\
	"if test $? -eq 0; then "					\
		"protect off "CONFIG_UBOOT1_ENV_ADDR" +80000; "		\
		"erase "CONFIG_UBOOT1_ENV_ADDR" +80000; "		\
		"cp.w $loadaddr "CONFIG_UBOOT1_ENV_ADDR" 40000; "	\
		"protect on "CONFIG_UBOOT1_ENV_ADDR" +80000; "		\
		"cmp.b $loadaddr "CONFIG_UBOOT1_ENV_ADDR" 80000; "	\
		"if test $? -ne 0; then "				\
			"echo PROGRAM FAILED; "				\
		"else; "						\
			"echo PROGRAM SUCCEEDED; "			\
		"fi; "							\
	"else; "							\
		"echo DOWNLOAD FAILED; "				\
	"fi;"

#define CONFIG_PROG_UBOOT2						\
	"$download_cmd $loadaddr $ubootfile; "				\
	"if test $? -eq 0; then "					\
		"protect off "CONFIG_UBOOT2_ENV_ADDR" +80000; "		\
		"erase "CONFIG_UBOOT2_ENV_ADDR" +80000; "		\
		"cp.w $loadaddr "CONFIG_UBOOT2_ENV_ADDR" 40000; "	\
		"protect on "CONFIG_UBOOT2_ENV_ADDR" +80000; "		\
		"cmp.b $loadaddr "CONFIG_UBOOT2_ENV_ADDR" 80000; "	\
		"if test $? -ne 0; then "				\
			"echo PROGRAM FAILED; "				\
		"else; "						\
			"echo PROGRAM SUCCEEDED; "			\
		"fi; "							\
	"else; "							\
		"echo DOWNLOAD FAILED; "				\
	"fi;"

#define CONFIG_BOOT_OS_NET						\
	"$download_cmd $osaddr $osfile; "				\
	"if test $? -eq 0; then "					\
		"if test -n $fdtaddr; then "				\
			"$download_cmd $fdtaddr $fdtfile; "		\
			"if test $? -eq 0; then "			\
				"bootm $osaddr - $fdtaddr; "		\
			"else; "					\
				"echo FDT DOWNLOAD FAILED; "		\
			"fi; "						\
		"else; "						\
			"bootm $osaddr; "				\
		"fi; "							\
	"else; "							\
		"echo OS DOWNLOAD FAILED; "				\
	"fi;"

#define CONFIG_PROG_OS1							\
	"$download_cmd $osaddr $osfile; "				\
	"if test $? -eq 0; then "					\
		"erase "CONFIG_OS1_ENV_ADDR" +$filesize; "		\
		"cp.b $osaddr "CONFIG_OS1_ENV_ADDR" $filesize; "	\
		"cmp.b $osaddr "CONFIG_OS1_ENV_ADDR" $filesize; "	\
		"if test $? -ne 0; then "				\
			"echo OS PROGRAM FAILED; "			\
		"else; "						\
			"echo OS PROGRAM SUCCEEDED; "			\
		"fi; "							\
	"else; "							\
		"echo OS DOWNLOAD FAILED; "				\
	"fi;"

#define CONFIG_PROG_OS2							\
	"$download_cmd $osaddr $osfile; "				\
	"if test $? -eq 0; then "					\
		"erase "CONFIG_OS2_ENV_ADDR" +$filesize; "		\
		"cp.b $osaddr "CONFIG_OS2_ENV_ADDR" $filesize; "	\
		"cmp.b $osaddr "CONFIG_OS2_ENV_ADDR" $filesize; "	\
		"if test $? -ne 0; then "				\
			"echo OS PROGRAM FAILED; "			\
		"else; "						\
			"echo OS PROGRAM SUCCEEDED; "			\
		"fi; "							\
	"else; "							\
		"echo OS DOWNLOAD FAILED; "				\
	"fi;"

#define CONFIG_PROG_FDT1						\
	"$download_cmd $fdtaddr $fdtfile; "				\
	"if test $? -eq 0; then "					\
		"erase "CONFIG_FDT1_ENV_ADDR" +$filesize;"		\
		"cp.b $fdtaddr "CONFIG_FDT1_ENV_ADDR" $filesize; "	\
		"cmp.b $fdtaddr "CONFIG_FDT1_ENV_ADDR" $filesize; "	\
		"if test $? -ne 0; then "				\
			"echo FDT PROGRAM FAILED; "			\
		"else; "						\
			"echo FDT PROGRAM SUCCEEDED; "			\
		"fi; "							\
	"else; "							\
		"echo FDT DOWNLOAD FAILED; "				\
	"fi;"

#define CONFIG_PROG_FDT2						\
	"$download_cmd $fdtaddr $fdtfile; "				\
	"if test $? -eq 0; then "					\
		"erase "CONFIG_FDT2_ENV_ADDR" +$filesize;"		\
		"cp.b $fdtaddr "CONFIG_FDT2_ENV_ADDR" $filesize; "	\
		"cmp.b $fdtaddr "CONFIG_FDT2_ENV_ADDR" $filesize; "	\
		"if test $? -ne 0; then "				\
			"echo FDT PROGRAM FAILED; "			\
		"else; "						\
			"echo FDT PROGRAM SUCCEEDED; "			\
		"fi; "							\
	"else; "							\
		"echo FDT DOWNLOAD FAILED; "				\
	"fi;"

#define CONFIG_EXTRA_ENV_SETTINGS					\
	"autoload=yes\0"						\
	"download_cmd=tftp\0"						\
	"console_args=console=ttyS0,115200\0"				\
	"root_args=root=/dev/nfs rw\0"					\
	"misc_args=ip=on\0"						\
	"set_bootargs=setenv bootargs ${console_args} ${root_args} ${misc_args}\0" \
	"bootfile=/home/user/file\0"					\
	"osfile=/home/user/board.uImage\0"				\
	"fdtfile=/home/user/board.dtb\0"				\
	"ubootfile=/home/user/u-boot.bin\0"				\
	"fdtaddr=c00000\0"						\
	"osaddr=0x1000000\0"						\
	"loadaddr=0x1000000\0"						\
	"prog_uboot1="CONFIG_PROG_UBOOT1"\0"				\
	"prog_uboot2="CONFIG_PROG_UBOOT2"\0"				\
	"prog_os1="CONFIG_PROG_OS1"\0"					\
	"prog_os2="CONFIG_PROG_OS2"\0"					\
	"prog_fdt1="CONFIG_PROG_FDT1"\0"				\
	"prog_fdt2="CONFIG_PROG_FDT2"\0"				\
	"bootcmd_net=run set_bootargs; "CONFIG_BOOT_OS_NET"\0"		\
	"bootcmd_flash1=run set_bootargs; "				\
		"bootm "CONFIG_OS1_ENV_ADDR" - "CONFIG_FDT1_ENV_ADDR"\0"\
	"bootcmd_flash2=run set_bootargs; "				\
		"bootm "CONFIG_OS2_ENV_ADDR" - "CONFIG_FDT2_ENV_ADDR"\0"\
	"bootcmd=run bootcmd_flash1\0"
#endif	/* __CONFIG_H */<|MERGE_RESOLUTION|>--- conflicted
+++ resolved
@@ -352,18 +352,9 @@
 /*
  * Command configuration.
  */
-<<<<<<< HEAD
-#define CONFIG_CMD_ASKENV
-=======
->>>>>>> 8989c96b
 #define CONFIG_CMD_DATE
 #define CONFIG_CMD_DTT
 #define CONFIG_CMD_EEPROM
-<<<<<<< HEAD
-#define CONFIG_CMD_ELF
-#define CONFIG_CMD_I2C
-=======
->>>>>>> 8989c96b
 #define CONFIG_CMD_JFFS2
 #define CONFIG_CMD_NAND
 #define CONFIG_CMD_PCA953X
@@ -371,11 +362,6 @@
 #define CONFIG_CMD_PCI
 #define CONFIG_CMD_PCI_ENUM
 #define CONFIG_CMD_REGINFO
-<<<<<<< HEAD
-#define CONFIG_CMD_SNTP
-#define CONFIG_CMD_USB
-=======
->>>>>>> 8989c96b
 
 /*
  * Miscellaneous configurable options

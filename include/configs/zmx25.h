--- conflicted
+++ resolved
@@ -75,10 +75,6 @@
 /*
  * Command line configuration.
  */
-<<<<<<< HEAD
-#define CONFIG_CMD_CACHE
-=======
->>>>>>> 8989c96b
 
 /*
  * Additional command
@@ -141,10 +137,6 @@
 
 #define CONFIG_PREBOOT  ""
 
-<<<<<<< HEAD
-#define CONFIG_BOOTDELAY	5
-=======
->>>>>>> 8989c96b
 
 /*
  * Size of malloc() pool

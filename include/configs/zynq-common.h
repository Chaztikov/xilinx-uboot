--- conflicted
+++ resolved
@@ -316,11 +316,7 @@
 #define CONFIG_BOOTCOMMAND		"run rsa_$modeboot"
 #else
 #define CONFIG_BOOTCOMMAND		"run $modeboot"
-<<<<<<< HEAD
-#endif
-#define CONFIG_BOOTDELAY		3 /* -1 to Disable autoboot */
-=======
->>>>>>> 19ce924f
+#endif
 #define CONFIG_SYS_LOAD_ADDR		0 /* default? */
 
 /* Miscellaneous configurable options */

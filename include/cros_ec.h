--- conflicted
+++ resolved
@@ -360,11 +360,7 @@
  * @param state		current state of the LDO/FET : EC_LDO_STATE_ON|OFF
  * @return 0 if ok, -1 on error
  */
-<<<<<<< HEAD
-int cros_ec_get_ldo(struct cros_ec_dev *dev, uint8_t index, uint8_t *state);
-=======
 int cros_ec_get_ldo(struct udevice *dev, uint8_t index, uint8_t *state);
->>>>>>> 8989c96b
 
 /**
  * Get access to the error reported when cros_ec_board_init() was called

--- conflicted
+++ resolved
@@ -36,9 +36,6 @@
 #define DM_FLAG_ALLOC_UCLASS_PDATA	(1 << 4)
 
 /* Allocate driver private data on a DMA boundary */
-<<<<<<< HEAD
-#define DM_FLAG_ALLOC_PRIV_DMA	(1 << 5)
-=======
 #define DM_FLAG_ALLOC_PRIV_DMA		(1 << 5)
 
 /* Device is bound */
@@ -46,7 +43,6 @@
 
 /* Device name is allocated and should be freed on unbind() */
 #define DM_NAME_ALLOCED			(1 << 7)
->>>>>>> 8989c96b
 
 /**
  * struct udevice - An instance of a driver
@@ -231,23 +227,6 @@
 
 /**
  * dev_get_uclass_platdata() - Get the uclass platform data for a device
-<<<<<<< HEAD
- *
- * This checks that dev is not NULL, but no other checks for now
- *
- * @dev		Device to check
- * @return uclass's platform data, or NULL if none
- */
-void *dev_get_uclass_platdata(struct udevice *dev);
-
-/**
- * dev_get_parentdata() - Get the parent data for a device
- *
- * The parent data is data stored in the device but owned by the parent.
- * For example, a USB device may have parent data which contains information
- * about how to talk to the device over USB.
-=======
->>>>>>> 8989c96b
  *
  * This checks that dev is not NULL, but no other checks for now
  *
@@ -299,41 +278,6 @@
 struct udevice *dev_get_parent(struct udevice *child);
 
 /**
-<<<<<<< HEAD
- * dev_get_uclass_priv() - Get the private uclass data for a device
- *
- * This checks that dev is not NULL, but no other checks for now
- *
- * @dev		Device to check
- * @return private uclass data for this device, or NULL if none
- */
-void *dev_get_uclass_priv(struct udevice *dev);
-
-/**
- * dev_get_driver_data() - get the driver data used to bind a device
- *
- * When a device is bound using a device tree node, it matches a
- * particular compatible string as in struct udevice_id. This function
- * returns the associated data value for that compatible string. This is
- * the 'data' field in struct udevice_id.
- *
- * For USB devices, this is the driver_info field in struct usb_device_id.
- *
- * @dev:	Device to check
- */
-ulong dev_get_driver_data(struct udevice *dev);
-
-/**
- * dev_get_driver_ops() - get the device's driver's operations
- *
- * This checks that dev is not NULL, and returns the pointer to device's
- * driver's operations.
- *
- * @dev:	Device to check
- * @return void pointer to driver's operations or NULL for NULL-dev or NULL-ops
- */
-const void *dev_get_driver_ops(struct udevice *dev);
-=======
  * dev_get_driver_data() - get the driver data used to bind a device
  *
  * When a device is bound using a device tree node, it matches a
@@ -359,7 +303,6 @@
  * @return driver data (0 if none is provided)
  */
 ulong dev_get_driver_data(struct udevice *dev);
->>>>>>> 8989c96b
 
 /**
  * dev_get_driver_ops() - get the device's driver's operations
@@ -379,16 +322,6 @@
  * @return uclass ID for the device
  */
 enum uclass_id device_get_uclass_id(struct udevice *dev);
-
-/*
- * dev_get_uclass_name() - return the uclass name of a device
- *
- * This checks that dev is not NULL.
- *
- * @dev:	Device to check
- * @return  pointer to the uclass name for the device
- */
-const char *dev_get_uclass_name(struct udevice *dev);
 
 /**
  * dev_get_uclass_name() - return the uclass name of a device
@@ -524,8 +457,6 @@
 fdt_addr_t dev_get_addr(struct udevice *dev);
 
 /**
-<<<<<<< HEAD
-=======
  * dev_get_addr_ptr() - Return pointer to the address of the reg property
  *                      of a device
  *
@@ -559,7 +490,6 @@
 fdt_addr_t dev_get_addr_name(struct udevice *dev, const char *name);
 
 /**
->>>>>>> 8989c96b
  * device_has_children() - check if a device has any children
  *
  * @dev:	Device to check
@@ -589,8 +519,6 @@
  */
 bool device_is_last_sibling(struct udevice *dev);
 
-<<<<<<< HEAD
-=======
 /**
  * device_set_name() - set the name of a device
  *
@@ -941,5 +869,4 @@
  */
 fdt_addr_t dm_get_translation_offset(void);
 
->>>>>>> 8989c96b
 #endif
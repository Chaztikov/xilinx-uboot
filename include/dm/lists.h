--- conflicted
+++ resolved
@@ -83,11 +83,7 @@
  * @drv_name:	Name of driver to attach to this parent
  * @dev_name:	Name of the new device thus created
  * @node:	Device tree node
-<<<<<<< HEAD
- * @devp:	Returns the newly bound device
-=======
  * @devp:	If non-NULL, returns the newly bound device
->>>>>>> 8989c96b
  */
 int device_bind_driver_to_node(struct udevice *parent, const char *drv_name,
 			       const char *dev_name, int node,

--- conflicted
+++ resolved
@@ -99,8 +99,6 @@
 			      bool find_req_seq, struct udevice **devp);
 
 /**
-<<<<<<< HEAD
-=======
  * uclass_find_device_by_of_offset() - Find a uclass device by device tree node
  *
  * This searches the devices in the uclass for one attached to the given
@@ -117,7 +115,6 @@
 				    struct udevice **devp);
 
 /**
->>>>>>> 8989c96b
  * uclass_bind_device() - Associate device with a uclass
  *
  * Connect the device into uclass's list of devices.
@@ -135,11 +132,7 @@
  * @dev:	Pointer to the device
  * #return 0 on success, -ve on error
  */
-<<<<<<< HEAD
-#ifdef CONFIG_DM_DEVICE_REMOVE
-=======
 #if CONFIG_IS_ENABLED(DM_DEVICE_REMOVE)
->>>>>>> 8989c96b
 int uclass_unbind_device(struct udevice *dev);
 #else
 static inline int uclass_unbind_device(struct udevice *dev) { return 0; }
@@ -176,11 +169,7 @@
  * @dev:	Pointer to the device
  * #return 0 on success, -ve on error
  */
-<<<<<<< HEAD
-#ifdef CONFIG_DM_DEVICE_REMOVE
-=======
 #if CONFIG_IS_ENABLED(DM_DEVICE_REMOVE)
->>>>>>> 8989c96b
 int uclass_pre_remove_device(struct udevice *dev);
 #else
 static inline int uclass_pre_remove_device(struct udevice *dev) { return 0; }

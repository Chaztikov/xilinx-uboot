--- conflicted
+++ resolved
@@ -130,11 +130,7 @@
 int uclass_get_device(enum uclass_id id, int index, struct udevice **devp);
 
 /**
-<<<<<<< HEAD
- * uclass_get_device_by_name() - Get a uclass device by it's name
-=======
  * uclass_get_device_by_name() - Get a uclass device by its name
->>>>>>> 8989c96b
  *
  * This searches the devices in the uclass for one with the exactly given name.
  *

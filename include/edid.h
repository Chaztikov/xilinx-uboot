/*
 * Copyright (c) 2012 The Chromium OS Authors.
 *
 * (C) Copyright 2010
 * Petr Stetiar <ynezz@true.cz>
 *
 * SPDX-License-Identifier:	GPL-2.0+
 *
 * Contains stolen code from ddcprobe project which is:
 * Copyright (C) Nalin Dahyabhai <bigfun@pobox.com>
 */

#ifndef __EDID_H_
#define __EDID_H_

#include <linux/types.h>

/* Size of the EDID data */
#define EDID_SIZE	128
<<<<<<< HEAD
=======
#define EDID_EXT_SIZE	256
>>>>>>> 8989c96b

#define GET_BIT(_x, _pos) \
	(((_x) >> (_pos)) & 1)
#define GET_BITS(_x, _pos_msb, _pos_lsb) \
	(((_x) >> (_pos_lsb)) & ((1 << ((_pos_msb) - (_pos_lsb) + 1)) - 1))

/* Aspect ratios used in EDID info. */
enum edid_aspect {
	ASPECT_625 = 0,
	ASPECT_75,
	ASPECT_8,
	ASPECT_5625,
};

/* Detailed timing information used in EDID v1.x */
struct edid_detailed_timing {
	unsigned char pixel_clock[2];
#define EDID_DETAILED_TIMING_PIXEL_CLOCK(_x) \
	(((((uint32_t)(_x).pixel_clock[1]) << 8) + \
	 (_x).pixel_clock[0]) * 10000)
	unsigned char horizontal_active;
	unsigned char horizontal_blanking;
	unsigned char horizontal_active_blanking_hi;
#define EDID_DETAILED_TIMING_HORIZONTAL_ACTIVE(_x) \
	((GET_BITS((_x).horizontal_active_blanking_hi, 7, 4) << 8) + \
	 (_x).horizontal_active)
#define EDID_DETAILED_TIMING_HORIZONTAL_BLANKING(_x) \
	((GET_BITS((_x).horizontal_active_blanking_hi, 3, 0) << 8) + \
	 (_x).horizontal_blanking)
	unsigned char vertical_active;
	unsigned char vertical_blanking;
	unsigned char vertical_active_blanking_hi;
#define EDID_DETAILED_TIMING_VERTICAL_ACTIVE(_x) \
	((GET_BITS((_x).vertical_active_blanking_hi, 7, 4) << 8) + \
	 (_x).vertical_active)
#define EDID_DETAILED_TIMING_VERTICAL_BLANKING(_x) \
	((GET_BITS((_x).vertical_active_blanking_hi, 3, 0) << 8) + \
	 (_x).vertical_blanking)
	unsigned char hsync_offset;
	unsigned char hsync_pulse_width;
	unsigned char vsync_offset_pulse_width;
	unsigned char hsync_vsync_offset_pulse_width_hi;
#define EDID_DETAILED_TIMING_HSYNC_OFFSET(_x) \
	((GET_BITS((_x).hsync_vsync_offset_pulse_width_hi, 7, 6) << 8) + \
	 (_x).hsync_offset)
#define EDID_DETAILED_TIMING_HSYNC_PULSE_WIDTH(_x) \
	((GET_BITS((_x).hsync_vsync_offset_pulse_width_hi, 5, 4) << 8) + \
	 (_x).hsync_pulse_width)
#define EDID_DETAILED_TIMING_VSYNC_OFFSET(_x) \
	((GET_BITS((_x).hsync_vsync_offset_pulse_width_hi, 3, 2) << 4) + \
	 GET_BITS((_x).vsync_offset_pulse_width, 7, 4))
#define EDID_DETAILED_TIMING_VSYNC_PULSE_WIDTH(_x) \
	((GET_BITS((_x).hsync_vsync_offset_pulse_width_hi, 1, 0) << 4) + \
	 GET_BITS((_x).vsync_offset_pulse_width, 3, 0))
	unsigned char himage_size;
	unsigned char vimage_size;
	unsigned char himage_vimage_size_hi;
#define EDID_DETAILED_TIMING_HIMAGE_SIZE(_x) \
	((GET_BITS((_x).himage_vimage_size_hi, 7, 4) << 8) + (_x).himage_size)
#define EDID_DETAILED_TIMING_VIMAGE_SIZE(_x) \
	((GET_BITS((_x).himage_vimage_size_hi, 3, 0) << 8) + (_x).vimage_size)
	unsigned char hborder;
	unsigned char vborder;
	unsigned char flags;
#define EDID_DETAILED_TIMING_FLAG_INTERLACED(_x) \
	GET_BIT((_x).flags, 7)
#define EDID_DETAILED_TIMING_FLAG_STEREO(_x) \
	GET_BITS((_x).flags, 6, 5)
#define EDID_DETAILED_TIMING_FLAG_DIGITAL_COMPOSITE(_x) \
	GET_BITS((_x).flags, 4, 3)
#define EDID_DETAILED_TIMING_FLAG_POLARITY(_x) \
	GET_BITS((_x).flags, 2, 1)
#define EDID_DETAILED_TIMING_FLAG_VSYNC_POLARITY(_x) \
	GET_BIT((_x).flags, 2)
#define EDID_DETAILED_TIMING_FLAG_HSYNC_POLARITY(_x) \
	GET_BIT((_x).flags, 1)
#define EDID_DETAILED_TIMING_FLAG_INTERLEAVED(_x) \
	GET_BIT((_x).flags, 0)
} __attribute__ ((__packed__));

enum edid_monitor_descriptor_types {
	EDID_MONITOR_DESCRIPTOR_SERIAL = 0xff,
	EDID_MONITOR_DESCRIPTOR_ASCII = 0xfe,
	EDID_MONITOR_DESCRIPTOR_RANGE = 0xfd,
	EDID_MONITOR_DESCRIPTOR_NAME = 0xfc,
};

struct edid_monitor_descriptor {
	uint16_t zero_flag_1;
	unsigned char zero_flag_2;
	unsigned char type;
	unsigned char zero_flag_3;
	union {
		char string[13];
		struct {
			unsigned char vertical_min;
			unsigned char vertical_max;
			unsigned char horizontal_min;
			unsigned char horizontal_max;
			unsigned char pixel_clock_max;
			unsigned char gtf_data[8];
		} range_data;
	} data;
} __attribute__ ((__packed__));

struct edid1_info {
	unsigned char header[8];
	unsigned char manufacturer_name[2];
#define EDID1_INFO_MANUFACTURER_NAME_ZERO(_x) \
	GET_BIT(((_x).manufacturer_name[0]), 7)
#define EDID1_INFO_MANUFACTURER_NAME_CHAR1(_x) \
	GET_BITS(((_x).manufacturer_name[0]), 6, 2)
#define EDID1_INFO_MANUFACTURER_NAME_CHAR2(_x) \
	((GET_BITS(((_x).manufacturer_name[0]), 1, 0) << 3) + \
	 GET_BITS(((_x).manufacturer_name[1]), 7, 5))
#define EDID1_INFO_MANUFACTURER_NAME_CHAR3(_x) \
	GET_BITS(((_x).manufacturer_name[1]), 4, 0)
	unsigned char product_code[2];
#define EDID1_INFO_PRODUCT_CODE(_x) \
	(((uint16_t)(_x).product_code[1] << 8) + (_x).product_code[0])
	unsigned char serial_number[4];
#define EDID1_INFO_SERIAL_NUMBER(_x) \
	(((uint32_t)(_x).serial_number[3] << 24) + \
	 ((_x).serial_number[2] << 16) + ((_x).serial_number[1] << 8) + \
	 (_x).serial_number[0])
	unsigned char week;
	unsigned char year;
	unsigned char version;
	unsigned char revision;
	unsigned char video_input_definition;
#define EDID1_INFO_VIDEO_INPUT_DIGITAL(_x) \
	GET_BIT(((_x).video_input_definition), 7)
#define EDID1_INFO_VIDEO_INPUT_VOLTAGE_LEVEL(_x) \
	GET_BITS(((_x).video_input_definition), 6, 5)
#define EDID1_INFO_VIDEO_INPUT_BLANK_TO_BLACK(_x) \
	GET_BIT(((_x).video_input_definition), 4)
#define EDID1_INFO_VIDEO_INPUT_SEPARATE_SYNC(_x) \
	GET_BIT(((_x).video_input_definition), 3)
#define EDID1_INFO_VIDEO_INPUT_COMPOSITE_SYNC(_x) \
	GET_BIT(((_x).video_input_definition), 2)
#define EDID1_INFO_VIDEO_INPUT_SYNC_ON_GREEN(_x) \
	GET_BIT(((_x).video_input_definition), 1)
#define EDID1_INFO_VIDEO_INPUT_SERRATION_V(_x) \
	GET_BIT(((_x).video_input_definition), 0)
	unsigned char max_size_horizontal;
	unsigned char max_size_vertical;
	unsigned char gamma;
	unsigned char feature_support;
#define EDID1_INFO_FEATURE_STANDBY(_x) \
	GET_BIT(((_x).feature_support), 7)
#define EDID1_INFO_FEATURE_SUSPEND(_x) \
	GET_BIT(((_x).feature_support), 6)
#define EDID1_INFO_FEATURE_ACTIVE_OFF(_x) \
	GET_BIT(((_x).feature_support), 5)
#define EDID1_INFO_FEATURE_DISPLAY_TYPE(_x) \
	GET_BITS(((_x).feature_support), 4, 3)
#define EDID1_INFO_FEATURE_RGB(_x) \
	GET_BIT(((_x).feature_support), 2)
#define EDID1_INFO_FEATURE_PREFERRED_TIMING_MODE(_x) \
	GET_BIT(((_x).feature_support), 1)
#define EDID1_INFO_FEATURE_DEFAULT_GTF_SUPPORT(_x) \
	GET_BIT(((_x).feature_support), 0)
	unsigned char color_characteristics[10];
	unsigned char established_timings[3];
#define EDID1_INFO_ESTABLISHED_TIMING_720X400_70(_x) \
	GET_BIT(((_x).established_timings[0]), 7)
#define EDID1_INFO_ESTABLISHED_TIMING_720X400_88(_x) \
	GET_BIT(((_x).established_timings[0]), 6)
#define EDID1_INFO_ESTABLISHED_TIMING_640X480_60(_x) \
	GET_BIT(((_x).established_timings[0]), 5)
#define EDID1_INFO_ESTABLISHED_TIMING_640X480_67(_x) \
	GET_BIT(((_x).established_timings[0]), 4)
#define EDID1_INFO_ESTABLISHED_TIMING_640X480_72(_x) \
	GET_BIT(((_x).established_timings[0]), 3)
#define EDID1_INFO_ESTABLISHED_TIMING_640X480_75(_x) \
	GET_BIT(((_x).established_timings[0]), 2)
#define EDID1_INFO_ESTABLISHED_TIMING_800X600_56(_x) \
	GET_BIT(((_x).established_timings[0]), 1)
#define EDID1_INFO_ESTABLISHED_TIMING_800X600_60(_x) \
	GET_BIT(((_x).established_timings[0]), 0)
#define EDID1_INFO_ESTABLISHED_TIMING_800X600_72(_x) \
	GET_BIT(((_x).established_timings[1]), 7)
#define EDID1_INFO_ESTABLISHED_TIMING_800X600_75(_x) \
	GET_BIT(((_x).established_timings[1]), 6)
#define EDID1_INFO_ESTABLISHED_TIMING_832X624_75(_x) \
	GET_BIT(((_x).established_timings[1]), 5)
#define EDID1_INFO_ESTABLISHED_TIMING_1024X768_87I(_x) \
	GET_BIT(((_x).established_timings[1]), 4)
#define EDID1_INFO_ESTABLISHED_TIMING_1024X768_60(_x) \
	GET_BIT(((_x).established_timings[1]), 3)
#define EDID1_INFO_ESTABLISHED_TIMING_1024X768_70(_x) \
	GET_BIT(((_x).established_timings[1]), 2)
#define EDID1_INFO_ESTABLISHED_TIMING_1024X768_75(_x) \
	GET_BIT(((_x).established_timings[1]), 1)
#define EDID1_INFO_ESTABLISHED_TIMING_1280X1024_75(_x) \
	GET_BIT(((_x).established_timings[1]), 0)
#define EDID1_INFO_ESTABLISHED_TIMING_1152X870_75(_x) \
	GET_BIT(((_x).established_timings[2]), 7)
	struct {
		unsigned char xresolution;
		unsigned char aspect_vfreq;
	} __attribute__((__packed__)) standard_timings[8];
#define EDID1_INFO_STANDARD_TIMING_XRESOLUTION(_x, _i) \
	(((_x).standard_timings[_i]).xresolution)
#define EDID1_INFO_STANDARD_TIMING_ASPECT(_x, _i) \
	GET_BITS(((_x).standard_timings[_i].aspect_vfreq), 7, 6)
#define EDID1_INFO_STANDARD_TIMING_VFREQ(_x, _i) \
	GET_BITS(((_x).standard_timings[_i].aspect_vfreq), 5, 0)
	union {
		unsigned char timing[72];
		struct edid_monitor_descriptor descriptor[4];
	} monitor_details;
	unsigned char extension_flag;
	unsigned char checksum;
} __attribute__ ((__packed__));

struct edid_cea861_info {
	unsigned char extension_tag;
#define EDID_CEA861_EXTENSION_TAG	0x02
	unsigned char revision;
	unsigned char dtd_offset;
	unsigned char dtd_count;
#define EDID_CEA861_SUPPORTS_UNDERSCAN(_x) \
	GET_BIT(((_x).dtd_count), 7)
#define EDID_CEA861_SUPPORTS_BASIC_AUDIO(_x) \
	GET_BIT(((_x).dtd_count), 6)
#define EDID_CEA861_SUPPORTS_YUV444(_x) \
	GET_BIT(((_x).dtd_count), 5)
#define EDID_CEA861_SUPPORTS_YUV422(_x) \
	GET_BIT(((_x).dtd_count), 4)
#define EDID_CEA861_DTD_COUNT(_x) \
	GET_BITS(((_x).dtd_count), 3, 0)
	unsigned char data[124];
} __attribute__ ((__packed__));

/**
 * Print the EDID info.
 *
 * @param edid_info	The EDID info to be printed
 */
void edid_print_info(struct edid1_info *edid_info);

/**
 * Check the EDID info.
 *
 * @param info  The EDID info to be checked
 * @return 0 on valid, or -1 on invalid
 */
int edid_check_info(struct edid1_info *info);

/**
 * Check checksum of a 128 bytes EDID data block
 *
 * @param edid_block	EDID block data
 *
 * @return 0 on success, or a negative errno on error
 */
int edid_check_checksum(u8 *edid_block);

/**
 * Get the horizontal and vertical rate ranges of the monitor.
 *
 * @param edid	The EDID info
 * @param hmin	Returns the minimum horizontal rate
 * @param hmax	Returns the maxium horizontal rate
 * @param vmin	Returns the minimum vertical rate
 * @param vmax	Returns the maxium vertical rate
 * @return 0 on success, or -1 on error
 */
int edid_get_ranges(struct edid1_info *edid, unsigned int *hmin,
		    unsigned int *hmax, unsigned int *vmin,
		    unsigned int *vmax);

struct display_timing;

/**
 * edid_get_timing() - Get basic digital display parameters
 *
 * @param buf		Buffer containing EDID data
 * @param buf_size	Size of buffer in bytes
 * @param timing	Place to put preferring timing information
 * @param panel_bits_per_colourp	Place to put the number of bits per
 *			colour supported by the panel. This will be set to
 *			-1 if not available
 * @return 0 if timings are OK, -ve on error
 */
int edid_get_timing(u8 *buf, int buf_size, struct display_timing *timing,
		    int *panel_bits_per_colourp);

#endif /* __EDID_H_ */<|MERGE_RESOLUTION|>--- conflicted
+++ resolved
@@ -17,10 +17,7 @@
 
 /* Size of the EDID data */
 #define EDID_SIZE	128
-<<<<<<< HEAD
-=======
 #define EDID_EXT_SIZE	256
->>>>>>> 8989c96b
 
 #define GET_BIT(_x, _pos) \
 	(((_x) >> (_pos)) & 1)

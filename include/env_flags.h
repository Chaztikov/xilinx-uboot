/*
 * (C) Copyright 2012
 * Joe Hershberger, National Instruments, joe.hershberger@ni.com
 *
 * SPDX-License-Identifier:	GPL-2.0+
 */

#ifndef __ENV_FLAGS_H__
#define __ENV_FLAGS_H__

enum env_flags_vartype {
	env_flags_vartype_string,
	env_flags_vartype_decimal,
	env_flags_vartype_hex,
	env_flags_vartype_bool,
#ifdef CONFIG_CMD_NET
	env_flags_vartype_ipaddr,
	env_flags_vartype_macaddr,
#endif
	env_flags_vartype_end
};

enum env_flags_varaccess {
	env_flags_varaccess_any,
	env_flags_varaccess_readonly,
	env_flags_varaccess_writeonce,
	env_flags_varaccess_changedefault,
	env_flags_varaccess_end
};

#define ENV_FLAGS_VAR ".flags"
#define ENV_FLAGS_ATTR_MAX_LEN 2
#define ENV_FLAGS_VARTYPE_LOC 0
#define ENV_FLAGS_VARACCESS_LOC 1

#ifndef CONFIG_ENV_FLAGS_LIST_STATIC
#define CONFIG_ENV_FLAGS_LIST_STATIC ""
#endif

#ifdef CONFIG_CMD_NET
#ifdef CONFIG_REGEX
#define ETHADDR_WILDCARD "\\d?"
#else
#define ETHADDR_WILDCARD
#endif
#ifdef CONFIG_ENV_OVERWRITE
#define ETHADDR_FLAGS "eth" ETHADDR_WILDCARD "addr:ma,"
#else
#ifdef CONFIG_OVERWRITE_ETHADDR_ONCE
#define ETHADDR_FLAGS "eth" ETHADDR_WILDCARD "addr:mc,"
#else
#define ETHADDR_FLAGS "eth" ETHADDR_WILDCARD "addr:mo,"
#endif
#endif
#define NET_FLAGS \
	"ipaddr:i," \
	"gatewayip:i," \
	"netmask:i," \
	"serverip:i," \
<<<<<<< HEAD
	"nvlan:i," \
	"vlan:i," \
=======
	"nvlan:d," \
	"vlan:d," \
>>>>>>> 8989c96b
	"dnsip:i,"
#else
#define ETHADDR_FLAGS
#define NET_FLAGS
#endif

#ifndef CONFIG_ENV_OVERWRITE
#define SERIAL_FLAGS "serial#:so,"
#else
#define SERIAL_FLAGS ""
#endif

#define ENV_FLAGS_LIST_STATIC \
	ETHADDR_FLAGS \
	NET_FLAGS \
	SERIAL_FLAGS \
	CONFIG_ENV_FLAGS_LIST_STATIC

#ifdef CONFIG_CMD_ENV_FLAGS
/*
 * Print the whole list of available type flags.
 */
void env_flags_print_vartypes(void);
/*
 * Print the whole list of available access flags.
 */
void env_flags_print_varaccess(void);
/*
 * Return the name of the type.
 */
const char *env_flags_get_vartype_name(enum env_flags_vartype type);
/*
 * Return the name of the access.
 */
const char *env_flags_get_varaccess_name(enum env_flags_varaccess access);
#endif

/*
 * Parse the flags string from a .flags attribute list into the vartype enum.
 */
enum env_flags_vartype env_flags_parse_vartype(const char *flags);
/*
 * Parse the flags string from a .flags attribute list into the varaccess enum.
 */
enum env_flags_varaccess env_flags_parse_varaccess(const char *flags);
/*
 * Parse the binary flags from a hash table entry into the varaccess enum.
 */
enum env_flags_varaccess env_flags_parse_varaccess_from_binflags(int binflags);

#ifdef CONFIG_CMD_NET
/*
 * Check if a string has the format of an Ethernet MAC address
 */
int eth_validate_ethaddr_str(const char *addr);
#endif

#ifdef USE_HOSTCC
/*
 * Look up the type of a variable directly from the .flags var.
 */
enum env_flags_vartype env_flags_get_type(const char *name);
/*
 * Look up the access of a variable directly from the .flags var.
 */
enum env_flags_varaccess env_flags_get_access(const char *name);
/*
 * Validate the newval for its type to conform with the requirements defined by
 * its flags (directly looked at the .flags var).
 */
int env_flags_validate_type(const char *name, const char *newval);
/*
 * Validate the newval for its access to conform with the requirements defined
 * by its flags (directly looked at the .flags var).
 */
int env_flags_validate_access(const char *name, int check_mask);
/*
 * Validate that the proposed access to variable "name" is valid according to
 * the defined flags for that variable, if any.
 */
int env_flags_validate_varaccess(const char *name, int check_mask);
/*
 * Validate the parameters passed to "env set" for type compliance
 */
int env_flags_validate_env_set_params(char *name, char *const val[], int count);

#else /* !USE_HOSTCC */

#include <search.h>

/*
 * When adding a variable to the environment, initialize the flags for that
 * variable.
 */
void env_flags_init(ENTRY *var_entry);

/*
 * Validate the newval for to conform with the requirements defined by its flags
 */
int env_flags_validate(const ENTRY *item, const char *newval, enum env_op op,
	int flag);

#endif /* USE_HOSTCC */

/*
 * These are the binary flags used in the environment entry->flags variable to
 * decribe properties of veriables in the table
 */
#define ENV_FLAGS_VARTYPE_BIN_MASK			0x00000007
/* The actual variable type values use the enum value (within the mask) */
#define ENV_FLAGS_VARACCESS_PREVENT_DELETE		0x00000008
#define ENV_FLAGS_VARACCESS_PREVENT_CREATE		0x00000010
#define ENV_FLAGS_VARACCESS_PREVENT_OVERWR		0x00000020
#define ENV_FLAGS_VARACCESS_PREVENT_NONDEF_OVERWR	0x00000040
#define ENV_FLAGS_VARACCESS_BIN_MASK			0x00000078

#endif /* __ENV_FLAGS_H__ */<|MERGE_RESOLUTION|>--- conflicted
+++ resolved
@@ -57,13 +57,8 @@
 	"gatewayip:i," \
 	"netmask:i," \
 	"serverip:i," \
-<<<<<<< HEAD
-	"nvlan:i," \
-	"vlan:i," \
-=======
 	"nvlan:d," \
 	"vlan:d," \
->>>>>>> 8989c96b
 	"dnsip:i,"
 #else
 #define ETHADDR_FLAGS

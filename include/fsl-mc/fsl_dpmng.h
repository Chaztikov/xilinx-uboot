/* Copyright 2013-2015 Freescale Semiconductor Inc.
 *
 * SPDX-License-Identifier:	GPL-2.0+
 */
#ifndef __FSL_DPMNG_H
#define __FSL_DPMNG_H

/* Management Complex General API
 * Contains general API for the Management Complex firmware
 */

struct fsl_mc_io;

/**
 * Management Complex firmware version information
 */
<<<<<<< HEAD
#define MC_VER_MAJOR 6
=======
#define MC_VER_MAJOR 9
>>>>>>> 8989c96b
#define MC_VER_MINOR 0

/**
 * struct mc_versoin
 * @major: Major version number: incremented on API compatibility changes
 * @minor: Minor version number: incremented on API additions (that are
 *		backward compatible); reset when major version is incremented
 * @revision: Internal revision number: incremented on implementation changes
 *		and/or bug fixes that have no impact on API
 */
struct mc_version {
	uint32_t major;
	uint32_t minor;
	uint32_t revision;
};

/**
 * mc_get_version() - Retrieves the Management Complex firmware
 *			version information
 * @mc_io:		Pointer to opaque I/O object
<<<<<<< HEAD
=======
 * @cmd_flags:	Command flags; one or more of 'MC_CMD_FLAG_'
>>>>>>> 8989c96b
 * @mc_ver_info:	Returned version information structure
 *
 * Return:	'0' on Success; Error code otherwise.
 */
<<<<<<< HEAD
int mc_get_version(struct fsl_mc_io *mc_io, struct mc_version *mc_ver_info);
=======
int mc_get_version(struct fsl_mc_io	*mc_io,
		   uint32_t		cmd_flags,
		   struct mc_version	*mc_ver_info);
>>>>>>> 8989c96b

#endif /* __FSL_DPMNG_H */<|MERGE_RESOLUTION|>--- conflicted
+++ resolved
@@ -14,11 +14,7 @@
 /**
  * Management Complex firmware version information
  */
-<<<<<<< HEAD
-#define MC_VER_MAJOR 6
-=======
 #define MC_VER_MAJOR 9
->>>>>>> 8989c96b
 #define MC_VER_MINOR 0
 
 /**
@@ -39,20 +35,13 @@
  * mc_get_version() - Retrieves the Management Complex firmware
  *			version information
  * @mc_io:		Pointer to opaque I/O object
-<<<<<<< HEAD
-=======
  * @cmd_flags:	Command flags; one or more of 'MC_CMD_FLAG_'
->>>>>>> 8989c96b
  * @mc_ver_info:	Returned version information structure
  *
  * Return:	'0' on Success; Error code otherwise.
  */
-<<<<<<< HEAD
-int mc_get_version(struct fsl_mc_io *mc_io, struct mc_version *mc_ver_info);
-=======
 int mc_get_version(struct fsl_mc_io	*mc_io,
 		   uint32_t		cmd_flags,
 		   struct mc_version	*mc_ver_info);
->>>>>>> 8989c96b
 
 #endif /* __FSL_DPMNG_H */
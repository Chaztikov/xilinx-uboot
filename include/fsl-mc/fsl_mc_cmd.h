/* Copyright 2013-2015 Freescale Semiconductor Inc.
 *
 * SPDX-License-Identifier:	GPL-2.0+
 */
#ifndef __FSL_MC_CMD_H
#define __FSL_MC_CMD_H

#define MC_CMD_NUM_OF_PARAMS	7

#define MAKE_UMASK64(_width) \
	((uint64_t)((_width) < 64 ? ((uint64_t)1 << (_width)) - 1 : -1))

static inline uint64_t mc_enc(int lsoffset, int width, uint64_t val)
{
	return (uint64_t)(((uint64_t)val & MAKE_UMASK64(width)) << lsoffset);
}
static inline uint64_t mc_dec(uint64_t val, int lsoffset, int width)
{
	return (uint64_t)((val >> lsoffset) & MAKE_UMASK64(width));
}

struct mc_command {
	uint64_t header;
	uint64_t params[MC_CMD_NUM_OF_PARAMS];
};

enum mc_cmd_status {
	MC_CMD_STATUS_OK = 0x0, /*!< Completed successfully */
	MC_CMD_STATUS_READY = 0x1, /*!< Ready to be processed */
	MC_CMD_STATUS_AUTH_ERR = 0x3, /*!< Authentication error */
	MC_CMD_STATUS_NO_PRIVILEGE = 0x4, /*!< No privilege */
	MC_CMD_STATUS_DMA_ERR = 0x5, /*!< DMA or I/O error */
	MC_CMD_STATUS_CONFIG_ERR = 0x6, /*!< Configuration error */
	MC_CMD_STATUS_TIMEOUT = 0x7, /*!< Operation timed out */
	MC_CMD_STATUS_NO_RESOURCE = 0x8, /*!< No resources */
	MC_CMD_STATUS_NO_MEMORY = 0x9, /*!< No memory available */
	MC_CMD_STATUS_BUSY = 0xA, /*!< Device is busy */
	MC_CMD_STATUS_UNSUPPORTED_OP = 0xB, /*!< Unsupported operation */
	MC_CMD_STATUS_INVALID_STATE = 0xC /*!< Invalid state */
};

/*
 * MC command flags
 */

/* High priority flag */
#define MC_CMD_FLAG_PRI		0x00008000
/* No flags */
#define MC_CMD_NO_FLAGS		0x00000000
/* Command completion flag */
#define MC_CMD_FLAG_INTR_DIS	0x01000000


#define MC_CMD_HDR_CMDID_O	52	/* Command ID field offset */
#define MC_CMD_HDR_CMDID_S	12	/* Command ID field size */
#define MC_CMD_HDR_STATUS_O	16	/* Status field offset */
#define MC_CMD_HDR_TOKEN_O	38	/* Token field offset */
#define MC_CMD_HDR_TOKEN_S	10	/* Token field size */
#define MC_CMD_HDR_STATUS_S	8	/* Status field size*/
#define MC_CMD_HDR_FLAGS_O	0	/* Flags field offset */
#define MC_CMD_HDR_FLAGS_S	32	/* Flags field size*/
#define MC_CMD_HDR_FLAGS_MASK	0xFF00FF00 /* Command flags mask */

#define MC_CMD_HDR_READ_STATUS(_hdr) \
	((enum mc_cmd_status)mc_dec((_hdr), \
		MC_CMD_HDR_STATUS_O, MC_CMD_HDR_STATUS_S))

#define MC_CMD_HDR_READ_TOKEN(_hdr) \
<<<<<<< HEAD
	((uint16_t)u64_dec((_hdr), MC_CMD_HDR_TOKEN_O, MC_CMD_HDR_TOKEN_S))
=======
	((uint16_t)mc_dec((_hdr), MC_CMD_HDR_TOKEN_O, MC_CMD_HDR_TOKEN_S))

#define MC_PREP_OP(_ext, _param, _offset, _width, _type, _arg) \
	((_ext)[_param] |= cpu_to_le64(mc_enc((_offset), (_width), _arg)))
>>>>>>> 8989c96b

#define MC_EXT_OP(_ext, _param, _offset, _width, _type, _arg) \
	(_arg = (_type)mc_dec(cpu_to_le64(_ext[_param]), (_offset), (_width)))

#define MC_EXT_OP(_ext, _param, _offset, _width, _type, _arg) \
	((_ext)[_param] |= u64_enc((_offset), (_width), _arg))

#define MC_CMD_OP(_cmd, _param, _offset, _width, _type, _arg) \
	((_cmd).params[_param] |= mc_enc((_offset), (_width), _arg))

#define MC_RSP_OP(_cmd, _param, _offset, _width, _type, _arg) \
	(_arg = (_type)mc_dec(_cmd.params[_param], (_offset), (_width)))

static inline uint64_t mc_encode_cmd_header(uint16_t cmd_id,
<<<<<<< HEAD
					    uint8_t priority,
=======
					    uint32_t cmd_flags,
>>>>>>> 8989c96b
					    uint16_t token)
{
	uint64_t hdr;

<<<<<<< HEAD
	hdr = u64_enc(MC_CMD_HDR_CMDID_O, MC_CMD_HDR_CMDID_S, cmd_id);
	hdr |= u64_enc(MC_CMD_HDR_TOKEN_O, MC_CMD_HDR_TOKEN_S, token);
	hdr |= u64_enc(MC_CMD_HDR_PRI_O, MC_CMD_HDR_PRI_S, priority);
	hdr |= u64_enc(MC_CMD_HDR_STATUS_O, MC_CMD_HDR_STATUS_S,
=======
	hdr = mc_enc(MC_CMD_HDR_CMDID_O, MC_CMD_HDR_CMDID_S, cmd_id);
	hdr |= mc_enc(MC_CMD_HDR_FLAGS_O, MC_CMD_HDR_FLAGS_S,
		       (cmd_flags & MC_CMD_HDR_FLAGS_MASK));
	hdr |= mc_enc(MC_CMD_HDR_TOKEN_O, MC_CMD_HDR_TOKEN_S, token);
	hdr |= mc_enc(MC_CMD_HDR_STATUS_O, MC_CMD_HDR_STATUS_S,
>>>>>>> 8989c96b
		       MC_CMD_STATUS_READY);

	return hdr;
}

/**
 * mc_write_command - writes a command to a Management Complex (MC) portal
 *
 * @portal: pointer to an MC portal
 * @cmd: pointer to a filled command
 */
static inline void mc_write_command(struct mc_command __iomem *portal,
				    struct mc_command *cmd)
{
	int i;

	/* copy command parameters into the portal */
	for (i = 0; i < MC_CMD_NUM_OF_PARAMS; i++)
		writeq(cmd->params[i], &portal->params[i]);

	/* submit the command by writing the header */
	writeq(cmd->header, &portal->header);
}

/**
 * mc_read_response - reads the response for the last MC command from a
 * Management Complex (MC) portal
 *
 * @portal: pointer to an MC portal
 * @resp: pointer to command response buffer
 *
 * Returns MC_CMD_STATUS_OK on Success; Error code otherwise.
 */
static inline enum mc_cmd_status mc_read_response(
					struct mc_command __iomem *portal,
					struct mc_command *resp)
{
	int i;
	enum mc_cmd_status status;

	/* Copy command response header from MC portal: */
	resp->header = readq(&portal->header);
	status = MC_CMD_HDR_READ_STATUS(resp->header);
	if (status != MC_CMD_STATUS_OK)
		return status;

	/* Copy command response data from MC portal: */
	for (i = 0; i < MC_CMD_NUM_OF_PARAMS; i++)
		resp->params[i] = readq(&portal->params[i]);

	return status;
}

#endif /* __FSL_MC_CMD_H */<|MERGE_RESOLUTION|>--- conflicted
+++ resolved
@@ -66,20 +66,13 @@
 		MC_CMD_HDR_STATUS_O, MC_CMD_HDR_STATUS_S))
 
 #define MC_CMD_HDR_READ_TOKEN(_hdr) \
-<<<<<<< HEAD
-	((uint16_t)u64_dec((_hdr), MC_CMD_HDR_TOKEN_O, MC_CMD_HDR_TOKEN_S))
-=======
 	((uint16_t)mc_dec((_hdr), MC_CMD_HDR_TOKEN_O, MC_CMD_HDR_TOKEN_S))
 
 #define MC_PREP_OP(_ext, _param, _offset, _width, _type, _arg) \
 	((_ext)[_param] |= cpu_to_le64(mc_enc((_offset), (_width), _arg)))
->>>>>>> 8989c96b
 
 #define MC_EXT_OP(_ext, _param, _offset, _width, _type, _arg) \
 	(_arg = (_type)mc_dec(cpu_to_le64(_ext[_param]), (_offset), (_width)))
-
-#define MC_EXT_OP(_ext, _param, _offset, _width, _type, _arg) \
-	((_ext)[_param] |= u64_enc((_offset), (_width), _arg))
 
 #define MC_CMD_OP(_cmd, _param, _offset, _width, _type, _arg) \
 	((_cmd).params[_param] |= mc_enc((_offset), (_width), _arg))
@@ -88,27 +81,16 @@
 	(_arg = (_type)mc_dec(_cmd.params[_param], (_offset), (_width)))
 
 static inline uint64_t mc_encode_cmd_header(uint16_t cmd_id,
-<<<<<<< HEAD
-					    uint8_t priority,
-=======
 					    uint32_t cmd_flags,
->>>>>>> 8989c96b
 					    uint16_t token)
 {
 	uint64_t hdr;
 
-<<<<<<< HEAD
-	hdr = u64_enc(MC_CMD_HDR_CMDID_O, MC_CMD_HDR_CMDID_S, cmd_id);
-	hdr |= u64_enc(MC_CMD_HDR_TOKEN_O, MC_CMD_HDR_TOKEN_S, token);
-	hdr |= u64_enc(MC_CMD_HDR_PRI_O, MC_CMD_HDR_PRI_S, priority);
-	hdr |= u64_enc(MC_CMD_HDR_STATUS_O, MC_CMD_HDR_STATUS_S,
-=======
 	hdr = mc_enc(MC_CMD_HDR_CMDID_O, MC_CMD_HDR_CMDID_S, cmd_id);
 	hdr |= mc_enc(MC_CMD_HDR_FLAGS_O, MC_CMD_HDR_FLAGS_S,
 		       (cmd_flags & MC_CMD_HDR_FLAGS_MASK));
 	hdr |= mc_enc(MC_CMD_HDR_TOKEN_O, MC_CMD_HDR_TOKEN_S, token);
 	hdr |= mc_enc(MC_CMD_HDR_STATUS_O, MC_CMD_HDR_STATUS_S,
->>>>>>> 8989c96b
 		       MC_CMD_STATUS_READY);
 
 	return hdr;

--- conflicted
+++ resolved
@@ -181,8 +181,6 @@
 #define DDR_CDR2_VREF_OVRD(x)	(0x00008080 | ((((x) - 37) & 0x3F) << 8))
 #define DDR_CDR2_VREF_TRAIN_EN	0x00000080
 #define DDR_CDR2_VREF_RANGE_2	0x00000040
-<<<<<<< HEAD
-=======
 
 /* DDR ERR_DISABLE */
 #define DDR_ERR_DISABLE_APED	(1 << 8)  /* Address parity error disable */
@@ -198,7 +196,6 @@
 /* DEBUG_29 register */
 #define DDR_TX_BD_DIS	(1 << 10) /* Transmit Bit Deskew Disable */
 
->>>>>>> 8989c96b
 
 #if (defined(CONFIG_SYS_FSL_DDR_VER) && \
 	(CONFIG_SYS_FSL_DDR_VER >= FSL_DDR_VER_4_7))

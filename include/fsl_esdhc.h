/*
 * FSL SD/MMC Defines
 *-------------------------------------------------------------------
 *
 * Copyright 2007-2008,2010-2011 Freescale Semiconductor, Inc
 *
 * SPDX-License-Identifier:	GPL-2.0+
 */

#ifndef  __FSL_ESDHC_H__
#define	__FSL_ESDHC_H__

#include <asm/errno.h>
#include <asm/byteorder.h>

/* needed for the mmc_cfg definition */
#include <mmc.h>

#ifdef CONFIG_FSL_ESDHC_ADAPTER_IDENT
#include "../board/freescale/common/qixis.h"
#endif

/* FSL eSDHC-specific constants */
#define SYSCTL			0x0002e02c
#define SYSCTL_INITA		0x08000000
#define SYSCTL_TIMEOUT_MASK	0x000f0000
#define SYSCTL_CLOCK_MASK	0x0000fff0
#if !defined(CONFIG_FSL_USDHC)
#define SYSCTL_CKEN		0x00000008
#define SYSCTL_PEREN		0x00000004
#define SYSCTL_HCKEN		0x00000002
#define SYSCTL_IPGEN		0x00000001
#endif
#define SYSCTL_RSTA		0x01000000
#define SYSCTL_RSTC		0x02000000
#define SYSCTL_RSTD		0x04000000

#define VENDORSPEC_CKEN		0x00004000
#define VENDORSPEC_PEREN	0x00002000
#define VENDORSPEC_HCKEN	0x00001000
#define VENDORSPEC_IPGEN	0x00000800
#define VENDORSPEC_INIT		0x20007809

#define IRQSTAT			0x0002e030
#define IRQSTAT_DMAE		(0x10000000)
#define IRQSTAT_AC12E		(0x01000000)
#define IRQSTAT_DEBE		(0x00400000)
#define IRQSTAT_DCE		(0x00200000)
#define IRQSTAT_DTOE		(0x00100000)
#define IRQSTAT_CIE		(0x00080000)
#define IRQSTAT_CEBE		(0x00040000)
#define IRQSTAT_CCE		(0x00020000)
#define IRQSTAT_CTOE		(0x00010000)
#define IRQSTAT_CINT		(0x00000100)
#define IRQSTAT_CRM		(0x00000080)
#define IRQSTAT_CINS		(0x00000040)
#define IRQSTAT_BRR		(0x00000020)
#define IRQSTAT_BWR		(0x00000010)
#define IRQSTAT_DINT		(0x00000008)
#define IRQSTAT_BGE		(0x00000004)
#define IRQSTAT_TC		(0x00000002)
#define IRQSTAT_CC		(0x00000001)

#define CMD_ERR		(IRQSTAT_CIE | IRQSTAT_CEBE | IRQSTAT_CCE)
#define DATA_ERR	(IRQSTAT_DEBE | IRQSTAT_DCE | IRQSTAT_DTOE | \
				IRQSTAT_DMAE)
#define DATA_COMPLETE	(IRQSTAT_TC | IRQSTAT_DINT)

#define IRQSTATEN		0x0002e034
#define IRQSTATEN_DMAE		(0x10000000)
#define IRQSTATEN_AC12E		(0x01000000)
#define IRQSTATEN_DEBE		(0x00400000)
#define IRQSTATEN_DCE		(0x00200000)
#define IRQSTATEN_DTOE		(0x00100000)
#define IRQSTATEN_CIE		(0x00080000)
#define IRQSTATEN_CEBE		(0x00040000)
#define IRQSTATEN_CCE		(0x00020000)
#define IRQSTATEN_CTOE		(0x00010000)
#define IRQSTATEN_CINT		(0x00000100)
#define IRQSTATEN_CRM		(0x00000080)
#define IRQSTATEN_CINS		(0x00000040)
#define IRQSTATEN_BRR		(0x00000020)
#define IRQSTATEN_BWR		(0x00000010)
#define IRQSTATEN_DINT		(0x00000008)
#define IRQSTATEN_BGE		(0x00000004)
#define IRQSTATEN_TC		(0x00000002)
#define IRQSTATEN_CC		(0x00000001)

#define ESDHCCTL		0x0002e40c
#define ESDHCCTL_PCS		(0x00080000)

#define PRSSTAT			0x0002e024
#define PRSSTAT_DAT0		(0x01000000)
#define PRSSTAT_CLSL		(0x00800000)
#define PRSSTAT_WPSPL		(0x00080000)
#define PRSSTAT_CDPL		(0x00040000)
#define PRSSTAT_CINS		(0x00010000)
#define PRSSTAT_BREN		(0x00000800)
#define PRSSTAT_BWEN		(0x00000400)
#define PRSSTAT_SDSTB		(0X00000008)
#define PRSSTAT_DLA		(0x00000004)
#define PRSSTAT_CICHB		(0x00000002)
#define PRSSTAT_CIDHB		(0x00000001)

#define PROCTL			0x0002e028
#define PROCTL_INIT		0x00000020
#define PROCTL_DTW_4		0x00000002
#define PROCTL_DTW_8		0x00000004

#define CMDARG			0x0002e008

#define XFERTYP			0x0002e00c
#define XFERTYP_CMD(x)		((x & 0x3f) << 24)
#define XFERTYP_CMDTYP_NORMAL	0x0
#define XFERTYP_CMDTYP_SUSPEND	0x00400000
#define XFERTYP_CMDTYP_RESUME	0x00800000
#define XFERTYP_CMDTYP_ABORT	0x00c00000
#define XFERTYP_DPSEL		0x00200000
#define XFERTYP_CICEN		0x00100000
#define XFERTYP_CCCEN		0x00080000
#define XFERTYP_RSPTYP_NONE	0
#define XFERTYP_RSPTYP_136	0x00010000
#define XFERTYP_RSPTYP_48	0x00020000
#define XFERTYP_RSPTYP_48_BUSY	0x00030000
#define XFERTYP_MSBSEL		0x00000020
#define XFERTYP_DTDSEL		0x00000010
#define XFERTYP_DDREN		0x00000008
#define XFERTYP_AC12EN		0x00000004
#define XFERTYP_BCEN		0x00000002
#define XFERTYP_DMAEN		0x00000001

#define CINS_TIMEOUT		1000
#define PIO_TIMEOUT		100000

#define DSADDR		0x2e004

#define CMDRSP0		0x2e010
#define CMDRSP1		0x2e014
#define CMDRSP2		0x2e018
#define CMDRSP3		0x2e01c

#define DATPORT		0x2e020

#define WML		0x2e044
#define WML_WRITE	0x00010000
#ifdef CONFIG_FSL_SDHC_V2_3
#define WML_RD_WML_MAX		0x80
#define WML_WR_WML_MAX		0x80
#define WML_RD_WML_MAX_VAL	0x0
#define WML_WR_WML_MAX_VAL	0x0
#define WML_RD_WML_MASK		0x7f
#define WML_WR_WML_MASK		0x7f0000
#else
#define WML_RD_WML_MAX		0x10
#define WML_WR_WML_MAX		0x80
#define WML_RD_WML_MAX_VAL	0x10
#define WML_WR_WML_MAX_VAL	0x80
#define WML_RD_WML_MASK	0xff
#define WML_WR_WML_MASK	0xff0000
#endif

#define BLKATTR		0x2e004
#define BLKATTR_CNT(x)	((x & 0xffff) << 16)
#define BLKATTR_SIZE(x)	(x & 0x1fff)
#define MAX_BLK_CNT	0x7fff	/* so malloc will have enough room with 32M */

#define ESDHC_HOSTCAPBLT_VS18	0x04000000
#define ESDHC_HOSTCAPBLT_VS30	0x02000000
#define ESDHC_HOSTCAPBLT_VS33	0x01000000
#define ESDHC_HOSTCAPBLT_SRS	0x00800000
#define ESDHC_HOSTCAPBLT_DMAS	0x00400000
#define ESDHC_HOSTCAPBLT_HSS	0x00200000

#define ESDHC_VENDORSPEC_VSELECT 0x00000002 /* Use 1.8V */

struct fsl_esdhc_cfg {
<<<<<<< HEAD
#ifdef CONFIG_LS2085A
	u64	esdhc_base;
#else
	u32	esdhc_base;
#endif
=======
	phys_addr_t esdhc_base;
>>>>>>> 8989c96b
	u32	sdhc_clk;
	u8	max_bus_width;
	u8	wp_enable;
	struct mmc_config cfg;
};

/* Select the correct accessors depending on endianess */
#if defined CONFIG_SYS_FSL_ESDHC_LE
#define esdhc_read32		in_le32
#define esdhc_write32		out_le32
#define esdhc_clrsetbits32	clrsetbits_le32
#define esdhc_clrbits32		clrbits_le32
#define esdhc_setbits32		setbits_le32
#elif defined(CONFIG_SYS_FSL_ESDHC_BE)
#define esdhc_read32            in_be32
#define esdhc_write32           out_be32
#define esdhc_clrsetbits32      clrsetbits_be32
#define esdhc_clrbits32         clrbits_be32
#define esdhc_setbits32         setbits_be32
#elif __BYTE_ORDER == __LITTLE_ENDIAN
#define esdhc_read32		in_le32
#define esdhc_write32		out_le32
#define esdhc_clrsetbits32	clrsetbits_le32
#define esdhc_clrbits32		clrbits_le32
#define esdhc_setbits32		setbits_le32
#elif __BYTE_ORDER == __BIG_ENDIAN
#define esdhc_read32		in_be32
#define esdhc_write32		out_be32
#define esdhc_clrsetbits32	clrsetbits_be32
#define esdhc_clrbits32		clrbits_be32
#define esdhc_setbits32		setbits_be32
#else
#error "Endianess is not defined: please fix to continue"
#endif

#ifdef CONFIG_FSL_ESDHC
int fsl_esdhc_mmc_init(bd_t *bis);
int fsl_esdhc_initialize(bd_t *bis, struct fsl_esdhc_cfg *cfg);
void fdt_fixup_esdhc(void *blob, bd_t *bd);
#else
static inline int fsl_esdhc_mmc_init(bd_t *bis) { return -ENOSYS; }
static inline void fdt_fixup_esdhc(void *blob, bd_t *bd) {}
#endif /* CONFIG_FSL_ESDHC */
void __noreturn mmc_boot(void);
void mmc_spl_load_image(uint32_t offs, unsigned int size, void *vdst);

#endif  /* __FSL_ESDHC_H__ */<|MERGE_RESOLUTION|>--- conflicted
+++ resolved
@@ -174,15 +174,7 @@
 #define ESDHC_VENDORSPEC_VSELECT 0x00000002 /* Use 1.8V */
 
 struct fsl_esdhc_cfg {
-<<<<<<< HEAD
-#ifdef CONFIG_LS2085A
-	u64	esdhc_base;
-#else
-	u32	esdhc_base;
-#endif
-=======
 	phys_addr_t esdhc_base;
->>>>>>> 8989c96b
 	u32	sdhc_clk;
 	u8	max_bus_width;
 	u8	wp_enable;

--- conflicted
+++ resolved
@@ -86,190 +86,6 @@
 #endif
 
 /* USB Erratum Checking code */
-<<<<<<< HEAD
-#ifdef CONFIG_PPC
-static inline bool has_dual_phy(void)
-{
-	u32 svr = get_svr();
-	u32 soc = SVR_SOC_VER(svr);
-
-	switch (soc) {
-	case SVR_T1023:
-	case SVR_T1024:
-	case SVR_T1013:
-	case SVR_T1014:
-		return IS_SVR_REV(svr, 1, 0);
-	case SVR_T1040:
-	case SVR_T1042:
-	case SVR_T1020:
-	case SVR_T1022:
-	case SVR_T2080:
-	case SVR_T2081:
-		return IS_SVR_REV(svr, 1, 0) || IS_SVR_REV(svr, 1, 1);
-	case SVR_T4240:
-	case SVR_T4160:
-	case SVR_T4080:
-		return IS_SVR_REV(svr, 1, 0) || IS_SVR_REV(svr, 2, 0);
-	}
-
-	return false;
-}
-
-static inline bool has_erratum_a006261(void)
-{
-	u32 svr = get_svr();
-	u32 soc = SVR_SOC_VER(svr);
-
-	switch (soc) {
-	case SVR_P1010:
-		return IS_SVR_REV(svr, 1, 0) || IS_SVR_REV(svr, 2, 0);
-	case SVR_P2041:
-	case SVR_P2040:
-		return IS_SVR_REV(svr, 1, 0) ||
-			IS_SVR_REV(svr, 1, 1) || IS_SVR_REV(svr, 2, 1);
-	case SVR_P3041:
-		return IS_SVR_REV(svr, 1, 0) ||
-			IS_SVR_REV(svr, 1, 1) ||
-			IS_SVR_REV(svr, 2, 0) || IS_SVR_REV(svr, 2, 1);
-	case SVR_P5010:
-	case SVR_P5020:
-	case SVR_P5021:
-		return IS_SVR_REV(svr, 1, 0) || IS_SVR_REV(svr, 2, 0);
-	case SVR_T4240:
-	case SVR_T4160:
-	case SVR_T4080:
-		return IS_SVR_REV(svr, 1, 0) || IS_SVR_REV(svr, 2, 0);
-	case SVR_T1040:
-		return IS_SVR_REV(svr, 1, 0);
-	case SVR_T2080:
-	case SVR_T2081:
-		return IS_SVR_REV(svr, 1, 0);
-	case SVR_P5040:
-		return IS_SVR_REV(svr, 1, 0);
-	}
-
-	return false;
-}
-
-static inline bool has_erratum_a007075(void)
-{
-	u32 svr = get_svr();
-	u32 soc = SVR_SOC_VER(svr);
-
-	switch (soc) {
-	case SVR_B4860:
-	case SVR_B4420:
-		return IS_SVR_REV(svr, 1, 0) || IS_SVR_REV(svr, 2, 0);
-	case SVR_P1010:
-		return IS_SVR_REV(svr, 1, 0);
-	case SVR_P4080:
-		return IS_SVR_REV(svr, 2, 0) || IS_SVR_REV(svr, 3, 0);
-	}
-	return false;
-}
-
-static inline bool has_erratum_a007798(void)
-{
-	return SVR_SOC_VER(get_svr()) == SVR_T4240 &&
-		IS_SVR_REV(get_svr(), 2, 0);
-}
-
-static inline bool has_erratum_a007792(void)
-{
-	u32 svr = get_svr();
-	u32 soc = SVR_SOC_VER(svr);
-
-	switch (soc) {
-	case SVR_T4240:
-	case SVR_T4160:
-		return IS_SVR_REV(svr, 2, 0);
-	case SVR_T1024:
-	case SVR_T1023:
-		return IS_SVR_REV(svr, 1, 0);
-	case SVR_T1040:
-	case SVR_T1042:
-	case SVR_T1020:
-	case SVR_T1022:
-	case SVR_T2080:
-	case SVR_T2081:
-		return IS_SVR_REV(svr, 1, 0) || IS_SVR_REV(svr, 1, 1);
-	}
-	return false;
-}
-
-static inline bool has_erratum_a005697(void)
-{
-	u32 svr = get_svr();
-	u32 soc = SVR_SOC_VER(svr);
-
-	switch (soc) {
-	case SVR_9131:
-	case SVR_9132:
-		return IS_SVR_REV(svr, 1, 0) || IS_SVR_REV(svr, 1, 1);
-	}
-	return false;
-}
-
-static inline bool has_erratum_a004477(void)
-{
-	u32 svr = get_svr();
-	u32 soc = SVR_SOC_VER(svr);
-
-	switch (soc) {
-	case SVR_P1010:
-		return IS_SVR_REV(svr, 1, 0) || IS_SVR_REV(svr, 2, 0);
-	case SVR_P1022:
-	case SVR_9131:
-	case SVR_9132:
-		return IS_SVR_REV(svr, 1, 0) || IS_SVR_REV(svr, 1, 1);
-	case SVR_P2020:
-		return IS_SVR_REV(svr, 1, 0) || IS_SVR_REV(svr, 2, 0) ||
-			IS_SVR_REV(svr, 2, 1);
-	case SVR_B4860:
-	case SVR_B4420:
-		return IS_SVR_REV(svr, 1, 0) || IS_SVR_REV(svr, 2, 0);
-	case SVR_P4080:
-		return IS_SVR_REV(svr, 2, 0) || IS_SVR_REV(svr, 3, 0);
-	}
-
-	return false;
-}
-#else
-static inline bool has_dual_phy(void)
-{
-	return false;
-}
-
-static inline bool has_erratum_a006261(void)
-{
-	return false;
-}
-
-static inline bool has_erratum_a007075(void)
-{
-	return false;
-}
-
-static inline bool has_erratum_a007798(void)
-{
-	return false;
-}
-
-static inline bool has_erratum_a007792(void)
-{
-	return false;
-}
-
-static inline bool has_erratum_a005697(void)
-{
-	return false;
-}
-
-static inline bool has_erratum_a004477(void)
-{
-	return false;
-}
-=======
 #if defined(CONFIG_PPC) || defined(CONFIG_ARM)
 bool has_dual_phy(void);
 bool has_erratum_a006261(void);
@@ -279,6 +95,5 @@
 bool has_erratum_a005697(void);
 bool has_erratum_a004477(void);
 bool has_erratum_a008751(void);
->>>>>>> 8989c96b
 #endif
 #endif /*_ASM_FSL_USB_H_ */
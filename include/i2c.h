--- conflicted
+++ resolved
@@ -172,10 +172,7 @@
  *
  * This reads a single value from the given address in an I2C chip
  *
-<<<<<<< HEAD
-=======
  * @dev:	Device to use for transfer
->>>>>>> 8989c96b
  * @addr:	Address to read from
  * @return value read, or -ve on error
  */
@@ -186,10 +183,7 @@
  *
  * This writes a single value to the given address in an I2C chip
  *
-<<<<<<< HEAD
-=======
  * @dev:	Device to use for transfer
->>>>>>> 8989c96b
  * @addr:	Address to write to
  * @val:	Value to write (normally a byte)
  * @return 0 on success, -ve on error
@@ -197,8 +191,6 @@
 int dm_i2c_reg_write(struct udevice *dev, uint offset, unsigned int val);
 
 /**
-<<<<<<< HEAD
-=======
  * dm_i2c_xfer() - Transfer messages over I2C
  *
  * This transfers a raw message. It is best to use dm_i2c_reg_read/write()
@@ -212,7 +204,6 @@
 int dm_i2c_xfer(struct udevice *dev, struct i2c_msg *msg, int nmsgs);
 
 /**
->>>>>>> 8989c96b
  * dm_i2c_set_bus_speed() - set the speed of a bus
  *
  * @bus:	Bus to adjust
@@ -351,17 +342,6 @@
  */
 void board_i2c_init(const void *blob);
 
-<<<<<<< HEAD
-/*
- * Compatibility functions for driver model.
- */
-uint8_t i2c_reg_read(uint8_t addr, uint8_t reg);
-void i2c_reg_write(uint8_t addr, uint8_t reg, uint8_t val);
-
-#endif
-
-=======
->>>>>>> 8989c96b
 /*
  * Compatibility functions for driver model.
  */

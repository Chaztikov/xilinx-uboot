--- conflicted
+++ resolved
@@ -242,8 +242,6 @@
 #define IH_TYPE_X86_SETUP	20	/* x86 setup.bin Image		*/
 #define IH_TYPE_LPC32XXIMAGE	21	/* x86 setup.bin Image		*/
 #define IH_TYPE_LOADABLE	22	/* A list of typeless images	*/
-<<<<<<< HEAD
-=======
 #define IH_TYPE_RKIMAGE		23	/* Rockchip Boot Image		*/
 #define IH_TYPE_RKSD		24	/* Rockchip SD card		*/
 #define IH_TYPE_RKSPI		25	/* Rockchip SPI image		*/
@@ -252,7 +250,6 @@
 #define IH_TYPE_FPGA		28	/* FPGA Image */
 
 #define IH_TYPE_COUNT		29	/* Number of image types */
->>>>>>> 8989c96b
 
 /*
  * Compression Types

--- conflicted
+++ resolved
@@ -103,11 +103,7 @@
  */
 
 /**
-<<<<<<< HEAD
- * ll_sym() - Access a linker-generated array entry
-=======
  * llsym() - Access a linker-generated array entry
->>>>>>> 8989c96b
  * @_type:	Data type of the entry
  * @_name:	Name of the entry
  * @_list:	name of the list. Should contain only characters allowed

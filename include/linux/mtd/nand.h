/*
 *  linux/include/linux/mtd/nand.h
 *
 *  Copyright © 2000-2010 David Woodhouse <dwmw2@infradead.org>
 *                        Steven J. Hill <sjhill@realitydiluted.com>
 *		          Thomas Gleixner <tglx@linutronix.de>
 *
 * SPDX-License-Identifier:	GPL-2.0+
 *
 * Info:
 *	Contains standard defines and IDs for NAND flash devices
 *
 * Changelog:
 *	See git changelog.
 */
#ifndef __LINUX_MTD_NAND_H
#define __LINUX_MTD_NAND_H

#include "config.h"

#include "linux/compat.h"
#include "linux/mtd/mtd.h"
#include "linux/mtd/flashchip.h"
#include "linux/mtd/bbm.h"

struct mtd_info;
struct nand_flash_dev;
/* Scan and identify a NAND device */
extern int nand_scan(struct mtd_info *mtd, int max_chips);
/*
 * Separate phases of nand_scan(), allowing board driver to intervene
 * and override command or ECC setup according to flash type.
 */
extern int nand_scan_ident(struct mtd_info *mtd, int max_chips,
			   struct nand_flash_dev *table);
extern int nand_scan_tail(struct mtd_info *mtd);

/* Free resources held by the NAND device */
extern void nand_release(struct mtd_info *mtd);

/* Internal helper for board drivers which need to override command function */
extern void nand_wait_ready(struct mtd_info *mtd);

/*
 * This constant declares the max. oobsize / page, which
 * is supported now. If you add a chip with bigger oobsize/page
 * adjust this accordingly.
 */
#define NAND_MAX_OOBSIZE       1216
#define NAND_MAX_PAGESIZE      16384
<<<<<<< HEAD
#endif
=======
>>>>>>> 5ec0003b

/*
 * Constants for hardware specific CLE/ALE/NCE function
 *
 * These are bits which can be or'ed to set/clear multiple
 * bits in one go.
 */
/* Select the chip by setting nCE to low */
#define NAND_NCE		0x01
/* Select the command latch by setting CLE to high */
#define NAND_CLE		0x02
/* Select the address latch by setting ALE to high */
#define NAND_ALE		0x04

#define NAND_CTRL_CLE		(NAND_NCE | NAND_CLE)
#define NAND_CTRL_ALE		(NAND_NCE | NAND_ALE)
#define NAND_CTRL_CHANGE	0x80

/*
 * Standard NAND flash commands
 */
#define NAND_CMD_READ0		0
#define NAND_CMD_READ1		1
#define NAND_CMD_RNDOUT		5
#define NAND_CMD_PAGEPROG	0x10
#define NAND_CMD_READOOB	0x50
#define NAND_CMD_ERASE1		0x60
#define NAND_CMD_STATUS		0x70
#define NAND_CMD_SEQIN		0x80
#define NAND_CMD_RNDIN		0x85
#define NAND_CMD_READID		0x90
#define NAND_CMD_ERASE2		0xd0
#define NAND_CMD_PARAM		0xec
#define NAND_CMD_GET_FEATURES	0xee
#define NAND_CMD_SET_FEATURES	0xef
#define NAND_CMD_RESET		0xff

#define NAND_CMD_LOCK		0x2a
#define NAND_CMD_UNLOCK1	0x23
#define NAND_CMD_UNLOCK2	0x24

/* Extended commands for large page devices */
#define NAND_CMD_READSTART	0x30
#define NAND_CMD_RNDOUTSTART	0xE0
#define NAND_CMD_CACHEDPROG	0x15

/* Extended commands for AG-AND device */
/*
 * Note: the command for NAND_CMD_DEPLETE1 is really 0x00 but
 *       there is no way to distinguish that from NAND_CMD_READ0
 *       until the remaining sequence of commands has been completed
 *       so add a high order bit and mask it off in the command.
 */
#define NAND_CMD_DEPLETE1	0x100
#define NAND_CMD_DEPLETE2	0x38
#define NAND_CMD_STATUS_MULTI	0x71
#define NAND_CMD_STATUS_ERROR	0x72
/* multi-bank error status (banks 0-3) */
#define NAND_CMD_STATUS_ERROR0	0x73
#define NAND_CMD_STATUS_ERROR1	0x74
#define NAND_CMD_STATUS_ERROR2	0x75
#define NAND_CMD_STATUS_ERROR3	0x76
#define NAND_CMD_STATUS_RESET	0x7f
#define NAND_CMD_STATUS_CLEAR	0xff

#define NAND_CMD_NONE		-1

/* Status bits */
#define NAND_STATUS_FAIL	0x01
#define NAND_STATUS_FAIL_N1	0x02
#define NAND_STATUS_TRUE_READY	0x20
#define NAND_STATUS_READY	0x40
#define NAND_STATUS_WP		0x80

/*
 * Constants for ECC_MODES
 */
typedef enum {
	NAND_ECC_NONE,
	NAND_ECC_SOFT,
	NAND_ECC_HW,
	NAND_ECC_HW_SYNDROME,
	NAND_ECC_HW_OOB_FIRST,
	NAND_ECC_SOFT_BCH,
} nand_ecc_modes_t;

/*
 * Constants for Hardware ECC
 */
/* Reset Hardware ECC for read */
#define NAND_ECC_READ		0
/* Reset Hardware ECC for write */
#define NAND_ECC_WRITE		1
/* Enable Hardware ECC before syndrome is read back from flash */
#define NAND_ECC_READSYN	2

/* Bit mask for flags passed to do_nand_read_ecc */
#define NAND_GET_DEVICE		0x80


/*
 * Option constants for bizarre disfunctionality and real
 * features.
 */
/* Buswidth is 16 bit */
#define NAND_BUSWIDTH_16	0x00000002
/* Device supports partial programming without padding */
#define NAND_NO_PADDING		0x00000004
/* Chip has cache program function */
#define NAND_CACHEPRG		0x00000008
/* Chip has copy back function */
#define NAND_COPYBACK		0x00000010
/*
 * Chip requires ready check on read (for auto-incremented sequential read).
 * True only for small page devices; large page devices do not support
 * autoincrement.
 */
#define NAND_NEED_READRDY	0x00000100

/* Chip does not allow subpage writes */
#define NAND_NO_SUBPAGE_WRITE	0x00000200

/* Device is one of 'new' xD cards that expose fake nand command set */
#define NAND_BROKEN_XD		0x00000400

/* Device behaves just like nand, but is readonly */
#define NAND_ROM		0x00000800

/* Device supports subpage reads */
#define NAND_SUBPAGE_READ	0x00001000

/* Options valid for Samsung large page devices */
#define NAND_SAMSUNG_LP_OPTIONS NAND_CACHEPRG

/* Macros to identify the above */
#define NAND_HAS_CACHEPROG(chip) ((chip->options & NAND_CACHEPRG))
#define NAND_HAS_SUBPAGE_READ(chip) ((chip->options & NAND_SUBPAGE_READ))

/* Non chip related options */
/* This option skips the bbt scan during initialization. */
#define NAND_SKIP_BBTSCAN	0x00010000
/*
 * This option is defined if the board driver allocates its own buffers
 * (e.g. because it needs them DMA-coherent).
 */
#define NAND_OWN_BUFFERS	0x00020000
/* Chip may not exist, so silence any errors in scan */
#define NAND_SCAN_SILENT_NODEV	0x00040000
/*
 * Autodetect nand buswidth with readid/onfi.
 * This suppose the driver will configure the hardware in 8 bits mode
 * when calling nand_scan_ident, and update its configuration
 * before calling nand_scan_tail.
 */
#define NAND_BUSWIDTH_AUTO      0x00080000

/* Options set by nand scan */
/* bbt has already been read */
#define NAND_BBT_SCANNED	0x40000000
/* Nand scan has allocated controller struct */
#define NAND_CONTROLLER_ALLOC	0x80000000

/* Cell info constants */
#define NAND_CI_CHIPNR_MSK	0x03
#define NAND_CI_CELLTYPE_MSK	0x0C
#define NAND_CI_CELLTYPE_SHIFT	2

/* Keep gcc happy */
struct nand_chip;

/* ONFI features */
#define ONFI_FEATURE_16_BIT_BUS		(1 << 0)
#define ONFI_FEATURE_EXT_PARAM_PAGE	(1 << 7)

/* ONFI timing mode, used in both asynchronous and synchronous mode */
#define ONFI_TIMING_MODE_0		(1 << 0)
#define ONFI_TIMING_MODE_1		(1 << 1)
#define ONFI_TIMING_MODE_2		(1 << 2)
#define ONFI_TIMING_MODE_3		(1 << 3)
#define ONFI_TIMING_MODE_4		(1 << 4)
#define ONFI_TIMING_MODE_5		(1 << 5)
#define ONFI_TIMING_MODE_UNKNOWN	(1 << 6)

/* ONFI feature address */
#define ONFI_FEATURE_ADDR_TIMING_MODE	0x1

/* Vendor-specific feature address (Micron) */
#define ONFI_FEATURE_ADDR_READ_RETRY	0x89

/* ONFI subfeature parameters length */
#define ONFI_SUBFEATURE_PARAM_LEN	4

/* ONFI optional commands SET/GET FEATURES supported? */
#define ONFI_OPT_CMD_SET_GET_FEATURES	(1 << 2)

struct nand_onfi_params {
	/* rev info and features block */
	/* 'O' 'N' 'F' 'I'  */
	u8 sig[4];
	__le16 revision;
	__le16 features;
	__le16 opt_cmd;
	u8 reserved0[2];
	__le16 ext_param_page_length; /* since ONFI 2.1 */
	u8 num_of_param_pages;        /* since ONFI 2.1 */
	u8 reserved1[17];

	/* manufacturer information block */
	char manufacturer[12];
	char model[20];
	u8 jedec_id;
	__le16 date_code;
	u8 reserved2[13];

	/* memory organization block */
	__le32 byte_per_page;
	__le16 spare_bytes_per_page;
	__le32 data_bytes_per_ppage;
	__le16 spare_bytes_per_ppage;
	__le32 pages_per_block;
	__le32 blocks_per_lun;
	u8 lun_count;
	u8 addr_cycles;
	u8 bits_per_cell;
	__le16 bb_per_lun;
	__le16 block_endurance;
	u8 guaranteed_good_blocks;
	__le16 guaranteed_block_endurance;
	u8 programs_per_page;
	u8 ppage_attr;
	u8 ecc_bits;
	u8 interleaved_bits;
	u8 interleaved_ops;
	u8 reserved3[13];

	/* electrical parameter block */
	u8 io_pin_capacitance_max;
	__le16 async_timing_mode;
	__le16 program_cache_timing_mode;
	__le16 t_prog;
	__le16 t_bers;
	__le16 t_r;
	__le16 t_ccs;
	__le16 src_sync_timing_mode;
	__le16 src_ssync_features;
	__le16 clk_pin_capacitance_typ;
	__le16 io_pin_capacitance_typ;
	__le16 input_pin_capacitance_typ;
	u8 input_pin_capacitance_max;
	u8 driver_strength_support;
	__le16 t_int_r;
	__le16 t_ald;
	u8 reserved4[7];

	/* vendor */
	__le16 vendor_revision;
	u8 vendor[88];

	__le16 crc;
} __packed;

#define ONFI_CRC_BASE	0x4F4E

/* Extended ECC information Block Definition (since ONFI 2.1) */
struct onfi_ext_ecc_info {
	u8 ecc_bits;
	u8 codeword_size;
	__le16 bb_per_lun;
	__le16 block_endurance;
	u8 reserved[2];
} __packed;

#define ONFI_SECTION_TYPE_0	0	/* Unused section. */
#define ONFI_SECTION_TYPE_1	1	/* for additional sections. */
#define ONFI_SECTION_TYPE_2	2	/* for ECC information. */
struct onfi_ext_section {
	u8 type;
	u8 length;
} __packed;

#define ONFI_EXT_SECTION_MAX 8

/* Extended Parameter Page Definition (since ONFI 2.1) */
struct onfi_ext_param_page {
	__le16 crc;
	u8 sig[4];             /* 'E' 'P' 'P' 'S' */
	u8 reserved0[10];
	struct onfi_ext_section sections[ONFI_EXT_SECTION_MAX];

	/*
	 * The actual size of the Extended Parameter Page is in
	 * @ext_param_page_length of nand_onfi_params{}.
	 * The following are the variable length sections.
	 * So we do not add any fields below. Please see the ONFI spec.
	 */
} __packed;

struct nand_onfi_vendor_micron {
	u8 two_plane_read;
	u8 read_cache;
	u8 read_unique_id;
	u8 dq_imped;
	u8 dq_imped_num_settings;
	u8 dq_imped_feat_addr;
	u8 rb_pulldown_strength;
	u8 rb_pulldown_strength_feat_addr;
	u8 rb_pulldown_strength_num_settings;
	u8 otp_mode;
	u8 otp_page_start;
	u8 otp_data_prot_addr;
	u8 otp_num_pages;
	u8 otp_feat_addr;
	u8 read_retry_options;
	u8 reserved[72];
	u8 param_revision;
} __packed;

struct jedec_ecc_info {
	u8 ecc_bits;
	u8 codeword_size;
	__le16 bb_per_lun;
	__le16 block_endurance;
	u8 reserved[2];
} __packed;

/* JEDEC features */
#define JEDEC_FEATURE_16_BIT_BUS	(1 << 0)

struct nand_jedec_params {
	/* rev info and features block */
	/* 'J' 'E' 'S' 'D'  */
	u8 sig[4];
	__le16 revision;
	__le16 features;
	u8 opt_cmd[3];
	__le16 sec_cmd;
	u8 num_of_param_pages;
	u8 reserved0[18];

	/* manufacturer information block */
	char manufacturer[12];
	char model[20];
	u8 jedec_id[6];
	u8 reserved1[10];

	/* memory organization block */
	__le32 byte_per_page;
	__le16 spare_bytes_per_page;
	u8 reserved2[6];
	__le32 pages_per_block;
	__le32 blocks_per_lun;
	u8 lun_count;
	u8 addr_cycles;
	u8 bits_per_cell;
	u8 programs_per_page;
	u8 multi_plane_addr;
	u8 multi_plane_op_attr;
	u8 reserved3[38];

	/* electrical parameter block */
	__le16 async_sdr_speed_grade;
	__le16 toggle_ddr_speed_grade;
	__le16 sync_ddr_speed_grade;
	u8 async_sdr_features;
	u8 toggle_ddr_features;
	u8 sync_ddr_features;
	__le16 t_prog;
	__le16 t_bers;
	__le16 t_r;
	__le16 t_r_multi_plane;
	__le16 t_ccs;
	__le16 io_pin_capacitance_typ;
	__le16 input_pin_capacitance_typ;
	__le16 clk_pin_capacitance_typ;
	u8 driver_strength_support;
	__le16 t_ald;
	u8 reserved4[36];

	/* ECC and endurance block */
	u8 guaranteed_good_blocks;
	__le16 guaranteed_block_endurance;
	struct jedec_ecc_info ecc_info[4];
	u8 reserved5[29];

	/* reserved */
	u8 reserved6[148];

	/* vendor */
	__le16 vendor_rev_num;
	u8 reserved7[88];

	/* CRC for Parameter Page */
	__le16 crc;
} __packed;

/**
 * struct nand_hw_control - Control structure for hardware controller (e.g ECC generator) shared among independent devices
 * @lock:               protection lock
 * @active:		the mtd device which holds the controller currently
 * @wq:			wait queue to sleep on if a NAND operation is in
 *			progress used instead of the per chip wait queue
 *			when a hw controller is available.
 */
struct nand_hw_control {
	spinlock_t lock;
	struct nand_chip *active;
};

/**
 * struct nand_ecc_ctrl - Control structure for ECC
 * @mode:	ECC mode
 * @steps:	number of ECC steps per page
 * @size:	data bytes per ECC step
 * @bytes:	ECC bytes per step
 * @strength:	max number of correctible bits per ECC step
 * @total:	total number of ECC bytes per page
 * @prepad:	padding information for syndrome based ECC generators
 * @postpad:	padding information for syndrome based ECC generators
 * @layout:	ECC layout control struct pointer
 * @priv:	pointer to private ECC control data
 * @hwctl:	function to control hardware ECC generator. Must only
 *		be provided if an hardware ECC is available
 * @calculate:	function for ECC calculation or readback from ECC hardware
 * @correct:	function for ECC correction, matching to ECC generator (sw/hw)
 * @read_page_raw:	function to read a raw page without ECC. This function
 *			should hide the specific layout used by the ECC
 *			controller and always return contiguous in-band and
 *			out-of-band data even if they're not stored
 *			contiguously on the NAND chip (e.g.
 *			NAND_ECC_HW_SYNDROME interleaves in-band and
 *			out-of-band data).
 * @write_page_raw:	function to write a raw page without ECC. This function
 *			should hide the specific layout used by the ECC
 *			controller and consider the passed data as contiguous
 *			in-band and out-of-band data. ECC controller is
 *			responsible for doing the appropriate transformations
 *			to adapt to its specific layout (e.g.
 *			NAND_ECC_HW_SYNDROME interleaves in-band and
 *			out-of-band data).
 * @read_page:	function to read a page according to the ECC generator
 *		requirements; returns maximum number of bitflips corrected in
 *		any single ECC step, 0 if bitflips uncorrectable, -EIO hw error
 * @read_subpage:	function to read parts of the page covered by ECC;
 *			returns same as read_page()
 * @write_subpage:	function to write parts of the page covered by ECC.
 * @write_page:	function to write a page according to the ECC generator
 *		requirements.
 * @write_oob_raw:	function to write chip OOB data without ECC
 * @read_oob_raw:	function to read chip OOB data without ECC
 * @read_oob:	function to read chip OOB data
 * @write_oob:	function to write chip OOB data
 */
struct nand_ecc_ctrl {
	nand_ecc_modes_t mode;
	int steps;
	int size;
	int bytes;
	int total;
	int strength;
	int prepad;
	int postpad;
	struct nand_ecclayout	*layout;
	void *priv;
	void (*hwctl)(struct mtd_info *mtd, int mode);
	int (*calculate)(struct mtd_info *mtd, const uint8_t *dat,
			uint8_t *ecc_code);
	int (*correct)(struct mtd_info *mtd, uint8_t *dat, uint8_t *read_ecc,
			uint8_t *calc_ecc);
	int (*read_page_raw)(struct mtd_info *mtd, struct nand_chip *chip,
			uint8_t *buf, int oob_required, int page);
	int (*write_page_raw)(struct mtd_info *mtd, struct nand_chip *chip,
			const uint8_t *buf, int oob_required);
	int (*read_page)(struct mtd_info *mtd, struct nand_chip *chip,
			uint8_t *buf, int oob_required, int page);
	int (*read_subpage)(struct mtd_info *mtd, struct nand_chip *chip,
			uint32_t offs, uint32_t len, uint8_t *buf, int page);
	int (*write_subpage)(struct mtd_info *mtd, struct nand_chip *chip,
			uint32_t offset, uint32_t data_len,
			const uint8_t *data_buf, int oob_required);
	int (*write_page)(struct mtd_info *mtd, struct nand_chip *chip,
			const uint8_t *buf, int oob_required);
	int (*write_oob_raw)(struct mtd_info *mtd, struct nand_chip *chip,
			int page);
	int (*read_oob_raw)(struct mtd_info *mtd, struct nand_chip *chip,
			int page);
	int (*read_oob)(struct mtd_info *mtd, struct nand_chip *chip, int page);
	int (*write_oob)(struct mtd_info *mtd, struct nand_chip *chip,
			int page);
};

/**
 * struct nand_buffers - buffer structure for read/write
 * @ecccalc:	buffer pointer for calculated ECC, size is oobsize.
 * @ecccode:	buffer pointer for ECC read from flash, size is oobsize.
 * @databuf:	buffer pointer for data, size is (page size + oobsize).
 *
 * Do not change the order of buffers. databuf and oobrbuf must be in
 * consecutive order.
 */
struct nand_buffers {
	uint8_t	ecccalc[ALIGN(NAND_MAX_OOBSIZE, ARCH_DMA_MINALIGN)];
	uint8_t	ecccode[ALIGN(NAND_MAX_OOBSIZE, ARCH_DMA_MINALIGN)];
	uint8_t databuf[ALIGN(NAND_MAX_PAGESIZE + NAND_MAX_OOBSIZE,
			      ARCH_DMA_MINALIGN)];
};

/**
 * struct nand_chip - NAND Private Flash Chip Data
 * @IO_ADDR_R:		[BOARDSPECIFIC] address to read the 8 I/O lines of the
 *			flash device
 * @IO_ADDR_W:		[BOARDSPECIFIC] address to write the 8 I/O lines of the
 *			flash device.
 * @read_byte:		[REPLACEABLE] read one byte from the chip
 * @read_word:		[REPLACEABLE] read one word from the chip
 * @write_byte:		[REPLACEABLE] write a single byte to the chip on the
 *			low 8 I/O lines
 * @write_buf:		[REPLACEABLE] write data from the buffer to the chip
 * @read_buf:		[REPLACEABLE] read data from the chip into the buffer
 * @select_chip:	[REPLACEABLE] select chip nr
 * @block_bad:		[REPLACEABLE] check if a block is bad, using OOB markers
 * @block_markbad:	[REPLACEABLE] mark a block bad
 * @cmd_ctrl:		[BOARDSPECIFIC] hardwarespecific function for controlling
 *			ALE/CLE/nCE. Also used to write command and address
 * @init_size:		[BOARDSPECIFIC] hardwarespecific function for setting
 *			mtd->oobsize, mtd->writesize and so on.
 *			@id_data contains the 8 bytes values of NAND_CMD_READID.
 *			Return with the bus width.
 * @dev_ready:		[BOARDSPECIFIC] hardwarespecific function for accessing
 *			device ready/busy line. If set to NULL no access to
 *			ready/busy is available and the ready/busy information
 *			is read from the chip status register.
 * @cmdfunc:		[REPLACEABLE] hardwarespecific function for writing
 *			commands to the chip.
 * @waitfunc:		[REPLACEABLE] hardwarespecific function for wait on
 *			ready.
 * @setup_read_retry:	[FLASHSPECIFIC] flash (vendor) specific function for
 *			setting the read-retry mode. Mostly needed for MLC NAND.
 * @ecc:		[BOARDSPECIFIC] ECC control structure
 * @buffers:		buffer structure for read/write
 * @hwcontrol:		platform-specific hardware control structure
 * @erase:		[REPLACEABLE] erase function
 * @scan_bbt:		[REPLACEABLE] function to scan bad block table
 * @chip_delay:		[BOARDSPECIFIC] chip dependent delay for transferring
 *			data from array to read regs (tR).
 * @state:		[INTERN] the current state of the NAND device
 * @oob_poi:		"poison value buffer," used for laying out OOB data
 *			before writing
 * @page_shift:		[INTERN] number of address bits in a page (column
 *			address bits).
 * @phys_erase_shift:	[INTERN] number of address bits in a physical eraseblock
 * @bbt_erase_shift:	[INTERN] number of address bits in a bbt entry
 * @chip_shift:		[INTERN] number of address bits in one chip
 * @options:		[BOARDSPECIFIC] various chip options. They can partly
 *			be set to inform nand_scan about special functionality.
 *			See the defines for further explanation.
 * @bbt_options:	[INTERN] bad block specific options. All options used
 *			here must come from bbm.h. By default, these options
 *			will be copied to the appropriate nand_bbt_descr's.
 * @badblockpos:	[INTERN] position of the bad block marker in the oob
 *			area.
 * @badblockbits:	[INTERN] minimum number of set bits in a good block's
 *			bad block marker position; i.e., BBM == 11110111b is
 *			not bad when badblockbits == 7
 * @bits_per_cell:	[INTERN] number of bits per cell. i.e., 1 means SLC.
 * @ecc_strength_ds:	[INTERN] ECC correctability from the datasheet.
 *			Minimum amount of bit errors per @ecc_step_ds guaranteed
 *			to be correctable. If unknown, set to zero.
 * @ecc_step_ds:	[INTERN] ECC step required by the @ecc_strength_ds,
 *                      also from the datasheet. It is the recommended ECC step
 *			size, if known; if unknown, set to zero.
 * @onfi_timing_mode_default: [INTERN] default ONFI timing mode. This field is
 *			      either deduced from the datasheet if the NAND
 *			      chip is not ONFI compliant or set to 0 if it is
 *			      (an ONFI chip is always configured in mode 0
 *			      after a NAND reset)
 * @numchips:		[INTERN] number of physical chips
 * @chipsize:		[INTERN] the size of one chip for multichip arrays
 * @pagemask:		[INTERN] page number mask = number of (pages / chip) - 1
 * @pagebuf:		[INTERN] holds the pagenumber which is currently in
 *			data_buf.
 * @pagebuf_bitflips:	[INTERN] holds the bitflip count for the page which is
 *			currently in data_buf.
 * @subpagesize:	[INTERN] holds the subpagesize
 * @onfi_version:	[INTERN] holds the chip ONFI version (BCD encoded),
 *			non 0 if ONFI supported.
 * @jedec_version:	[INTERN] holds the chip JEDEC version (BCD encoded),
 *			non 0 if JEDEC supported.
 * @onfi_params:	[INTERN] holds the ONFI page parameter when ONFI is
 *			supported, 0 otherwise.
 * @jedec_params:	[INTERN] holds the JEDEC parameter page when JEDEC is
 *			supported, 0 otherwise.
 * @read_retries:	[INTERN] the number of read retry modes supported
 * @onfi_set_features:	[REPLACEABLE] set the features for ONFI nand
 * @onfi_get_features:	[REPLACEABLE] get the features for ONFI nand
 * @bbt:		[INTERN] bad block table pointer
 * @bbt_td:		[REPLACEABLE] bad block table descriptor for flash
 *			lookup.
 * @bbt_md:		[REPLACEABLE] bad block table mirror descriptor
 * @badblock_pattern:	[REPLACEABLE] bad block scan pattern used for initial
 *			bad block scan.
 * @controller:		[REPLACEABLE] a pointer to a hardware controller
 *			structure which is shared among multiple independent
 *			devices.
 * @priv:		[OPTIONAL] pointer to private chip data
 * @errstat:		[OPTIONAL] hardware specific function to perform
 *			additional error status checks (determine if errors are
 *			correctable).
 * @write_page:		[REPLACEABLE] High-level page write function
 */

struct nand_chip {
	void __iomem *IO_ADDR_R;
	void __iomem *IO_ADDR_W;

	uint8_t (*read_byte)(struct mtd_info *mtd);
	u16 (*read_word)(struct mtd_info *mtd);
	void (*write_byte)(struct mtd_info *mtd, uint8_t byte);
	void (*write_buf)(struct mtd_info *mtd, const uint8_t *buf, int len);
	void (*read_buf)(struct mtd_info *mtd, uint8_t *buf, int len);
	void (*select_chip)(struct mtd_info *mtd, int chip);
	int (*block_bad)(struct mtd_info *mtd, loff_t ofs, int getchip);
	int (*block_markbad)(struct mtd_info *mtd, loff_t ofs);
	void (*cmd_ctrl)(struct mtd_info *mtd, int dat, unsigned int ctrl);
	int (*init_size)(struct mtd_info *mtd, struct nand_chip *this,
			u8 *id_data);
	int (*dev_ready)(struct mtd_info *mtd);
	void (*cmdfunc)(struct mtd_info *mtd, unsigned command, int column,
			int page_addr);
	int(*waitfunc)(struct mtd_info *mtd, struct nand_chip *this);
	int (*erase)(struct mtd_info *mtd, int page);
	int (*scan_bbt)(struct mtd_info *mtd);
	int (*errstat)(struct mtd_info *mtd, struct nand_chip *this, int state,
			int status, int page);
	int (*write_page)(struct mtd_info *mtd, struct nand_chip *chip,
			uint32_t offset, int data_len, const uint8_t *buf,
			int oob_required, int page, int cached, int raw);
	int (*onfi_set_features)(struct mtd_info *mtd, struct nand_chip *chip,
			int feature_addr, uint8_t *subfeature_para);
	int (*onfi_get_features)(struct mtd_info *mtd, struct nand_chip *chip,
			int feature_addr, uint8_t *subfeature_para);
	int (*setup_read_retry)(struct mtd_info *mtd, int retry_mode);

	int chip_delay;
	unsigned int options;
	unsigned int bbt_options;

	int page_shift;
	int phys_erase_shift;
	int bbt_erase_shift;
	int chip_shift;
	int numchips;
	uint64_t chipsize;
	int pagemask;
	int pagebuf;
	unsigned int pagebuf_bitflips;
	int subpagesize;
	uint8_t bits_per_cell;
	uint16_t ecc_strength_ds;
	uint16_t ecc_step_ds;
	int onfi_timing_mode_default;
	int badblockpos;
	int badblockbits;

	int onfi_version;
	int jedec_version;
#ifdef CONFIG_SYS_NAND_ONFI_DETECTION
	struct nand_onfi_params	onfi_params;
#endif
	struct nand_jedec_params jedec_params;
 
	int read_retries;

	flstate_t state;

	uint8_t *oob_poi;
	struct nand_hw_control *controller;
	struct nand_ecclayout *ecclayout;

	struct nand_ecc_ctrl ecc;
	struct nand_buffers *buffers;
	struct nand_hw_control hwcontrol;

	uint8_t *bbt;
	struct nand_bbt_descr *bbt_td;
	struct nand_bbt_descr *bbt_md;

	struct nand_bbt_descr *badblock_pattern;

	void *priv;
};

/*
 * NAND Flash Manufacturer ID Codes
 */
#define NAND_MFR_TOSHIBA	0x98
#define NAND_MFR_SAMSUNG	0xec
#define NAND_MFR_FUJITSU	0x04
#define NAND_MFR_NATIONAL	0x8f
#define NAND_MFR_RENESAS	0x07
#define NAND_MFR_STMICRO	0x20
#define NAND_MFR_HYNIX		0xad
#define NAND_MFR_MICRON		0x2c
#define NAND_MFR_AMD		0x01
#define NAND_MFR_MACRONIX	0xc2
#define NAND_MFR_EON		0x92
#define NAND_MFR_SANDISK	0x45
#define NAND_MFR_INTEL		0x89
#define NAND_MFR_ATO		0x9b

/* The maximum expected count of bytes in the NAND ID sequence */
#define NAND_MAX_ID_LEN 8

/*
 * A helper for defining older NAND chips where the second ID byte fully
 * defined the chip, including the geometry (chip size, eraseblock size, page
 * size). All these chips have 512 bytes NAND page size.
 */
#define LEGACY_ID_NAND(nm, devid, chipsz, erasesz, opts)          \
	{ .name = (nm), {{ .dev_id = (devid) }}, .pagesize = 512, \
	  .chipsize = (chipsz), .erasesize = (erasesz), .options = (opts) }

/*
 * A helper for defining newer chips which report their page size and
 * eraseblock size via the extended ID bytes.
 *
 * The real difference between LEGACY_ID_NAND and EXTENDED_ID_NAND is that with
 * EXTENDED_ID_NAND, manufacturers overloaded the same device ID so that the
 * device ID now only represented a particular total chip size (and voltage,
 * buswidth), and the page size, eraseblock size, and OOB size could vary while
 * using the same device ID.
 */
#define EXTENDED_ID_NAND(nm, devid, chipsz, opts)                      \
	{ .name = (nm), {{ .dev_id = (devid) }}, .chipsize = (chipsz), \
	  .options = (opts) }

#define NAND_ECC_INFO(_strength, _step)	\
			{ .strength_ds = (_strength), .step_ds = (_step) }
#define NAND_ECC_STRENGTH(type)		((type)->ecc.strength_ds)
#define NAND_ECC_STEP(type)		((type)->ecc.step_ds)

/**
 * struct nand_flash_dev - NAND Flash Device ID Structure
 * @name: a human-readable name of the NAND chip
 * @dev_id: the device ID (the second byte of the full chip ID array)
 * @mfr_id: manufecturer ID part of the full chip ID array (refers the same
 *          memory address as @id[0])
 * @dev_id: device ID part of the full chip ID array (refers the same memory
 *          address as @id[1])
 * @id: full device ID array
 * @pagesize: size of the NAND page in bytes; if 0, then the real page size (as
 *            well as the eraseblock size) is determined from the extended NAND
 *            chip ID array)
 * @chipsize: total chip size in MiB
 * @erasesize: eraseblock size in bytes (determined from the extended ID if 0)
 * @options: stores various chip bit options
 * @id_len: The valid length of the @id.
 * @oobsize: OOB size
 * @ecc: ECC correctability and step information from the datasheet.
 * @ecc.strength_ds: The ECC correctability from the datasheet, same as the
 *                   @ecc_strength_ds in nand_chip{}.
 * @ecc.step_ds: The ECC step required by the @ecc.strength_ds, same as the
 *               @ecc_step_ds in nand_chip{}, also from the datasheet.
 *               For example, the "4bit ECC for each 512Byte" can be set with
 *               NAND_ECC_INFO(4, 512).
 * @onfi_timing_mode_default: the default ONFI timing mode entered after a NAND
 *			      reset. Should be deduced from timings described
 *			      in the datasheet.
 *
 */
struct nand_flash_dev {
	char *name;
	union {
		struct {
			uint8_t mfr_id;
			uint8_t dev_id;
		};
		uint8_t id[NAND_MAX_ID_LEN];
	};
	unsigned int pagesize;
	unsigned int chipsize;
	unsigned int erasesize;
	unsigned int options;
	uint16_t id_len;
	uint16_t oobsize;
	struct {
		uint16_t strength_ds;
		uint16_t step_ds;
	} ecc;
	int onfi_timing_mode_default;
};

/**
 * struct nand_manufacturers - NAND Flash Manufacturer ID Structure
 * @name:	Manufacturer name
 * @id:		manufacturer ID code of device.
*/
struct nand_manufacturers {
	int id;
	char *name;
};

extern struct nand_flash_dev nand_flash_ids[];
extern struct nand_manufacturers nand_manuf_ids[];

extern int nand_scan_bbt(struct mtd_info *mtd, struct nand_bbt_descr *bd);
extern int nand_default_bbt(struct mtd_info *mtd);
extern int nand_markbad_bbt(struct mtd_info *mtd, loff_t offs);
extern int nand_isreserved_bbt(struct mtd_info *mtd, loff_t offs);
extern int nand_isbad_bbt(struct mtd_info *mtd, loff_t offs, int allowbbt);
extern int nand_erase_nand(struct mtd_info *mtd, struct erase_info *instr,
			   int allowbbt);
extern int nand_do_read(struct mtd_info *mtd, loff_t from, size_t len,
			size_t *retlen, uint8_t *buf);

/*
* Constants for oob configuration
*/
#define NAND_SMALL_BADBLOCK_POS		5
#define NAND_LARGE_BADBLOCK_POS		0

/**
 * struct platform_nand_chip - chip level device structure
 * @nr_chips:		max. number of chips to scan for
 * @chip_offset:	chip number offset
 * @nr_partitions:	number of partitions pointed to by partitions (or zero)
 * @partitions:		mtd partition list
 * @chip_delay:		R/B delay value in us
 * @options:		Option flags, e.g. 16bit buswidth
 * @bbt_options:	BBT option flags, e.g. NAND_BBT_USE_FLASH
 * @ecclayout:		ECC layout info structure
 * @part_probe_types:	NULL-terminated array of probe types
 */
struct platform_nand_chip {
	int nr_chips;
	int chip_offset;
	int nr_partitions;
	struct mtd_partition *partitions;
	struct nand_ecclayout *ecclayout;
	int chip_delay;
	unsigned int options;
	unsigned int bbt_options;
	const char **part_probe_types;
};

/* Keep gcc happy */
struct platform_device;

/**
 * struct platform_nand_ctrl - controller level device structure
 * @probe:		platform specific function to probe/setup hardware
 * @remove:		platform specific function to remove/teardown hardware
 * @hwcontrol:		platform specific hardware control structure
 * @dev_ready:		platform specific function to read ready/busy pin
 * @select_chip:	platform specific chip select function
 * @cmd_ctrl:		platform specific function for controlling
 *			ALE/CLE/nCE. Also used to write command and address
 * @write_buf:		platform specific function for write buffer
 * @read_buf:		platform specific function for read buffer
 * @read_byte:		platform specific function to read one byte from chip
 * @priv:		private data to transport driver specific settings
 *
 * All fields are optional and depend on the hardware driver requirements
 */
struct platform_nand_ctrl {
	int (*probe)(struct platform_device *pdev);
	void (*remove)(struct platform_device *pdev);
	void (*hwcontrol)(struct mtd_info *mtd, int cmd);
	int (*dev_ready)(struct mtd_info *mtd);
	void (*select_chip)(struct mtd_info *mtd, int chip);
	void (*cmd_ctrl)(struct mtd_info *mtd, int dat, unsigned int ctrl);
	void (*write_buf)(struct mtd_info *mtd, const uint8_t *buf, int len);
	void (*read_buf)(struct mtd_info *mtd, uint8_t *buf, int len);
	unsigned char (*read_byte)(struct mtd_info *mtd);
	void *priv;
};

/**
 * struct platform_nand_data - container structure for platform-specific data
 * @chip:		chip level chip structure
 * @ctrl:		controller level device structure
 */
struct platform_nand_data {
	struct platform_nand_chip chip;
	struct platform_nand_ctrl ctrl;
};

/* Some helpers to access the data structures */
static inline
struct platform_nand_chip *get_platform_nandchip(struct mtd_info *mtd)
{
	struct nand_chip *chip = mtd->priv;

	return chip->priv;
}

#ifdef CONFIG_SYS_NAND_ONFI_DETECTION
/* return the supported features. */
static inline int onfi_feature(struct nand_chip *chip)
{
	return chip->onfi_version ? le16_to_cpu(chip->onfi_params.features) : 0;
}

/* return the supported asynchronous timing mode. */
static inline int onfi_get_async_timing_mode(struct nand_chip *chip)
{
	if (!chip->onfi_version)
		return ONFI_TIMING_MODE_UNKNOWN;
	return le16_to_cpu(chip->onfi_params.async_timing_mode);
}

/* return the supported synchronous timing mode. */
static inline int onfi_get_sync_timing_mode(struct nand_chip *chip)
{
	if (!chip->onfi_version)
		return ONFI_TIMING_MODE_UNKNOWN;
	return le16_to_cpu(chip->onfi_params.src_sync_timing_mode);
}
#endif

/*
 * Check if it is a SLC nand.
 * The !nand_is_slc() can be used to check the MLC/TLC nand chips.
 * We do not distinguish the MLC and TLC now.
 */
static inline bool nand_is_slc(struct nand_chip *chip)
{
	return chip->bits_per_cell == 1;
}

/**
 * Check if the opcode's address should be sent only on the lower 8 bits
 * @command: opcode to check
 */
static inline int nand_opcode_8bits(unsigned int command)
{
	switch (command) {
	case NAND_CMD_READID:
	case NAND_CMD_PARAM:
	case NAND_CMD_GET_FEATURES:
	case NAND_CMD_SET_FEATURES:
		return 1;
	default:
		break;
	}
	return 0;
}

/* return the supported JEDEC features. */
static inline int jedec_feature(struct nand_chip *chip)
{
	return chip->jedec_version ? le16_to_cpu(chip->jedec_params.features)
		: 0;
}

/* Standard NAND functions from nand_base.c */
void nand_write_buf(struct mtd_info *mtd, const uint8_t *buf, int len);
void nand_write_buf16(struct mtd_info *mtd, const uint8_t *buf, int len);
void nand_read_buf(struct mtd_info *mtd, uint8_t *buf, int len);
void nand_read_buf16(struct mtd_info *mtd, uint8_t *buf, int len);
uint8_t nand_read_byte(struct mtd_info *mtd);

/*
 * struct nand_sdr_timings - SDR NAND chip timings
 *
 * This struct defines the timing requirements of a SDR NAND chip.
 * These informations can be found in every NAND datasheets and the timings
 * meaning are described in the ONFI specifications:
 * www.onfi.org/~/media/ONFI/specs/onfi_3_1_spec.pdf (chapter 4.15 Timing
 * Parameters)
 *
 * All these timings are expressed in picoseconds.
 */

struct nand_sdr_timings {
	u32 tALH_min;
	u32 tADL_min;
	u32 tALS_min;
	u32 tAR_min;
	u32 tCEA_max;
	u32 tCEH_min;
	u32 tCH_min;
	u32 tCHZ_max;
	u32 tCLH_min;
	u32 tCLR_min;
	u32 tCLS_min;
	u32 tCOH_min;
	u32 tCS_min;
	u32 tDH_min;
	u32 tDS_min;
	u32 tFEAT_max;
	u32 tIR_min;
	u32 tITC_max;
	u32 tRC_min;
	u32 tREA_max;
	u32 tREH_min;
	u32 tRHOH_min;
	u32 tRHW_min;
	u32 tRHZ_max;
	u32 tRLOH_min;
	u32 tRP_min;
	u32 tRR_min;
	u64 tRST_max;
	u32 tWB_max;
	u32 tWC_min;
	u32 tWH_min;
	u32 tWHR_min;
	u32 tWP_min;
	u32 tWW_min;
};

/* get timing characteristics from ONFI timing mode. */
const struct nand_sdr_timings *onfi_async_timing_mode_to_sdr_timings(int mode);
#endif /* __LINUX_MTD_NAND_H */<|MERGE_RESOLUTION|>--- conflicted
+++ resolved
@@ -48,10 +48,6 @@
  */
 #define NAND_MAX_OOBSIZE       1216
 #define NAND_MAX_PAGESIZE      16384
-<<<<<<< HEAD
-#endif
-=======
->>>>>>> 5ec0003b
 
 /*
  * Constants for hardware specific CLE/ALE/NCE function

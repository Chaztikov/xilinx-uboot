--- conflicted
+++ resolved
@@ -386,8 +386,6 @@
 	__u8  bLength;
 	__u8  bDescriptorType;
 };
-<<<<<<< HEAD
-=======
 
 struct __packed usb_class_hid_descriptor {
 	u8 bLength;
@@ -406,7 +404,6 @@
 	u16 wLength;
 	u8 bData[0];
 };
->>>>>>> 8989c96b
 
 /*
  * Endpoints

--- conflicted
+++ resolved
@@ -130,13 +130,9 @@
 	return num;
 }
 
-<<<<<<< HEAD
-#ifdef CONFIG_FEC_MXC
-=======
 #ifdef CONFIG_DM_ETH
 struct mii_dev *fec_get_miibus(struct udevice *dev, int dev_id);
 #else
->>>>>>> f3dd87e0
 struct mii_dev *fec_get_miibus(uint32_t base_addr, int dev_id);
 #endif
 
@@ -150,6 +146,5 @@
  */
 int fecmxc_register_mii_postcall(struct eth_device *dev, int (*cb)(int));
 #endif
-#endif
 
 #endif /* _NETDEV_H_ */
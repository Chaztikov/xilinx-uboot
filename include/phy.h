--- conflicted
+++ resolved
@@ -277,8 +277,6 @@
  * @return PHY_INTERFACE_MODE_... value, or -1 if not found
  */
 int phy_get_interface_by_name(const char *str);
-<<<<<<< HEAD
-=======
 
 /**
  * phy_interface_is_rgmii - Convenience function for testing if a PHY interface
@@ -301,7 +299,6 @@
 	return phydev->interface >= PHY_INTERFACE_MODE_SGMII &&
 		phydev->interface <= PHY_INTERFACE_MODE_QSGMII;
 }
->>>>>>> 8989c96b
 
 /* PHY UIDs for various PHYs that are referenced in external code */
 #define PHY_UID_CS4340  0x13e51002

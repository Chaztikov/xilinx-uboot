--- conflicted
+++ resolved
@@ -196,13 +196,10 @@
 
 #define LDO_VOL_MASK	0xf
 #define LDO_EN		(1 << 4)
-<<<<<<< HEAD
-=======
 #define LDO_MODE_SHIFT	4
 #define LDO_MODE_MASK	(1 << 4)
 #define LDO_MODE_OFF	0
 #define LDO_MODE_ON	1
->>>>>>> 8989c96b
 
 #define VREFDDRCON_EN	(1 << 4)
 /*

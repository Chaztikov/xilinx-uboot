--- conflicted
+++ resolved
@@ -151,10 +151,7 @@
 int rtc_get (struct rtc_time *);
 int rtc_set (struct rtc_time *);
 void rtc_reset (void);
-<<<<<<< HEAD
-=======
 void rtc_enable_32khz_output(void);
->>>>>>> 8989c96b
 
 /**
  * rtc_read8() - Read an 8-bit register

/*
 * Copyright 2011, Marvell Semiconductor Inc.
 * Lei Wen <leiwen@marvell.com>
 *
 * SPDX-License-Identifier:	GPL-2.0+
 *
 * Back ported to the 8xx platform (from the 8260 platform) by
 * Murray.Jensen@cmst.csiro.au, 27-Jan-01.
 */
#ifndef __SDHCI_HW_H
#define __SDHCI_HW_H

#include <asm/io.h>
#include <mmc.h>
#include <asm/gpio.h>

/*
 * Controller registers
 */

#define SDHCI_DMA_ADDRESS	0x00

#define SDHCI_BLOCK_SIZE	0x04
#define  SDHCI_MAKE_BLKSZ(dma, blksz) (((dma & 0x7) << 12) | (blksz & 0xFFF))

#define SDHCI_BLOCK_COUNT	0x06

#define SDHCI_ARGUMENT		0x08

#define SDHCI_TRANSFER_MODE	0x0C
#define  SDHCI_TRNS_DMA		BIT(0)
#define  SDHCI_TRNS_BLK_CNT_EN	BIT(1)
#define  SDHCI_TRNS_ACMD12	BIT(2)
#define  SDHCI_TRNS_READ	BIT(4)
#define  SDHCI_TRNS_MULTI	BIT(5)

#define SDHCI_COMMAND		0x0E
#define  SDHCI_CMD_RESP_MASK	0x03
#define  SDHCI_CMD_CRC		0x08
#define  SDHCI_CMD_INDEX	0x10
#define  SDHCI_CMD_DATA		0x20
#define  SDHCI_CMD_ABORTCMD	0xC0

#define  SDHCI_CMD_RESP_NONE	0x00
#define  SDHCI_CMD_RESP_LONG	0x01
#define  SDHCI_CMD_RESP_SHORT	0x02
#define  SDHCI_CMD_RESP_SHORT_BUSY 0x03

#define SDHCI_MAKE_CMD(c, f) (((c & 0xff) << 8) | (f & 0xff))
#define SDHCI_GET_CMD(c) ((c>>8) & 0x3f)

#define SDHCI_RESPONSE		0x10

#define SDHCI_BUFFER		0x20

#define SDHCI_PRESENT_STATE	0x24
<<<<<<< HEAD
#define  SDHCI_CMD_INHIBIT	0x00000001
#define  SDHCI_DATA_INHIBIT	0x00000002
#define  SDHCI_DOING_WRITE	0x00000100
#define  SDHCI_DOING_READ	0x00000200
#define  SDHCI_SPACE_AVAILABLE	0x00000400
#define  SDHCI_DATA_AVAILABLE	0x00000800
#define  SDHCI_CARD_PRESENT	0x00010000
#define  SDHCI_CARD_STATE_STABLE	0x00020000
#define  SDHCI_CARD_DETECT_PIN_LEVEL	0x00040000
#define  SDHCI_WRITE_PROTECT	0x00080000
#define  SDHCI_DATA_BUSY	0xF00000
#define  SDHCI_CMD_BUSY		0x1000000
=======
#define  SDHCI_CMD_INHIBIT	BIT(0)
#define  SDHCI_DATA_INHIBIT	BIT(1)
#define  SDHCI_DOING_WRITE	BIT(8)
#define  SDHCI_DOING_READ	BIT(9)
#define  SDHCI_SPACE_AVAILABLE	BIT(10)
#define  SDHCI_DATA_AVAILABLE	BIT(11)
#define  SDHCI_CARD_PRESENT	BIT(16)
#define  SDHCI_CARD_STATE_STABLE	BIT(17)
#define  SDHCI_CARD_DETECT_PIN_LEVEL	BIT(18)
#define  SDHCI_WRITE_PROTECT	BIT(19)
>>>>>>> f3dd87e0

#define SDHCI_HOST_CONTROL	0x28
#define  SDHCI_CTRL_LED		BIT(0)
#define  SDHCI_CTRL_4BITBUS	BIT(1)
#define  SDHCI_CTRL_HISPD	BIT(2)
#define  SDHCI_CTRL_DMA_MASK	0x18
#define   SDHCI_CTRL_SDMA	0x00
#define   SDHCI_CTRL_ADMA1	0x08
#define   SDHCI_CTRL_ADMA32	0x10
#define   SDHCI_CTRL_ADMA64	0x18
#define  SDHCI_CTRL_8BITBUS	BIT(5)
#define  SDHCI_CTRL_CD_TEST_INS	BIT(6)
#define  SDHCI_CTRL_CD_TEST	BIT(7)

#define SDHCI_POWER_CONTROL	0x29
#define  SDHCI_POWER_ON		0x01
#define  SDHCI_POWER_180	0x0A
#define  SDHCI_POWER_300	0x0C
#define  SDHCI_POWER_330	0x0E

#define SDHCI_BLOCK_GAP_CONTROL	0x2A

#define SDHCI_WAKE_UP_CONTROL	0x2B
#define  SDHCI_WAKE_ON_INT	BIT(0)
#define  SDHCI_WAKE_ON_INSERT	BIT(1)
#define  SDHCI_WAKE_ON_REMOVE	BIT(2)

#define SDHCI_CLOCK_CONTROL	0x2C
#define  SDHCI_DIVIDER_SHIFT	8
#define  SDHCI_DIVIDER_HI_SHIFT	6
#define  SDHCI_DIV_MASK	0xFF
#define  SDHCI_DIV_MASK_LEN	8
#define  SDHCI_DIV_HI_MASK	0x300
#define  SDHCI_PROG_CLOCK_MODE  BIT(5)
#define  SDHCI_CLOCK_CARD_EN	BIT(2)
#define  SDHCI_CLOCK_INT_STABLE	BIT(1)
#define  SDHCI_CLOCK_INT_EN	BIT(0)

#define SDHCI_TIMEOUT_CONTROL	0x2E

#define SDHCI_SOFTWARE_RESET	0x2F
#define  SDHCI_RESET_ALL	0x01
#define  SDHCI_RESET_CMD	0x02
#define  SDHCI_RESET_DATA	0x04

#define SDHCI_INT_STATUS	0x30
#define SDHCI_INT_ENABLE	0x34
#define SDHCI_SIGNAL_ENABLE	0x38
#define  SDHCI_INT_RESPONSE	BIT(0)
#define  SDHCI_INT_DATA_END	BIT(1)
#define  SDHCI_INT_DMA_END	BIT(3)
#define  SDHCI_INT_SPACE_AVAIL	BIT(4)
#define  SDHCI_INT_DATA_AVAIL	BIT(5)
#define  SDHCI_INT_CARD_INSERT	BIT(6)
#define  SDHCI_INT_CARD_REMOVE	BIT(7)
#define  SDHCI_INT_CARD_INT	BIT(8)
#define  SDHCI_INT_ERROR	BIT(15)
#define  SDHCI_INT_TIMEOUT	BIT(16)
#define  SDHCI_INT_CRC		BIT(17)
#define  SDHCI_INT_END_BIT	BIT(18)
#define  SDHCI_INT_INDEX	BIT(19)
#define  SDHCI_INT_DATA_TIMEOUT	BIT(20)
#define  SDHCI_INT_DATA_CRC	BIT(21)
#define  SDHCI_INT_DATA_END_BIT	BIT(22)
#define  SDHCI_INT_BUS_POWER	BIT(23)
#define  SDHCI_INT_ACMD12ERR	BIT(24)
#define  SDHCI_INT_ADMA_ERROR	BIT(25)

#define  SDHCI_INT_NORMAL_MASK	0x00007FFF
#define  SDHCI_INT_ERROR_MASK	0xFFFF8000

#define  SDHCI_INT_CMD_MASK	(SDHCI_INT_RESPONSE | SDHCI_INT_TIMEOUT | \
		SDHCI_INT_CRC | SDHCI_INT_END_BIT | SDHCI_INT_INDEX)
#define  SDHCI_INT_DATA_MASK	(SDHCI_INT_DATA_END | SDHCI_INT_DMA_END | \
		SDHCI_INT_DATA_AVAIL | SDHCI_INT_SPACE_AVAIL | \
		SDHCI_INT_DATA_TIMEOUT | SDHCI_INT_DATA_CRC | \
		SDHCI_INT_DATA_END_BIT | SDHCI_INT_ADMA_ERROR)
#define SDHCI_INT_ALL_MASK	((unsigned int)-1)

#define SDHCI_ACMD12_ERR	0x3C

/* 3E-3F reserved */
#define SDHCI_HOST_CTRL2	0x3E
#define SDHCI_CTRL2_MODE_MASK	0x7

#define SDHCI_18V_SIGNAL	0x8
#define SDHCI_CTRL_EXEC_TUNING	0x0040
#define SDHCI_CTRL_TUNED_CLK	0x80

#define SDHCI_CAPABILITIES	0x40
#define  SDHCI_TIMEOUT_CLK_MASK	0x0000003F
#define  SDHCI_TIMEOUT_CLK_SHIFT 0
#define  SDHCI_TIMEOUT_CLK_UNIT	0x00000080
#define  SDHCI_CLOCK_BASE_MASK	0x00003F00
#define  SDHCI_CLOCK_V3_BASE_MASK	0x0000FF00
#define  SDHCI_CLOCK_BASE_SHIFT	8
#define  SDHCI_MAX_BLOCK_MASK	0x00030000
#define  SDHCI_MAX_BLOCK_SHIFT  16
#define  SDHCI_CAN_DO_8BIT	BIT(18)
#define  SDHCI_CAN_DO_ADMA2	BIT(19)
#define  SDHCI_CAN_DO_ADMA1	BIT(20)
#define  SDHCI_CAN_DO_HISPD	BIT(21)
#define  SDHCI_CAN_DO_SDMA	BIT(22)
#define  SDHCI_CAN_VDD_330	BIT(24)
#define  SDHCI_CAN_VDD_300	BIT(25)
#define  SDHCI_CAN_VDD_180	BIT(26)
#define  SDHCI_CAN_64BIT	BIT(28)

#define SDHCI_CAPABILITIES_1	0x44
#define  SDHCI_SUPPORT_SDR50	0x00000001
#define  SDHCI_SUPPORT_SDR104	0x00000002
#define  SDHCI_SUPPORT_DDR50	0x00000004
#define  SDHCI_USE_SDR50_TUNING		0x00002000
#define  SDHCI_SUPPORT_HS400	0x80000000 /* Non-standard */

#define  SDHCI_CLOCK_MUL_MASK	0x00FF0000
#define  SDHCI_CLOCK_MUL_SHIFT	16

#define SDHCI_MAX_CURRENT	0x48

/* 4C-4F reserved for more max current */

#define SDHCI_SET_ACMD12_ERROR	0x50
#define SDHCI_SET_INT_ERROR	0x52

#define SDHCI_ADMA_ERROR	0x54

/* 55-57 reserved */

#define SDHCI_ADMA_ADDRESS	0x58

/* 60-FB reserved */

#define SDHCI_SLOT_INT_STATUS	0xFC

#define SDHCI_HOST_VERSION	0xFE
#define  SDHCI_VENDOR_VER_MASK	0xFF00
#define  SDHCI_VENDOR_VER_SHIFT	8
#define  SDHCI_SPEC_VER_MASK	0x00FF
#define  SDHCI_SPEC_VER_SHIFT	0
#define   SDHCI_SPEC_100	0
#define   SDHCI_SPEC_200	1
#define   SDHCI_SPEC_300	2

#define SDHCI_GET_VERSION(x) (x->version & SDHCI_SPEC_VER_MASK)

/*
 * End of controller registers.
 */

#define SDHCI_MAX_DIV_SPEC_200	256
#define SDHCI_MAX_DIV_SPEC_300	2046

/*
 * quirks
 */
#define SDHCI_QUIRK_32BIT_DMA_ADDR	(1 << 0)
#define SDHCI_QUIRK_REG32_RW		(1 << 1)
#define SDHCI_QUIRK_BROKEN_R1B		(1 << 2)
#define SDHCI_QUIRK_NO_HISPD_BIT	(1 << 3)
#define SDHCI_QUIRK_BROKEN_VOLTAGE	(1 << 4)
#define SDHCI_QUIRK_WAIT_SEND_CMD	(1 << 6)
#define SDHCI_QUIRK_USE_WIDE8		(1 << 8)
#define SDHCI_QUIRK_NO_1_8_V		(1 << 9)
#define SDHCI_QUIRK_USE_ACMD12		(1 << 10)

/* to make gcc happy */
struct sdhci_host;

/*
 * Host SDMA buffer boundary. Valid values from 4K to 512K in powers of 2.
 */
#define SDHCI_DEFAULT_BOUNDARY_SIZE	(512 * 1024)
#define SDHCI_DEFAULT_BOUNDARY_ARG	(7)
struct sdhci_ops {
#ifdef CONFIG_MMC_SDHCI_IO_ACCESSORS
	u32	(*read_l)(struct sdhci_host *host, int reg);
	u16	(*read_w)(struct sdhci_host *host, int reg);
	u8	(*read_b)(struct sdhci_host *host, int reg);
	void	(*write_l)(struct sdhci_host *host, u32 val, int reg);
	void	(*write_w)(struct sdhci_host *host, u16 val, int reg);
	void	(*write_b)(struct sdhci_host *host, u8 val, int reg);
#endif
	int	(*get_cd)(struct sdhci_host *host);
	void	(*set_control_reg)(struct sdhci_host *host);
	void	(*set_ios_post)(struct sdhci_host *host);
	void	(*set_clock)(struct sdhci_host *host, u32 div);
};

struct sdhci_host {
	const char *name;
	void *ioaddr;
	unsigned int quirks;
	unsigned int host_caps;
	unsigned int version;
	unsigned int max_clk;   /* Maximum Base Clock frequency */
	unsigned int clk_mul;   /* Clock Multiplier value */
	unsigned int clock;
	struct mmc *mmc;
	struct sdhci_ops *ops;
	int index;

	int bus_width;
	struct gpio_desc pwr_gpio;	/* Power GPIO */
	struct gpio_desc cd_gpio;		/* Card Detect GPIO */

<<<<<<< HEAD
	void (*set_control_reg)(struct sdhci_host *host);
	void (*set_clock)(int dev_index, unsigned int div);
	int (*platform_execute_tuning)(struct mmc *host, u8 opcode);
	void (*set_delay)(struct sdhci_host *host);
=======
>>>>>>> f3dd87e0
	uint	voltages;

	struct mmc_config cfg;
	unsigned int last_cmd;
};

#ifdef CONFIG_MMC_SDHCI_IO_ACCESSORS

static inline void sdhci_writel(struct sdhci_host *host, u32 val, int reg)
{
	if (unlikely(host->ops->write_l))
		host->ops->write_l(host, val, reg);
	else
		writel(val, host->ioaddr + reg);
}

static inline void sdhci_writew(struct sdhci_host *host, u16 val, int reg)
{
	if (unlikely(host->ops->write_w))
		host->ops->write_w(host, val, reg);
	else
		writew(val, host->ioaddr + reg);
}

static inline void sdhci_writeb(struct sdhci_host *host, u8 val, int reg)
{
	if (unlikely(host->ops->write_b))
		host->ops->write_b(host, val, reg);
	else
		writeb(val, host->ioaddr + reg);
}

static inline u32 sdhci_readl(struct sdhci_host *host, int reg)
{
	if (unlikely(host->ops->read_l))
		return host->ops->read_l(host, reg);
	else
		return readl(host->ioaddr + reg);
}

static inline u16 sdhci_readw(struct sdhci_host *host, int reg)
{
	if (unlikely(host->ops->read_w))
		return host->ops->read_w(host, reg);
	else
		return readw(host->ioaddr + reg);
}

static inline u8 sdhci_readb(struct sdhci_host *host, int reg)
{
	if (unlikely(host->ops->read_b))
		return host->ops->read_b(host, reg);
	else
		return readb(host->ioaddr + reg);
}

#else

static inline void sdhci_writel(struct sdhci_host *host, u32 val, int reg)
{
	writel(val, host->ioaddr + reg);
}

static inline void sdhci_writew(struct sdhci_host *host, u16 val, int reg)
{
	writew(val, host->ioaddr + reg);
}

static inline void sdhci_writeb(struct sdhci_host *host, u8 val, int reg)
{
	writeb(val, host->ioaddr + reg);
}
static inline u32 sdhci_readl(struct sdhci_host *host, int reg)
{
	return readl(host->ioaddr + reg);
}

static inline u16 sdhci_readw(struct sdhci_host *host, int reg)
{
	return readw(host->ioaddr + reg);
}

static inline u8 sdhci_readb(struct sdhci_host *host, int reg)
{
	return readb(host->ioaddr + reg);
}
#endif

#ifdef CONFIG_BLK
/**
 * sdhci_setup_cfg() - Set up the configuration for DWMMC
 *
 * This is used to set up an SDHCI device when you are using CONFIG_BLK.
 *
 * This should be called from your MMC driver's probe() method once you have
 * the information required.
 *
 * Generally your driver will have a platform data structure which holds both
 * the configuration (struct mmc_config) and the MMC device info (struct mmc).
 * For example:
 *
 * struct msm_sdhc_plat {
 *	struct mmc_config cfg;
 *	struct mmc mmc;
 * };
 *
 * ...
 *
 * Inside U_BOOT_DRIVER():
 *	.platdata_auto_alloc_size = sizeof(struct msm_sdhc_plat),
 *
 * To access platform data:
 *	struct msm_sdhc_plat *plat = dev_get_platdata(dev);
 *
 * See msm_sdhci.c for an example.
 *
 * @cfg:	Configuration structure to fill in (generally &plat->mmc)
 * @host:	SDHCI host structure
 * @f_max:	Maximum supported clock frequency in HZ (0 for default)
 * @f_min:	Minimum supported clock frequency in HZ (0 for default)
 */
int sdhci_setup_cfg(struct mmc_config *cfg, struct sdhci_host *host,
		    u32 f_max, u32 f_min);

/**
 * sdhci_bind() - Set up a new MMC block device
 *
 * This is used to set up an SDHCI block device when you are using CONFIG_BLK.
 * It should be called from your driver's bind() method.
 *
 * See msm_sdhci.c for an example.
 *
 * @dev:	Device to set up
 * @mmc:	Pointer to mmc structure (normally &plat->mmc)
 * @cfg:	Empty configuration structure (generally &plat->cfg). This is
 *		normally all zeroes at this point. The only purpose of passing
 *		this in is to set mmc->cfg to it.
 * @return 0 if OK, -ve if the block device could not be created
 */
int sdhci_bind(struct udevice *dev, struct mmc *mmc, struct mmc_config *cfg);
#else

/**
 * add_sdhci() - Add a new SDHCI interface
 *
 * This is used when you are not using CONFIG_BLK. Convert your driver over!
 *
 * @host:	SDHCI host structure
 * @f_max:	Maximum supported clock frequency in HZ (0 for default)
 * @f_min:	Minimum supported clock frequency in HZ (0 for default)
 * @return 0 if OK, -ve on error
 */
int add_sdhci(struct sdhci_host *host, u32 f_max, u32 f_min);
#endif /* !CONFIG_BLK */

#ifdef CONFIG_DM_MMC
/* Export the operations to drivers */
int sdhci_probe(struct udevice *dev);
extern const struct dm_mmc_ops sdhci_ops;
#else
#endif

#endif /* __SDHCI_HW_H */<|MERGE_RESOLUTION|>--- conflicted
+++ resolved
@@ -54,20 +54,6 @@
 #define SDHCI_BUFFER		0x20
 
 #define SDHCI_PRESENT_STATE	0x24
-<<<<<<< HEAD
-#define  SDHCI_CMD_INHIBIT	0x00000001
-#define  SDHCI_DATA_INHIBIT	0x00000002
-#define  SDHCI_DOING_WRITE	0x00000100
-#define  SDHCI_DOING_READ	0x00000200
-#define  SDHCI_SPACE_AVAILABLE	0x00000400
-#define  SDHCI_DATA_AVAILABLE	0x00000800
-#define  SDHCI_CARD_PRESENT	0x00010000
-#define  SDHCI_CARD_STATE_STABLE	0x00020000
-#define  SDHCI_CARD_DETECT_PIN_LEVEL	0x00040000
-#define  SDHCI_WRITE_PROTECT	0x00080000
-#define  SDHCI_DATA_BUSY	0xF00000
-#define  SDHCI_CMD_BUSY		0x1000000
-=======
 #define  SDHCI_CMD_INHIBIT	BIT(0)
 #define  SDHCI_DATA_INHIBIT	BIT(1)
 #define  SDHCI_DOING_WRITE	BIT(8)
@@ -78,7 +64,8 @@
 #define  SDHCI_CARD_STATE_STABLE	BIT(17)
 #define  SDHCI_CARD_DETECT_PIN_LEVEL	BIT(18)
 #define  SDHCI_WRITE_PROTECT	BIT(19)
->>>>>>> f3dd87e0
+#define  SDHCI_DATA_BUSY	0xF00000
+#define  SDHCI_CMD_BUSY		0x1000000
 
 #define SDHCI_HOST_CONTROL	0x28
 #define  SDHCI_CTRL_LED		BIT(0)
@@ -285,13 +272,10 @@
 	struct gpio_desc pwr_gpio;	/* Power GPIO */
 	struct gpio_desc cd_gpio;		/* Card Detect GPIO */
 
-<<<<<<< HEAD
 	void (*set_control_reg)(struct sdhci_host *host);
 	void (*set_clock)(int dev_index, unsigned int div);
 	int (*platform_execute_tuning)(struct mmc *host, u8 opcode);
 	void (*set_delay)(struct sdhci_host *host);
-=======
->>>>>>> f3dd87e0
 	uint	voltages;
 
 	struct mmc_config cfg;

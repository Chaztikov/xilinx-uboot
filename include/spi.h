/*
 * Common SPI Interface: Controller-specific definitions
 *
 * (C) Copyright 2001
 * Gerald Van Baren, Custom IDEAS, vanbaren@cideas.com.
 *
 * SPDX-License-Identifier:	GPL-2.0+
 */

#ifndef _SPI_H_
#define _SPI_H_

/* SPI mode flags */
#define SPI_CPHA	BIT(0)			/* clock phase */
#define SPI_CPOL	BIT(1)			/* clock polarity */
#define SPI_MODE_0	(0|0)			/* (original MicroWire) */
#define SPI_MODE_1	(0|SPI_CPHA)
#define SPI_MODE_2	(SPI_CPOL|0)
#define SPI_MODE_3	(SPI_CPOL|SPI_CPHA)
#define SPI_CS_HIGH	BIT(2)			/* CS active high */
#define SPI_LSB_FIRST	BIT(3)			/* per-word bits-on-wire */
#define SPI_3WIRE	BIT(4)			/* SI/SO signals shared */
#define SPI_LOOP	BIT(5)			/* loopback mode */
#define SPI_SLAVE	BIT(6)			/* slave mode */
#define SPI_PREAMBLE	BIT(7)			/* Skip preamble bytes */
#define SPI_TX_BYTE	BIT(8)			/* transmit with 1 wire byte */
#define SPI_TX_DUAL	BIT(9)			/* transmit with 2 wires */
#define SPI_TX_QUAD	BIT(10)			/* transmit with 4 wires */

#define SPI_3BYTE_MODE	0x0
#define SPI_4BYTE_MODE	0x1

#define SPI_3BYTE_MODE	0x0
#define SPI_4BYTE_MODE	0x1

/* SPI transfer flags */
#define SPI_XFER_STRIPE	(1 << 6)
#define SPI_XFER_MASK	(3 << 8)
#define SPI_XFER_LOWER	(1 << 8)
#define SPI_XFER_UPPER	(2 << 8)

/* SPI TX operation modes */
#define SPI_OPM_TX_QPP		(1 << 0)
#define SPI_OPM_TX_BP		(1 << 1)

/* SPI RX operation modes */
#define SPI_OPM_RX_AS		(1 << 0)
#define SPI_OPM_RX_AF		(1 << 1)
#define SPI_OPM_RX_DOUT		(1 << 2)
#define SPI_OPM_RX_DIO		(1 << 3)
#define SPI_OPM_RX_QOF		(1 << 4)
#define SPI_OPM_RX_QIOF		(1 << 5)
#define SPI_OPM_RX_EXTN	(SPI_OPM_RX_AS | SPI_OPM_RX_AF | SPI_OPM_RX_DOUT | \
				SPI_OPM_RX_DIO | SPI_OPM_RX_QOF | \
				SPI_OPM_RX_QIOF)

/* SPI mode_rx flags */
#define SPI_RX_SLOW	BIT(0)			/* receive with 1 wire slow */
#define SPI_RX_FAST	BIT(1)			/* receive with 1 wire fast */
#define SPI_RX_DUAL	BIT(2)			/* receive with 2 wires */
#define SPI_RX_QUAD	BIT(3)			/* receive with 4 wires */

/* SPI bus connection options - see enum spi_dual_flash */
#define SPI_CONN_DUAL_SHARED		(1 << 0)
#define SPI_CONN_DUAL_SEPARATED	(1 << 1)

/* Header byte that marks the start of the message */
#define SPI_PREAMBLE_END_BYTE	0xec

#define SPI_DEFAULT_WORDLEN	8

#ifdef CONFIG_DM_SPI
/* TODO(sjg@chromium.org): Remove this and use max_hz from struct spi_slave */
struct dm_spi_bus {
	uint max_hz;
};

/**
 * struct dm_spi_platdata - platform data for all SPI slaves
 *
 * This describes a SPI slave, a child device of the SPI bus. To obtain this
 * struct from a spi_slave, use dev_get_parent_platdata(dev) or
 * dev_get_parent_platdata(slave->dev).
 *
 * This data is immuatable. Each time the device is probed, @max_hz and @mode
 * will be copied to struct spi_slave.
 *
 * @cs:		Chip select number (0..n-1)
 * @max_hz:	Maximum bus speed that this slave can tolerate
 * @mode:	SPI mode to use for this device (see SPI mode flags)
 * @mode_rx:	SPI RX mode to use for this slave (see SPI mode_rx flags)
 */
struct dm_spi_slave_platdata {
	unsigned int cs;
	uint max_hz;
	uint mode;
	u8 mode_rx;
};

#endif /* CONFIG_DM_SPI */

/**
 * struct spi_slave - Representation of a SPI slave
 *
 * For driver model this is the per-child data used by the SPI bus. It can
 * be accessed using dev_get_parent_priv() on the slave device. The SPI uclass
 * sets uip per_child_auto_alloc_size to sizeof(struct spi_slave), and the
 * driver should not override it. Two platform data fields (max_hz and mode)
 * are copied into this structure to provide an initial value. This allows
 * them to be changed, since we should never change platform data in drivers.
 *
 * If not using driver model, drivers are expected to extend this with
 * controller-specific data.
 *
 * @dev:		SPI slave device
 * @max_hz:		Maximum speed for this slave
<<<<<<< HEAD
 * @mode:		SPI mode to use for this slave (see SPI mode flags)
=======
>>>>>>> 8989c96b
 * @speed:		Current bus speed. This is 0 until the bus is first
 *			claimed.
 * @bus:		ID of the bus that the slave is attached to. For
 *			driver model this is the sequence number of the SPI
 *			bus (bus->seq) so does not need to be stored
 * @cs:			ID of the chip select connected to the slave.
 * @mode:		SPI mode to use for this slave (see SPI mode flags)
 * @mode_rx:		SPI RX mode to use for this slave (see SPI mode_rx flags)
 * @wordlen:		Size of SPI word in number of bits
 * @op_mode_rx:		SPI RX operation mode.
 * @op_mode_tx:		SPI TX operation mode.
 * @max_write_size:	If non-zero, the maximum number of bytes which can
 *			be written at once, excluding command bytes.
 * @memory_map:		Address of read-only SPI flash access.
 * @option:		Varies SPI bus options - separate, shared bus.
 * @flags:		Indication of SPI flags.
 */
struct spi_slave {
#ifdef CONFIG_DM_SPI
	struct udevice *dev;	/* struct spi_slave is dev->parentdata */
	uint max_hz;
	uint speed;
<<<<<<< HEAD
	uint mode;
=======
>>>>>>> 8989c96b
#else
	unsigned int bus;
	unsigned int cs;
#endif
	uint mode;
	u8 mode_rx;
	unsigned int wordlen;
	u8 op_mode_rx;
	u8 op_mode_tx;
	unsigned int max_write_size;
	void *memory_map;
	u8 option;
	u8 dio;
<<<<<<< HEAD
	u32 flags;
	u32 bytemode;
=======
	u32 bytemode;
	u32 flags;
#define SPI_XFER_BEGIN		BIT(0)	/* Assert CS before transfer */
#define SPI_XFER_END		BIT(1)	/* Deassert CS after transfer */
#define SPI_XFER_ONCE		(SPI_XFER_BEGIN | SPI_XFER_END)
#define SPI_XFER_MMAP		BIT(2)	/* Memory Mapped start */
#define SPI_XFER_MMAP_END	BIT(3)	/* Memory Mapped End */
#define SPI_XFER_U_PAGE		BIT(4)
>>>>>>> 8989c96b
};

/**
 * Initialization, must be called once on start up.
 *
 * TODO: I don't think we really need this.
 */
void spi_init(void);

/**
 * spi_do_alloc_slave - Allocate a new SPI slave (internal)
 *
 * Allocate and zero all fields in the spi slave, and set the bus/chip
 * select. Use the helper macro spi_alloc_slave() to call this.
 *
 * @offset:	Offset of struct spi_slave within slave structure.
 * @size:	Size of slave structure.
 * @bus:	Bus ID of the slave chip.
 * @cs:		Chip select ID of the slave chip on the specified bus.
 */
void *spi_do_alloc_slave(int offset, int size, unsigned int bus,
			 unsigned int cs);

/**
 * spi_alloc_slave - Allocate a new SPI slave
 *
 * Allocate and zero all fields in the spi slave, and set the bus/chip
 * select.
 *
 * @_struct:	Name of structure to allocate (e.g. struct tegra_spi).
 *		This structure must contain a member 'struct spi_slave *slave'.
 * @bus:	Bus ID of the slave chip.
 * @cs:		Chip select ID of the slave chip on the specified bus.
 */
#define spi_alloc_slave(_struct, bus, cs) \
	spi_do_alloc_slave(offsetof(_struct, slave), \
			    sizeof(_struct), bus, cs)

/**
 * spi_alloc_slave_base - Allocate a new SPI slave with no private data
 *
 * Allocate and zero all fields in the spi slave, and set the bus/chip
 * select.
 *
 * @bus:	Bus ID of the slave chip.
 * @cs:		Chip select ID of the slave chip on the specified bus.
 */
#define spi_alloc_slave_base(bus, cs) \
	spi_do_alloc_slave(0, sizeof(struct spi_slave), bus, cs)

/**
 * Set up communications parameters for a SPI slave.
 *
 * This must be called once for each slave. Note that this function
 * usually doesn't touch any actual hardware, it only initializes the
 * contents of spi_slave so that the hardware can be easily
 * initialized later.
 *
 * @bus:	Bus ID of the slave chip.
 * @cs:		Chip select ID of the slave chip on the specified bus.
 * @max_hz:	Maximum SCK rate in Hz.
 * @mode:	Clock polarity, clock phase and other parameters.
 *
 * Returns: A spi_slave reference that can be used in subsequent SPI
 * calls, or NULL if one or more of the parameters are not supported.
 */
struct spi_slave *spi_setup_slave(unsigned int bus, unsigned int cs,
		unsigned int max_hz, unsigned int mode);

/**
 * Free any memory associated with a SPI slave.
 *
 * @slave:	The SPI slave
 */
void spi_free_slave(struct spi_slave *slave);

/**
 * Claim the bus and prepare it for communication with a given slave.
 *
 * This must be called before doing any transfers with a SPI slave. It
 * will enable and initialize any SPI hardware as necessary, and make
 * sure that the SCK line is in the correct idle state. It is not
 * allowed to claim the same bus for several slaves without releasing
 * the bus in between.
 *
 * @slave:	The SPI slave
 *
 * Returns: 0 if the bus was claimed successfully, or a negative value
 * if it wasn't.
 */
int spi_claim_bus(struct spi_slave *slave);

/**
 * Release the SPI bus
 *
 * This must be called once for every call to spi_claim_bus() after
 * all transfers have finished. It may disable any SPI hardware as
 * appropriate.
 *
 * @slave:	The SPI slave
 */
void spi_release_bus(struct spi_slave *slave);

/**
 * Set the word length for SPI transactions
 *
 * Set the word length (number of bits per word) for SPI transactions.
 *
 * @slave:	The SPI slave
 * @wordlen:	The number of bits in a word
 *
 * Returns: 0 on success, -1 on failure.
 */
int spi_set_wordlen(struct spi_slave *slave, unsigned int wordlen);

/**
 * SPI transfer
 *
 * This writes "bitlen" bits out the SPI MOSI port and simultaneously clocks
 * "bitlen" bits in the SPI MISO port.  That's just the way SPI works.
 *
 * The source of the outgoing bits is the "dout" parameter and the
 * destination of the input bits is the "din" parameter.  Note that "dout"
 * and "din" can point to the same memory location, in which case the
 * input data overwrites the output data (since both are buffered by
 * temporary variables, this is OK).
 *
 * spi_xfer() interface:
 * @slave:	The SPI slave which will be sending/receiving the data.
 * @bitlen:	How many bits to write and read.
 * @dout:	Pointer to a string of bits to send out.  The bits are
 *		held in a byte array and are sent MSB first.
 * @din:	Pointer to a string of bits that will be filled in.
 * @flags:	A bitwise combination of SPI_XFER_* flags.
 *
 * Returns: 0 on success, not 0 on failure
 */
int  spi_xfer(struct spi_slave *slave, unsigned int bitlen, const void *dout,
		void *din, unsigned long flags);

/* Copy memory mapped data */
void spi_flash_copy_mmap(void *data, void *offset, size_t len);

/**
 * Determine if a SPI chipselect is valid.
 * This function is provided by the board if the low-level SPI driver
 * needs it to determine if a given chipselect is actually valid.
 *
 * Returns: 1 if bus:cs identifies a valid chip on this board, 0
 * otherwise.
 */
int spi_cs_is_valid(unsigned int bus, unsigned int cs);

#ifndef CONFIG_DM_SPI
/**
 * Activate a SPI chipselect.
 * This function is provided by the board code when using a driver
 * that can't control its chipselects automatically (e.g.
 * common/soft_spi.c). When called, it should activate the chip select
 * to the device identified by "slave".
 */
void spi_cs_activate(struct spi_slave *slave);

/**
 * Deactivate a SPI chipselect.
 * This function is provided by the board code when using a driver
 * that can't control its chipselects automatically (e.g.
 * common/soft_spi.c). When called, it should deactivate the chip
 * select to the device identified by "slave".
 */
void spi_cs_deactivate(struct spi_slave *slave);

/**
 * Set transfer speed.
 * This sets a new speed to be applied for next spi_xfer().
 * @slave:	The SPI slave
 * @hz:		The transfer speed
 */
void spi_set_speed(struct spi_slave *slave, uint hz);
#endif

/**
 * Write 8 bits, then read 8 bits.
 * @slave:	The SPI slave we're communicating with
 * @byte:	Byte to be written
 *
 * Returns: The value that was read, or a negative value on error.
 *
 * TODO: This function probably shouldn't be inlined.
 */
static inline int spi_w8r8(struct spi_slave *slave, unsigned char byte)
{
	unsigned char dout[2];
	unsigned char din[2];
	int ret;

	dout[0] = byte;
	dout[1] = 0;

	ret = spi_xfer(slave, 16, dout, din, SPI_XFER_BEGIN | SPI_XFER_END);
	return ret < 0 ? ret : din[1];
}

/**
 * Set up a SPI slave for a particular device tree node
 *
 * This calls spi_setup_slave() with the correct bus number. Call
 * spi_free_slave() to free it later.
 *
 * @param blob:		Device tree blob
 * @param slave_node:	Slave node to use
 * @param spi_node:	SPI peripheral node to use
 * @return pointer to new spi_slave structure
 */
struct spi_slave *spi_setup_slave_fdt(const void *blob, int slave_node,
				      int spi_node);

/**
 * spi_base_setup_slave_fdt() - helper function to set up a SPI slace
 *
 * This decodes SPI properties from the slave node to determine the
 * chip select and SPI parameters.
 *
 * @blob:	Device tree blob
 * @busnum:	Bus number to use
 * @node:	Device tree node for the SPI bus
 */
struct spi_slave *spi_base_setup_slave_fdt(const void *blob, int busnum,
					   int node);

#ifdef CONFIG_DM_SPI

/**
 * struct spi_cs_info - Information about a bus chip select
 *
 * @dev:	Connected device, or NULL if none
 */
struct spi_cs_info {
	struct udevice *dev;
};

/**
 * struct struct dm_spi_ops - Driver model SPI operations
 *
 * The uclass interface is implemented by all SPI devices which use
 * driver model.
 */
struct dm_spi_ops {
	/**
	 * Claim the bus and prepare it for communication.
	 *
	 * The device provided is the slave device. It's parent controller
	 * will be used to provide the communication.
	 *
	 * This must be called before doing any transfers with a SPI slave. It
	 * will enable and initialize any SPI hardware as necessary, and make
	 * sure that the SCK line is in the correct idle state. It is not
	 * allowed to claim the same bus for several slaves without releasing
	 * the bus in between.
	 *
	 * @dev:	The SPI slave
	 *
	 * Returns: 0 if the bus was claimed successfully, or a negative value
	 * if it wasn't.
	 */
	int (*claim_bus)(struct udevice *dev);

	/**
	 * Release the SPI bus
	 *
	 * This must be called once for every call to spi_claim_bus() after
	 * all transfers have finished. It may disable any SPI hardware as
	 * appropriate.
	 *
	 * @dev:	The SPI slave
	 */
	int (*release_bus)(struct udevice *dev);

	/**
	 * Set the word length for SPI transactions
	 *
	 * Set the word length (number of bits per word) for SPI transactions.
	 *
	 * @bus:	The SPI slave
	 * @wordlen:	The number of bits in a word
	 *
	 * Returns: 0 on success, -ve on failure.
	 */
	int (*set_wordlen)(struct udevice *dev, unsigned int wordlen);

	/**
	 * SPI transfer
	 *
	 * This writes "bitlen" bits out the SPI MOSI port and simultaneously
	 * clocks "bitlen" bits in the SPI MISO port.  That's just the way SPI
	 * works.
	 *
	 * The source of the outgoing bits is the "dout" parameter and the
	 * destination of the input bits is the "din" parameter.  Note that
	 * "dout" and "din" can point to the same memory location, in which
	 * case the input data overwrites the output data (since both are
	 * buffered by temporary variables, this is OK).
	 *
	 * spi_xfer() interface:
	 * @dev:	The slave device to communicate with
	 * @bitlen:	How many bits to write and read.
	 * @dout:	Pointer to a string of bits to send out.  The bits are
	 *		held in a byte array and are sent MSB first.
	 * @din:	Pointer to a string of bits that will be filled in.
	 * @flags:	A bitwise combination of SPI_XFER_* flags.
	 *
	 * Returns: 0 on success, not -1 on failure
	 */
	int (*xfer)(struct udevice *dev, unsigned int bitlen, const void *dout,
		    void *din, unsigned long flags);

	/**
	 * Set transfer speed.
	 * This sets a new speed to be applied for next spi_xfer().
	 * @bus:	The SPI bus
	 * @hz:		The transfer speed
	 * @return 0 if OK, -ve on error
	 */
	int (*set_speed)(struct udevice *bus, uint hz);

	/**
	 * Set the SPI mode/flags
	 *
	 * It is unclear if we want to set speed and mode together instead
	 * of separately.
	 *
	 * @bus:	The SPI bus
	 * @mode:	Requested SPI mode (SPI_... flags)
	 * @return 0 if OK, -ve on error
	 */
	int (*set_mode)(struct udevice *bus, uint mode);

	/**
	 * Get information on a chip select
	 *
	 * This is only called when the SPI uclass does not know about a
	 * chip select, i.e. it has no attached device. It gives the driver
	 * a chance to allow activity on that chip select even so.
	 *
	 * @bus:	The SPI bus
	 * @cs:		The chip select (0..n-1)
	 * @info:	Returns information about the chip select, if valid.
	 *		On entry info->dev is NULL
	 * @return 0 if OK (and @info is set up), -ENODEV if the chip select
	 *	   is invalid, other -ve value on error
	 */
	int (*cs_info)(struct udevice *bus, uint cs, struct spi_cs_info *info);
};

struct dm_spi_emul_ops {
	/**
	 * SPI transfer
	 *
	 * This writes "bitlen" bits out the SPI MOSI port and simultaneously
	 * clocks "bitlen" bits in the SPI MISO port.  That's just the way SPI
	 * works. Here the device is a slave.
	 *
	 * The source of the outgoing bits is the "dout" parameter and the
	 * destination of the input bits is the "din" parameter.  Note that
	 * "dout" and "din" can point to the same memory location, in which
	 * case the input data overwrites the output data (since both are
	 * buffered by temporary variables, this is OK).
	 *
	 * spi_xfer() interface:
	 * @slave:	The SPI slave which will be sending/receiving the data.
	 * @bitlen:	How many bits to write and read.
	 * @dout:	Pointer to a string of bits sent to the device. The
	 *		bits are held in a byte array and are sent MSB first.
	 * @din:	Pointer to a string of bits that will be sent back to
	 *		the master.
	 * @flags:	A bitwise combination of SPI_XFER_* flags.
	 *
	 * Returns: 0 on success, not -1 on failure
	 */
	int (*xfer)(struct udevice *slave, unsigned int bitlen,
		    const void *dout, void *din, unsigned long flags);
};

/**
 * spi_find_bus_and_cs() - Find bus and slave devices by number
 *
 * Given a bus number and chip select, this finds the corresponding bus
 * device and slave device. Neither device is activated by this function,
 * although they may have been activated previously.
 *
 * @busnum:	SPI bus number
 * @cs:		Chip select to look for
 * @busp:	Returns bus device
 * @devp:	Return slave device
 * @return 0 if found, -ENODEV on error
 */
int spi_find_bus_and_cs(int busnum, int cs, struct udevice **busp,
			struct udevice **devp);

/**
 * spi_get_bus_and_cs() - Find and activate bus and slave devices by number
 *
 * Given a bus number and chip select, this finds the corresponding bus
 * device and slave device.
 *
 * If no such slave exists, and drv_name is not NULL, then a new slave device
 * is automatically bound on this chip select.
 *
 * Ths new slave device is probed ready for use with the given speed and mode.
 *
 * @busnum:	SPI bus number
 * @cs:		Chip select to look for
 * @speed:	SPI speed to use for this slave
 * @mode:	SPI mode to use for this slave
 * @drv_name:	Name of driver to attach to this chip select
 * @dev_name:	Name of the new device thus created
 * @busp:	Returns bus device
 * @devp:	Return slave device
 * @return 0 if found, -ve on error
 */
int spi_get_bus_and_cs(int busnum, int cs, int speed, int mode,
			const char *drv_name, const char *dev_name,
			struct udevice **busp, struct spi_slave **devp);

/**
 * spi_chip_select() - Get the chip select for a slave
 *
 * @return the chip select this slave is attached to
 */
int spi_chip_select(struct udevice *slave);

/**
 * spi_find_chip_select() - Find the slave attached to chip select
 *
 * @bus:	SPI bus to search
 * @cs:		Chip select to look for
 * @devp:	Returns the slave device if found
 * @return 0 if found, -ENODEV on error
 */
int spi_find_chip_select(struct udevice *bus, int cs, struct udevice **devp);

/**
 * spi_slave_ofdata_to_platdata() - decode standard SPI platform data
 *
 * This decodes the speed and mode for a slave from a device tree node
 *
 * @blob:	Device tree blob
 * @node:	Node offset to read from
 * @plat:	Place to put the decoded information
 */
int spi_slave_ofdata_to_platdata(const void *blob, int node,
				 struct dm_spi_slave_platdata *plat);

/**
 * spi_cs_info() - Check information on a chip select
 *
 * This checks a particular chip select on a bus to see if it has a device
 * attached, or is even valid.
 *
 * @bus:	The SPI bus
 * @cs:		The chip select (0..n-1)
 * @info:	Returns information about the chip select, if valid
 * @return 0 if OK (and @info is set up), -ENODEV if the chip select
 *	   is invalid, other -ve value on error
 */
int spi_cs_info(struct udevice *bus, uint cs, struct spi_cs_info *info);

struct sandbox_state;

/**
 * sandbox_spi_get_emul() - get an emulator for a SPI slave
 *
 * This provides a way to attach an emulated SPI device to a particular SPI
 * slave, so that xfer() operations on the slave will be handled by the
 * emulator. If a emulator already exists on that chip select it is returned.
 * Otherwise one is created.
 *
 * @state:	Sandbox state
 * @bus:	SPI bus requesting the emulator
 * @slave:	SPI slave device requesting the emulator
 * @emuip:	Returns pointer to emulator
 * @return 0 if OK, -ve on error
 */
int sandbox_spi_get_emul(struct sandbox_state *state,
			 struct udevice *bus, struct udevice *slave,
			 struct udevice **emulp);

<<<<<<< HEAD
=======
/**
 * Claim the bus and prepare it for communication with a given slave.
 *
 * This must be called before doing any transfers with a SPI slave. It
 * will enable and initialize any SPI hardware as necessary, and make
 * sure that the SCK line is in the correct idle state. It is not
 * allowed to claim the same bus for several slaves without releasing
 * the bus in between.
 *
 * @dev:	The SPI slave device
 *
 * Returns: 0 if the bus was claimed successfully, or a negative value
 * if it wasn't.
 */
int dm_spi_claim_bus(struct udevice *dev);

/**
 * Release the SPI bus
 *
 * This must be called once for every call to dm_spi_claim_bus() after
 * all transfers have finished. It may disable any SPI hardware as
 * appropriate.
 *
 * @slave:	The SPI slave device
 */
void dm_spi_release_bus(struct udevice *dev);

/**
 * SPI transfer
 *
 * This writes "bitlen" bits out the SPI MOSI port and simultaneously clocks
 * "bitlen" bits in the SPI MISO port.  That's just the way SPI works.
 *
 * The source of the outgoing bits is the "dout" parameter and the
 * destination of the input bits is the "din" parameter.  Note that "dout"
 * and "din" can point to the same memory location, in which case the
 * input data overwrites the output data (since both are buffered by
 * temporary variables, this is OK).
 *
 * dm_spi_xfer() interface:
 * @dev:	The SPI slave device which will be sending/receiving the data.
 * @bitlen:	How many bits to write and read.
 * @dout:	Pointer to a string of bits to send out.  The bits are
 *		held in a byte array and are sent MSB first.
 * @din:	Pointer to a string of bits that will be filled in.
 * @flags:	A bitwise combination of SPI_XFER_* flags.
 *
 * Returns: 0 on success, not 0 on failure
 */
int dm_spi_xfer(struct udevice *dev, unsigned int bitlen,
		const void *dout, void *din, unsigned long flags);

>>>>>>> 8989c96b
/* Access the operations for a SPI device */
#define spi_get_ops(dev)	((struct dm_spi_ops *)(dev)->driver->ops)
#define spi_emul_get_ops(dev)	((struct dm_spi_emul_ops *)(dev)->driver->ops)
#endif /* CONFIG_DM_SPI */

#endif	/* _SPI_H_ */<|MERGE_RESOLUTION|>--- conflicted
+++ resolved
@@ -30,9 +30,6 @@
 #define SPI_3BYTE_MODE	0x0
 #define SPI_4BYTE_MODE	0x1
 
-#define SPI_3BYTE_MODE	0x0
-#define SPI_4BYTE_MODE	0x1
-
 /* SPI transfer flags */
 #define SPI_XFER_STRIPE	(1 << 6)
 #define SPI_XFER_MASK	(3 << 8)
@@ -114,10 +111,6 @@
  *
  * @dev:		SPI slave device
  * @max_hz:		Maximum speed for this slave
-<<<<<<< HEAD
- * @mode:		SPI mode to use for this slave (see SPI mode flags)
-=======
->>>>>>> 8989c96b
  * @speed:		Current bus speed. This is 0 until the bus is first
  *			claimed.
  * @bus:		ID of the bus that the slave is attached to. For
@@ -140,10 +133,6 @@
 	struct udevice *dev;	/* struct spi_slave is dev->parentdata */
 	uint max_hz;
 	uint speed;
-<<<<<<< HEAD
-	uint mode;
-=======
->>>>>>> 8989c96b
 #else
 	unsigned int bus;
 	unsigned int cs;
@@ -157,10 +146,6 @@
 	void *memory_map;
 	u8 option;
 	u8 dio;
-<<<<<<< HEAD
-	u32 flags;
-	u32 bytemode;
-=======
 	u32 bytemode;
 	u32 flags;
 #define SPI_XFER_BEGIN		BIT(0)	/* Assert CS before transfer */
@@ -169,7 +154,6 @@
 #define SPI_XFER_MMAP		BIT(2)	/* Memory Mapped start */
 #define SPI_XFER_MMAP_END	BIT(3)	/* Memory Mapped End */
 #define SPI_XFER_U_PAGE		BIT(4)
->>>>>>> 8989c96b
 };
 
 /**
@@ -657,8 +641,6 @@
 			 struct udevice *bus, struct udevice *slave,
 			 struct udevice **emulp);
 
-<<<<<<< HEAD
-=======
 /**
  * Claim the bus and prepare it for communication with a given slave.
  *
@@ -711,7 +693,6 @@
 int dm_spi_xfer(struct udevice *dev, unsigned int bitlen,
 		const void *dout, void *din, unsigned long flags);
 
->>>>>>> 8989c96b
 /* Access the operations for a SPI device */
 #define spi_get_ops(dev)	((struct dm_spi_ops *)(dev)->driver->ops)
 #define spi_emul_get_ops(dev)	((struct dm_spi_emul_ops *)(dev)->driver->ops)

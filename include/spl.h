/*
 * (C) Copyright 2012
 * Texas Instruments, <www.ti.com>
 *
 * SPDX-License-Identifier:	GPL-2.0+
 */
#ifndef	_SPL_H_
#define	_SPL_H_

/* Platform-specific defines */
#include <linux/compiler.h>
#include <asm/spl.h>

/* Value in r0 indicates we booted from U-Boot */
#define UBOOT_NOT_LOADED_FROM_SPL	0x13578642

/* Boot type */
#define MMCSD_MODE_UNDEFINED	0
#define MMCSD_MODE_RAW		1
#define MMCSD_MODE_FS		2
#define MMCSD_MODE_EMMCBOOT	3

struct spl_image_info {
	const char *name;
	u8 os;
	u32 load_addr;
	u32 entry_point;
	u32 size;
	u32 flags;
};

/*
 * Information required to load data from a device
 *
 * @dev: Pointer to the device, e.g. struct mmc *
 * @priv: Private data for the device
 * @bl_len: Block length for reading in bytes
 * @filename: Name of the fit image file.
 * @read: Function to call to read from the device
 */
struct spl_load_info {
	void *dev;
	void *priv;
	int bl_len;
	const char *filename;
	ulong (*read)(struct spl_load_info *load, ulong sector, ulong count,
		      void *buf);
};

/**
 * spl_load_simple_fit() - Loads a fit image from a device.
 * @info:	Structure containing the information required to load data.
 * @sector:	Sector number where FIT image is located in the device
 * @fdt:	Pointer to the copied FIT header.
 *
 * Reads the FIT image @sector in the device. Loads u-boot image to
 * specified load address and copies the dtb to end of u-boot image.
 * Returns 0 on success.
 */
int spl_load_simple_fit(struct spl_load_info *info, ulong sector, void *fdt);

#define SPL_COPY_PAYLOAD_ONLY	1

extern struct spl_image_info spl_image;

/* SPL common functions */
void preloader_console_init(void);
u32 spl_boot_device(void);
u32 spl_boot_mode(const u32 boot_device);
void spl_set_header_raw_uboot(void);
int spl_parse_image_header(const struct image_header *header);
void spl_board_prepare_for_linux(void);
void spl_board_prepare_for_boot(void);
void __noreturn jump_to_image_linux(void *arg);
int spl_start_uboot(void);
void spl_display_print(void);

/* NAND SPL functions */
int spl_nand_load_image(void);

/* OneNAND SPL functions */
int spl_onenand_load_image(void);

/* NOR SPL functions */
int spl_nor_load_image(void);

/* MMC SPL functions */
int spl_mmc_load_image(u32 boot_device);

/* YMODEM SPL functions */
int spl_ymodem_load_image(void);

/* SPI SPL functions */
int spl_spi_load_image(void);

/* Ethernet SPL functions */
int spl_net_load_image(const char *device);

/* USB SPL functions */
int spl_usb_load_image(void);

/* SATA SPL functions */
int spl_sata_load_image(void);

/* SPL FAT image functions */
int spl_load_image_fat(struct blk_desc *block_dev, int partition,
		       const char *filename);
int spl_load_image_fat_os(struct blk_desc *block_dev, int partition);

void __noreturn jump_to_image_no_args(struct spl_image_info *spl_image);

/* SPL EXT image functions */
int spl_load_image_ext(struct blk_desc *block_dev, int partition,
		       const char *filename);
int spl_load_image_ext_os(struct blk_desc *block_dev, int partition);

/**
 * spl_init() - Set up device tree and driver model in SPL if enabled
 *
 * Call this function in board_init_f() if you want to use device tree and
 * driver model early, before board_init_r() is called. This function will
 * be called from board_init_r() if not called earlier.
 *
 * If this is not called, then driver model will be inactive in SPL's
 * board_init_f(), and no device tree will be available.
 */
int spl_init(void);

#ifdef CONFIG_SPL_BOARD_INIT
void spl_board_init(void);
#endif

/**
 * spl_was_boot_source() - check if U-Boot booted from SPL
 *
 * This will normally be true, but if U-Boot jumps to second U-Boot, it will
 * be false. This should be implemented by board-specific code.
 *
 * @return true if U-Boot booted from SPL, else false
 */
bool spl_was_boot_source(void);

<<<<<<< HEAD
=======
/**
 * spl_dfu_cmd- run dfu command with chosen mmc device interface
 * @param usb_index - usb controller number
 * @param mmc_dev -  mmc device nubmer
 *
 * @return 0 on success, otherwise error code
 */
int spl_dfu_cmd(int usbctrl, char *dfu_alt_info, char *interface, char *devstr);
>>>>>>> 8989c96b
#endif<|MERGE_RESOLUTION|>--- conflicted
+++ resolved
@@ -140,8 +140,6 @@
  */
 bool spl_was_boot_source(void);
 
-<<<<<<< HEAD
-=======
 /**
  * spl_dfu_cmd- run dfu command with chosen mmc device interface
  * @param usb_index - usb controller number
@@ -150,5 +148,4 @@
  * @return 0 on success, otherwise error code
  */
 int spl_dfu_cmd(int usbctrl, char *dfu_alt_info, char *interface, char *devstr);
->>>>>>> 8989c96b
 #endif
/*
 * Video uclass and legacy implementation
 *
 * Copyright (c) 2015 Google, Inc
 *
 * MPC823 Video Controller
 * =======================
 * (C) 2000 by Paolo Scaffardi (arsenio@tin.it)
 * AIRVENT SAM s.p.a - RIMINI(ITALY)
 *
 */

#ifndef _VIDEO_H_
#define _VIDEO_H_

#ifdef CONFIG_DM_VIDEO

#include <stdio_dev.h>

struct video_uc_platdata {
	uint align;
	uint size;
	ulong base;
};

enum video_polarity {
	VIDEO_ACTIVE_HIGH,	/* Pins are active high */
	VIDEO_ACTIVE_LOW,	/* Pins are active low */
};

/*
 * Bits per pixel selector. Each value n is such that the bits-per-pixel is
 * 2 ^ n
 */
enum video_log2_bpp {
	VIDEO_BPP1	= 0,
	VIDEO_BPP2,
	VIDEO_BPP4,
	VIDEO_BPP8,
	VIDEO_BPP16,
	VIDEO_BPP32,
};

/*
 * Convert enum video_log2_bpp to bytes and bits. Note we omit the outer
 * brackets to allow multiplication by fractional pixels.
 */
#define VNBYTES(bpix)	(1 << (bpix)) / 8

#define VNBITS(bpix)	(1 << (bpix))

/**
 * struct video_priv - Device information used by the video uclass
 *
 * @xsize:	Number of pixel columns (e.g. 1366)
 * @ysize:	Number of pixels rows (e.g.. 768)
 * @rot:	Display rotation (0=none, 1=90 degrees clockwise, etc.)
 * @bpix:	Encoded bits per pixel
 * @vidconsole_drv_name:	Driver to use for the text console, NULL to
 *		select automatically
 * @font_size:	Font size in pixels (0 to use a default value)
 * @fb:		Frame buffer
 * @fb_size:	Frame buffer size
 * @line_length:	Length of each frame buffer line, in bytes
 * @colour_fg:	Foreground colour (pixel value)
 * @colour_bg:	Background colour (pixel value)
 * @flush_dcache:	true to enable flushing of the data cache after
 *		the LCD is updated
 * @cmap:	Colour map for 8-bit-per-pixel displays
 */
struct video_priv {
	/* Things set up by the driver: */
	ushort xsize;
	ushort ysize;
	ushort rot;
	enum video_log2_bpp bpix;
	const char *vidconsole_drv_name;
	int font_size;

	/*
	 * Things that are private to the uclass: don't use these in the
	 * driver
	 */
	void *fb;
	int fb_size;
	int line_length;
	int colour_fg;
	int colour_bg;
	bool flush_dcache;
	ushort *cmap;
};

/* Placeholder - there are no video operations at present */
struct video_ops {
};

#define video_get_ops(dev)        ((struct video_ops *)(dev)->driver->ops)

/**
 * video_reserve() - Reserve frame-buffer memory for video devices
 *
 * Note: This function is for internal use.
 *
 * This uses the uclass platdata's @size and @align members to figure out
 * a size and position for each frame buffer as part of the pre-relocation
 * process of determining the post-relocation memory layout.
 *
 * gd->video_top is set to the initial value of *@addrp and gd->video_bottom
 * is set to the final value.
 *
 * @addrp:	On entry, the top of available memory. On exit, the new top,
 *		after allocating the required memory.
 * @return 0
 */
int video_reserve(ulong *addrp);

/**
 * video_sync() - Sync a device's frame buffer with its hardware
 *
 * Some frame buffers are cached or have a secondary frame buffer. This
 * function syncs these up so that the current contents of the U-Boot frame
 * buffer are displayed to the user.
 *
 * @dev:	Device to sync
 */
void video_sync(struct udevice *vid);

/**
 * video_sync_all() - Sync all devices' frame buffers with there hardware
 *
 * This calls video_sync() on all active video devices.
 */
void video_sync_all(void);

/**
 * video_bmp_display() - Display a BMP file
 *
 * @dev:	Device to display the bitmap on
 * @bmp_image:	Address of bitmap image to display
 * @x:		X position in pixels from the left
 * @y:		Y position in pixels from the top
 * @align:	true to adjust the coordinates to centre the image. If false
 *		the coordinates are used as is. If true:
 *
 *		- if a coordinate is 0x7fff then the image will be centred in
 *		  that direction
 *		- if a coordinate is -ve then it will be offset to the
 *		  left/top of the centre by that many pixels
 *		- if a coordinate is positive it will be used unchnaged.
 * @return 0 if OK, -ve on error
 */
int video_bmp_display(struct udevice *dev, ulong bmp_image, int x, int y,
		      bool align);

/**
 * video_get_xsize() - Get the width of the display in pixels
 *
 * @dev:	Device to check
 * @return device frame buffer width in pixels
 */
int video_get_xsize(struct udevice *dev);

/**
 * video_get_ysize() - Get the height of the display in pixels
 *
 * @dev:	Device to check
 * @return device frame buffer height in pixels
 */
int video_get_ysize(struct udevice *dev);

/**
 * Set whether we need to flush the dcache when changing the image. This
 * defaults to off.
 *
 * @param flush		non-zero to flush cache after update, 0 to skip
 */
void video_set_flush_dcache(struct udevice *dev, bool flush);

#endif /* CONFIG_DM_VIDEO */

#ifndef CONFIG_DM_VIDEO

/* Video functions */

struct stdio_dev;

int	video_init(void *videobase);
void	video_putc(struct stdio_dev *dev, const char c);
void	video_puts(struct stdio_dev *dev, const char *s);

/**
 * Display a BMP format bitmap on the screen
 *
 * @param bmp_image	Address of BMP image
 * @param x		X position to draw image
 * @param y		Y position to draw image
 */
int video_display_bitmap(ulong bmp_image, int x, int y);

/**
 * Get the width of the screen in pixels
 *
 * @return width of screen in pixels
 */
int video_get_pixel_width(void);

/**
 * Get the height of the screen in pixels
 *
 * @return height of screen in pixels
 */
int video_get_pixel_height(void);

/**
 * Get the number of text lines/rows on the screen
 *
 * @return number of rows
 */
int video_get_screen_rows(void);

/**
 * Get the number of text columns on the screen
 *
 * @return number of columns
 */
int video_get_screen_columns(void);

/**
 * Set the position of the text cursor
 *
 * @param col	Column to place cursor (0 = left side)
 * @param row	Row to place cursor (0 = top line)
 */
void video_position_cursor(unsigned col, unsigned row);

/* Clear the display */
void video_clear(void);

#if defined(CONFIG_FORMIKE)
int kwh043st20_f01_spi_startup(unsigned int bus, unsigned int cs,
	unsigned int max_hz, unsigned int spi_mode);
#endif
#if defined(CONFIG_LG4573)
int lg4573_spi_startup(unsigned int bus, unsigned int cs,
	unsigned int max_hz, unsigned int spi_mode);
#endif
<<<<<<< HEAD
=======

#endif /* CONFIG_DM_VIDEO */

>>>>>>> 8989c96b
#endif<|MERGE_RESOLUTION|>--- conflicted
+++ resolved
@@ -244,10 +244,7 @@
 int lg4573_spi_startup(unsigned int bus, unsigned int cs,
 	unsigned int max_hz, unsigned int spi_mode);
 #endif
-<<<<<<< HEAD
-=======
 
 #endif /* CONFIG_DM_VIDEO */
 
->>>>>>> 8989c96b
 #endif
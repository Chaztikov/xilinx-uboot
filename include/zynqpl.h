/*
 * (C) Copyright 2012-2013, Xilinx, Michal Simek
 *
 * (C) Copyright 2012
 * Joe Hershberger <joe.hershberger@ni.com>
 *
 * SPDX-License-Identifier:	GPL-2.0+
 */

#ifndef _ZYNQPL_H_
#define _ZYNQPL_H_

#include <xilinx.h>

<<<<<<< HEAD
extern int zynq_load(Xilinx_desc *desc, const void *image, size_t size,
		     bitstream_type bstype);
#ifdef CONFIG_FPGA_LOADFS
extern int zynq_fsload(Xilinx_desc *desc, const void *buf, size_t bsize,
			fpga_fs_info *fsinfo);
#endif
extern int zynq_dump(Xilinx_desc *desc, const void *buf, size_t bsize);
extern int zynq_info(Xilinx_desc *desc);
#ifdef CONFIG_CMD_ZYNQ_AES
extern int zynq_decrypt_load(u32 srcaddr, u32 dstaddr, u32 srclen, u32 dstlen);
#endif
=======
extern struct xilinx_fpga_op zynq_op;
>>>>>>> 524123a7

#define XILINX_ZYNQ_7010	0x2
#define XILINX_ZYNQ_7015	0x1b
#define XILINX_ZYNQ_7020	0x7
#define XILINX_ZYNQ_7030	0xc
#define XILINX_ZYNQ_7045	0x11
#define XILINX_ZYNQ_7100	0x16

/* Device Image Sizes */
#define XILINX_XC7Z010_SIZE	16669920/8
#define XILINX_XC7Z015_SIZE	28085344/8
#define XILINX_XC7Z020_SIZE	32364512/8
#define XILINX_XC7Z030_SIZE	47839328/8
#define XILINX_XC7Z045_SIZE	106571232/8
#define XILINX_XC7Z100_SIZE	139330784/8

/* Descriptor Macros */
#define XILINX_XC7Z010_DESC(cookie) \
{ xilinx_zynq, devcfg, XILINX_XC7Z010_SIZE, NULL, cookie, &zynq_op, "7z010" }

#define XILINX_XC7Z015_DESC(cookie) \
{ xilinx_zynq, devcfg, XILINX_XC7Z015_SIZE, NULL, cookie, &zynq_op, "7z015" }

#define XILINX_XC7Z020_DESC(cookie) \
{ xilinx_zynq, devcfg, XILINX_XC7Z020_SIZE, NULL, cookie, &zynq_op, "7z020" }

#define XILINX_XC7Z030_DESC(cookie) \
{ xilinx_zynq, devcfg, XILINX_XC7Z030_SIZE, NULL, cookie, &zynq_op, "7z030" }

#define XILINX_XC7Z045_DESC(cookie) \
{ xilinx_zynq, devcfg, XILINX_XC7Z045_SIZE, NULL, cookie, &zynq_op, "7z045" }

#define XILINX_XC7Z100_DESC(cookie) \
{ xilinx_zynq, devcfg, XILINX_XC7Z100_SIZE, NULL, cookie, &zynq_op, "7z100" }

#endif /* _ZYNQPL_H_ */<|MERGE_RESOLUTION|>--- conflicted
+++ resolved
@@ -12,21 +12,10 @@
 
 #include <xilinx.h>
 
-<<<<<<< HEAD
-extern int zynq_load(Xilinx_desc *desc, const void *image, size_t size,
-		     bitstream_type bstype);
-#ifdef CONFIG_FPGA_LOADFS
-extern int zynq_fsload(Xilinx_desc *desc, const void *buf, size_t bsize,
-			fpga_fs_info *fsinfo);
-#endif
-extern int zynq_dump(Xilinx_desc *desc, const void *buf, size_t bsize);
-extern int zynq_info(Xilinx_desc *desc);
 #ifdef CONFIG_CMD_ZYNQ_AES
 extern int zynq_decrypt_load(u32 srcaddr, u32 dstaddr, u32 srclen, u32 dstlen);
 #endif
-=======
 extern struct xilinx_fpga_op zynq_op;
->>>>>>> 524123a7
 
 #define XILINX_ZYNQ_7010	0x2
 #define XILINX_ZYNQ_7015	0x1b

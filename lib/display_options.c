/*
 * (C) Copyright 2000-2002
 * Wolfgang Denk, DENX Software Engineering, wd@denx.de.
 *
 * SPDX-License-Identifier:	GPL-2.0+
 */

#include <common.h>
<<<<<<< HEAD
=======
#include <console.h>
>>>>>>> 8989c96b
#include <div64.h>
#include <inttypes.h>
#include <version.h>
#include <linux/ctype.h>
#include <asm/io.h>

int display_options (void)
{
#if defined(BUILD_TAG)
	printf ("\n\n%s, Build: %s\n\n", version_string, BUILD_TAG);
#else
	printf ("\n\n%s\n\n", version_string);
#endif
	return 0;
}

void print_freq(uint64_t freq, const char *s)
{
<<<<<<< HEAD
	unsigned long m = 0, n;
=======
	unsigned long m = 0;
>>>>>>> 8989c96b
	uint32_t f;
	static const char names[] = {'G', 'M', 'K'};
	unsigned long d = 1e9;
	char c = 0;
	unsigned int i;

	for (i = 0; i < ARRAY_SIZE(names); i++, d /= 1000) {
		if (freq >= d) {
			c = names[i];
			break;
		}
	}

	if (!c) {
		printf("%" PRIu64 " Hz%s", freq, s);
		return;
	}

	f = do_div(freq, d);
<<<<<<< HEAD
	n = freq;
=======
>>>>>>> 8989c96b

	/* If there's a remainder, show the first few digits */
	if (f) {
		m = f;
		while (m > 1000)
			m /= 10;
		while (m && !(m % 10))
			m /= 10;
		if (m >= 100)
			m = (m / 10) + (m % 100 >= 50);
	}

<<<<<<< HEAD
	printf("%lu", n);
=======
	printf("%lu", (unsigned long) freq);
>>>>>>> 8989c96b
	if (m)
		printf(".%ld", m);
	printf(" %cHz%s", c, s);
}

void print_size(uint64_t size, const char *s)
{
	unsigned long m = 0, n;
	uint64_t f;
	static const char names[] = {'E', 'P', 'T', 'G', 'M', 'K'};
	unsigned long d = 10 * ARRAY_SIZE(names);
	char c = 0;
	unsigned int i;

	for (i = 0; i < ARRAY_SIZE(names); i++, d -= 10) {
		if (size >> d) {
			c = names[i];
			break;
		}
	}

	if (!c) {
		printf("%" PRIu64 " Bytes%s", size, s);
		return;
	}

	n = size >> d;
	f = size & ((1ULL << d) - 1);

	/* If there's a remainder, deal with it */
	if (f) {
		m = (10ULL * f + (1ULL << (d - 1))) >> d;

		if (m >= 10) {
			m -= 10;
			n += 1;
		}
	}

	printf ("%lu", n);
	if (m) {
		printf (".%ld", m);
	}
	printf (" %ciB%s", c, s);
}

#define MAX_LINE_LENGTH_BYTES (64)
#define DEFAULT_LINE_LENGTH_BYTES (16)
int print_buffer(ulong addr, const void *data, uint width, uint count,
		 uint linelen)
{
	/* linebuf as a union causes proper alignment */
	union linebuf {
#ifdef CONFIG_SYS_SUPPORT_64BIT_DATA
		uint64_t uq[MAX_LINE_LENGTH_BYTES/sizeof(uint64_t) + 1];
#endif
		uint32_t ui[MAX_LINE_LENGTH_BYTES/sizeof(uint32_t) + 1];
		uint16_t us[MAX_LINE_LENGTH_BYTES/sizeof(uint16_t) + 1];
		uint8_t  uc[MAX_LINE_LENGTH_BYTES/sizeof(uint8_t) + 1];
	} lb;
	int i;
#ifdef CONFIG_SYS_SUPPORT_64BIT_DATA
	uint64_t __maybe_unused x;
#else
	uint32_t __maybe_unused x;
#endif

	if (linelen*width > MAX_LINE_LENGTH_BYTES)
		linelen = MAX_LINE_LENGTH_BYTES / width;
	if (linelen < 1)
		linelen = DEFAULT_LINE_LENGTH_BYTES / width;

	while (count) {
		uint thislinelen = linelen;
		printf("%08lx:", addr);

		/* check for overflow condition */
		if (count < thislinelen)
			thislinelen = count;

		/* Copy from memory into linebuf and print hex values */
		for (i = 0; i < thislinelen; i++) {
			if (width == 4)
				x = lb.ui[i] = *(volatile uint32_t *)data;
#ifdef CONFIG_SYS_SUPPORT_64BIT_DATA
			else if (width == 8)
				x = lb.uq[i] = *(volatile uint64_t *)data;
#endif
			else if (width == 2)
				x = lb.us[i] = *(volatile uint16_t *)data;
			else
				x = lb.uc[i] = *(volatile uint8_t *)data;
#ifdef CONFIG_SYS_SUPPORT_64BIT_DATA
			printf(" %0*llx", width * 2, (long long)x);
#else
			printf(" %0*x", width * 2, x);
#endif
			data += width;
		}

		while (thislinelen < linelen) {
			/* fill line with whitespace for nice ASCII print */
			for (i=0; i<width*2+1; i++)
				puts(" ");
			linelen--;
		}

		/* Print data in ASCII characters */
		for (i = 0; i < thislinelen * width; i++) {
			if (!isprint(lb.uc[i]) || lb.uc[i] >= 0x80)
				lb.uc[i] = '.';
		}
		lb.uc[i] = '\0';
		printf("    %s\n", lb.uc);

		/* update references */
		addr += thislinelen * width;
		count -= thislinelen;

		if (ctrlc())
			return -1;
	}

	return 0;
}<|MERGE_RESOLUTION|>--- conflicted
+++ resolved
@@ -6,10 +6,7 @@
  */
 
 #include <common.h>
-<<<<<<< HEAD
-=======
 #include <console.h>
->>>>>>> 8989c96b
 #include <div64.h>
 #include <inttypes.h>
 #include <version.h>
@@ -28,11 +25,7 @@
 
 void print_freq(uint64_t freq, const char *s)
 {
-<<<<<<< HEAD
-	unsigned long m = 0, n;
-=======
 	unsigned long m = 0;
->>>>>>> 8989c96b
 	uint32_t f;
 	static const char names[] = {'G', 'M', 'K'};
 	unsigned long d = 1e9;
@@ -52,10 +45,6 @@
 	}
 
 	f = do_div(freq, d);
-<<<<<<< HEAD
-	n = freq;
-=======
->>>>>>> 8989c96b
 
 	/* If there's a remainder, show the first few digits */
 	if (f) {
@@ -68,11 +57,7 @@
 			m = (m / 10) + (m % 100 >= 50);
 	}
 
-<<<<<<< HEAD
-	printf("%lu", n);
-=======
 	printf("%lu", (unsigned long) freq);
->>>>>>> 8989c96b
 	if (m)
 		printf(".%ld", m);
 	printf(" %cHz%s", c, s);

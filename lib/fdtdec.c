/*
 * Copyright (c) 2011 The Chromium OS Authors.
 * SPDX-License-Identifier:	GPL-2.0+
 */

#ifndef USE_HOSTCC
#include <common.h>
#include <dm.h>
#include <errno.h>
#include <serial.h>
#include <libfdt.h>
#include <fdtdec.h>
#include <asm/sections.h>
#include <linux/ctype.h>

DECLARE_GLOBAL_DATA_PTR;

/*
 * Here are the type we know about. One day we might allow drivers to
 * register. For now we just put them here. The COMPAT macro allows us to
 * turn this into a sparse list later, and keeps the ID with the name.
 */
#define COMPAT(id, name) name
static const char * const compat_names[COMPAT_COUNT] = {
	COMPAT(UNKNOWN, "<none>"),
	COMPAT(NVIDIA_TEGRA20_EMC, "nvidia,tegra20-emc"),
	COMPAT(NVIDIA_TEGRA20_EMC_TABLE, "nvidia,tegra20-emc-table"),
	COMPAT(NVIDIA_TEGRA20_NAND, "nvidia,tegra20-nand"),
<<<<<<< HEAD
	COMPAT(NVIDIA_TEGRA20_PWM, "nvidia,tegra20-pwm"),
	COMPAT(NVIDIA_TEGRA124_DC, "nvidia,tegra124-dc"),
	COMPAT(NVIDIA_TEGRA124_SOR, "nvidia,tegra124-sor"),
	COMPAT(NVIDIA_TEGRA124_PMC, "nvidia,tegra124-pmc"),
	COMPAT(NVIDIA_TEGRA20_DC, "nvidia,tegra20-dc"),
=======
	COMPAT(NVIDIA_TEGRA124_PMC, "nvidia,tegra124-pmc"),
	COMPAT(NVIDIA_TEGRA186_SDMMC, "nvidia,tegra186-sdhci"),
	COMPAT(NVIDIA_TEGRA210_SDMMC, "nvidia,tegra210-sdhci"),
>>>>>>> 8989c96b
	COMPAT(NVIDIA_TEGRA124_SDMMC, "nvidia,tegra124-sdhci"),
	COMPAT(NVIDIA_TEGRA30_SDMMC, "nvidia,tegra30-sdhci"),
	COMPAT(NVIDIA_TEGRA20_SDMMC, "nvidia,tegra20-sdhci"),
	COMPAT(NVIDIA_TEGRA124_XUSB_PADCTL, "nvidia,tegra124-xusb-padctl"),
	COMPAT(NVIDIA_TEGRA210_XUSB_PADCTL, "nvidia,tegra210-xusb-padctl"),
	COMPAT(SMSC_LAN9215, "smsc,lan9215"),
	COMPAT(SAMSUNG_EXYNOS5_SROMC, "samsung,exynos-sromc"),
	COMPAT(SAMSUNG_S3C2440_I2C, "samsung,s3c2440-i2c"),
	COMPAT(SAMSUNG_EXYNOS5_SOUND, "samsung,exynos-sound"),
	COMPAT(WOLFSON_WM8994_CODEC, "wolfson,wm8994-codec"),
	COMPAT(GOOGLE_CROS_EC_KEYB, "google,cros-ec-keyb"),
	COMPAT(SAMSUNG_EXYNOS_USB_PHY, "samsung,exynos-usb-phy"),
	COMPAT(SAMSUNG_EXYNOS5_USB3_PHY, "samsung,exynos5250-usb3-phy"),
	COMPAT(SAMSUNG_EXYNOS_TMU, "samsung,exynos-tmu"),
	COMPAT(SAMSUNG_EXYNOS_FIMD, "samsung,exynos-fimd"),
	COMPAT(SAMSUNG_EXYNOS_MIPI_DSI, "samsung,exynos-mipi-dsi"),
	COMPAT(SAMSUNG_EXYNOS5_DP, "samsung,exynos5-dp"),
	COMPAT(SAMSUNG_EXYNOS_DWMMC, "samsung,exynos-dwmmc"),
	COMPAT(SAMSUNG_EXYNOS_MMC, "samsung,exynos-mmc"),
<<<<<<< HEAD
	COMPAT(SAMSUNG_EXYNOS_SERIAL, "samsung,exynos4210-uart"),
	COMPAT(MAXIM_MAX77686_PMIC, "maxim,max77686"),
	COMPAT(GENERIC_SPI_FLASH, "spi-flash"),
	COMPAT(MAXIM_98095_CODEC, "maxim,max98095-codec"),
	COMPAT(INFINEON_SLB9635_TPM, "infineon,slb9635-tpm"),
	COMPAT(INFINEON_SLB9645_TPM, "infineon,slb9645tt"),
	COMPAT(SAMSUNG_EXYNOS5_I2C, "samsung,exynos5-hsi2c"),
	COMPAT(SANDBOX_LCD_SDL, "sandbox,lcd-sdl"),
	COMPAT(TI_TPS65090, "ti,tps65090"),
	COMPAT(COMPAT_NXP_PTN3460, "nxp,ptn3460"),
	COMPAT(SAMSUNG_EXYNOS_SYSMMU, "samsung,sysmmu-v3.3"),
	COMPAT(PARADE_PS8625, "parade,ps8625"),
=======
	COMPAT(MAXIM_MAX77686_PMIC, "maxim,max77686"),
	COMPAT(GENERIC_SPI_FLASH, "spi-flash"),
	COMPAT(MAXIM_98095_CODEC, "maxim,max98095-codec"),
	COMPAT(SAMSUNG_EXYNOS5_I2C, "samsung,exynos5-hsi2c"),
	COMPAT(SAMSUNG_EXYNOS_SYSMMU, "samsung,sysmmu-v3.3"),
>>>>>>> 8989c96b
	COMPAT(INTEL_MICROCODE, "intel,microcode"),
	COMPAT(INTEL_PANTHERPOINT_AHCI, "intel,pantherpoint-ahci"),
	COMPAT(INTEL_MODEL_206AX, "intel,model-206ax"),
	COMPAT(INTEL_GMA, "intel,gma"),
	COMPAT(AMS_AS3722, "ams,as3722"),
	COMPAT(INTEL_ICH_SPI, "intel,ich-spi"),
	COMPAT(INTEL_QRK_MRC, "intel,quark-mrc"),
	COMPAT(INTEL_X86_PINCTRL, "intel,x86-pinctrl"),
	COMPAT(SOCIONEXT_XHCI, "socionext,uniphier-xhci"),
	COMPAT(COMPAT_INTEL_PCH, "intel,bd82x6x"),
<<<<<<< HEAD
	COMPAT(COMPAT_INTEL_IRQ_ROUTER, "intel,irq-router"),
=======
	COMPAT(ALTERA_SOCFPGA_DWMAC, "altr,socfpga-stmmac"),
	COMPAT(ALTERA_SOCFPGA_DWMMC, "altr,socfpga-dw-mshc"),
	COMPAT(ALTERA_SOCFPGA_DWC2USB, "snps,dwc2"),
	COMPAT(COMPAT_INTEL_BAYTRAIL_FSP, "intel,baytrail-fsp"),
	COMPAT(COMPAT_INTEL_BAYTRAIL_FSP_MDP, "intel,baytrail-fsp-mdp"),
	COMPAT(COMPAT_INTEL_IVYBRIDGE_FSP, "intel,ivybridge-fsp"),
>>>>>>> 8989c96b
};

const char *fdtdec_get_compatible(enum fdt_compat_id id)
{
	/* We allow reading of the 'unknown' ID for testing purposes */
	assert(id >= 0 && id < COMPAT_COUNT);
	return compat_names[id];
}

fdt_addr_t fdtdec_get_addr_size_fixed(const void *blob, int node,
		const char *prop_name, int index, int na, int ns,
		fdt_size_t *sizep)
{
<<<<<<< HEAD
	const fdt32_t *ptr, *end;
	int parent, na, ns, len;
=======
	const fdt32_t *prop, *prop_end;
	const fdt32_t *prop_addr, *prop_size, *prop_after_size;
	int len;
>>>>>>> 8989c96b
	fdt_addr_t addr;

	debug("%s: %s: ", __func__, prop_name);

<<<<<<< HEAD
	parent = fdt_parent_offset(blob, node);
	if (parent < 0) {
		debug("(no parent found)\n");
		return FDT_ADDR_T_NONE;
	}

	na = fdt_address_cells(blob, parent);
	ns = fdt_size_cells(blob, parent);

	ptr = fdt_getprop(blob, node, prop_name, &len);
	if (!ptr) {
		debug("(not found)\n");
		return FDT_ADDR_T_NONE;
	}

	end = ptr + len / sizeof(*ptr);

	if (ptr + na + ns > end) {
		debug("(not enough data: expected %d bytes, got %d bytes)\n",
		      (na + ns) * 4, len);
		return FDT_ADDR_T_NONE;
	}

	addr = fdtdec_get_number(ptr, na);

	if (sizep) {
		*sizep = fdtdec_get_number(ptr + na, ns);
		debug("addr=%pa, size=%pa\n", &addr, sizep);
	} else {
		debug("%pa\n", &addr);
	}

	return addr;
=======
	if (na > (sizeof(fdt_addr_t) / sizeof(fdt32_t))) {
		debug("(na too large for fdt_addr_t type)\n");
		return FDT_ADDR_T_NONE;
	}

	if (ns > (sizeof(fdt_size_t) / sizeof(fdt32_t))) {
		debug("(ns too large for fdt_size_t type)\n");
		return FDT_ADDR_T_NONE;
	}

	prop = fdt_getprop(blob, node, prop_name, &len);
	if (!prop) {
		debug("(not found)\n");
		return FDT_ADDR_T_NONE;
	}
	prop_end = prop + (len / sizeof(*prop));

	prop_addr = prop + (index * (na + ns));
	prop_size = prop_addr + na;
	prop_after_size = prop_size + ns;
	if (prop_after_size > prop_end) {
		debug("(not enough data: expected >= %d cells, got %d cells)\n",
		      (u32)(prop_after_size - prop), ((u32)(prop_end - prop)));
		return FDT_ADDR_T_NONE;
	}

	addr = fdtdec_get_number(prop_addr, na);

	if (sizep) {
		*sizep = fdtdec_get_number(prop_size, ns);
		debug("addr=%08llx, size=%llx\n", (unsigned long long)addr,
		      (unsigned long long)*sizep);
	} else {
		debug("addr=%08llx\n", (unsigned long long)addr);
	}

	return addr;
}

fdt_addr_t fdtdec_get_addr_size_auto_parent(const void *blob, int parent,
		int node, const char *prop_name, int index, fdt_size_t *sizep)
{
	int na, ns;

	debug("%s: ", __func__);

	na = fdt_address_cells(blob, parent);
	if (na < 1) {
		debug("(bad #address-cells)\n");
		return FDT_ADDR_T_NONE;
	}

	ns = fdt_size_cells(blob, parent);
	if (ns < 0) {
		debug("(bad #size-cells)\n");
		return FDT_ADDR_T_NONE;
	}

	debug("na=%d, ns=%d, ", na, ns);

	return fdtdec_get_addr_size_fixed(blob, node, prop_name, index, na,
					  ns, sizep);
}

fdt_addr_t fdtdec_get_addr_size_auto_noparent(const void *blob, int node,
		const char *prop_name, int index, fdt_size_t *sizep)
{
	int parent;

	debug("%s: ", __func__);

	parent = fdt_parent_offset(blob, node);
	if (parent < 0) {
		debug("(no parent found)\n");
		return FDT_ADDR_T_NONE;
	}

	return fdtdec_get_addr_size_auto_parent(blob, parent, node, prop_name,
						index, sizep);
}

fdt_addr_t fdtdec_get_addr_size(const void *blob, int node,
		const char *prop_name, fdt_size_t *sizep)
{
	int ns = sizep ? (sizeof(fdt_size_t) / sizeof(fdt32_t)) : 0;

	return fdtdec_get_addr_size_fixed(blob, node, prop_name, 0,
					  sizeof(fdt_addr_t) / sizeof(fdt32_t),
					  ns, sizep);
>>>>>>> 8989c96b
}

fdt_addr_t fdtdec_get_addr(const void *blob, int node,
		const char *prop_name)
{
	return fdtdec_get_addr_size(blob, node, prop_name, NULL);
}

#if defined(CONFIG_PCI) && defined(CONFIG_DM_PCI)
int fdtdec_get_pci_addr(const void *blob, int node, enum fdt_pci_space type,
		const char *prop_name, struct fdt_pci_addr *addr)
{
	const u32 *cell;
	int len;
	int ret = -ENOENT;

	debug("%s: %s: ", __func__, prop_name);

	/*
	 * If we follow the pci bus bindings strictly, we should check
	 * the value of the node's parent node's #address-cells and
	 * #size-cells. They need to be 3 and 2 accordingly. However,
	 * for simplicity we skip the check here.
	 */
	cell = fdt_getprop(blob, node, prop_name, &len);
	if (!cell)
		goto fail;

	if ((len % FDT_PCI_REG_SIZE) == 0) {
		int num = len / FDT_PCI_REG_SIZE;
		int i;

		for (i = 0; i < num; i++) {
			debug("pci address #%d: %08lx %08lx %08lx\n", i,
			      (ulong)fdt32_to_cpu(cell[0]),
			      (ulong)fdt32_to_cpu(cell[1]),
			      (ulong)fdt32_to_cpu(cell[2]));
			if ((fdt32_to_cpu(*cell) & type) == type) {
				addr->phys_hi = fdt32_to_cpu(cell[0]);
				addr->phys_mid = fdt32_to_cpu(cell[1]);
				addr->phys_lo = fdt32_to_cpu(cell[1]);
				break;
			} else {
				cell += (FDT_PCI_ADDR_CELLS +
					 FDT_PCI_SIZE_CELLS);
			}
		}

		if (i == num) {
			ret = -ENXIO;
			goto fail;
		}

		return 0;
	} else {
		ret = -EINVAL;
	}

fail:
	debug("(not found)\n");
	return ret;
}

int fdtdec_get_pci_vendev(const void *blob, int node, u16 *vendor, u16 *device)
{
	const char *list, *end;
	int len;

	list = fdt_getprop(blob, node, "compatible", &len);
	if (!list)
		return -ENOENT;

	end = list + len;
	while (list < end) {
		char *s;

		len = strlen(list);
		if (len >= strlen("pciVVVV,DDDD")) {
			s = strstr(list, "pci");

			/*
			 * check if the string is something like pciVVVV,DDDD.RR
			 * or just pciVVVV,DDDD
			 */
			if (s && s[7] == ',' &&
			    (s[12] == '.' || s[12] == 0)) {
				s += 3;
				*vendor = simple_strtol(s, NULL, 16);

				s += 5;
				*device = simple_strtol(s, NULL, 16);

				return 0;
			}
		}
		list += (len + 1);
	}

	return -ENOENT;
}

int fdtdec_get_pci_bar32(struct udevice *dev, struct fdt_pci_addr *addr,
			 u32 *bar)
{
	int barnum;

	/* extract the bar number from fdt_pci_addr */
	barnum = addr->phys_hi & 0xff;
	if ((barnum < PCI_BASE_ADDRESS_0) || (barnum > PCI_CARDBUS_CIS))
		return -EINVAL;

	barnum = (barnum - PCI_BASE_ADDRESS_0) / 4;
	*bar = dm_pci_read_bar32(dev, barnum);

	return 0;
}
#endif

uint64_t fdtdec_get_uint64(const void *blob, int node, const char *prop_name,
		uint64_t default_val)
{
	const uint64_t *cell64;
	int length;

	cell64 = fdt_getprop(blob, node, prop_name, &length);
	if (!cell64 || length < sizeof(*cell64))
		return default_val;

	return fdt64_to_cpu(*cell64);
}

int fdtdec_get_is_enabled(const void *blob, int node)
{
	const char *cell;

	/*
	 * It should say "okay", so only allow that. Some fdts use "ok" but
	 * this is a bug. Please fix your device tree source file. See here
	 * for discussion:
	 *
	 * http://www.mail-archive.com/u-boot@lists.denx.de/msg71598.html
	 */
	cell = fdt_getprop(blob, node, "status", NULL);
	if (cell)
		return 0 == strcmp(cell, "okay");
	return 1;
}

enum fdt_compat_id fdtdec_lookup(const void *blob, int node)
{
	enum fdt_compat_id id;

	/* Search our drivers */
	for (id = COMPAT_UNKNOWN; id < COMPAT_COUNT; id++)
		if (0 == fdt_node_check_compatible(blob, node,
				compat_names[id]))
			return id;
	return COMPAT_UNKNOWN;
}

int fdtdec_next_compatible(const void *blob, int node,
		enum fdt_compat_id id)
{
	return fdt_node_offset_by_compatible(blob, node, compat_names[id]);
}

int fdtdec_next_compatible_subnode(const void *blob, int node,
		enum fdt_compat_id id, int *depthp)
{
	do {
		node = fdt_next_node(blob, node, depthp);
	} while (*depthp > 1);

	/* If this is a direct subnode, and compatible, return it */
	if (*depthp == 1 && 0 == fdt_node_check_compatible(
						blob, node, compat_names[id]))
		return node;

	return -FDT_ERR_NOTFOUND;
}

int fdtdec_next_alias(const void *blob, const char *name,
		enum fdt_compat_id id, int *upto)
{
#define MAX_STR_LEN 20
	char str[MAX_STR_LEN + 20];
	int node, err;

	/* snprintf() is not available */
	assert(strlen(name) < MAX_STR_LEN);
	sprintf(str, "%.*s%d", MAX_STR_LEN, name, *upto);
	node = fdt_path_offset(blob, str);
	if (node < 0)
		return node;
	err = fdt_node_check_compatible(blob, node, compat_names[id]);
	if (err < 0)
		return err;
	if (err)
		return -FDT_ERR_NOTFOUND;
	(*upto)++;
	return node;
}

int fdtdec_find_aliases_for_id(const void *blob, const char *name,
			enum fdt_compat_id id, int *node_list, int maxcount)
{
	memset(node_list, '\0', sizeof(*node_list) * maxcount);

	return fdtdec_add_aliases_for_id(blob, name, id, node_list, maxcount);
}

/* TODO: Can we tighten this code up a little? */
int fdtdec_add_aliases_for_id(const void *blob, const char *name,
			enum fdt_compat_id id, int *node_list, int maxcount)
{
	int name_len = strlen(name);
	int nodes[maxcount];
	int num_found = 0;
	int offset, node;
	int alias_node;
	int count;
	int i, j;

	/* find the alias node if present */
	alias_node = fdt_path_offset(blob, "/aliases");

	/*
	 * start with nothing, and we can assume that the root node can't
	 * match
	 */
	memset(nodes, '\0', sizeof(nodes));

	/* First find all the compatible nodes */
	for (node = count = 0; node >= 0 && count < maxcount;) {
		node = fdtdec_next_compatible(blob, node, id);
		if (node >= 0)
			nodes[count++] = node;
	}
	if (node >= 0)
		debug("%s: warning: maxcount exceeded with alias '%s'\n",
		       __func__, name);

	/* Now find all the aliases */
	for (offset = fdt_first_property_offset(blob, alias_node);
			offset > 0;
			offset = fdt_next_property_offset(blob, offset)) {
		const struct fdt_property *prop;
		const char *path;
		int number;
		int found;

		node = 0;
		prop = fdt_get_property_by_offset(blob, offset, NULL);
		path = fdt_string(blob, fdt32_to_cpu(prop->nameoff));
		if (prop->len && 0 == strncmp(path, name, name_len))
			node = fdt_path_offset(blob, prop->data);
		if (node <= 0)
			continue;

		/* Get the alias number */
		number = simple_strtoul(path + name_len, NULL, 10);
		if (number < 0 || number >= maxcount) {
			debug("%s: warning: alias '%s' is out of range\n",
			       __func__, path);
			continue;
		}

		/* Make sure the node we found is actually in our list! */
		found = -1;
		for (j = 0; j < count; j++)
			if (nodes[j] == node) {
				found = j;
				break;
			}

		if (found == -1) {
			debug("%s: warning: alias '%s' points to a node "
				"'%s' that is missing or is not compatible "
				" with '%s'\n", __func__, path,
				fdt_get_name(blob, node, NULL),
			       compat_names[id]);
			continue;
		}

		/*
		 * Add this node to our list in the right place, and mark
		 * it as done.
		 */
		if (fdtdec_get_is_enabled(blob, node)) {
			if (node_list[number]) {
				debug("%s: warning: alias '%s' requires that "
				      "a node be placed in the list in a "
				      "position which is already filled by "
				      "node '%s'\n", __func__, path,
				      fdt_get_name(blob, node, NULL));
				continue;
			}
			node_list[number] = node;
			if (number >= num_found)
				num_found = number + 1;
		}
		nodes[found] = 0;
	}

	/* Add any nodes not mentioned by an alias */
	for (i = j = 0; i < maxcount; i++) {
		if (!node_list[i]) {
			for (; j < maxcount; j++)
				if (nodes[j] &&
					fdtdec_get_is_enabled(blob, nodes[j]))
					break;

			/* Have we run out of nodes to add? */
			if (j == maxcount)
				break;

			assert(!node_list[i]);
			node_list[i] = nodes[j++];
			if (i >= num_found)
				num_found = i + 1;
		}
	}

	return num_found;
}

int fdtdec_get_alias_seq(const void *blob, const char *base, int offset,
			 int *seqp)
{
	int base_len = strlen(base);
	const char *find_name;
	int find_namelen;
	int prop_offset;
	int aliases;

	find_name = fdt_get_name(blob, offset, &find_namelen);
	debug("Looking for '%s' at %d, name %s\n", base, offset, find_name);

	aliases = fdt_path_offset(blob, "/aliases");
	for (prop_offset = fdt_first_property_offset(blob, aliases);
	     prop_offset > 0;
	     prop_offset = fdt_next_property_offset(blob, prop_offset)) {
		const char *prop;
		const char *name;
		const char *slash;
		int len, val;

		prop = fdt_getprop_by_offset(blob, prop_offset, &name, &len);
		debug("   - %s, %s\n", name, prop);
		if (len < find_namelen || *prop != '/' || prop[len - 1] ||
		    strncmp(name, base, base_len))
			continue;

		slash = strrchr(prop, '/');
		if (strcmp(slash + 1, find_name))
			continue;
		val = trailing_strtol(name);
		if (val != -1) {
			*seqp = val;
			debug("Found seq %d\n", *seqp);
			return 0;
		}
	}

	debug("Not found\n");
	return -ENOENT;
}

const char *fdtdec_get_chosen_prop(const void *blob, const char *name)
{
	int chosen_node;

	if (!blob)
		return NULL;
	chosen_node = fdt_path_offset(blob, "/chosen");
	return fdt_getprop(blob, chosen_node, name, NULL);
}

int fdtdec_get_chosen_node(const void *blob, const char *name)
{
	const char *prop;

	prop = fdtdec_get_chosen_prop(blob, name);
	if (!prop)
		return -FDT_ERR_NOTFOUND;
	return fdt_path_offset(blob, prop);
}

int fdtdec_check_fdt(void)
{
	/*
	 * We must have an FDT, but we cannot panic() yet since the console
	 * is not ready. So for now, just assert(). Boards which need an early
	 * FDT (prior to console ready) will need to make their own
	 * arrangements and do their own checks.
	 */
	assert(!fdtdec_prepare_fdt());
	return 0;
}

/*
 * This function is a little odd in that it accesses global data. At some
 * point if the architecture board.c files merge this will make more sense.
 * Even now, it is common code.
 */
int fdtdec_prepare_fdt(void)
{
	if (!gd->fdt_blob || ((uintptr_t)gd->fdt_blob & 3) ||
	    fdt_check_header(gd->fdt_blob)) {
#ifdef CONFIG_SPL_BUILD
		puts("Missing DTB\n");
#else
		puts("No valid device tree binary found - please append one to U-Boot binary, use u-boot-dtb.bin or define CONFIG_OF_EMBED. For sandbox, use -d <file.dtb>\n");
<<<<<<< HEAD
=======
# ifdef DEBUG
		if (gd->fdt_blob) {
			printf("fdt_blob=%p\n", gd->fdt_blob);
			print_buffer((ulong)gd->fdt_blob, gd->fdt_blob, 4,
				     32, 0);
		}
# endif
>>>>>>> 8989c96b
#endif
		return -1;
	}
	return 0;
}

int fdtdec_lookup_phandle(const void *blob, int node, const char *prop_name)
{
	const u32 *phandle;
	int lookup;

	debug("%s: %s\n", __func__, prop_name);
	phandle = fdt_getprop(blob, node, prop_name, NULL);
	if (!phandle)
		return -FDT_ERR_NOTFOUND;

	lookup = fdt_node_offset_by_phandle(blob, fdt32_to_cpu(*phandle));
	return lookup;
}

/**
 * Look up a property in a node and check that it has a minimum length.
 *
 * @param blob		FDT blob
 * @param node		node to examine
 * @param prop_name	name of property to find
 * @param min_len	minimum property length in bytes
 * @param err		0 if ok, or -FDT_ERR_NOTFOUND if the property is not
			found, or -FDT_ERR_BADLAYOUT if not enough data
 * @return pointer to cell, which is only valid if err == 0
 */
static const void *get_prop_check_min_len(const void *blob, int node,
		const char *prop_name, int min_len, int *err)
{
	const void *cell;
	int len;

	debug("%s: %s\n", __func__, prop_name);
	cell = fdt_getprop(blob, node, prop_name, &len);
	if (!cell)
		*err = -FDT_ERR_NOTFOUND;
	else if (len < min_len)
		*err = -FDT_ERR_BADLAYOUT;
	else
		*err = 0;
	return cell;
}

int fdtdec_get_int_array(const void *blob, int node, const char *prop_name,
		u32 *array, int count)
{
	const u32 *cell;
	int i, err = 0;

	debug("%s: %s\n", __func__, prop_name);
	cell = get_prop_check_min_len(blob, node, prop_name,
				      sizeof(u32) * count, &err);
	if (!err) {
		for (i = 0; i < count; i++)
			array[i] = fdt32_to_cpu(cell[i]);
	}
	return err;
}

int fdtdec_get_int_array_count(const void *blob, int node,
			       const char *prop_name, u32 *array, int count)
{
	const u32 *cell;
	int len, elems;
	int i;

	debug("%s: %s\n", __func__, prop_name);
	cell = fdt_getprop(blob, node, prop_name, &len);
	if (!cell)
		return -FDT_ERR_NOTFOUND;
	elems = len / sizeof(u32);
	if (count > elems)
		count = elems;
	for (i = 0; i < count; i++)
		array[i] = fdt32_to_cpu(cell[i]);

	return count;
}

const u32 *fdtdec_locate_array(const void *blob, int node,
			       const char *prop_name, int count)
{
	const u32 *cell;
	int err;

	cell = get_prop_check_min_len(blob, node, prop_name,
				      sizeof(u32) * count, &err);
	return err ? NULL : cell;
}

int fdtdec_get_bool(const void *blob, int node, const char *prop_name)
{
	const s32 *cell;
	int len;

	debug("%s: %s\n", __func__, prop_name);
	cell = fdt_getprop(blob, node, prop_name, &len);
	return cell != NULL;
}

int fdtdec_parse_phandle_with_args(const void *blob, int src_node,
				   const char *list_name,
				   const char *cells_name,
				   int cell_count, int index,
				   struct fdtdec_phandle_args *out_args)
{
	const __be32 *list, *list_end;
	int rc = 0, size, cur_index = 0;
	uint32_t count = 0;
	int node = -1;
	int phandle;

	/* Retrieve the phandle list property */
	list = fdt_getprop(blob, src_node, list_name, &size);
	if (!list)
		return -ENOENT;
	list_end = list + size / sizeof(*list);

	/* Loop over the phandles until all the requested entry is found */
	while (list < list_end) {
		rc = -EINVAL;
		count = 0;

		/*
		 * If phandle is 0, then it is an empty entry with no
		 * arguments.  Skip forward to the next entry.
		 */
		phandle = be32_to_cpup(list++);
		if (phandle) {
			/*
			 * Find the provider node and parse the #*-cells
			 * property to determine the argument length.
			 *
			 * This is not needed if the cell count is hard-coded
			 * (i.e. cells_name not set, but cell_count is set),
			 * except when we're going to return the found node
			 * below.
			 */
			if (cells_name || cur_index == index) {
				node = fdt_node_offset_by_phandle(blob,
								  phandle);
				if (!node) {
					debug("%s: could not find phandle\n",
					      fdt_get_name(blob, src_node,
							   NULL));
					goto err;
				}
			}

			if (cells_name) {
				count = fdtdec_get_int(blob, node, cells_name,
						       -1);
				if (count == -1) {
					debug("%s: could not get %s for %s\n",
					      fdt_get_name(blob, src_node,
							   NULL),
					      cells_name,
					      fdt_get_name(blob, node,
							   NULL));
					goto err;
				}
			} else {
				count = cell_count;
			}

			/*
			 * Make sure that the arguments actually fit in the
			 * remaining property data length
			 */
			if (list + count > list_end) {
				debug("%s: arguments longer than property\n",
				      fdt_get_name(blob, src_node, NULL));
				goto err;
			}
		}

		/*
		 * All of the error cases above bail out of the loop, so at
		 * this point, the parsing is successful. If the requested
		 * index matches, then fill the out_args structure and return,
		 * or return -ENOENT for an empty entry.
		 */
		rc = -ENOENT;
		if (cur_index == index) {
			if (!phandle)
				goto err;

			if (out_args) {
				int i;

				if (count > MAX_PHANDLE_ARGS) {
					debug("%s: too many arguments %d\n",
					      fdt_get_name(blob, src_node,
							   NULL), count);
					count = MAX_PHANDLE_ARGS;
				}
				out_args->node = node;
				out_args->args_count = count;
				for (i = 0; i < count; i++) {
					out_args->args[i] =
							be32_to_cpup(list++);
				}
			}

			/* Found it! return success */
			return 0;
		}

		node = -1;
		list += count;
		cur_index++;
	}

	/*
	 * Result will be one of:
	 * -ENOENT : index is for empty phandle
	 * -EINVAL : parsing error on data
	 * [1..n]  : Number of phandle (count mode; when index = -1)
	 */
	rc = index < 0 ? cur_index : -ENOENT;
 err:
	return rc;
}

int fdtdec_get_child_count(const void *blob, int node)
{
	int subnode;
	int num = 0;

	fdt_for_each_subnode(blob, subnode, node)
		num++;

	return num;
}

int fdtdec_get_byte_array(const void *blob, int node, const char *prop_name,
		u8 *array, int count)
{
	const u8 *cell;
	int err;

	cell = get_prop_check_min_len(blob, node, prop_name, count, &err);
	if (!err)
		memcpy(array, cell, count);
	return err;
}

const u8 *fdtdec_locate_byte_array(const void *blob, int node,
			     const char *prop_name, int count)
{
	const u8 *cell;
	int err;

	cell = get_prop_check_min_len(blob, node, prop_name, count, &err);
	if (err)
		return NULL;
	return cell;
}

int fdtdec_get_config_int(const void *blob, const char *prop_name,
		int default_val)
{
	int config_node;

	debug("%s: %s\n", __func__, prop_name);
	config_node = fdt_path_offset(blob, "/config");
	if (config_node < 0)
		return default_val;
	return fdtdec_get_int(blob, config_node, prop_name, default_val);
}

int fdtdec_get_config_bool(const void *blob, const char *prop_name)
{
	int config_node;
	const void *prop;

	debug("%s: %s\n", __func__, prop_name);
	config_node = fdt_path_offset(blob, "/config");
	if (config_node < 0)
		return 0;
	prop = fdt_get_property(blob, config_node, prop_name, NULL);

	return prop != NULL;
}

char *fdtdec_get_config_string(const void *blob, const char *prop_name)
{
	const char *nodep;
	int nodeoffset;
	int len;

	debug("%s: %s\n", __func__, prop_name);
	nodeoffset = fdt_path_offset(blob, "/config");
	if (nodeoffset < 0)
		return NULL;

	nodep = fdt_getprop(blob, nodeoffset, prop_name, &len);
	if (!nodep)
		return NULL;

	return (char *)nodep;
}

int fdtdec_decode_region(const void *blob, int node, const char *prop_name,
			 fdt_addr_t *basep, fdt_size_t *sizep)
{
	const fdt_addr_t *cell;
	int len;

	debug("%s: %s: %s\n", __func__, fdt_get_name(blob, node, NULL),
	      prop_name);
	cell = fdt_getprop(blob, node, prop_name, &len);
	if (!cell || (len < sizeof(fdt_addr_t) * 2)) {
		debug("cell=%p, len=%d\n", cell, len);
		return -1;
	}

	*basep = fdt_addr_to_cpu(*cell);
	*sizep = fdt_size_to_cpu(cell[1]);
	debug("%s: base=%08lx, size=%lx\n", __func__, (ulong)*basep,
	      (ulong)*sizep);

	return 0;
}

/**
 * Read a flash entry from the fdt
 *
 * @param blob		FDT blob
 * @param node		Offset of node to read
 * @param name		Name of node being read
 * @param entry		Place to put offset and size of this node
 * @return 0 if ok, -ve on error
 */
int fdtdec_read_fmap_entry(const void *blob, int node, const char *name,
			   struct fmap_entry *entry)
{
	const char *prop;
	u32 reg[2];

	if (fdtdec_get_int_array(blob, node, "reg", reg, 2)) {
		debug("Node '%s' has bad/missing 'reg' property\n", name);
		return -FDT_ERR_NOTFOUND;
	}
	entry->offset = reg[0];
	entry->length = reg[1];
	entry->used = fdtdec_get_int(blob, node, "used", entry->length);
	prop = fdt_getprop(blob, node, "compress", NULL);
	entry->compress_algo = prop && !strcmp(prop, "lzo") ?
		FMAP_COMPRESS_LZO : FMAP_COMPRESS_NONE;
	prop = fdt_getprop(blob, node, "hash", &entry->hash_size);
	entry->hash_algo = prop ? FMAP_HASH_SHA256 : FMAP_HASH_NONE;
	entry->hash = (uint8_t *)prop;

	return 0;
}

u64 fdtdec_get_number(const fdt32_t *ptr, unsigned int cells)
{
	u64 number = 0;

	while (cells--)
		number = (number << 32) | fdt32_to_cpu(*ptr++);

	return number;
}

int fdt_get_resource(const void *fdt, int node, const char *property,
		     unsigned int index, struct fdt_resource *res)
{
	const fdt32_t *ptr, *end;
	int na, ns, len, parent;
	unsigned int i = 0;

	parent = fdt_parent_offset(fdt, node);
	if (parent < 0)
		return parent;

	na = fdt_address_cells(fdt, parent);
	ns = fdt_size_cells(fdt, parent);

	ptr = fdt_getprop(fdt, node, property, &len);
	if (!ptr)
		return len;

	end = ptr + len / sizeof(*ptr);

	while (ptr + na + ns <= end) {
		if (i == index) {
			res->start = res->end = fdtdec_get_number(ptr, na);
			res->end += fdtdec_get_number(&ptr[na], ns) - 1;
			return 0;
		}

		ptr += na + ns;
		i++;
	}

	return -FDT_ERR_NOTFOUND;
}

int fdt_get_named_resource(const void *fdt, int node, const char *property,
			   const char *prop_names, const char *name,
			   struct fdt_resource *res)
{
	int index;

	index = fdt_find_string(fdt, node, prop_names, name);
	if (index < 0)
		return index;

	return fdt_get_resource(fdt, node, property, index, res);
}

int fdtdec_decode_memory_region(const void *blob, int config_node,
				const char *mem_type, const char *suffix,
				fdt_addr_t *basep, fdt_size_t *sizep)
{
	char prop_name[50];
	const char *mem;
	fdt_size_t size, offset_size;
	fdt_addr_t base, offset;
	int node;

	if (config_node == -1) {
		config_node = fdt_path_offset(blob, "/config");
		if (config_node < 0) {
			debug("%s: Cannot find /config node\n", __func__);
			return -ENOENT;
		}
	}
	if (!suffix)
		suffix = "";

	snprintf(prop_name, sizeof(prop_name), "%s-memory%s", mem_type,
		 suffix);
	mem = fdt_getprop(blob, config_node, prop_name, NULL);
	if (!mem) {
		debug("%s: No memory type for '%s', using /memory\n", __func__,
		      prop_name);
		mem = "/memory";
	}

	node = fdt_path_offset(blob, mem);
	if (node < 0) {
		debug("%s: Failed to find node '%s': %s\n", __func__, mem,
		      fdt_strerror(node));
		return -ENOENT;
	}

	/*
	 * Not strictly correct - the memory may have multiple banks. We just
	 * use the first
	 */
	if (fdtdec_decode_region(blob, node, "reg", &base, &size)) {
		debug("%s: Failed to decode memory region %s\n", __func__,
		      mem);
		return -EINVAL;
	}

	snprintf(prop_name, sizeof(prop_name), "%s-offset%s", mem_type,
		 suffix);
	if (fdtdec_decode_region(blob, config_node, prop_name, &offset,
				 &offset_size)) {
		debug("%s: Failed to decode memory region '%s'\n", __func__,
		      prop_name);
		return -EINVAL;
	}

	*basep = base + offset;
	*sizep = offset_size;

	return 0;
}

static int decode_timing_property(const void *blob, int node, const char *name,
				  struct timing_entry *result)
{
	int length, ret = 0;
	const u32 *prop;

	prop = fdt_getprop(blob, node, name, &length);
	if (!prop) {
		debug("%s: could not find property %s\n",
		      fdt_get_name(blob, node, NULL), name);
		return length;
	}

	if (length == sizeof(u32)) {
		result->typ = fdtdec_get_int(blob, node, name, 0);
		result->min = result->typ;
		result->max = result->typ;
	} else {
		ret = fdtdec_get_int_array(blob, node, name, &result->min, 3);
	}

	return ret;
}

int fdtdec_decode_display_timing(const void *blob, int parent, int index,
				 struct display_timing *dt)
{
	int i, node, timings_node;
	u32 val = 0;
	int ret = 0;

	timings_node = fdt_subnode_offset(blob, parent, "display-timings");
	if (timings_node < 0)
		return timings_node;

	for (i = 0, node = fdt_first_subnode(blob, timings_node);
	     node > 0 && i != index;
	     node = fdt_next_subnode(blob, node))
		i++;

	if (node < 0)
		return node;

	memset(dt, 0, sizeof(*dt));

	ret |= decode_timing_property(blob, node, "hback-porch",
				      &dt->hback_porch);
	ret |= decode_timing_property(blob, node, "hfront-porch",
				      &dt->hfront_porch);
	ret |= decode_timing_property(blob, node, "hactive", &dt->hactive);
	ret |= decode_timing_property(blob, node, "hsync-len", &dt->hsync_len);
	ret |= decode_timing_property(blob, node, "vback-porch",
				      &dt->vback_porch);
	ret |= decode_timing_property(blob, node, "vfront-porch",
				      &dt->vfront_porch);
	ret |= decode_timing_property(blob, node, "vactive", &dt->vactive);
	ret |= decode_timing_property(blob, node, "vsync-len", &dt->vsync_len);
	ret |= decode_timing_property(blob, node, "clock-frequency",
				      &dt->pixelclock);

	dt->flags = 0;
	val = fdtdec_get_int(blob, node, "vsync-active", -1);
	if (val != -1) {
		dt->flags |= val ? DISPLAY_FLAGS_VSYNC_HIGH :
				DISPLAY_FLAGS_VSYNC_LOW;
	}
	val = fdtdec_get_int(blob, node, "hsync-active", -1);
	if (val != -1) {
		dt->flags |= val ? DISPLAY_FLAGS_HSYNC_HIGH :
				DISPLAY_FLAGS_HSYNC_LOW;
	}
	val = fdtdec_get_int(blob, node, "de-active", -1);
	if (val != -1) {
		dt->flags |= val ? DISPLAY_FLAGS_DE_HIGH :
				DISPLAY_FLAGS_DE_LOW;
	}
	val = fdtdec_get_int(blob, node, "pixelclk-active", -1);
	if (val != -1) {
		dt->flags |= val ? DISPLAY_FLAGS_PIXDATA_POSEDGE :
				DISPLAY_FLAGS_PIXDATA_NEGEDGE;
	}

	if (fdtdec_get_bool(blob, node, "interlaced"))
		dt->flags |= DISPLAY_FLAGS_INTERLACED;
	if (fdtdec_get_bool(blob, node, "doublescan"))
		dt->flags |= DISPLAY_FLAGS_DOUBLESCAN;
	if (fdtdec_get_bool(blob, node, "doubleclk"))
		dt->flags |= DISPLAY_FLAGS_DOUBLECLK;

<<<<<<< HEAD
	return 0;
=======
	return ret;
>>>>>>> 8989c96b
}

int fdtdec_setup(void)
{
<<<<<<< HEAD
#ifdef CONFIG_OF_CONTROL
=======
#if CONFIG_IS_ENABLED(OF_CONTROL)
>>>>>>> 8989c96b
# ifdef CONFIG_OF_EMBED
	/* Get a pointer to the FDT */
	gd->fdt_blob = __dtb_dt_begin;
# elif defined CONFIG_OF_SEPARATE
#  ifdef CONFIG_SPL_BUILD
<<<<<<< HEAD
	/* FDT is at end of BSS */
	gd->fdt_blob = (ulong *)&__bss_end;
#  else
	/* FDT is at end of image */
	gd->fdt_blob = (ulong *)&_end;
#endif
=======
	/* FDT is at end of BSS unless it is in a different memory region */
	if (IS_ENABLED(CONFIG_SPL_SEPARATE_BSS))
		gd->fdt_blob = (ulong *)&_image_binary_end;
	else
		gd->fdt_blob = (ulong *)&__bss_end;
#  else
	/* FDT is at end of image */
	gd->fdt_blob = (ulong *)&_end;
#  endif
>>>>>>> 8989c96b
# elif defined(CONFIG_OF_HOSTFILE)
	if (sandbox_read_fdt_from_file()) {
		puts("Failed to read control FDT\n");
		return -1;
	}
# endif
# ifndef CONFIG_SPL_BUILD
	/* Allow the early environment to override the fdt address */
	gd->fdt_blob = (void *)getenv_ulong("fdtcontroladdr", 16,
						(uintptr_t)gd->fdt_blob);
# endif
#endif
	return fdtdec_prepare_fdt();
}

#endif /* !USE_HOSTCC */<|MERGE_RESOLUTION|>--- conflicted
+++ resolved
@@ -26,17 +26,9 @@
 	COMPAT(NVIDIA_TEGRA20_EMC, "nvidia,tegra20-emc"),
 	COMPAT(NVIDIA_TEGRA20_EMC_TABLE, "nvidia,tegra20-emc-table"),
 	COMPAT(NVIDIA_TEGRA20_NAND, "nvidia,tegra20-nand"),
-<<<<<<< HEAD
-	COMPAT(NVIDIA_TEGRA20_PWM, "nvidia,tegra20-pwm"),
-	COMPAT(NVIDIA_TEGRA124_DC, "nvidia,tegra124-dc"),
-	COMPAT(NVIDIA_TEGRA124_SOR, "nvidia,tegra124-sor"),
-	COMPAT(NVIDIA_TEGRA124_PMC, "nvidia,tegra124-pmc"),
-	COMPAT(NVIDIA_TEGRA20_DC, "nvidia,tegra20-dc"),
-=======
 	COMPAT(NVIDIA_TEGRA124_PMC, "nvidia,tegra124-pmc"),
 	COMPAT(NVIDIA_TEGRA186_SDMMC, "nvidia,tegra186-sdhci"),
 	COMPAT(NVIDIA_TEGRA210_SDMMC, "nvidia,tegra210-sdhci"),
->>>>>>> 8989c96b
 	COMPAT(NVIDIA_TEGRA124_SDMMC, "nvidia,tegra124-sdhci"),
 	COMPAT(NVIDIA_TEGRA30_SDMMC, "nvidia,tegra30-sdhci"),
 	COMPAT(NVIDIA_TEGRA20_SDMMC, "nvidia,tegra20-sdhci"),
@@ -56,26 +48,11 @@
 	COMPAT(SAMSUNG_EXYNOS5_DP, "samsung,exynos5-dp"),
 	COMPAT(SAMSUNG_EXYNOS_DWMMC, "samsung,exynos-dwmmc"),
 	COMPAT(SAMSUNG_EXYNOS_MMC, "samsung,exynos-mmc"),
-<<<<<<< HEAD
-	COMPAT(SAMSUNG_EXYNOS_SERIAL, "samsung,exynos4210-uart"),
-	COMPAT(MAXIM_MAX77686_PMIC, "maxim,max77686"),
-	COMPAT(GENERIC_SPI_FLASH, "spi-flash"),
-	COMPAT(MAXIM_98095_CODEC, "maxim,max98095-codec"),
-	COMPAT(INFINEON_SLB9635_TPM, "infineon,slb9635-tpm"),
-	COMPAT(INFINEON_SLB9645_TPM, "infineon,slb9645tt"),
-	COMPAT(SAMSUNG_EXYNOS5_I2C, "samsung,exynos5-hsi2c"),
-	COMPAT(SANDBOX_LCD_SDL, "sandbox,lcd-sdl"),
-	COMPAT(TI_TPS65090, "ti,tps65090"),
-	COMPAT(COMPAT_NXP_PTN3460, "nxp,ptn3460"),
-	COMPAT(SAMSUNG_EXYNOS_SYSMMU, "samsung,sysmmu-v3.3"),
-	COMPAT(PARADE_PS8625, "parade,ps8625"),
-=======
 	COMPAT(MAXIM_MAX77686_PMIC, "maxim,max77686"),
 	COMPAT(GENERIC_SPI_FLASH, "spi-flash"),
 	COMPAT(MAXIM_98095_CODEC, "maxim,max98095-codec"),
 	COMPAT(SAMSUNG_EXYNOS5_I2C, "samsung,exynos5-hsi2c"),
 	COMPAT(SAMSUNG_EXYNOS_SYSMMU, "samsung,sysmmu-v3.3"),
->>>>>>> 8989c96b
 	COMPAT(INTEL_MICROCODE, "intel,microcode"),
 	COMPAT(INTEL_PANTHERPOINT_AHCI, "intel,pantherpoint-ahci"),
 	COMPAT(INTEL_MODEL_206AX, "intel,model-206ax"),
@@ -83,19 +60,14 @@
 	COMPAT(AMS_AS3722, "ams,as3722"),
 	COMPAT(INTEL_ICH_SPI, "intel,ich-spi"),
 	COMPAT(INTEL_QRK_MRC, "intel,quark-mrc"),
-	COMPAT(INTEL_X86_PINCTRL, "intel,x86-pinctrl"),
 	COMPAT(SOCIONEXT_XHCI, "socionext,uniphier-xhci"),
 	COMPAT(COMPAT_INTEL_PCH, "intel,bd82x6x"),
-<<<<<<< HEAD
-	COMPAT(COMPAT_INTEL_IRQ_ROUTER, "intel,irq-router"),
-=======
 	COMPAT(ALTERA_SOCFPGA_DWMAC, "altr,socfpga-stmmac"),
 	COMPAT(ALTERA_SOCFPGA_DWMMC, "altr,socfpga-dw-mshc"),
 	COMPAT(ALTERA_SOCFPGA_DWC2USB, "snps,dwc2"),
 	COMPAT(COMPAT_INTEL_BAYTRAIL_FSP, "intel,baytrail-fsp"),
 	COMPAT(COMPAT_INTEL_BAYTRAIL_FSP_MDP, "intel,baytrail-fsp-mdp"),
 	COMPAT(COMPAT_INTEL_IVYBRIDGE_FSP, "intel,ivybridge-fsp"),
->>>>>>> 8989c96b
 };
 
 const char *fdtdec_get_compatible(enum fdt_compat_id id)
@@ -109,53 +81,13 @@
 		const char *prop_name, int index, int na, int ns,
 		fdt_size_t *sizep)
 {
-<<<<<<< HEAD
-	const fdt32_t *ptr, *end;
-	int parent, na, ns, len;
-=======
 	const fdt32_t *prop, *prop_end;
 	const fdt32_t *prop_addr, *prop_size, *prop_after_size;
 	int len;
->>>>>>> 8989c96b
 	fdt_addr_t addr;
 
 	debug("%s: %s: ", __func__, prop_name);
 
-<<<<<<< HEAD
-	parent = fdt_parent_offset(blob, node);
-	if (parent < 0) {
-		debug("(no parent found)\n");
-		return FDT_ADDR_T_NONE;
-	}
-
-	na = fdt_address_cells(blob, parent);
-	ns = fdt_size_cells(blob, parent);
-
-	ptr = fdt_getprop(blob, node, prop_name, &len);
-	if (!ptr) {
-		debug("(not found)\n");
-		return FDT_ADDR_T_NONE;
-	}
-
-	end = ptr + len / sizeof(*ptr);
-
-	if (ptr + na + ns > end) {
-		debug("(not enough data: expected %d bytes, got %d bytes)\n",
-		      (na + ns) * 4, len);
-		return FDT_ADDR_T_NONE;
-	}
-
-	addr = fdtdec_get_number(ptr, na);
-
-	if (sizep) {
-		*sizep = fdtdec_get_number(ptr + na, ns);
-		debug("addr=%pa, size=%pa\n", &addr, sizep);
-	} else {
-		debug("%pa\n", &addr);
-	}
-
-	return addr;
-=======
 	if (na > (sizeof(fdt_addr_t) / sizeof(fdt32_t))) {
 		debug("(na too large for fdt_addr_t type)\n");
 		return FDT_ADDR_T_NONE;
@@ -245,7 +177,6 @@
 	return fdtdec_get_addr_size_fixed(blob, node, prop_name, 0,
 					  sizeof(fdt_addr_t) / sizeof(fdt32_t),
 					  ns, sizep);
->>>>>>> 8989c96b
 }
 
 fdt_addr_t fdtdec_get_addr(const void *blob, int node,
@@ -659,8 +590,6 @@
 		puts("Missing DTB\n");
 #else
 		puts("No valid device tree binary found - please append one to U-Boot binary, use u-boot-dtb.bin or define CONFIG_OF_EMBED. For sandbox, use -d <file.dtb>\n");
-<<<<<<< HEAD
-=======
 # ifdef DEBUG
 		if (gd->fdt_blob) {
 			printf("fdt_blob=%p\n", gd->fdt_blob);
@@ -668,7 +597,6 @@
 				     32, 0);
 		}
 # endif
->>>>>>> 8989c96b
 #endif
 		return -1;
 	}
@@ -1238,33 +1166,17 @@
 	if (fdtdec_get_bool(blob, node, "doubleclk"))
 		dt->flags |= DISPLAY_FLAGS_DOUBLECLK;
 
-<<<<<<< HEAD
-	return 0;
-=======
 	return ret;
->>>>>>> 8989c96b
 }
 
 int fdtdec_setup(void)
 {
-<<<<<<< HEAD
-#ifdef CONFIG_OF_CONTROL
-=======
 #if CONFIG_IS_ENABLED(OF_CONTROL)
->>>>>>> 8989c96b
 # ifdef CONFIG_OF_EMBED
 	/* Get a pointer to the FDT */
 	gd->fdt_blob = __dtb_dt_begin;
 # elif defined CONFIG_OF_SEPARATE
 #  ifdef CONFIG_SPL_BUILD
-<<<<<<< HEAD
-	/* FDT is at end of BSS */
-	gd->fdt_blob = (ulong *)&__bss_end;
-#  else
-	/* FDT is at end of image */
-	gd->fdt_blob = (ulong *)&_end;
-#endif
-=======
 	/* FDT is at end of BSS unless it is in a different memory region */
 	if (IS_ENABLED(CONFIG_SPL_SEPARATE_BSS))
 		gd->fdt_blob = (ulong *)&_image_binary_end;
@@ -1274,7 +1186,6 @@
 	/* FDT is at end of image */
 	gd->fdt_blob = (ulong *)&_end;
 #  endif
->>>>>>> 8989c96b
 # elif defined(CONFIG_OF_HOSTFILE)
 	if (sandbox_read_fdt_from_file()) {
 		puts("Failed to read control FDT\n");

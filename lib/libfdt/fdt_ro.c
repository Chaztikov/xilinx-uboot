/*
 * libfdt - Flat Device Tree manipulation
 * Copyright (C) 2006 David Gibson, IBM Corporation.
 * SPDX-License-Identifier:	GPL-2.0+ BSD-2-Clause
 */
#include <libfdt_env.h>

#ifndef USE_HOSTCC
#include <fdt.h>
#include <libfdt.h>
#else
#include "fdt_host.h"
#endif

#include "libfdt_internal.h"

static int _fdt_nodename_eq(const void *fdt, int offset,
			    const char *s, int len)
{
	const char *p = fdt_offset_ptr(fdt, offset + FDT_TAGSIZE, len+1);

	if (!p)
		/* short match */
		return 0;

	if (memcmp(p, s, len) != 0)
		return 0;

	if (p[len] == '\0')
		return 1;
	else if (!memchr(s, '@', len) && (p[len] == '@'))
		return 1;
	else
		return 0;
}

const char *fdt_string(const void *fdt, int stroffset)
{
	return (const char *)fdt + fdt_off_dt_strings(fdt) + stroffset;
}

static int _fdt_string_eq(const void *fdt, int stroffset,
			  const char *s, int len)
{
	const char *p = fdt_string(fdt, stroffset);

	return (strnlen(p, len + 1) == len) && (memcmp(p, s, len) == 0);
}

int fdt_get_mem_rsv(const void *fdt, int n, uint64_t *address, uint64_t *size)
{
	FDT_CHECK_HEADER(fdt);
	*address = fdt64_to_cpu(_fdt_mem_rsv(fdt, n)->address);
	*size = fdt64_to_cpu(_fdt_mem_rsv(fdt, n)->size);
	return 0;
}

int fdt_num_mem_rsv(const void *fdt)
{
	int i = 0;

	while (fdt64_to_cpu(_fdt_mem_rsv(fdt, i)->size) != 0)
		i++;
	return i;
}

static int _nextprop(const void *fdt, int offset)
{
	uint32_t tag;
	int nextoffset;

	do {
		tag = fdt_next_tag(fdt, offset, &nextoffset);

		switch (tag) {
		case FDT_END:
			if (nextoffset >= 0)
				return -FDT_ERR_BADSTRUCTURE;
			else
				return nextoffset;

		case FDT_PROP:
			return offset;
		}
		offset = nextoffset;
	} while (tag == FDT_NOP);

	return -FDT_ERR_NOTFOUND;
}

int fdt_subnode_offset_namelen(const void *fdt, int offset,
			       const char *name, int namelen)
{
	int depth;

	FDT_CHECK_HEADER(fdt);

	for (depth = 0;
	     (offset >= 0) && (depth >= 0);
	     offset = fdt_next_node(fdt, offset, &depth))
		if ((depth == 1)
		    && _fdt_nodename_eq(fdt, offset, name, namelen))
			return offset;

	if (depth < 0)
		return -FDT_ERR_NOTFOUND;
	return offset; /* error */
}

int fdt_subnode_offset(const void *fdt, int parentoffset,
		       const char *name)
{
	return fdt_subnode_offset_namelen(fdt, parentoffset, name, strlen(name));
}

/*
 * Find the next of path seperator, note we need to search for both '/' and ':'
<<<<<<< HEAD
 * and then take the first one so that we do the rigth thing for e.g.
=======
 * and then take the first one so that we do the right thing for e.g.
>>>>>>> 8989c96b
 * "foo/bar:option" and "bar:option/otheroption", both of which happen, so
 * first searching for either ':' or '/' does not work.
 */
static const char *fdt_path_next_seperator(const char *path)
{
	const char *sep1 = strchr(path, '/');
	const char *sep2 = strchr(path, ':');

	if (sep1 && sep2)
		return (sep1 < sep2) ? sep1 : sep2;
	else if (sep1)
		return sep1;
	else
		return sep2;
}

int fdt_path_offset(const void *fdt, const char *path)
{
	const char *end = path + strlen(path);
	const char *p = path;
	int offset = 0;

	FDT_CHECK_HEADER(fdt);

	/* see if we have an alias */
	if (*path != '/') {
		const char *q = fdt_path_next_seperator(path);

		if (!q)
			q = end;

		p = fdt_get_alias_namelen(fdt, p, q - p);
		if (!p)
			return -FDT_ERR_BADPATH;
		offset = fdt_path_offset(fdt, p);

		p = q;
	}

	while (*p) {
		const char *q;

		while (*p == '/')
			p++;
		if (*p == '\0' || *p == ':')
			return offset;
		q = fdt_path_next_seperator(p);
<<<<<<< HEAD
		if (! q)
=======
		if (!q)
>>>>>>> 8989c96b
			q = end;

		offset = fdt_subnode_offset_namelen(fdt, offset, p, q-p);
		if (offset < 0)
			return offset;

		p = q;
	}

	return offset;
}

const char *fdt_get_name(const void *fdt, int nodeoffset, int *len)
{
	const struct fdt_node_header *nh = _fdt_offset_ptr(fdt, nodeoffset);
	int err;

	if (((err = fdt_check_header(fdt)) != 0)
	    || ((err = _fdt_check_node_offset(fdt, nodeoffset)) < 0))
			goto fail;

	if (len)
		*len = strlen(nh->name);

	return nh->name;

 fail:
	if (len)
		*len = err;
	return NULL;
}

int fdt_first_property_offset(const void *fdt, int nodeoffset)
{
	int offset;

	if ((offset = _fdt_check_node_offset(fdt, nodeoffset)) < 0)
		return offset;

	return _nextprop(fdt, offset);
}

int fdt_next_property_offset(const void *fdt, int offset)
{
	if ((offset = _fdt_check_prop_offset(fdt, offset)) < 0)
		return offset;

	return _nextprop(fdt, offset);
}

const struct fdt_property *fdt_get_property_by_offset(const void *fdt,
						      int offset,
						      int *lenp)
{
	int err;
	const struct fdt_property *prop;

	if ((err = _fdt_check_prop_offset(fdt, offset)) < 0) {
		if (lenp)
			*lenp = err;
		return NULL;
	}

	prop = _fdt_offset_ptr(fdt, offset);

	if (lenp)
		*lenp = fdt32_to_cpu(prop->len);

	return prop;
}

const struct fdt_property *fdt_get_property_namelen(const void *fdt,
						    int offset,
						    const char *name,
						    int namelen, int *lenp)
{
	for (offset = fdt_first_property_offset(fdt, offset);
	     (offset >= 0);
	     (offset = fdt_next_property_offset(fdt, offset))) {
		const struct fdt_property *prop;

		if (!(prop = fdt_get_property_by_offset(fdt, offset, lenp))) {
			offset = -FDT_ERR_INTERNAL;
			break;
		}
		if (_fdt_string_eq(fdt, fdt32_to_cpu(prop->nameoff),
				   name, namelen))
			return prop;
	}

	if (lenp)
		*lenp = offset;
	return NULL;
}

const struct fdt_property *fdt_get_property(const void *fdt,
					    int nodeoffset,
					    const char *name, int *lenp)
{
	return fdt_get_property_namelen(fdt, nodeoffset, name,
					strlen(name), lenp);
}

const void *fdt_getprop_namelen(const void *fdt, int nodeoffset,
				const char *name, int namelen, int *lenp)
{
	const struct fdt_property *prop;

	prop = fdt_get_property_namelen(fdt, nodeoffset, name, namelen, lenp);
	if (!prop)
		return NULL;

	return prop->data;
}

const void *fdt_getprop_by_offset(const void *fdt, int offset,
				  const char **namep, int *lenp)
{
	const struct fdt_property *prop;

	prop = fdt_get_property_by_offset(fdt, offset, lenp);
	if (!prop)
		return NULL;
	if (namep)
		*namep = fdt_string(fdt, fdt32_to_cpu(prop->nameoff));
	return prop->data;
}

const void *fdt_getprop(const void *fdt, int nodeoffset,
			const char *name, int *lenp)
{
	return fdt_getprop_namelen(fdt, nodeoffset, name, strlen(name), lenp);
}

uint32_t fdt_get_phandle(const void *fdt, int nodeoffset)
{
	const fdt32_t *php;
	int len;

	/* FIXME: This is a bit sub-optimal, since we potentially scan
	 * over all the properties twice. */
	php = fdt_getprop(fdt, nodeoffset, "phandle", &len);
	if (!php || (len != sizeof(*php))) {
		php = fdt_getprop(fdt, nodeoffset, "linux,phandle", &len);
		if (!php || (len != sizeof(*php)))
			return 0;
	}

	return fdt32_to_cpu(*php);
}

const char *fdt_get_alias_namelen(const void *fdt,
				  const char *name, int namelen)
{
	int aliasoffset;

	aliasoffset = fdt_path_offset(fdt, "/aliases");
	if (aliasoffset < 0)
		return NULL;

	return fdt_getprop_namelen(fdt, aliasoffset, name, namelen, NULL);
}

const char *fdt_get_alias(const void *fdt, const char *name)
{
	return fdt_get_alias_namelen(fdt, name, strlen(name));
}

int fdt_get_path(const void *fdt, int nodeoffset, char *buf, int buflen)
{
	int pdepth = 0, p = 0;
	int offset, depth, namelen;
	const char *name;

	FDT_CHECK_HEADER(fdt);

	if (buflen < 2)
		return -FDT_ERR_NOSPACE;

	for (offset = 0, depth = 0;
	     (offset >= 0) && (offset <= nodeoffset);
	     offset = fdt_next_node(fdt, offset, &depth)) {
		while (pdepth > depth) {
			do {
				p--;
			} while (buf[p-1] != '/');
			pdepth--;
		}

		if (pdepth >= depth) {
			name = fdt_get_name(fdt, offset, &namelen);
			if (!name)
				return namelen;
			if ((p + namelen + 1) <= buflen) {
				memcpy(buf + p, name, namelen);
				p += namelen;
				buf[p++] = '/';
				pdepth++;
			}
		}

		if (offset == nodeoffset) {
			if (pdepth < (depth + 1))
				return -FDT_ERR_NOSPACE;

			if (p > 1) /* special case so that root path is "/", not "" */
				p--;
			buf[p] = '\0';
			return 0;
		}
	}

	if ((offset == -FDT_ERR_NOTFOUND) || (offset >= 0))
		return -FDT_ERR_BADOFFSET;
	else if (offset == -FDT_ERR_BADOFFSET)
		return -FDT_ERR_BADSTRUCTURE;

	return offset; /* error from fdt_next_node() */
}

int fdt_supernode_atdepth_offset(const void *fdt, int nodeoffset,
				 int supernodedepth, int *nodedepth)
{
	int offset, depth;
	int supernodeoffset = -FDT_ERR_INTERNAL;

	FDT_CHECK_HEADER(fdt);

	if (supernodedepth < 0)
		return -FDT_ERR_NOTFOUND;

	for (offset = 0, depth = 0;
	     (offset >= 0) && (offset <= nodeoffset);
	     offset = fdt_next_node(fdt, offset, &depth)) {
		if (depth == supernodedepth)
			supernodeoffset = offset;

		if (offset == nodeoffset) {
			if (nodedepth)
				*nodedepth = depth;

			if (supernodedepth > depth)
				return -FDT_ERR_NOTFOUND;
			else
				return supernodeoffset;
		}
	}

	if ((offset == -FDT_ERR_NOTFOUND) || (offset >= 0))
		return -FDT_ERR_BADOFFSET;
	else if (offset == -FDT_ERR_BADOFFSET)
		return -FDT_ERR_BADSTRUCTURE;

	return offset; /* error from fdt_next_node() */
}

int fdt_node_depth(const void *fdt, int nodeoffset)
{
	int nodedepth;
	int err;

	err = fdt_supernode_atdepth_offset(fdt, nodeoffset, 0, &nodedepth);
	if (err)
		return (err < 0) ? err : -FDT_ERR_INTERNAL;
	return nodedepth;
}

int fdt_parent_offset(const void *fdt, int nodeoffset)
{
	int nodedepth = fdt_node_depth(fdt, nodeoffset);

	if (nodedepth < 0)
		return nodedepth;
	return fdt_supernode_atdepth_offset(fdt, nodeoffset,
					    nodedepth - 1, NULL);
}

int fdt_node_offset_by_prop_value(const void *fdt, int startoffset,
				  const char *propname,
				  const void *propval, int proplen)
{
	int offset;
	const void *val;
	int len;

	FDT_CHECK_HEADER(fdt);

	/* FIXME: The algorithm here is pretty horrible: we scan each
	 * property of a node in fdt_getprop(), then if that didn't
	 * find what we want, we scan over them again making our way
	 * to the next node.  Still it's the easiest to implement
	 * approach; performance can come later. */
	for (offset = fdt_next_node(fdt, startoffset, NULL);
	     offset >= 0;
	     offset = fdt_next_node(fdt, offset, NULL)) {
		val = fdt_getprop(fdt, offset, propname, &len);
		if (val && (len == proplen)
		    && (memcmp(val, propval, len) == 0))
			return offset;
	}

	return offset; /* error from fdt_next_node() */
}

int fdt_node_offset_by_phandle(const void *fdt, uint32_t phandle)
{
	int offset;

	if ((phandle == 0) || (phandle == -1))
		return -FDT_ERR_BADPHANDLE;

	FDT_CHECK_HEADER(fdt);

	/* FIXME: The algorithm here is pretty horrible: we
	 * potentially scan each property of a node in
	 * fdt_get_phandle(), then if that didn't find what
	 * we want, we scan over them again making our way to the next
	 * node.  Still it's the easiest to implement approach;
	 * performance can come later. */
	for (offset = fdt_next_node(fdt, -1, NULL);
	     offset >= 0;
	     offset = fdt_next_node(fdt, offset, NULL)) {
		if (fdt_get_phandle(fdt, offset) == phandle)
			return offset;
	}

	return offset; /* error from fdt_next_node() */
}

int fdt_stringlist_contains(const char *strlist, int listlen, const char *str)
{
	int len = strlen(str);
	const char *p;

	while (listlen >= len) {
		if (memcmp(str, strlist, len+1) == 0)
			return 1;
		p = memchr(strlist, '\0', listlen);
		if (!p)
			return 0; /* malformed strlist.. */
		listlen -= (p-strlist) + 1;
		strlist = p + 1;
	}
	return 0;
}

int fdt_count_strings(const void *fdt, int node, const char *property)
{
	int length, i, count = 0;
	const char *list;

	list = fdt_getprop(fdt, node, property, &length);
	if (!list)
		return length;

	for (i = 0; i < length; i++) {
		int len = strlen(list);

		list += len + 1;
		i += len;
		count++;
	}

	return count;
}

int fdt_find_string(const void *fdt, int node, const char *property,
		    const char *string)
{
	const char *list, *end;
	int len, index = 0;

	list = fdt_getprop(fdt, node, property, &len);
	if (!list)
		return len;

	end = list + len;
	len = strlen(string);

	while (list < end) {
		int l = strlen(list);

		if (l == len && memcmp(list, string, len) == 0)
			return index;

		list += l + 1;
		index++;
	}

	return -FDT_ERR_NOTFOUND;
}

int fdt_get_string_index(const void *fdt, int node, const char *property,
			 int index, const char **output)
{
	const char *list;
	int length, i;

	list = fdt_getprop(fdt, node, property, &length);

	for (i = 0; i < length; i++) {
		int len = strlen(list);

		if (index == 0) {
			*output = list;
			return 0;
		}

		list += len + 1;
		i += len;
		index--;
	}

	return -FDT_ERR_NOTFOUND;
}

int fdt_get_string(const void *fdt, int node, const char *property,
		   const char **output)
{
	return fdt_get_string_index(fdt, node, property, 0, output);
}

int fdt_node_check_compatible(const void *fdt, int nodeoffset,
			      const char *compatible)
{
	const void *prop;
	int len;

	prop = fdt_getprop(fdt, nodeoffset, "compatible", &len);
	if (!prop)
		return len;
	if (fdt_stringlist_contains(prop, len, compatible))
		return 0;
	else
		return 1;
}

int fdt_node_offset_by_compatible(const void *fdt, int startoffset,
				  const char *compatible)
{
	int offset, err;

	FDT_CHECK_HEADER(fdt);

	/* FIXME: The algorithm here is pretty horrible: we scan each
	 * property of a node in fdt_node_check_compatible(), then if
	 * that didn't find what we want, we scan over them again
	 * making our way to the next node.  Still it's the easiest to
	 * implement approach; performance can come later. */
	for (offset = fdt_next_node(fdt, startoffset, NULL);
	     offset >= 0;
	     offset = fdt_next_node(fdt, offset, NULL)) {
		err = fdt_node_check_compatible(fdt, offset, compatible);
		if ((err < 0) && (err != -FDT_ERR_NOTFOUND))
			return err;
		else if (err == 0)
			return offset;
	}

	return offset; /* error from fdt_next_node() */
}<|MERGE_RESOLUTION|>--- conflicted
+++ resolved
@@ -115,11 +115,7 @@
 
 /*
  * Find the next of path seperator, note we need to search for both '/' and ':'
-<<<<<<< HEAD
- * and then take the first one so that we do the rigth thing for e.g.
-=======
  * and then take the first one so that we do the right thing for e.g.
->>>>>>> 8989c96b
  * "foo/bar:option" and "bar:option/otheroption", both of which happen, so
  * first searching for either ':' or '/' does not work.
  */
@@ -167,11 +163,7 @@
 		if (*p == '\0' || *p == ':')
 			return offset;
 		q = fdt_path_next_seperator(p);
-<<<<<<< HEAD
-		if (! q)
-=======
 		if (!q)
->>>>>>> 8989c96b
 			q = end;
 
 		offset = fdt_subnode_offset_namelen(fdt, offset, p, q-p);

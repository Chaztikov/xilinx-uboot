--- conflicted
+++ resolved
@@ -242,10 +242,6 @@
 	if (err)
 		return err;
 
-<<<<<<< HEAD
-	if (len)
-		memcpy(prop->data, val, len);
-=======
 	*prop_data = prop->data;
 	return 0;
 }
@@ -262,7 +258,6 @@
 
 	if (len)
 		memcpy(prop_data, val, len);
->>>>>>> f3dd87e0
 	return 0;
 }
 

--- conflicted
+++ resolved
@@ -96,20 +96,12 @@
 	arp_raw_request(net_ip, net_null_ethaddr, net_arp_wait_reply_ip);
 }
 
-<<<<<<< HEAD
-void arp_timeout_check(void)
-=======
 int arp_timeout_check(void)
->>>>>>> 8989c96b
 {
 	ulong t;
 
 	if (!net_arp_wait_packet_ip.s_addr)
-<<<<<<< HEAD
-		return;
-=======
 		return 0;
->>>>>>> 8989c96b
 
 	t = get_timer(0);
 
@@ -120,11 +112,7 @@
 		if (arp_wait_try >= ARP_TIMEOUT_COUNT) {
 			puts("\nARP Retry count exceeded; starting again\n");
 			arp_wait_try = 0;
-<<<<<<< HEAD
-			net_start_again();
-=======
 			net_set_state(NETLOOP_FAIL);
->>>>>>> 8989c96b
 		} else {
 			arp_wait_timer_start = t;
 			arp_request();

/*
 *	Copied from Linux Monitor (LiMon) - Networking.
 *
 *	Copyright 1994 - 2000 Neil Russell.
 *	(See License)
 *	Copyright 2000 Roland Borde
 *	Copyright 2000 Paolo Scaffardi
 *	Copyright 2000-2002 Wolfgang Denk, wd@denx.de
 *	SPDX-License-Identifier:	GPL-2.0
 */

#ifndef __ARP_H__
#define __ARP_H__

#include <common.h>

extern struct in_addr net_arp_wait_packet_ip;
/* MAC address of waiting packet's destination */
extern uchar *arp_wait_packet_ethaddr;
extern int arp_wait_tx_packet_size;
extern ulong arp_wait_timer_start;
extern int arp_wait_try;

void arp_init(void);
void arp_request(void);
void arp_raw_request(struct in_addr source_ip, const uchar *targetEther,
	struct in_addr target_ip);
<<<<<<< HEAD
void arp_timeout_check(void);
=======
int arp_timeout_check(void);
>>>>>>> 8989c96b
void arp_receive(struct ethernet_hdr *et, struct ip_udp_hdr *ip, int len);

#endif /* __ARP_H__ */<|MERGE_RESOLUTION|>--- conflicted
+++ resolved
@@ -25,11 +25,7 @@
 void arp_request(void);
 void arp_raw_request(struct in_addr source_ip, const uchar *targetEther,
 	struct in_addr target_ip);
-<<<<<<< HEAD
-void arp_timeout_check(void);
-=======
 int arp_timeout_check(void);
->>>>>>> 8989c96b
 void arp_receive(struct ethernet_hdr *et, struct ip_udp_hdr *ip, int len);
 
 #endif /* __ARP_H__ */
--- conflicted
+++ resolved
@@ -146,11 +146,7 @@
 /* Ethernet bcast address */
 const u8 net_bcast_ethaddr[6] = { 0xff, 0xff, 0xff, 0xff, 0xff, 0xff };
 const u8 net_null_ethaddr[6];
-<<<<<<< HEAD
-#ifdef CONFIG_API
-=======
 #if defined(CONFIG_API) || defined(CONFIG_EFI_LOADER)
->>>>>>> 8989c96b
 void (*push_packet)(void *, int len) = 0;
 #endif
 /* Network loop state */
@@ -169,11 +165,7 @@
 ushort		net_native_vlan = 0xFFFF;
 
 /* Boot File name */
-<<<<<<< HEAD
-char net_boot_file_name[128];
-=======
 char net_boot_file_name[1024];
->>>>>>> 8989c96b
 /* The actual transferred size of the bootfile (in bytes) */
 u32 net_boot_file_size;
 /* Boot file size in blocks as reported by the DHCP server */
@@ -581,11 +573,6 @@
 			goto done;
 		}
 
-<<<<<<< HEAD
-		arp_timeout_check();
-
-=======
->>>>>>> 8989c96b
 		/*
 		 *	Check for a timeout, and run the timeout handler
 		 *	if we have one.

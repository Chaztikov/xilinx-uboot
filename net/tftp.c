--- conflicted
+++ resolved
@@ -8,10 +8,7 @@
 
 #include <common.h>
 #include <command.h>
-<<<<<<< HEAD
-=======
 #include <efi_loader.h>
->>>>>>> 8989c96b
 #include <mapmem.h>
 #include <net.h>
 #include <net/tftp.h>
@@ -253,11 +250,8 @@
 	if (tftp_tsize) {
 		ulong pos = tftp_cur_block * tftp_block_size +
 			tftp_block_wrap_offset;
-<<<<<<< HEAD
-=======
 		if (pos > tftp_tsize)
 			pos = tftp_tsize;
->>>>>>> 8989c96b
 
 		while (tftp_tsize_num_hash < pos * 50 / tftp_tsize) {
 			putc('#');
@@ -609,11 +603,7 @@
 		}
 
 		tftp_prev_block = tftp_cur_block;
-<<<<<<< HEAD
-		timeout_count_max = TIMEOUT_COUNT;
-=======
 		timeout_count_max = tftp_timeout_count_max;
->>>>>>> 8989c96b
 		net_set_timeout_handler(timeout_ms, tftp_timeout_handler);
 
 		store_block(tftp_cur_block - 1, pkt + 2, len);
@@ -815,10 +805,7 @@
 		printf("Load address: 0x%lx\n", load_addr);
 		puts("Loading: *\b");
 		tftp_state = STATE_SEND_RRQ;
-<<<<<<< HEAD
-=======
 		efi_set_bootdev("Net", "", tftp_filename);
->>>>>>> 8989c96b
 	}
 
 	time_start = get_timer(0);
@@ -870,11 +857,7 @@
 
 	puts("Loading: *\b");
 
-<<<<<<< HEAD
-	timeout_count_max = TIMEOUT_COUNT;
-=======
 	timeout_count_max = tftp_timeout_count_max;
->>>>>>> 8989c96b
 	timeout_count = 0;
 	timeout_ms = TIMEOUT;
 	net_set_timeout_handler(timeout_ms, tftp_timeout_handler);

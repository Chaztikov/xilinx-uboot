--- conflicted
+++ resolved
@@ -168,8 +168,6 @@
 
 all:	$(ALL-y)
 
-<<<<<<< HEAD
-=======
 quiet_cmd_cat = CAT     $@
 cmd_cat = cat $(filter-out $(PHONY), $^) > $@
 
@@ -207,16 +205,11 @@
 $(obj)/$(SPL_BIN).dtb: dts/dt.dtb $(objtree)/tools/fdtgrep FORCE
 	$(call if_changed,fdtgrep)
 
->>>>>>> 8989c96b
 quiet_cmd_cpp_cfg = CFG     $@
 cmd_cpp_cfg = $(CPP) -Wp,-MD,$(depfile) $(cpp_flags) $(LDPPFLAGS) -ansi \
 	-DDO_DEPS_ONLY -D__ASSEMBLY__ -x assembler-with-cpp -P -dM -E -o $@ $<
 
-<<<<<<< HEAD
-$(obj)/$(SPL_BIN).cfg:	include/config.h
-=======
 $(obj)/$(SPL_BIN).cfg:	include/config.h FORCE
->>>>>>> 8989c96b
 	$(call if_changed,cpp_cfg)
 
 ifdef CONFIG_SAMSUNG

# Makefile version of include/config_uncmd_spl.h
#
# SPDX-License-Identifier:	GPL-2.0+
#
# TODO: Invent a better way

ifdef CONFIG_SPL_BUILD
<<<<<<< HEAD
ifdef CONFIG_SPL_DISABLE_OF_CONTROL
CONFIG_OF_CONTROL=
endif
=======
>>>>>>> 8989c96b

ifndef CONFIG_SPL_DM
CONFIG_DM_SERIAL=
CONFIG_DM_GPIO=
CONIFG_DM_I2C=
CONFIG_DM_SPI=
CONFIG_DM_SPI_FLASH=
endif

endif<|MERGE_RESOLUTION|>--- conflicted
+++ resolved
@@ -5,12 +5,6 @@
 # TODO: Invent a better way
 
 ifdef CONFIG_SPL_BUILD
-<<<<<<< HEAD
-ifdef CONFIG_SPL_DISABLE_OF_CONTROL
-CONFIG_OF_CONTROL=
-endif
-=======
->>>>>>> 8989c96b
 
 ifndef CONFIG_SPL_DM
 CONFIG_DM_SERIAL=

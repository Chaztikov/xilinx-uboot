--- conflicted
+++ resolved
@@ -6,10 +6,7 @@
 
 #include <common.h>
 #include <command.h>
-<<<<<<< HEAD
-=======
 #include <console.h>
->>>>>>> 8989c96b
 #include <dm.h>
 #include <errno.h>
 #include <malloc.h>
@@ -79,17 +76,12 @@
 	struct unit_test *tests = ll_entry_start(struct unit_test, dm_test);
 	const int n_ents = ll_entry_count(struct unit_test, dm_test);
 	struct unit_test_state *uts = &global_dm_test_state;
-<<<<<<< HEAD
-	uts->priv = &_global_priv_dm_test_state;
-	struct unit_test *test;
-=======
 	struct sandbox_state *state = state_get_current();
 	uts->priv = &_global_priv_dm_test_state;
 	struct unit_test *test;
 	int run_count;
 
 	uts->fail_count = 0;
->>>>>>> 8989c96b
 
 	/*
 	 * If we have no device tree, or it only has a root node, then these
@@ -106,11 +98,6 @@
 
 	run_count = 0;
 	for (test = tests; test < tests + n_ents; test++) {
-<<<<<<< HEAD
-		if (test_name && strcmp(test_name, test->name))
-			continue;
-		printf("Test: %s\n", test->name);
-=======
 		const char *name = test->name;
 
 		/* All tests have this prefix */
@@ -120,7 +107,6 @@
 			continue;
 		printf("Test: %s\n", test->name);
 		run_count++;
->>>>>>> 8989c96b
 		ut_assertok(dm_test_init(uts));
 
 		uts->start = mallinfo();
@@ -131,9 +117,6 @@
 		if (test->flags & DM_TESTF_SCAN_FDT)
 			ut_assertok(dm_scan_fdt(gd->fdt_blob, false));
 
-<<<<<<< HEAD
-		test->func(uts);
-=======
 		/*
 		 * Silence the console and rely on console reocrding to get
 		 * our output.
@@ -144,19 +127,14 @@
 		test->func(uts);
 		gd->flags &= ~GD_FLG_SILENT;
 		state_set_skip_delays(false);
->>>>>>> 8989c96b
 
 		ut_assertok(dm_test_destroy(uts));
 	}
 
-<<<<<<< HEAD
-	printf("Failures: %d\n", uts->fail_count);
-=======
 	if (test_name && !run_count)
 		printf("Test '%s' not found\n", test_name);
 	else
 		printf("Failures: %d\n", uts->fail_count);
->>>>>>> 8989c96b
 
 	gd->dm_root = NULL;
 	ut_assertok(dm_init());

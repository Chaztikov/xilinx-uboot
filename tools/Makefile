#
# (C) Copyright 2000-2006
# Wolfgang Denk, DENX Software Engineering, wd@denx.de.
#
# SPDX-License-Identifier:	GPL-2.0+
#

# Enable all the config-independent tools
ifneq ($(HOST_TOOLS_ALL),)
CONFIG_LCD_LOGO = y
CONFIG_CMD_LOADS = y
CONFIG_CMD_NET = y
CONFIG_XWAY_SWAP_BYTES = y
CONFIG_NETCONSOLE = y
CONFIG_SHA1_CHECK_UB_IMG = y
endif

subdir-$(HOST_TOOLS_ALL) += easylogo
subdir-$(HOST_TOOLS_ALL) += gdb

# Merge all the different vars for envcrc into one
ENVCRC-$(CONFIG_ENV_IS_EMBEDDED) = y
ENVCRC-$(CONFIG_ENV_IS_IN_DATAFLASH) = y
ENVCRC-$(CONFIG_ENV_IS_IN_EEPROM) = y
ENVCRC-$(CONFIG_ENV_IS_IN_FLASH) = y
ENVCRC-$(CONFIG_ENV_IS_IN_ONENAND) = y
ENVCRC-$(CONFIG_ENV_IS_IN_NAND) = y
ENVCRC-$(CONFIG_ENV_IS_IN_NVRAM) = y
ENVCRC-$(CONFIG_ENV_IS_IN_SPI_FLASH) = y
CONFIG_BUILD_ENVCRC ?= $(ENVCRC-y)

hostprogs-$(CONFIG_SPL_GENERATE_ATMEL_PMECC_HEADER) += atmel_pmecc_params

hostprogs-$(CONFIG_CMD_LICENSE) += bin2header
hostprogs-$(CONFIG_LCD_LOGO) += bmp_logo
hostprogs-$(CONFIG_VIDEO_LOGO) += bmp_logo
HOSTCFLAGS_bmp_logo.o := -pedantic

hostprogs-$(CONFIG_BUILD_ENVCRC) += envcrc
envcrc-objs := envcrc.o lib/crc32.o common/env_embedded.o lib/sha1.o

hostprogs-$(CONFIG_CMD_NET) += gen_eth_addr
HOSTCFLAGS_gen_eth_addr.o := -pedantic

hostprogs-$(CONFIG_CMD_LOADS) += img2srec
HOSTCFLAGS_img2srec.o := -pedantic

hostprogs-$(CONFIG_XWAY_SWAP_BYTES) += xway-swap-bytes
HOSTCFLAGS_xway-swap-bytes.o := -pedantic

hostprogs-y += mkenvimage
mkenvimage-objs := mkenvimage.o os_support.o lib/crc32.o

hostprogs-y += dumpimage mkimage
hostprogs-$(CONFIG_FIT_SIGNATURE) += fit_info fit_check_sign

FIT_SIG_OBJS-$(CONFIG_FIT_SIGNATURE) := common/image-sig.o
# Flattened device tree objects
LIBFDT_OBJS := $(addprefix lib/libfdt/, \
			fdt.o fdt_ro.o fdt_rw.o fdt_strerror.o fdt_wip.o \
			fdt_region.o fdt_sw.o)
RSA_OBJS-$(CONFIG_FIT_SIGNATURE) := $(addprefix lib/rsa/, \
					rsa-sign.o rsa-verify.o rsa-checksum.o \
					rsa-mod-exp.o)

ROCKCHIP_OBS = lib/rc4.o rkcommon.o rkimage.o rksd.o rkspi.o

# common objs for dumpimage and mkimage
dumpimage-mkimage-objs := aisimage.o \
			atmelimage.o \
			$(FIT_SIG_OBJS-y) \
			common/bootm.o \
			lib/crc32.o \
			default_image.o \
			lib/fdtdec_common.o \
			lib/fdtdec.o \
			fit_common.o \
			fit_image.o \
			common/image-fit.o \
			image-host.o \
			common/image.o \
			imagetool.o \
			imximage.o \
			kwbimage.o \
			lib/md5.o \
			lpc32xximage.o \
			mxsimage.o \
			omapimage.o \
			os_support.o \
			pblimage.o \
			pbl_crc32.o \
			$(ROCKCHIP_OBS) \
			socfpgaimage.o \
			lib/sha1.o \
			lib/sha256.o \
			common/hash.o \
			ublimage.o \
			zynqimage.o \
			zynqmpimage.o \
			$(LIBFDT_OBJS) \
			gpimage.o \
			gpimage-common.o \
			$(RSA_OBJS-y)

dumpimage-objs := $(dumpimage-mkimage-objs) dumpimage.o
mkimage-objs   := $(dumpimage-mkimage-objs) mkimage.o
fit_info-objs   := $(dumpimage-mkimage-objs) fit_info.o
fit_check_sign-objs   := $(dumpimage-mkimage-objs) fit_check_sign.o

# TODO(sjg@chromium.org): Is this correct on Mac OS?

ifneq ($(CONFIG_MX23)$(CONFIG_MX28),)
# Add CONFIG_MXS into host CFLAGS, so we can check whether or not register
# the mxsimage support within tools/mxsimage.c .
HOSTCFLAGS_mxsimage.o += -DCONFIG_MXS
endif

ifdef CONFIG_FIT_SIGNATURE
# This affects include/image.h, but including the board config file
# is tricky, so manually define this options here.
HOST_EXTRACFLAGS	+= -DCONFIG_FIT_SIGNATURE
endif

ifdef CONFIG_SYS_U_BOOT_OFFS
HOSTCFLAGS_kwbimage.o += -DCONFIG_SYS_U_BOOT_OFFS=$(CONFIG_SYS_U_BOOT_OFFS)
endif

# MXSImage needs LibSSL
ifneq ($(CONFIG_MX23)$(CONFIG_MX28)$(CONFIG_FIT_SIGNATURE),)
HOSTLOADLIBES_mkimage += \
	$(shell pkg-config --libs libssl libcrypto 2> /dev/null || echo "-lssl -lcrypto")
<<<<<<< HEAD
=======

# OS X deprecate openssl in favour of CommonCrypto, supress deprecation
# warnings on those systems
ifeq ($(HOSTOS),darwin)
HOSTCFLAGS_mxsimage.o += -Wno-deprecated-declarations
HOSTCFLAGS_image-sig.o += -Wno-deprecated-declarations
HOSTCFLAGS_rsa-sign.o += -Wno-deprecated-declarations
endif
>>>>>>> 8989c96b
endif

HOSTLOADLIBES_dumpimage := $(HOSTLOADLIBES_mkimage)
HOSTLOADLIBES_fit_info := $(HOSTLOADLIBES_mkimage)
HOSTLOADLIBES_fit_check_sign := $(HOSTLOADLIBES_mkimage)

hostprogs-$(CONFIG_EXYNOS5250) += mkexynosspl
hostprogs-$(CONFIG_EXYNOS5420) += mkexynosspl
HOSTCFLAGS_mkexynosspl.o := -pedantic

ifdtool-objs := $(LIBFDT_OBJS) ifdtool.o
hostprogs-$(CONFIG_X86) += ifdtool

hostprogs-$(CONFIG_MX23) += mxsboot
hostprogs-$(CONFIG_MX28) += mxsboot
HOSTCFLAGS_mxsboot.o := -pedantic

hostprogs-$(CONFIG_SUNXI) += mksunxiboot

hostprogs-$(CONFIG_NETCONSOLE) += ncb
hostprogs-$(CONFIG_SHA1_CHECK_UB_IMG) += ubsha1

ubsha1-objs := os_support.o ubsha1.o lib/sha1.o

HOSTCFLAGS_ubsha1.o := -pedantic

hostprogs-$(CONFIG_KIRKWOOD) += kwboot
hostprogs-$(CONFIG_ARCH_MVEBU) += kwboot
hostprogs-y += proftool
hostprogs-$(CONFIG_STATIC_RELA) += relocate-rela

hostprogs-y += fdtgrep
fdtgrep-objs += $(LIBFDT_OBJS) fdtgrep.o

# We build some files with extra pedantic flags to try to minimize things
# that won't build on some weird host compiler -- though there are lots of
# exceptions for files that aren't complaint.
HOSTCFLAGS_crc32.o := -pedantic
HOSTCFLAGS_md5.o := -pedantic
HOSTCFLAGS_sha1.o := -pedantic
HOSTCFLAGS_sha256.o := -pedantic

quiet_cmd_wrap = WRAP    $@
cmd_wrap = echo "\#include <../$(patsubst $(obj)/%,%,$@)>" >$@

$(obj)/lib/%.c $(obj)/common/%.c:
	$(call cmd,wrap)

clean-dirs := lib common

always := $(hostprogs-y)

# Generated LCD/video logo
LOGO_H = $(objtree)/include/bmp_logo.h
LOGO_DATA_H = $(objtree)/include/bmp_logo_data.h
LOGO-$(CONFIG_LCD_LOGO) += $(LOGO_H)
LOGO-$(CONFIG_LCD_LOGO) += $(LOGO_DATA_H)
LOGO-$(CONFIG_VIDEO_LOGO) += $(LOGO_H)
LOGO-$(CONFIG_VIDEO_LOGO) += $(LOGO_DATA_H)

# Generic logo
ifeq ($(LOGO_BMP),)
LOGO_BMP= $(srctree)/$(src)/logos/denx.bmp

# Use board logo and fallback to vendor
ifneq ($(wildcard $(srctree)/$(src)/logos/$(BOARD).bmp),)
LOGO_BMP= $(srctree)/$(src)/logos/$(BOARD).bmp
else
ifneq ($(wildcard $(srctree)/$(src)/logos/$(VENDOR).bmp),)
LOGO_BMP= $(srctree)/$(src)/logos/$(VENDOR).bmp
endif
endif

endif # !LOGO_BMP

# Generated gziped GPL-2.0 license text
LICENSE_H = $(objtree)/include/license.h
LICENSE-$(CONFIG_CMD_LICENSE) += $(LICENSE_H)

#
# Use native tools and options
# Define __KERNEL_STRICT_NAMES to prevent typedef overlaps
# Define _GNU_SOURCE to obtain the getline prototype from stdio.h
#
HOST_EXTRACFLAGS += -include $(srctree)/include/libfdt_env.h \
		$(patsubst -I%,-idirafter%, $(filter -I%, $(UBOOTINCLUDE))) \
		-I$(srctree)/lib/libfdt \
		-I$(srctree)/tools \
		-DCONFIG_SYS_TEXT_BASE=$(CONFIG_SYS_TEXT_BASE) \
		-DUSE_HOSTCC \
		-D__KERNEL_STRICT_NAMES \
		-D_GNU_SOURCE

__build:	$(LOGO-y) $(LICENSE-y)

$(LOGO_H):	$(obj)/bmp_logo $(LOGO_BMP)
	$(obj)/bmp_logo --gen-info $(LOGO_BMP) > $@

$(LOGO_DATA_H):	$(obj)/bmp_logo $(LOGO_BMP)
	$(obj)/bmp_logo --gen-data $(LOGO_BMP) > $@

$(LICENSE_H): $(obj)/bin2header $(srctree)/Licenses/gpl-2.0.txt
	cat $(srctree)/Licenses/gpl-2.0.txt | gzip -9 -c | \
		$(obj)/bin2header license_gzip > $(LICENSE_H)

# Let clean descend into subdirs
subdir- += env

ifneq ($(CROSS_BUILD_TOOLS),)
HOSTCC = $(CC)

quiet_cmd_crosstools_strip = STRIP   $^
      cmd_crosstools_strip = $(STRIP) $^; touch $@
$(obj)/.strip: $(call objectify,$(filter $(always),$(hostprogs-y)))
	$(call cmd,crosstools_strip)

always += .strip
endif
clean-files += .strip<|MERGE_RESOLUTION|>--- conflicted
+++ resolved
@@ -129,8 +129,6 @@
 ifneq ($(CONFIG_MX23)$(CONFIG_MX28)$(CONFIG_FIT_SIGNATURE),)
 HOSTLOADLIBES_mkimage += \
 	$(shell pkg-config --libs libssl libcrypto 2> /dev/null || echo "-lssl -lcrypto")
-<<<<<<< HEAD
-=======
 
 # OS X deprecate openssl in favour of CommonCrypto, supress deprecation
 # warnings on those systems
@@ -139,7 +137,6 @@
 HOSTCFLAGS_image-sig.o += -Wno-deprecated-declarations
 HOSTCFLAGS_rsa-sign.o += -Wno-deprecated-declarations
 endif
->>>>>>> 8989c96b
 endif
 
 HOSTLOADLIBES_dumpimage := $(HOSTLOADLIBES_mkimage)

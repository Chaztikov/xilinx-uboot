/*
 * (C) Copyright 2000-2010
 * Wolfgang Denk, DENX Software Engineering, wd@denx.de.
 *
 * (C) Copyright 2008
 * Guennadi Liakhovetski, DENX Software Engineering, lg@denx.de.
 *
 * SPDX-License-Identifier:	GPL-2.0+
 */

#define _GNU_SOURCE

<<<<<<< HEAD
=======
#include <compiler.h>
>>>>>>> 8989c96b
#include <errno.h>
#include <env_flags.h>
#include <fcntl.h>
#include <linux/stringify.h>
#include <ctype.h>
#include <stdio.h>
#include <stdlib.h>
#include <stddef.h>
#include <string.h>
#include <sys/types.h>
#include <sys/ioctl.h>
#include <sys/stat.h>
#include <unistd.h>

#ifdef MTD_OLD
# include <stdint.h>
# include <linux/mtd/mtd.h>
#else
# define  __user	/* nothing */
# include <mtd/mtd-user.h>
#endif

#include "fw_env.h"

struct env_opts default_opts = {
#ifdef CONFIG_FILE
	.config_file = CONFIG_FILE
#endif
};

#define DIV_ROUND_UP(n, d)	(((n) + (d) - 1) / (d))

#define min(x, y) ({				\
	typeof(x) _min1 = (x);			\
	typeof(y) _min2 = (y);			\
	(void) (&_min1 == &_min2);		\
	_min1 < _min2 ? _min1 : _min2; })

struct envdev_s {
	const char *devname;		/* Device name */
	ulong devoff;			/* Device offset */
	ulong env_size;			/* environment size */
	ulong erase_size;		/* device erase size */
	ulong env_sectors;		/* number of environment sectors */
	uint8_t mtd_type;		/* type of the MTD device */
};

static struct envdev_s envdevices[2] =
{
	{
		.mtd_type = MTD_ABSENT,
	}, {
		.mtd_type = MTD_ABSENT,
	},
};
static int dev_current;

#define DEVNAME(i)    envdevices[(i)].devname
#define DEVOFFSET(i)  envdevices[(i)].devoff
#define ENVSIZE(i)    envdevices[(i)].env_size
#define DEVESIZE(i)   envdevices[(i)].erase_size
#define ENVSECTORS(i) envdevices[(i)].env_sectors
#define DEVTYPE(i)    envdevices[(i)].mtd_type

#define CUR_ENVSIZE ENVSIZE(dev_current)

static unsigned long usable_envsize;
#define ENV_SIZE      usable_envsize

struct env_image_single {
	uint32_t	crc;	/* CRC32 over data bytes    */
	char		data[];
};

struct env_image_redundant {
	uint32_t	crc;	/* CRC32 over data bytes    */
	unsigned char	flags;	/* active or obsolete */
	char		data[];
};

enum flag_scheme {
	FLAG_NONE,
	FLAG_BOOLEAN,
	FLAG_INCREMENTAL,
};

struct environment {
	void			*image;
	uint32_t		*crc;
	unsigned char		*flags;
	char			*data;
	enum flag_scheme	flag_scheme;
};

static struct environment environment = {
	.flag_scheme = FLAG_NONE,
};

static int env_aes_cbc_crypt(char *data, const int enc, uint8_t *key);

static int HaveRedundEnv = 0;

static unsigned char active_flag = 1;
/* obsolete_flag must be 0 to efficiently set it on NOR flash without erasing */
static unsigned char obsolete_flag = 0;

#define DEFAULT_ENV_INSTANCE_STATIC
#include <env_default.h>

static int flash_io (int mode);
static char *envmatch (char * s1, char * s2);
static int parse_config(struct env_opts *opts);

#if defined(CONFIG_FILE)
static int get_config (char *);
#endif

static char *skip_chars(char *s)
{
	for (; *s != '\0'; s++) {
		if (isblank(*s))
			return s;
	}
	return NULL;
}

static char *skip_blanks(char *s)
{
	for (; *s != '\0'; s++) {
		if (!isblank(*s))
			return s;
	}
	return NULL;
}

/*
 * Search the environment for a variable.
 * Return the value, if found, or NULL, if not found.
 */
char *fw_getenv (char *name)
{
	char *env, *nxt;

	for (env = environment.data; *env; env = nxt + 1) {
		char *val;

		for (nxt = env; *nxt; ++nxt) {
			if (nxt >= &environment.data[ENV_SIZE]) {
				fprintf (stderr, "## Error: "
					"environment not terminated\n");
				return NULL;
			}
		}
		val = envmatch (name, env);
		if (!val)
			continue;
		return val;
	}
	return NULL;
}

/*
 * Search the default environment for a variable.
 * Return the value, if found, or NULL, if not found.
 */
char *fw_getdefenv(char *name)
{
	char *env, *nxt;

	for (env = default_environment; *env; env = nxt + 1) {
		char *val;

		for (nxt = env; *nxt; ++nxt) {
			if (nxt >= &default_environment[ENV_SIZE]) {
				fprintf(stderr, "## Error: "
					"default environment not terminated\n");
				return NULL;
			}
		}
		val = envmatch(name, env);
		if (!val)
			continue;
		return val;
	}
	return NULL;
}

int parse_aes_key(char *key, uint8_t *bin_key)
{
	char tmp[5] = { '0', 'x', 0, 0, 0 };
	unsigned long ul;
	int i;

	if (strnlen(key, 64) != 32) {
		fprintf(stderr,
			"## Error: '-a' option requires 16-byte AES key\n");
		return -1;
	}

	for (i = 0; i < 16; i++) {
		tmp[2] = key[0];
		tmp[3] = key[1];
		errno = 0;
		ul = strtoul(tmp, NULL, 16);
		if (errno) {
			fprintf(stderr,
				"## Error: '-a' option requires valid AES key\n");
			return -1;
		}
		bin_key[i] = ul & 0xff;
		key += 2;
	}
	return 0;
}

/*
 * Print the current definition of one, or more, or all
 * environment variables
 */
int fw_printenv(int argc, char *argv[], int value_only, struct env_opts *opts)
{
	char *env, *nxt;
	int i, rc = 0;

	if (!opts)
		opts = &default_opts;

	if (fw_env_open(opts))
		return -1;

	if (argc == 0) {		/* Print all env variables  */
		for (env = environment.data; *env; env = nxt + 1) {
			for (nxt = env; *nxt; ++nxt) {
				if (nxt >= &environment.data[ENV_SIZE]) {
					fprintf (stderr, "## Error: "
						"environment not terminated\n");
					return -1;
				}
			}

			printf ("%s\n", env);
		}
		return 0;
	}

	if (value_only && argc != 1) {
		fprintf(stderr,
			"## Error: `-n' option requires exactly one argument\n");
		return -1;
	}

	for (i = 0; i < argc; ++i) {	/* print single env variables   */
		char *name = argv[i];
		char *val = NULL;

		for (env = environment.data; *env; env = nxt + 1) {

			for (nxt = env; *nxt; ++nxt) {
				if (nxt >= &environment.data[ENV_SIZE]) {
					fprintf (stderr, "## Error: "
						"environment not terminated\n");
					return -1;
				}
			}
			val = envmatch (name, env);
			if (val) {
				if (!value_only) {
					fputs (name, stdout);
					putc ('=', stdout);
				}
				puts (val);
				break;
			}
		}
		if (!val) {
			fprintf (stderr, "## Error: \"%s\" not defined\n", name);
			rc = -1;
		}
	}

	return rc;
}

int fw_env_close(struct env_opts *opts)
{
	int ret;

	if (!opts)
		opts = &default_opts;

	if (opts->aes_flag) {
		ret = env_aes_cbc_crypt(environment.data, 1,
					opts->aes_key);
		if (ret) {
			fprintf(stderr,
				"Error: can't encrypt env for flash\n");
			return ret;
		}
	}

	/*
	 * Update CRC
	 */
	*environment.crc = crc32(0, (uint8_t *) environment.data, ENV_SIZE);

	/* write environment back to flash */
	if (flash_io(O_RDWR)) {
		fprintf(stderr,
			"Error: can't write fw_env to flash\n");
			return -1;
	}

	return 0;
}


/*
 * Set/Clear a single variable in the environment.
 * This is called in sequence to update the environment
 * in RAM without updating the copy in flash after each set
 */
int fw_env_write(char *name, char *value)
{
	int len;
	char *env, *nxt;
	char *oldval = NULL;
	int deleting, creating, overwriting;

	/*
	 * search if variable with this name already exists
	 */
	for (nxt = env = environment.data; *env; env = nxt + 1) {
		for (nxt = env; *nxt; ++nxt) {
			if (nxt >= &environment.data[ENV_SIZE]) {
				fprintf(stderr, "## Error: "
					"environment not terminated\n");
				errno = EINVAL;
				return -1;
			}
		}
		if ((oldval = envmatch (name, env)) != NULL)
			break;
	}

	deleting = (oldval && !(value && strlen(value)));
	creating = (!oldval && (value && strlen(value)));
	overwriting = (oldval && (value && strlen(value)));

	/* check for permission */
	if (deleting) {
		if (env_flags_validate_varaccess(name,
		    ENV_FLAGS_VARACCESS_PREVENT_DELETE)) {
			printf("Can't delete \"%s\"\n", name);
			errno = EROFS;
			return -1;
		}
	} else if (overwriting) {
		if (env_flags_validate_varaccess(name,
		    ENV_FLAGS_VARACCESS_PREVENT_OVERWR)) {
			printf("Can't overwrite \"%s\"\n", name);
			errno = EROFS;
			return -1;
		} else if (env_flags_validate_varaccess(name,
		    ENV_FLAGS_VARACCESS_PREVENT_NONDEF_OVERWR)) {
			const char *defval = fw_getdefenv(name);

			if (defval == NULL)
				defval = "";
			if (strcmp(oldval, defval)
			    != 0) {
				printf("Can't overwrite \"%s\"\n", name);
				errno = EROFS;
				return -1;
			}
		}
	} else if (creating) {
		if (env_flags_validate_varaccess(name,
		    ENV_FLAGS_VARACCESS_PREVENT_CREATE)) {
			printf("Can't create \"%s\"\n", name);
			errno = EROFS;
			return -1;
		}
	} else
		/* Nothing to do */
		return 0;

	if (deleting || overwriting) {
		if (*++nxt == '\0') {
			*env = '\0';
		} else {
			for (;;) {
				*env = *nxt++;
				if ((*env == '\0') && (*nxt == '\0'))
					break;
				++env;
			}
		}
		*++env = '\0';
	}

	/* Delete only ? */
	if (!value || !strlen(value))
		return 0;

	/*
	 * Append new definition at the end
	 */
	for (env = environment.data; *env || *(env + 1); ++env);
	if (env > environment.data)
		++env;
	/*
	 * Overflow when:
	 * "name" + "=" + "val" +"\0\0"  > CUR_ENVSIZE - (env-environment)
	 */
	len = strlen (name) + 2;
	/* add '=' for first arg, ' ' for all others */
	len += strlen(value) + 1;

	if (len > (&environment.data[ENV_SIZE] - env)) {
		fprintf (stderr,
			"Error: environment overflow, \"%s\" deleted\n",
			name);
		return -1;
	}

	while ((*env = *name++) != '\0')
		env++;
	*env = '=';
	while ((*++env = *value++) != '\0')
		;

	/* end is marked with double '\0' */
	*++env = '\0';

	return 0;
}

/*
 * Deletes or sets environment variables. Returns -1 and sets errno error codes:
 * 0	  - OK
 * EINVAL - need at least 1 argument
 * EROFS  - certain variables ("ethaddr", "serial#") cannot be
 *	    modified or deleted
 *
 */
int fw_setenv(int argc, char *argv[], struct env_opts *opts)
{
	int i;
	size_t len;
	char *name, **valv;
	char *value = NULL;
	int valc;

	if (!opts)
		opts = &default_opts;

	if (argc < 1) {
		fprintf(stderr, "## Error: variable name missing\n");
		errno = EINVAL;
		return -1;
	}

	if (fw_env_open(opts)) {
		fprintf(stderr, "Error: environment not initialized\n");
		return -1;
	}

	name = argv[0];
	valv = argv + 1;
	valc = argc - 1;

	if (env_flags_validate_env_set_params(name, valv, valc) < 0)
		return 1;

	len = 0;
	for (i = 0; i < valc; ++i) {
		char *val = valv[i];
		size_t val_len = strlen(val);

		if (value)
			value[len - 1] = ' ';
		value = realloc(value, len + val_len + 1);
		if (!value) {
			fprintf(stderr,
				"Cannot malloc %zu bytes: %s\n",
				len, strerror(errno));
			return -1;
		}

		memcpy(value + len, val, val_len);
		len += val_len;
		value[len++] = '\0';
	}

	fw_env_write(name, value);

	free(value);

	return fw_env_close(opts);
}

/*
 * Parse  a file  and configure the u-boot variables.
 * The script file has a very simple format, as follows:
 *
 * Each line has a couple with name, value:
 * <white spaces>variable_name<white spaces>variable_value
 *
 * Both variable_name and variable_value are interpreted as strings.
 * Any character after <white spaces> and before ending \r\n is interpreted
 * as variable's value (no comment allowed on these lines !)
 *
 * Comments are allowed if the first character in the line is #
 *
 * Returns -1 and sets errno error codes:
 * 0	  - OK
 * -1     - Error
 */
int fw_parse_script(char *fname, struct env_opts *opts)
{
	FILE *fp;
	char dump[1024];	/* Maximum line length in the file */
	char *name;
	char *val;
	int lineno = 0;
	int len;
	int ret = 0;

	if (!opts)
		opts = &default_opts;

	if (fw_env_open(opts)) {
		fprintf(stderr, "Error: environment not initialized\n");
		return -1;
	}

	if (strcmp(fname, "-") == 0)
		fp = stdin;
	else {
		fp = fopen(fname, "r");
		if (fp == NULL) {
			fprintf(stderr, "I cannot open %s for reading\n",
				 fname);
			return -1;
		}
	}

	while (fgets(dump, sizeof(dump), fp)) {
		lineno++;
		len = strlen(dump);

		/*
		 * Read a whole line from the file. If the line is too long
		 * or is not terminated, reports an error and exit.
		 */
		if (dump[len - 1] != '\n') {
			fprintf(stderr,
			"Line %d not corrected terminated or too long\n",
				lineno);
			ret = -1;
			break;
		}

		/* Drop ending line feed / carriage return */
		dump[--len] = '\0';
		if (len && dump[len - 1] == '\r')
			dump[--len] = '\0';

		/* Skip comment or empty lines */
		if (len == 0 || dump[0] == '#')
			continue;

		/*
		 * Search for variable's name,
		 * remove leading whitespaces
		 */
		name = skip_blanks(dump);
		if (!name)
			continue;

		/* The first white space is the end of variable name */
		val = skip_chars(name);
		len = strlen(name);
		if (val) {
			*val++ = '\0';
			if ((val - name) < len)
				val = skip_blanks(val);
			else
				val = NULL;
		}

#ifdef DEBUG
		fprintf(stderr, "Setting %s : %s\n",
			name, val ? val : " removed");
#endif

		if (env_flags_validate_type(name, val) < 0) {
			ret = -1;
			break;
		}

		/*
		 * If there is an error setting a variable,
		 * try to save the environment and returns an error
		 */
		if (fw_env_write(name, val)) {
			fprintf(stderr,
			"fw_env_write returns with error : %s\n",
				strerror(errno));
			ret = -1;
			break;
		}

	}

	/* Close file if not stdin */
	if (strcmp(fname, "-") != 0)
		fclose(fp);

	ret |= fw_env_close(opts);

	return ret;
}

/*
 * Test for bad block on NAND, just returns 0 on NOR, on NAND:
 * 0	- block is good
 * > 0	- block is bad
 * < 0	- failed to test
 */
static int flash_bad_block (int fd, uint8_t mtd_type, loff_t *blockstart)
{
	if (mtd_type == MTD_NANDFLASH) {
		int badblock = ioctl (fd, MEMGETBADBLOCK, blockstart);

		if (badblock < 0) {
			perror ("Cannot read bad block mark");
			return badblock;
		}

		if (badblock) {
#ifdef DEBUG
			fprintf (stderr, "Bad block at 0x%llx, "
				 "skipping\n", *blockstart);
#endif
			return badblock;
		}
	}

	return 0;
}

/*
 * Read data from flash at an offset into a provided buffer. On NAND it skips
 * bad blocks but makes sure it stays within ENVSECTORS (dev) starting from
 * the DEVOFFSET (dev) block. On NOR the loop is only run once.
 */
static int flash_read_buf (int dev, int fd, void *buf, size_t count,
			   off_t offset, uint8_t mtd_type)
{
	size_t blocklen;	/* erase / write length - one block on NAND,
				   0 on NOR */
	size_t processed = 0;	/* progress counter */
	size_t readlen = count;	/* current read length */
	off_t top_of_range;	/* end of the last block we may use */
	off_t block_seek;	/* offset inside the current block to the start
				   of the data */
	loff_t blockstart;	/* running start of the current block -
				   MEMGETBADBLOCK needs 64 bits */
	int rc;

	blockstart = (offset / DEVESIZE (dev)) * DEVESIZE (dev);

	/* Offset inside a block */
	block_seek = offset - blockstart;

	if (mtd_type == MTD_NANDFLASH) {
		/*
		 * NAND: calculate which blocks we are reading. We have
		 * to read one block at a time to skip bad blocks.
		 */
		blocklen = DEVESIZE (dev);

		/*
		 * To calculate the top of the range, we have to use the
		 * global DEVOFFSET (dev), which can be different from offset
		 */
		top_of_range = ((DEVOFFSET(dev) / blocklen) +
				ENVSECTORS (dev)) * blocklen;

		/* Limit to one block for the first read */
		if (readlen > blocklen - block_seek)
			readlen = blocklen - block_seek;
	} else {
		blocklen = 0;
		top_of_range = offset + count;
	}

	/* This only runs once on NOR flash */
	while (processed < count) {
		rc = flash_bad_block (fd, mtd_type, &blockstart);
		if (rc < 0)		/* block test failed */
			return -1;

		if (blockstart + block_seek + readlen > top_of_range) {
			/* End of range is reached */
			fprintf (stderr,
				 "Too few good blocks within range\n");
			return -1;
		}

		if (rc) {		/* block is bad */
			blockstart += blocklen;
			continue;
		}

		/*
		 * If a block is bad, we retry in the next block at the same
		 * offset - see common/env_nand.c::writeenv()
		 */
		lseek (fd, blockstart + block_seek, SEEK_SET);

		rc = read (fd, buf + processed, readlen);
		if (rc != readlen) {
			fprintf (stderr, "Read error on %s: %s\n",
				 DEVNAME (dev), strerror (errno));
			return -1;
		}
#ifdef DEBUG
		fprintf(stderr, "Read 0x%x bytes at 0x%llx on %s\n",
			 rc, blockstart + block_seek, DEVNAME(dev));
#endif
		processed += readlen;
		readlen = min (blocklen, count - processed);
		block_seek = 0;
		blockstart += blocklen;
	}

	return processed;
}

/*
 * Write count bytes at offset, but stay within ENVSECTORS (dev) sectors of
 * DEVOFFSET (dev). Similar to the read case above, on NOR and dataflash we
 * erase and write the whole data at once.
 */
static int flash_write_buf (int dev, int fd, void *buf, size_t count,
			    off_t offset, uint8_t mtd_type)
{
	void *data;
	struct erase_info_user erase;
	size_t blocklen;	/* length of NAND block / NOR erase sector */
	size_t erase_len;	/* whole area that can be erased - may include
				   bad blocks */
	size_t erasesize;	/* erase / write length - one block on NAND,
				   whole area on NOR */
	size_t processed = 0;	/* progress counter */
	size_t write_total;	/* total size to actually write - excluding
				   bad blocks */
	off_t erase_offset;	/* offset to the first erase block (aligned)
				   below offset */
	off_t block_seek;	/* offset inside the erase block to the start
				   of the data */
	off_t top_of_range;	/* end of the last block we may use */
	loff_t blockstart;	/* running start of the current block -
				   MEMGETBADBLOCK needs 64 bits */
	int rc;

	/*
	 * For mtd devices only offset and size of the environment do matter
	 */
	if (mtd_type == MTD_ABSENT) {
		blocklen = count;
		top_of_range = offset + count;
		erase_len = blocklen;
		blockstart = offset;
		block_seek = 0;
		write_total = blocklen;
	} else {
		blocklen = DEVESIZE(dev);

		top_of_range = ((DEVOFFSET(dev) / blocklen) +
					ENVSECTORS(dev)) * blocklen;

		erase_offset = (offset / blocklen) * blocklen;

		/* Maximum area we may use */
		erase_len = top_of_range - erase_offset;

		blockstart = erase_offset;
		/* Offset inside a block */
		block_seek = offset - erase_offset;

		/*
		 * Data size we actually write: from the start of the block
		 * to the start of the data, then count bytes of data, and
		 * to the end of the block
		 */
		write_total = ((block_seek + count + blocklen - 1) /
							blocklen) * blocklen;
	}

	/*
	 * Support data anywhere within erase sectors: read out the complete
	 * area to be erased, replace the environment image, write the whole
	 * block back again.
	 */
	if (write_total > count) {
		data = malloc (erase_len);
		if (!data) {
			fprintf (stderr,
				 "Cannot malloc %zu bytes: %s\n",
				 erase_len, strerror (errno));
			return -1;
		}

		rc = flash_read_buf (dev, fd, data, write_total, erase_offset,
				     mtd_type);
		if (write_total != rc)
			return -1;

#ifdef DEBUG
		fprintf(stderr, "Preserving data ");
		if (block_seek != 0)
			fprintf(stderr, "0x%x - 0x%lx", 0, block_seek - 1);
		if (block_seek + count != write_total) {
			if (block_seek != 0)
				fprintf(stderr, " and ");
			fprintf(stderr, "0x%lx - 0x%x",
				block_seek + count, write_total - 1);
		}
		fprintf(stderr, "\n");
#endif
		/* Overwrite the old environment */
		memcpy (data + block_seek, buf, count);
	} else {
		/*
		 * We get here, iff offset is block-aligned and count is a
		 * multiple of blocklen - see write_total calculation above
		 */
		data = buf;
	}

	if (mtd_type == MTD_NANDFLASH) {
		/*
		 * NAND: calculate which blocks we are writing. We have
		 * to write one block at a time to skip bad blocks.
		 */
		erasesize = blocklen;
	} else {
		erasesize = erase_len;
	}

	erase.length = erasesize;

	/* This only runs once on NOR flash and SPI-dataflash */
	while (processed < write_total) {
		rc = flash_bad_block (fd, mtd_type, &blockstart);
		if (rc < 0)		/* block test failed */
			return rc;

		if (blockstart + erasesize > top_of_range) {
			fprintf (stderr, "End of range reached, aborting\n");
			return -1;
		}

		if (rc) {		/* block is bad */
			blockstart += blocklen;
			continue;
		}

		if (mtd_type != MTD_ABSENT) {
			erase.start = blockstart;
			ioctl(fd, MEMUNLOCK, &erase);
			/* These do not need an explicit erase cycle */
			if (mtd_type != MTD_DATAFLASH)
				if (ioctl(fd, MEMERASE, &erase) != 0) {
					fprintf(stderr,
						"MTD erase error on %s: %s\n",
						DEVNAME(dev), strerror(errno));
					return -1;
				}
		}

		if (lseek (fd, blockstart, SEEK_SET) == -1) {
			fprintf (stderr,
				 "Seek error on %s: %s\n",
				 DEVNAME (dev), strerror (errno));
			return -1;
		}

#ifdef DEBUG
		fprintf(stderr, "Write 0x%x bytes at 0x%llx\n", erasesize,
			blockstart);
#endif
		if (write (fd, data + processed, erasesize) != erasesize) {
			fprintf (stderr, "Write error on %s: %s\n",
				 DEVNAME (dev), strerror (errno));
			return -1;
		}

		if (mtd_type != MTD_ABSENT)
			ioctl(fd, MEMLOCK, &erase);

		processed  += erasesize;
		block_seek = 0;
		blockstart += erasesize;
	}

	if (write_total > count)
		free (data);

	return processed;
}

/*
 * Set obsolete flag at offset - NOR flash only
 */
static int flash_flag_obsolete (int dev, int fd, off_t offset)
{
	int rc;
	struct erase_info_user erase;

	erase.start  = DEVOFFSET (dev);
	erase.length = DEVESIZE (dev);
	/* This relies on the fact, that obsolete_flag == 0 */
	rc = lseek (fd, offset, SEEK_SET);
	if (rc < 0) {
		fprintf (stderr, "Cannot seek to set the flag on %s \n",
			 DEVNAME (dev));
		return rc;
	}
	ioctl (fd, MEMUNLOCK, &erase);
	rc = write (fd, &obsolete_flag, sizeof (obsolete_flag));
	ioctl (fd, MEMLOCK, &erase);
	if (rc < 0)
		perror ("Could not set obsolete flag");

	return rc;
}

/* Encrypt or decrypt the environment before writing or reading it. */
static int env_aes_cbc_crypt(char *payload, const int enc, uint8_t *key)
{
	uint8_t *data = (uint8_t *)payload;
	const int len = usable_envsize;
	uint8_t key_exp[AES_EXPAND_KEY_LENGTH];
	uint32_t aes_blocks;

	/* First we expand the key. */
	aes_expand_key(key, key_exp);

	/* Calculate the number of AES blocks to encrypt. */
	aes_blocks = DIV_ROUND_UP(len, AES_KEY_LENGTH);

	if (enc)
		aes_cbc_encrypt_blocks(key_exp, data, data, aes_blocks);
	else
		aes_cbc_decrypt_blocks(key_exp, data, data, aes_blocks);

	return 0;
}

static int flash_write (int fd_current, int fd_target, int dev_target)
{
	int rc;

	switch (environment.flag_scheme) {
	case FLAG_NONE:
		break;
	case FLAG_INCREMENTAL:
		(*environment.flags)++;
		break;
	case FLAG_BOOLEAN:
		*environment.flags = active_flag;
		break;
	default:
		fprintf (stderr, "Unimplemented flash scheme %u \n",
			 environment.flag_scheme);
		return -1;
	}

#ifdef DEBUG
	fprintf(stderr, "Writing new environment at 0x%lx on %s\n",
		DEVOFFSET (dev_target), DEVNAME (dev_target));
#endif

	rc = flash_write_buf(dev_target, fd_target, environment.image,
			      CUR_ENVSIZE, DEVOFFSET(dev_target),
			      DEVTYPE(dev_target));
	if (rc < 0)
		return rc;

	if (environment.flag_scheme == FLAG_BOOLEAN) {
		/* Have to set obsolete flag */
		off_t offset = DEVOFFSET (dev_current) +
			offsetof (struct env_image_redundant, flags);
#ifdef DEBUG
		fprintf(stderr,
			"Setting obsolete flag in environment at 0x%lx on %s\n",
			DEVOFFSET (dev_current), DEVNAME (dev_current));
#endif
		flash_flag_obsolete (dev_current, fd_current, offset);
	}

	return 0;
}

static int flash_read (int fd)
{
	struct mtd_info_user mtdinfo;
	struct stat st;
	int rc;

	rc = fstat(fd, &st);
	if (rc < 0) {
		fprintf(stderr, "Cannot stat the file %s\n",
			DEVNAME(dev_current));
		return -1;
	}

	if (S_ISCHR(st.st_mode)) {
		rc = ioctl(fd, MEMGETINFO, &mtdinfo);
		if (rc < 0) {
			fprintf(stderr, "Cannot get MTD information for %s\n",
				DEVNAME(dev_current));
			return -1;
		}
		if (mtdinfo.type != MTD_NORFLASH &&
		    mtdinfo.type != MTD_NANDFLASH &&
		    mtdinfo.type != MTD_DATAFLASH &&
		    mtdinfo.type != MTD_UBIVOLUME) {
			fprintf (stderr, "Unsupported flash type %u on %s\n",
				 mtdinfo.type, DEVNAME(dev_current));
			return -1;
		}
	} else {
		memset(&mtdinfo, 0, sizeof(mtdinfo));
		mtdinfo.type = MTD_ABSENT;
	}

	DEVTYPE(dev_current) = mtdinfo.type;

	rc = flash_read_buf(dev_current, fd, environment.image, CUR_ENVSIZE,
			     DEVOFFSET (dev_current), mtdinfo.type);
	if (rc != CUR_ENVSIZE)
		return -1;

	return 0;
}

static int flash_io (int mode)
{
	int fd_current, fd_target, rc, dev_target;

	/* dev_current: fd_current, erase_current */
	fd_current = open (DEVNAME (dev_current), mode);
	if (fd_current < 0) {
		fprintf (stderr,
			 "Can't open %s: %s\n",
			 DEVNAME (dev_current), strerror (errno));
		return -1;
	}

	if (mode == O_RDWR) {
		if (HaveRedundEnv) {
			/* switch to next partition for writing */
			dev_target = !dev_current;
			/* dev_target: fd_target, erase_target */
			fd_target = open (DEVNAME (dev_target), mode);
			if (fd_target < 0) {
				fprintf (stderr,
					 "Can't open %s: %s\n",
					 DEVNAME (dev_target),
					 strerror (errno));
				rc = -1;
				goto exit;
			}
		} else {
			dev_target = dev_current;
			fd_target = fd_current;
		}

		rc = flash_write (fd_current, fd_target, dev_target);

		if (HaveRedundEnv) {
			if (close (fd_target)) {
				fprintf (stderr,
					"I/O error on %s: %s\n",
					DEVNAME (dev_target),
					strerror (errno));
				rc = -1;
			}
		}
	} else {
		rc = flash_read (fd_current);
	}

exit:
	if (close (fd_current)) {
		fprintf (stderr,
			 "I/O error on %s: %s\n",
			 DEVNAME (dev_current), strerror (errno));
		return -1;
	}

	return rc;
}

/*
 * s1 is either a simple 'name', or a 'name=value' pair.
 * s2 is a 'name=value' pair.
 * If the names match, return the value of s2, else NULL.
 */

static char *envmatch (char * s1, char * s2)
{
	if (s1 == NULL || s2 == NULL)
		return NULL;

	while (*s1 == *s2++)
		if (*s1++ == '=')
			return s2;
	if (*s1 == '\0' && *(s2 - 1) == '=')
		return s2;
	return NULL;
}

/*
 * Prevent confusion if running from erased flash memory
 */
int fw_env_open(struct env_opts *opts)
{
	int crc0, crc0_ok;
	unsigned char flag0;
	void *addr0;

	int crc1, crc1_ok;
	unsigned char flag1;
	void *addr1;

	int ret;

	struct env_image_single *single;
	struct env_image_redundant *redundant;

	if (!opts)
		opts = &default_opts;

	if (parse_config(opts))		/* should fill envdevices */
		return -1;

	addr0 = calloc(1, CUR_ENVSIZE);
	if (addr0 == NULL) {
		fprintf(stderr,
			"Not enough memory for environment (%ld bytes)\n",
			CUR_ENVSIZE);
		return -1;
	}

	/* read environment from FLASH to local buffer */
	environment.image = addr0;

	if (HaveRedundEnv) {
		redundant = addr0;
		environment.crc		= &redundant->crc;
		environment.flags	= &redundant->flags;
		environment.data	= redundant->data;
	} else {
		single = addr0;
		environment.crc		= &single->crc;
		environment.flags	= NULL;
		environment.data	= single->data;
	}

	dev_current = 0;
	if (flash_io (O_RDONLY))
		return -1;

	crc0 = crc32 (0, (uint8_t *) environment.data, ENV_SIZE);

	if (opts->aes_flag) {
		ret = env_aes_cbc_crypt(environment.data, 0,
					opts->aes_key);
		if (ret)
			return ret;
	}

	crc0_ok = (crc0 == *environment.crc);
	if (!HaveRedundEnv) {
		if (!crc0_ok) {
			fprintf (stderr,
				"Warning: Bad CRC, using default environment\n");
			memcpy(environment.data, default_environment, sizeof default_environment);
		}
	} else {
		flag0 = *environment.flags;

		dev_current = 1;
		addr1 = calloc(1, CUR_ENVSIZE);
		if (addr1 == NULL) {
			fprintf(stderr,
				"Not enough memory for environment (%ld bytes)\n",
				CUR_ENVSIZE);
			return -1;
		}
		redundant = addr1;

		/*
		 * have to set environment.image for flash_read(), careful -
		 * other pointers in environment still point inside addr0
		 */
		environment.image = addr1;
		if (flash_io (O_RDONLY))
			return -1;

		/* Check flag scheme compatibility */
		if (DEVTYPE(dev_current) == MTD_NORFLASH &&
		    DEVTYPE(!dev_current) == MTD_NORFLASH) {
			environment.flag_scheme = FLAG_BOOLEAN;
		} else if (DEVTYPE(dev_current) == MTD_NANDFLASH &&
			   DEVTYPE(!dev_current) == MTD_NANDFLASH) {
			environment.flag_scheme = FLAG_INCREMENTAL;
		} else if (DEVTYPE(dev_current) == MTD_DATAFLASH &&
			   DEVTYPE(!dev_current) == MTD_DATAFLASH) {
			environment.flag_scheme = FLAG_BOOLEAN;
		} else if (DEVTYPE(dev_current) == MTD_UBIVOLUME &&
			   DEVTYPE(!dev_current) == MTD_UBIVOLUME) {
			environment.flag_scheme = FLAG_INCREMENTAL;
		} else if (DEVTYPE(dev_current) == MTD_ABSENT &&
			   DEVTYPE(!dev_current) == MTD_ABSENT) {
			environment.flag_scheme = FLAG_INCREMENTAL;
		} else {
			fprintf (stderr, "Incompatible flash types!\n");
			return -1;
		}

		crc1 = crc32 (0, (uint8_t *) redundant->data, ENV_SIZE);

		if (opts->aes_flag) {
			ret = env_aes_cbc_crypt(redundant->data, 0,
						opts->aes_key);
			if (ret)
				return ret;
		}

		crc1_ok = (crc1 == redundant->crc);
		flag1 = redundant->flags;

		if (crc0_ok && !crc1_ok) {
			dev_current = 0;
		} else if (!crc0_ok && crc1_ok) {
			dev_current = 1;
		} else if (!crc0_ok && !crc1_ok) {
			fprintf (stderr,
				"Warning: Bad CRC, using default environment\n");
			memcpy (environment.data, default_environment,
				sizeof default_environment);
			dev_current = 0;
		} else {
			switch (environment.flag_scheme) {
			case FLAG_BOOLEAN:
				if (flag0 == active_flag &&
				    flag1 == obsolete_flag) {
					dev_current = 0;
				} else if (flag0 == obsolete_flag &&
					   flag1 == active_flag) {
					dev_current = 1;
				} else if (flag0 == flag1) {
					dev_current = 0;
				} else if (flag0 == 0xFF) {
					dev_current = 0;
				} else if (flag1 == 0xFF) {
					dev_current = 1;
				} else {
					dev_current = 0;
				}
				break;
			case FLAG_INCREMENTAL:
				if (flag0 == 255 && flag1 == 0)
					dev_current = 1;
				else if ((flag1 == 255 && flag0 == 0) ||
					 flag0 >= flag1)
					dev_current = 0;
				else /* flag1 > flag0 */
					dev_current = 1;
				break;
			default:
				fprintf (stderr, "Unknown flag scheme %u \n",
					 environment.flag_scheme);
				return -1;
			}
		}

		/*
		 * If we are reading, we don't need the flag and the CRC any
		 * more, if we are writing, we will re-calculate CRC and update
		 * flags before writing out
		 */
		if (dev_current) {
			environment.image	= addr1;
			environment.crc		= &redundant->crc;
			environment.flags	= &redundant->flags;
			environment.data	= redundant->data;
			free (addr0);
		} else {
			environment.image	= addr0;
			/* Other pointers are already set */
			free (addr1);
		}
#ifdef DEBUG
		fprintf(stderr, "Selected env in %s\n", DEVNAME(dev_current));
#endif
	}
	return 0;
}


static int parse_config(struct env_opts *opts)
{
	struct stat st;

	if (!opts)
		opts = &default_opts;

#if defined(CONFIG_FILE)
	/* Fills in DEVNAME(), ENVSIZE(), DEVESIZE(). Or don't. */
	if (get_config(opts->config_file)) {
		fprintf(stderr, "Cannot parse config file '%s': %m\n",
			opts->config_file);
		return -1;
	}
#else
	DEVNAME (0) = DEVICE1_NAME;
	DEVOFFSET (0) = DEVICE1_OFFSET;
	ENVSIZE (0) = ENV1_SIZE;
	/* Default values are: erase-size=env-size */
	DEVESIZE (0) = ENVSIZE (0);
	/* #sectors=env-size/erase-size (rounded up) */
	ENVSECTORS (0) = (ENVSIZE(0) + DEVESIZE(0) - 1) / DEVESIZE(0);
#ifdef DEVICE1_ESIZE
	DEVESIZE (0) = DEVICE1_ESIZE;
#endif
#ifdef DEVICE1_ENVSECTORS
	ENVSECTORS (0) = DEVICE1_ENVSECTORS;
#endif

#ifdef HAVE_REDUND
	DEVNAME (1) = DEVICE2_NAME;
	DEVOFFSET (1) = DEVICE2_OFFSET;
	ENVSIZE (1) = ENV2_SIZE;
	/* Default values are: erase-size=env-size */
	DEVESIZE (1) = ENVSIZE (1);
	/* #sectors=env-size/erase-size (rounded up) */
	ENVSECTORS (1) = (ENVSIZE(1) + DEVESIZE(1) - 1) / DEVESIZE(1);
#ifdef DEVICE2_ESIZE
	DEVESIZE (1) = DEVICE2_ESIZE;
#endif
#ifdef DEVICE2_ENVSECTORS
	ENVSECTORS (1) = DEVICE2_ENVSECTORS;
#endif
	HaveRedundEnv = 1;
#endif
#endif
	if (stat (DEVNAME (0), &st)) {
		fprintf (stderr,
			"Cannot access MTD device %s: %s\n",
			DEVNAME (0), strerror (errno));
		return -1;
	}

	if (HaveRedundEnv && stat (DEVNAME (1), &st)) {
		fprintf (stderr,
			"Cannot access MTD device %s: %s\n",
			DEVNAME (1), strerror (errno));
		return -1;
	}

	if (HaveRedundEnv && ENVSIZE(0) != ENVSIZE(1)) {
		ENVSIZE(0) = ENVSIZE(1) = min(ENVSIZE(0), ENVSIZE(1));
		fprintf(stderr,
			"Redundant environments have inequal size, set to 0x%08lx\n",
			ENVSIZE(1));
	}

	usable_envsize = CUR_ENVSIZE - sizeof(uint32_t);
	if (HaveRedundEnv)
		usable_envsize -= sizeof(char);

	if (opts->aes_flag)
		usable_envsize &= ~(AES_KEY_LENGTH - 1);

	return 0;
}

#if defined(CONFIG_FILE)
static int get_config (char *fname)
{
	FILE *fp;
	int i = 0;
	int rc;
	char dump[128];
	char *devname;

	fp = fopen (fname, "r");
	if (fp == NULL)
		return -1;

	while (i < 2 && fgets (dump, sizeof (dump), fp)) {
		/* Skip incomplete conversions and comment strings */
		if (dump[0] == '#')
			continue;

		rc = sscanf (dump, "%ms %lx %lx %lx %lx",
			     &devname,
			     &DEVOFFSET (i),
			     &ENVSIZE (i),
			     &DEVESIZE (i),
			     &ENVSECTORS (i));

		if (rc < 3)
			continue;

		DEVNAME(i) = devname;

		if (rc < 4)
			/* Assume the erase size is the same as the env-size */
			DEVESIZE(i) = ENVSIZE(i);

		if (rc < 5)
			/* Assume enough env sectors to cover the environment */
			ENVSECTORS (i) = (ENVSIZE(i) + DEVESIZE(i) - 1) / DEVESIZE(i);

		i++;
	}
	fclose (fp);

	HaveRedundEnv = i - 1;
	if (!i) {			/* No valid entries found */
		errno = EINVAL;
		return -1;
	} else
		return 0;
}
#endif<|MERGE_RESOLUTION|>--- conflicted
+++ resolved
@@ -10,10 +10,7 @@
 
 #define _GNU_SOURCE
 
-<<<<<<< HEAD
-=======
 #include <compiler.h>
->>>>>>> 8989c96b
 #include <errno.h>
 #include <env_flags.h>
 #include <fcntl.h>

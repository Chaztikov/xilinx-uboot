/*
 * Image manipulator for Marvell SoCs
 *  supports Kirkwood, Dove, Armada 370, and Armada XP
 *
 * (C) Copyright 2013 Thomas Petazzoni
 * <thomas.petazzoni@free-electrons.com>
 *
 * SPDX-License-Identifier:	GPL-2.0+
 *
 * Not implemented: support for the register headers and secure
 * headers in v1 images
 */

#include "imagetool.h"
#include <limits.h>
#include <image.h>
#include <stdint.h>
#include "kwbimage.h"

static struct image_cfg_element *image_cfg;
static int cfgn;

struct boot_mode {
	unsigned int id;
	const char *name;
};

struct boot_mode boot_modes[] = {
	{ 0x4D, "i2c"  },
	{ 0x5A, "spi"  },
	{ 0x8B, "nand" },
	{ 0x78, "sata" },
	{ 0x9C, "pex"  },
	{ 0x69, "uart" },
	{ 0xAE, "sdio" },
	{},
};

struct nand_ecc_mode {
	unsigned int id;
	const char *name;
};

struct nand_ecc_mode nand_ecc_modes[] = {
	{ 0x00, "default" },
	{ 0x01, "hamming" },
	{ 0x02, "rs" },
	{ 0x03, "disabled" },
	{},
};

/* Used to identify an undefined execution or destination address */
#define ADDR_INVALID ((uint32_t)-1)

#define BINARY_MAX_ARGS 8

/* In-memory representation of a line of the configuration file */
struct image_cfg_element {
	enum {
		IMAGE_CFG_VERSION = 0x1,
		IMAGE_CFG_BOOT_FROM,
		IMAGE_CFG_DEST_ADDR,
		IMAGE_CFG_EXEC_ADDR,
		IMAGE_CFG_NAND_BLKSZ,
		IMAGE_CFG_NAND_BADBLK_LOCATION,
		IMAGE_CFG_NAND_ECC_MODE,
		IMAGE_CFG_NAND_PAGESZ,
		IMAGE_CFG_BINARY,
		IMAGE_CFG_PAYLOAD,
		IMAGE_CFG_DATA,
	} type;
	union {
		unsigned int version;
		unsigned int bootfrom;
		struct {
			const char *file;
			unsigned int args[BINARY_MAX_ARGS];
			unsigned int nargs;
		} binary;
		const char *payload;
		unsigned int dstaddr;
		unsigned int execaddr;
		unsigned int nandblksz;
		unsigned int nandbadblklocation;
		unsigned int nandeccmode;
		unsigned int nandpagesz;
		struct ext_hdr_v0_reg regdata;
	};
};

#define IMAGE_CFG_ELEMENT_MAX 256

/*
 * Utility functions to manipulate boot mode and ecc modes (convert
 * them back and forth between description strings and the
 * corresponding numerical identifiers).
 */

static const char *image_boot_mode_name(unsigned int id)
{
	int i;
	for (i = 0; boot_modes[i].name; i++)
		if (boot_modes[i].id == id)
			return boot_modes[i].name;
	return NULL;
}

int image_boot_mode_id(const char *boot_mode_name)
{
	int i;
	for (i = 0; boot_modes[i].name; i++)
		if (!strcmp(boot_modes[i].name, boot_mode_name))
			return boot_modes[i].id;

	return -1;
}

int image_nand_ecc_mode_id(const char *nand_ecc_mode_name)
{
	int i;
	for (i = 0; nand_ecc_modes[i].name; i++)
		if (!strcmp(nand_ecc_modes[i].name, nand_ecc_mode_name))
			return nand_ecc_modes[i].id;
	return -1;
}

static struct image_cfg_element *
image_find_option(unsigned int optiontype)
{
	int i;

	for (i = 0; i < cfgn; i++) {
		if (image_cfg[i].type == optiontype)
			return &image_cfg[i];
	}

	return NULL;
}

static unsigned int
image_count_options(unsigned int optiontype)
{
	int i;
	unsigned int count = 0;

	for (i = 0; i < cfgn; i++)
		if (image_cfg[i].type == optiontype)
			count++;

	return count;
}

/*
 * Compute a 8-bit checksum of a memory area. This algorithm follows
 * the requirements of the Marvell SoC BootROM specifications.
 */
static uint8_t image_checksum8(void *start, uint32_t len)
{
	uint8_t csum = 0;
	uint8_t *p = start;

	/* check len and return zero checksum if invalid */
	if (!len)
		return 0;

	do {
		csum += *p;
		p++;
	} while (--len);

	return csum;
}

static uint32_t image_checksum32(void *start, uint32_t len)
{
	uint32_t csum = 0;
	uint32_t *p = start;

	/* check len and return zero checksum if invalid */
	if (!len)
		return 0;

	if (len % sizeof(uint32_t)) {
		fprintf(stderr, "Length %d is not in multiple of %zu\n",
			len, sizeof(uint32_t));
		return 0;
	}

	do {
		csum += *p;
		p++;
		len -= sizeof(uint32_t);
	} while (len > 0);

	return csum;
}

static void *image_create_v0(size_t *imagesz, struct image_tool_params *params,
			     int payloadsz)
{
	struct image_cfg_element *e;
	size_t headersz;
	struct main_hdr_v0 *main_hdr;
	struct ext_hdr_v0 *ext_hdr;
	void *image;
	int has_ext = 0;

	/*
	 * Calculate the size of the header and the size of the
	 * payload
	 */
	headersz  = sizeof(struct main_hdr_v0);

	if (image_count_options(IMAGE_CFG_DATA) > 0) {
		has_ext = 1;
		headersz += sizeof(struct ext_hdr_v0);
	}

	if (image_count_options(IMAGE_CFG_PAYLOAD) > 1) {
		fprintf(stderr, "More than one payload, not possible\n");
		return NULL;
	}

	image = malloc(headersz);
	if (!image) {
		fprintf(stderr, "Cannot allocate memory for image\n");
		return NULL;
	}

	memset(image, 0, headersz);

	main_hdr = image;

	/* Fill in the main header */
	main_hdr->blocksize =
		cpu_to_le32(payloadsz + sizeof(uint32_t) - headersz);
	main_hdr->srcaddr   = cpu_to_le32(headersz);
	main_hdr->ext       = has_ext;
	main_hdr->destaddr  = cpu_to_le32(params->addr);
	main_hdr->execaddr  = cpu_to_le32(params->ep);

	e = image_find_option(IMAGE_CFG_BOOT_FROM);
	if (e)
		main_hdr->blockid = e->bootfrom;
	e = image_find_option(IMAGE_CFG_NAND_ECC_MODE);
	if (e)
		main_hdr->nandeccmode = e->nandeccmode;
	e = image_find_option(IMAGE_CFG_NAND_PAGESZ);
	if (e)
		main_hdr->nandpagesize = cpu_to_le16(e->nandpagesz);
	main_hdr->checksum = image_checksum8(image,
					     sizeof(struct main_hdr_v0));

	/* Generate the ext header */
	if (has_ext) {
		int cfgi, datai;

		ext_hdr = image + sizeof(struct main_hdr_v0);
		ext_hdr->offset = cpu_to_le32(0x40);

		for (cfgi = 0, datai = 0; cfgi < cfgn; cfgi++) {
			e = &image_cfg[cfgi];
			if (e->type != IMAGE_CFG_DATA)
				continue;

			ext_hdr->rcfg[datai].raddr =
				cpu_to_le32(e->regdata.raddr);
			ext_hdr->rcfg[datai].rdata =
				cpu_to_le32(e->regdata.rdata);
			datai++;
		}

		ext_hdr->checksum = image_checksum8(ext_hdr,
						    sizeof(struct ext_hdr_v0));
	}

	*imagesz = headersz;
	return image;
}

static size_t image_headersz_v1(struct image_tool_params *params,
				int *hasext)
{
	struct image_cfg_element *binarye;
	size_t headersz;
	int ret;

	/*
	 * Calculate the size of the header and the size of the
	 * payload
	 */
	headersz = sizeof(struct main_hdr_v1);

	if (image_count_options(IMAGE_CFG_BINARY) > 1) {
		fprintf(stderr, "More than one binary blob, not supported\n");
		return 0;
	}

	if (image_count_options(IMAGE_CFG_PAYLOAD) > 1) {
		fprintf(stderr, "More than one payload, not possible\n");
		return 0;
	}

	binarye = image_find_option(IMAGE_CFG_BINARY);
	if (binarye) {
		struct stat s;

		ret = stat(binarye->binary.file, &s);
		if (ret < 0) {
			char cwd[PATH_MAX];
			char *dir = cwd;

			memset(cwd, 0, sizeof(cwd));
			if (!getcwd(cwd, sizeof(cwd))) {
				dir = "current working directory";
				perror("getcwd() failed");
			}

			fprintf(stderr,
				"Didn't find the file '%s' in '%s' which is mandatory to generate the image\n"
				"This file generally contains the DDR3 training code, and should be extracted from an existing bootable\n"
				"image for your board. See 'kwbimage -x' to extract it from an existing image.\n",
				binarye->binary.file, dir);
			return 0;
		}

		headersz += sizeof(struct opt_hdr_v1) +
			s.st_size +
			(binarye->binary.nargs + 2) * sizeof(uint32_t);
		if (hasext)
			*hasext = 1;
	}

<<<<<<< HEAD
#if defined(CONFIG_SYS_SPI_U_BOOT_OFFS)
	if (headersz > CONFIG_SYS_SPI_U_BOOT_OFFS) {
		fprintf(stderr, "Error: Image header (incl. SPL image) too big!\n");
		fprintf(stderr, "header=0x%x CONFIG_SYS_SPI_U_BOOT_OFFS=0x%x!\n",
			(int)headersz, CONFIG_SYS_SPI_U_BOOT_OFFS);
		fprintf(stderr, "Increase CONFIG_SYS_SPI_U_BOOT_OFFS!\n");
		return 0;
	} else {
		headersz = CONFIG_SYS_SPI_U_BOOT_OFFS;
=======
#if defined(CONFIG_SYS_U_BOOT_OFFS)
	if (headersz > CONFIG_SYS_U_BOOT_OFFS) {
		fprintf(stderr, "Error: Image header (incl. SPL image) too big!\n");
		fprintf(stderr, "header=0x%x CONFIG_SYS_U_BOOT_OFFS=0x%x!\n",
			(int)headersz, CONFIG_SYS_U_BOOT_OFFS);
		fprintf(stderr, "Increase CONFIG_SYS_U_BOOT_OFFS!\n");
		return 0;
	} else {
		headersz = CONFIG_SYS_U_BOOT_OFFS;
>>>>>>> 8989c96b
	}
#endif

	/*
	 * The payload should be aligned on some reasonable
	 * boundary
	 */
	return ALIGN_SUP(headersz, 4096);
}

static void *image_create_v1(size_t *imagesz, struct image_tool_params *params,
			     int payloadsz)
{
	struct image_cfg_element *e, *binarye;
	struct main_hdr_v1 *main_hdr;
	size_t headersz;
	void *image, *cur;
	int hasext = 0;
	int ret;

	/*
	 * Calculate the size of the header and the size of the
	 * payload
	 */
	headersz = image_headersz_v1(params, &hasext);
	if (headersz == 0)
		return NULL;

	image = malloc(headersz);
	if (!image) {
		fprintf(stderr, "Cannot allocate memory for image\n");
		return NULL;
	}

	memset(image, 0, headersz);

	cur = main_hdr = image;
	cur += sizeof(struct main_hdr_v1);

	/* Fill the main header */
	main_hdr->blocksize    =
		cpu_to_le32(payloadsz - headersz + sizeof(uint32_t));
	main_hdr->headersz_lsb = cpu_to_le16(headersz & 0xFFFF);
	main_hdr->headersz_msb = (headersz & 0xFFFF0000) >> 16;
	main_hdr->destaddr     = cpu_to_le32(params->addr);
	main_hdr->execaddr     = cpu_to_le32(params->ep);
	main_hdr->srcaddr      = cpu_to_le32(headersz);
	main_hdr->ext          = hasext;
	main_hdr->version      = 1;
	e = image_find_option(IMAGE_CFG_BOOT_FROM);
	if (e)
		main_hdr->blockid = e->bootfrom;
	e = image_find_option(IMAGE_CFG_NAND_BLKSZ);
	if (e)
		main_hdr->nandblocksize = e->nandblksz / (64 * 1024);
	e = image_find_option(IMAGE_CFG_NAND_BADBLK_LOCATION);
	if (e)
		main_hdr->nandbadblklocation = e->nandbadblklocation;

	binarye = image_find_option(IMAGE_CFG_BINARY);
	if (binarye) {
		struct opt_hdr_v1 *hdr = cur;
		uint32_t *args;
		size_t binhdrsz;
		struct stat s;
		int argi;
		FILE *bin;

		hdr->headertype = OPT_HDR_V1_BINARY_TYPE;

		bin = fopen(binarye->binary.file, "r");
		if (!bin) {
			fprintf(stderr, "Cannot open binary file %s\n",
				binarye->binary.file);
			return NULL;
		}

		fstat(fileno(bin), &s);

		binhdrsz = sizeof(struct opt_hdr_v1) +
			(binarye->binary.nargs + 2) * sizeof(uint32_t) +
			s.st_size;

		/*
		 * The size includes the binary image size, rounded
		 * up to a 4-byte boundary. Plus 4 bytes for the
		 * next-header byte and 3-byte alignment at the end.
		 */
		binhdrsz = ALIGN_SUP(binhdrsz, 4) + 4;
		hdr->headersz_lsb = cpu_to_le16(binhdrsz & 0xFFFF);
		hdr->headersz_msb = (binhdrsz & 0xFFFF0000) >> 16;

		cur += sizeof(struct opt_hdr_v1);

		args = cur;
		*args = cpu_to_le32(binarye->binary.nargs);
		args++;
		for (argi = 0; argi < binarye->binary.nargs; argi++)
			args[argi] = cpu_to_le32(binarye->binary.args[argi]);

		cur += (binarye->binary.nargs + 1) * sizeof(uint32_t);

		ret = fread(cur, s.st_size, 1, bin);
		if (ret != 1) {
			fprintf(stderr,
				"Could not read binary image %s\n",
				binarye->binary.file);
			return NULL;
		}

		fclose(bin);

		cur += ALIGN_SUP(s.st_size, 4);

		/*
		 * For now, we don't support more than one binary
		 * header, and no other header types are
		 * supported. So, the binary header is necessarily the
		 * last one
		 */
		*((uint32_t *)cur) = 0x00000000;

		cur += sizeof(uint32_t);
	}

	/* Calculate and set the header checksum */
	main_hdr->checksum = image_checksum8(main_hdr, headersz);

	*imagesz = headersz;
	return image;
}

static int image_create_config_parse_oneline(char *line,
					     struct image_cfg_element *el)
{
	char *keyword, *saveptr;
	char deliminiters[] = " \t";

	keyword = strtok_r(line, deliminiters, &saveptr);
	if (!strcmp(keyword, "VERSION")) {
		char *value = strtok_r(NULL, deliminiters, &saveptr);
		el->type = IMAGE_CFG_VERSION;
		el->version = atoi(value);
	} else if (!strcmp(keyword, "BOOT_FROM")) {
		char *value = strtok_r(NULL, deliminiters, &saveptr);
		int ret = image_boot_mode_id(value);
		if (ret < 0) {
			fprintf(stderr,
				"Invalid boot media '%s'\n", value);
			return -1;
		}
		el->type = IMAGE_CFG_BOOT_FROM;
		el->bootfrom = ret;
	} else if (!strcmp(keyword, "NAND_BLKSZ")) {
		char *value = strtok_r(NULL, deliminiters, &saveptr);
		el->type = IMAGE_CFG_NAND_BLKSZ;
		el->nandblksz = strtoul(value, NULL, 16);
	} else if (!strcmp(keyword, "NAND_BADBLK_LOCATION")) {
		char *value = strtok_r(NULL, deliminiters, &saveptr);
		el->type = IMAGE_CFG_NAND_BADBLK_LOCATION;
		el->nandbadblklocation =
			strtoul(value, NULL, 16);
	} else if (!strcmp(keyword, "NAND_ECC_MODE")) {
		char *value = strtok_r(NULL, deliminiters, &saveptr);
		int ret = image_nand_ecc_mode_id(value);
		if (ret < 0) {
			fprintf(stderr,
				"Invalid NAND ECC mode '%s'\n", value);
			return -1;
		}
		el->type = IMAGE_CFG_NAND_ECC_MODE;
		el->nandeccmode = ret;
	} else if (!strcmp(keyword, "NAND_PAGE_SIZE")) {
		char *value = strtok_r(NULL, deliminiters, &saveptr);
		el->type = IMAGE_CFG_NAND_PAGESZ;
		el->nandpagesz = strtoul(value, NULL, 16);
	} else if (!strcmp(keyword, "BINARY")) {
		char *value = strtok_r(NULL, deliminiters, &saveptr);
		int argi = 0;

		el->type = IMAGE_CFG_BINARY;
		el->binary.file = strdup(value);
		while (1) {
			value = strtok_r(NULL, deliminiters, &saveptr);
			if (!value)
				break;
			el->binary.args[argi] = strtoul(value, NULL, 16);
			argi++;
			if (argi >= BINARY_MAX_ARGS) {
				fprintf(stderr,
					"Too many argument for binary\n");
				return -1;
			}
		}
		el->binary.nargs = argi;
	} else if (!strcmp(keyword, "DATA")) {
		char *value1 = strtok_r(NULL, deliminiters, &saveptr);
		char *value2 = strtok_r(NULL, deliminiters, &saveptr);

		if (!value1 || !value2) {
			fprintf(stderr,
				"Invalid number of arguments for DATA\n");
			return -1;
		}

		el->type = IMAGE_CFG_DATA;
		el->regdata.raddr = strtoul(value1, NULL, 16);
		el->regdata.rdata = strtoul(value2, NULL, 16);
	} else {
		fprintf(stderr, "Ignoring unknown line '%s'\n", line);
	}

	return 0;
}

/*
 * Parse the configuration file 'fcfg' into the array of configuration
 * elements 'image_cfg', and return the number of configuration
 * elements in 'cfgn'.
 */
static int image_create_config_parse(FILE *fcfg)
{
	int ret;
	int cfgi = 0;

	/* Parse the configuration file */
	while (!feof(fcfg)) {
		char *line;
		char buf[256];

		/* Read the current line */
		memset(buf, 0, sizeof(buf));
		line = fgets(buf, sizeof(buf), fcfg);
		if (!line)
			break;

		/* Ignore useless lines */
		if (line[0] == '\n' || line[0] == '#')
			continue;

		/* Strip final newline */
		if (line[strlen(line) - 1] == '\n')
			line[strlen(line) - 1] = 0;

		/* Parse the current line */
		ret = image_create_config_parse_oneline(line,
							&image_cfg[cfgi]);
		if (ret)
			return ret;

		cfgi++;

		if (cfgi >= IMAGE_CFG_ELEMENT_MAX) {
			fprintf(stderr,
				"Too many configuration elements in .cfg file\n");
			return -1;
		}
	}

	cfgn = cfgi;
	return 0;
}

static int image_get_version(void)
{
	struct image_cfg_element *e;

	e = image_find_option(IMAGE_CFG_VERSION);
	if (!e)
		return -1;

	return e->version;
}

static int image_version_file(const char *input)
{
	FILE *fcfg;
	int version;
	int ret;

	fcfg = fopen(input, "r");
	if (!fcfg) {
		fprintf(stderr, "Could not open input file %s\n", input);
		return -1;
	}

	image_cfg = malloc(IMAGE_CFG_ELEMENT_MAX *
			   sizeof(struct image_cfg_element));
	if (!image_cfg) {
		fprintf(stderr, "Cannot allocate memory\n");
		fclose(fcfg);
		return -1;
	}

	memset(image_cfg, 0,
	       IMAGE_CFG_ELEMENT_MAX * sizeof(struct image_cfg_element));
	rewind(fcfg);

	ret = image_create_config_parse(fcfg);
	fclose(fcfg);
	if (ret) {
		free(image_cfg);
		return -1;
	}

	version = image_get_version();
	/* Fallback to version 0 is no version is provided in the cfg file */
	if (version == -1)
		version = 0;

	free(image_cfg);

	return version;
}

static void kwbimage_set_header(void *ptr, struct stat *sbuf, int ifd,
				struct image_tool_params *params)
{
	FILE *fcfg;
	void *image = NULL;
	int version;
	size_t headersz = 0;
	uint32_t checksum;
	int ret;
	int size;

	fcfg = fopen(params->imagename, "r");
	if (!fcfg) {
		fprintf(stderr, "Could not open input file %s\n",
			params->imagename);
		exit(EXIT_FAILURE);
	}

	image_cfg = malloc(IMAGE_CFG_ELEMENT_MAX *
			   sizeof(struct image_cfg_element));
	if (!image_cfg) {
		fprintf(stderr, "Cannot allocate memory\n");
		fclose(fcfg);
		exit(EXIT_FAILURE);
	}

	memset(image_cfg, 0,
	       IMAGE_CFG_ELEMENT_MAX * sizeof(struct image_cfg_element));
	rewind(fcfg);

	ret = image_create_config_parse(fcfg);
	fclose(fcfg);
	if (ret) {
		free(image_cfg);
		exit(EXIT_FAILURE);
	}

	/* The MVEBU BootROM does not allow non word aligned payloads */
	sbuf->st_size = ALIGN_SUP(sbuf->st_size, 4);

	version = image_get_version();
	switch (version) {
		/*
		 * Fallback to version 0 if no version is provided in the
		 * cfg file
		 */
	case -1:
	case 0:
		image = image_create_v0(&headersz, params, sbuf->st_size);
		break;

	case 1:
		image = image_create_v1(&headersz, params, sbuf->st_size);
		break;

	default:
		fprintf(stderr, "Unsupported version %d\n", version);
		free(image_cfg);
		exit(EXIT_FAILURE);
	}

	if (!image) {
		fprintf(stderr, "Could not create image\n");
		free(image_cfg);
		exit(EXIT_FAILURE);
	}

	free(image_cfg);

	/* Build and add image checksum header */
	checksum =
		cpu_to_le32(image_checksum32((uint32_t *)ptr, sbuf->st_size));
	size = write(ifd, &checksum, sizeof(uint32_t));
	if (size != sizeof(uint32_t)) {
		fprintf(stderr, "Error:%s - Checksum write %d bytes %s\n",
			params->cmdname, size, params->imagefile);
		exit(EXIT_FAILURE);
	}

	sbuf->st_size += sizeof(uint32_t);

	/* Finally copy the header into the image area */
	memcpy(ptr, image, headersz);

	free(image);
}

static void kwbimage_print_header(const void *ptr)
{
	struct main_hdr_v0 *mhdr = (struct main_hdr_v0 *)ptr;

	printf("Image Type:   MVEBU Boot from %s Image\n",
	       image_boot_mode_name(mhdr->blockid));
	printf("Image version:%d\n", image_version((void *)ptr));
	printf("Data Size:    ");
	genimg_print_size(mhdr->blocksize - sizeof(uint32_t));
	printf("Load Address: %08x\n", mhdr->destaddr);
	printf("Entry Point:  %08x\n", mhdr->execaddr);
}

static int kwbimage_check_image_types(uint8_t type)
{
	if (type == IH_TYPE_KWBIMAGE)
		return EXIT_SUCCESS;
	else
		return EXIT_FAILURE;
}

static int kwbimage_verify_header(unsigned char *ptr, int image_size,
				  struct image_tool_params *params)
{
	struct main_hdr_v0 *main_hdr;
	struct ext_hdr_v0 *ext_hdr;
	uint8_t checksum;

	main_hdr = (void *)ptr;
	checksum = image_checksum8(ptr,
				   sizeof(struct main_hdr_v0)
				   - sizeof(uint8_t));
	if (checksum != main_hdr->checksum)
		return -FDT_ERR_BADSTRUCTURE;

	/* Only version 0 extended header has checksum */
	if (image_version((void *)ptr) == 0) {
		ext_hdr = (void *)ptr + sizeof(struct main_hdr_v0);
		checksum = image_checksum8(ext_hdr,
					   sizeof(struct ext_hdr_v0)
					   - sizeof(uint8_t));
		if (checksum != ext_hdr->checksum)
			return -FDT_ERR_BADSTRUCTURE;
	}

	return 0;
}

static int kwbimage_generate(struct image_tool_params *params,
			     struct image_type_params *tparams)
{
	int alloc_len;
	void *hdr;
	int version = 0;

	version = image_version_file(params->imagename);
	if (version == 0) {
		alloc_len = sizeof(struct main_hdr_v0) +
			sizeof(struct ext_hdr_v0);
	} else {
		alloc_len = image_headersz_v1(params, NULL);
	}

	hdr = malloc(alloc_len);
	if (!hdr) {
		fprintf(stderr, "%s: malloc return failure: %s\n",
			params->cmdname, strerror(errno));
		exit(EXIT_FAILURE);
	}

	memset(hdr, 0, alloc_len);
	tparams->header_size = alloc_len;
	tparams->hdr = hdr;

	/*
	 * The resulting image needs to be 4-byte aligned. At least
	 * the Marvell hdrparser tool complains if its unaligned.
	 * By returning 1 here in this function, called via
	 * tparams->vrec_header() in mkimage.c, mkimage will
	 * automatically pad the the resulting image to a 4-byte
	 * size if necessary.
	 */
	return 1;
}

/*
 * Report Error if xflag is set in addition to default
 */
static int kwbimage_check_params(struct image_tool_params *params)
{
	if (!strlen(params->imagename)) {
		fprintf(stderr, "Error:%s - Configuration file not specified, "
			"it is needed for kwbimage generation\n",
			params->cmdname);
		return CFG_INVALID;
	}

	return (params->dflag && (params->fflag || params->lflag)) ||
		(params->fflag && (params->dflag || params->lflag)) ||
		(params->lflag && (params->dflag || params->fflag)) ||
		(params->xflag) || !(strlen(params->imagename));
}

/*
 * kwbimage type parameters definition
 */
U_BOOT_IMAGE_TYPE(
	kwbimage,
	"Marvell MVEBU Boot Image support",
	0,
	NULL,
	kwbimage_check_params,
	kwbimage_verify_header,
	kwbimage_print_header,
	kwbimage_set_header,
	NULL,
	kwbimage_check_image_types,
	NULL,
	kwbimage_generate
);<|MERGE_RESOLUTION|>--- conflicted
+++ resolved
@@ -331,17 +331,6 @@
 			*hasext = 1;
 	}
 
-<<<<<<< HEAD
-#if defined(CONFIG_SYS_SPI_U_BOOT_OFFS)
-	if (headersz > CONFIG_SYS_SPI_U_BOOT_OFFS) {
-		fprintf(stderr, "Error: Image header (incl. SPL image) too big!\n");
-		fprintf(stderr, "header=0x%x CONFIG_SYS_SPI_U_BOOT_OFFS=0x%x!\n",
-			(int)headersz, CONFIG_SYS_SPI_U_BOOT_OFFS);
-		fprintf(stderr, "Increase CONFIG_SYS_SPI_U_BOOT_OFFS!\n");
-		return 0;
-	} else {
-		headersz = CONFIG_SYS_SPI_U_BOOT_OFFS;
-=======
 #if defined(CONFIG_SYS_U_BOOT_OFFS)
 	if (headersz > CONFIG_SYS_U_BOOT_OFFS) {
 		fprintf(stderr, "Error: Image header (incl. SPL image) too big!\n");
@@ -351,7 +340,6 @@
 		return 0;
 	} else {
 		headersz = CONFIG_SYS_U_BOOT_OFFS;
->>>>>>> 8989c96b
 	}
 #endif
 
